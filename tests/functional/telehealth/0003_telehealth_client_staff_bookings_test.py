--- conflicted
+++ resolved
@@ -146,14 +146,9 @@
 
     assert response.status_code == 200
     assert response.json['bookings'][0]['status'] == 'Accepted'
-<<<<<<< HEAD
-
-def test_put_cancel_client_staff_booking(test_client, booking):
-=======
     
 #@pytest.mark.skip('randomly failing on pipeline but not locally')
 def test_put_1_client_staff_bookings(test_client, booking):
->>>>>>> 0a7c5268
     
     chat = TelehealthChatRooms.query.filter_by(booking_id=booking.idx).one_or_none()
     assert chat.conversation_sid != None
