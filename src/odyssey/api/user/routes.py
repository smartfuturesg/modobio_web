--- conflicted
+++ resolved
@@ -258,11 +258,6 @@
                 #user account exists but only the client portion of the account is defined
                 user.is_staff = True
                 user.was_staff = True
-<<<<<<< HEAD
-                staff_profile = StaffProfileSchema().load({'user_id': user.user_id})
-                db.session.add(staff_profile)
-=======
->>>>>>> cbc0e44f
                 user.update(user_info)
 
                 verify_email = False
@@ -737,43 +732,6 @@
         check_user_existence(user_id)
         
         # bring up most recent subscription
-<<<<<<< HEAD
-        current_subscription = UserSubscriptions.query.filter_by(user_id=user_id
-                ).filter_by(is_staff = True if g.user_type == 'staff' else False
-                ).order_by(text('idx desc')).first()
-
-        new_subscription = None
-        renewal_info = None
-        if current_subscription.apple_original_transaction_id:
-            appstore  = AppStore()
-            transaction_info, renewal_info, status = appstore.latest_transaction(current_subscription.apple_original_transaction_id)
-            # check subscription status cases
-            # -subscription remains the same -> continue, add last checked date
-            # -subscription changed but is still active -> end the current subscription, create entry for new one
-            # -subscription no longer active (anything but 1) -> end current subscription
-            current_subscription.last_checked_date = datetime.utcnow().isoformat()
-            if status != 1:
-                if not current_subscription.end_date:
-                    # end the subscription
-                    end_date = datetime.fromtimestamp(transaction_info['expiresDate']/1000, utc)
-                    current_subscription.end_date = end_date
-                    current_subscription.subscription_status = 'unsubscribed'
-            elif status == 1:
-                # if previous subscription had ended or new subscription type is made, make new subscription entry and end current subscription
-                if current_subscription.end_date or transaction_info.get('productId') != current_subscription.subscription_type_information.ios_product_id:
-                    new_subscription = appstore.update_user_subscription(current_subscription, transaction_info)
-   
-            renewal_info = {'auto_renew_status': True if renewal_info.get('autoRenewStatus') == 1 else False, 'expire_date': datetime.fromtimestamp(transaction_info['expiresDate']/1000, utc)}
-            db.session.commit()
-
-        subscription = new_subscription if new_subscription else current_subscription
-
-        if renewal_info:
-            subscription.auto_renew_status = renewal_info['auto_renew_status']
-            subscription.expire_date =  renewal_info['expire_date']
-
-        return subscription
-=======
         current_subscription = UserSubscriptions.query.filter_by(user_id=user_id, is_staff=True if g.user_type == 'staff' else False).order_by(UserSubscriptions.idx.desc()).first()
 
         renewal_info = None
@@ -785,7 +743,6 @@
             current_subscription.auto_renew_status = True if renewal_info.get('autoRenewStatus') == 1 else False
 
         return current_subscription
->>>>>>> cbc0e44f
 
     @token_auth.login_required
     @accepts(schema=UserSubscriptionsSchema, api=ns)
@@ -799,32 +756,10 @@
             check_staff_existence(user_id)
         else:
             check_client_existence(user_id)
-<<<<<<< HEAD
-        
-=======
->>>>>>> cbc0e44f
 
         #update end_date for user's previous subscription
         #NOTE: users always have a subscription, even a brand new account will have an entry
         #      in this table as an 'unsubscribed' subscription
-<<<<<<< HEAD
-        prev_sub = UserSubscriptions.query.filter_by(user_id=user_id, end_date=None, is_staff=request.parsed_obj.is_staff).one_or_none()
-        
-        if request.parsed_obj.apple_original_transaction_id and request.parsed_obj.subscription_status == 'subscribed':
-            # Verify subscription through apple
-            appstore  = AppStore()
-            transaction_info, renewal_info, status = appstore.latest_transaction(request.parsed_obj.apple_original_transaction_id)
-            if status != 1 or \
-                transaction_info.get('productId') != \
-                LookupSubscriptions.query.filter_by(sub_id = request.parsed_obj.subscription_type_id).one_or_none().ios_product_id:
-                    raise BadRequest('Appstore subscription status/product id does not match request')
-        elif not request.parsed_obj.is_staff and not request.parsed_obj.apple_original_transaction_id:
-            raise BadRequest('Missing original transaction id')
-
-        if prev_sub:
-            prev_sub.update({'end_date': DB_SERVER_TIME, 'subscription_status': 'unsubscribed', 'last_checked_date': datetime.utcnow().isoformat()})
-        
-=======
         prev_sub = UserSubscriptions.query.filter_by(user_id=user_id, is_staff=True if g.user_type == 'staff' else False).order_by(UserSubscriptions.idx.desc()).first()
 
         if request.parsed_obj.apple_original_transaction_id:
@@ -855,7 +790,6 @@
             prev_sub.update({'end_date': datetime.fromtimestamp(transaction_info['purchaseDate']/1000, utc).replace(tzinfo=None),'last_checked_date': datetime.utcnow().isoformat()})
     
         # make a new subscription entry
->>>>>>> cbc0e44f
         new_data = {
             'subscription_status': request.parsed_obj.subscription_status,
             'subscription_type_id': request.parsed_obj.subscription_type_id,
@@ -875,13 +809,6 @@
         db.session.add(new_sub)
         db.session.commit()
 
-<<<<<<< HEAD
-        if request.parsed_obj.apple_original_transaction_id:
-            new_sub.auto_renew_status = True if renewal_info.get('autoRenewStatus') == 1 else False
-            new_sub.expire_date = datetime.fromtimestamp(transaction_info['expiresDate']/1000, utc)
-
-=======
->>>>>>> cbc0e44f
         return new_sub
 
 
@@ -898,36 +825,6 @@
         """
         check_user_existence(user_id)
 
-<<<<<<< HEAD
-        # bring up most recent subscription
-        current_subscription = UserSubscriptions.query.filter_by(user_id=user_id
-                ).filter_by(is_staff = True if g.user_type == 'staff' else False
-                ).order_by(text('idx desc')).first()
-        
-        if current_subscription.apple_original_transaction_id:
-            # check subscription with apple, update if necessary
-            appstore  = AppStore()
-            transaction_info, _, status = appstore.latest_transaction(current_subscription.apple_original_transaction_id)
-            # check subscription status cases
-            # -subscription remains the same -> continue, add last checked date
-            # -subscription changed but is still active -> end the current subscription, create entry for new one
-            # -subscription no longer active (anything but 1) -> end current subscription
-            current_subscription.last_checked_date = datetime.utcnow().isoformat()
-            if status != 1:
-                if not current_subscription.end_date:
-                    # end the subscription
-                    end_date = datetime.fromtimestamp(transaction_info['expiresDate']/1000, utc)
-                    current_subscription.end_date = end_date
-                    current_subscription.subscription_status = 'unsubscribed'
-            elif status == 1:
-                # check if subscription type has changed
-                if current_subscription.end_date or transaction_info.get('productId') != current_subscription.subscription_type_information.ios_product_id:
-                    appstore.update_user_subscription(current_subscription, transaction_info)
-
-            db.session.commit()
-
-=======
->>>>>>> cbc0e44f
         client_history = UserSubscriptions.query.filter_by(user_id=user_id).filter_by(is_staff=False).all()
         staff_history = UserSubscriptions.query.filter_by(user_id=user_id).filter_by(is_staff=True).all()
 
@@ -955,7 +852,6 @@
         db.session.commit()
 
         return 200
-
 
 # TODO: remove these redirects once fixed on frontend
 
@@ -1008,6 +904,7 @@
 @ns.doc(params={'code': 'Email verification code'})
 class UserPendingEmailVerificationsCodeApi(BaseResource):
     __check_resource__ = False
+    
     @responds(status_code=200)
     def post(self, user_id):
         """
