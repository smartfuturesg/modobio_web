--- conflicted
+++ resolved
@@ -1025,7 +1025,7 @@
 
 VALID_SOURCES = ('manual', 'device')
 
-<<<<<<< HEAD
+# Map block start time to block name
 START_TIME_TO_THREE_HOUR_TIME_BLOCKS = {
     0: 'block_one',
     3: 'block_two',
@@ -1037,8 +1037,8 @@
     21: 'block_eight',
 }
 
+# List of three hour time block start times
 THREE_HOUR_TIME_BLOCK_START_TIMES_LIST = [0, 3, 6, 8, 12, 15, 18, 21, 24]
-=======
 
 # Key - String representation of wearable from terra
 # Value - String representation of tag name stored in Active Campaign
@@ -1054,5 +1054,4 @@
     'POLAR' : 'Device - Polar',
     'SUUNTO' : 'Device - Suunto',
     'WITHINGS' : 'Device - Withings'
-}
->>>>>>> 65c6cc74
+}