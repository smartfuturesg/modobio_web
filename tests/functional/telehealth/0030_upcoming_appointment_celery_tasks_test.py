--- conflicted
+++ resolved
@@ -14,8 +14,7 @@
 from tests.functional.telehealth.client_select_data import(
     telehealth_staff_full_availability,
     telehealth_bookings_data_full_day,
-    payment_method_data
-)
+    payment_method_data)
 
 from odyssey.tasks.periodic import deploy_upcoming_appointment_tasks
 from odyssey.tasks.tasks import upcoming_appointment_notification_2hr, upcoming_appointment_care_team_permissions
@@ -180,29 +179,24 @@
     test_booking = choice(upcoming_bookings_all)
     upcoming_appointment_care_team_permissions(test_booking.idx)
 
-<<<<<<< HEAD
-    ehr_permissions = test_client.db.session.execute(select(
-        ClientEHRPageAuthorizations
-    ).where(
-        ClientEHRPageAuthorizations.user_id == test_booking.client_user_id,
-        ClientEHRPageAuthorizations.team_member_user_id == test_booking.staff_user_id
-    )).scalars().all()
-
-    resource_ids_needed = test_client.db.session.execute(select(
-        LookupEHRPages.resource_group_id
-    ).where(LookupEHRPages.access_group.in_(['general', 'medical_doctor']))).scalars().all()
-=======
-    care_team_permissions = init_database.session.execute(select(
-        ClientClinicalCareTeamAuthorizations
-    ).where(
-        ClientClinicalCareTeamAuthorizations.user_id == test_booking.client_user_id, 
-        ClientClinicalCareTeamAuthorizations.team_member_user_id == test_booking.staff_user_id
-    )).scalars().all()
-
-    resource_ids_needed = init_database.session.execute(select(
-        LookupClinicalCareTeamResources.resource_id, LookupEHRPages.resource_group_id
-    ).join(LookupEHRPages, LookupEHRPages.resource_group_id == LookupClinicalCareTeamResources.resource_group_id
-    ).where(LookupEHRPages.access_group.in_(['general','medical_doctor']))).scalars().all()
->>>>>>> 8187244a
+    care_team_permissions = (test_client.db.session.execute(
+        select(ClientClinicalCareTeamAuthorizations)
+        .where(
+            ClientClinicalCareTeamAuthorizations.user_id == test_booking.client_user_id,
+            ClientClinicalCareTeamAuthorizations.team_member_user_id == test_booking.staff_user_id))
+        .scalars()
+        .all())
+
+    resource_ids_needed = (test_client.db.session.execute(
+        select(
+            LookupClinicalCareTeamResources.resource_id,
+            LookupEHRPages.resource_group_id)
+        .join(
+            LookupEHRPages,
+            LookupEHRPages.resource_group_id == LookupClinicalCareTeamResources.resource_group_id)
+        .where(
+            LookupEHRPages.access_group.in_(['general', 'medical_doctor'])))
+        .scalars()
+        .all())
 
     assert len(care_team_permissions) == len(resource_ids_needed)