from datetime import datetime
from flask import current_app
import logging
from sqlalchemy import select
import terra
from terra.api.api_responses import TerraApiResponse, ConnectionErrorHookResponse
from werkzeug.exceptions import BadRequest

from odyssey import db, mongo
from odyssey.api.doctor.models import MedicalBloodPressures
from odyssey.api.wearables.models import WearablesV2
from odyssey.integrations.active_campaign import ActiveCampaign
from odyssey.utils.constants import WEARABLES_TO_ACTIVE_CAMPAIGN_DEVICE_NAMES

logger = logging.getLogger(__name__)

WAY_BACK_WHEN = datetime(2010, 1, 1)


class TerraClient(terra.Terra):
    """ Subclass of :class:`terra.Terra` with extra response handling functions.

    Terra uses different names for variables than we do in our API. Below is a
    mapping of variable names.

    =============  ============
    Modo Bio       Terra
    =============  ============
    user_id        reference_id
    terra_user_id  user_id
    wearable       provider
    =============  ============
    """

    def __init__(
            self,
            terra_api_key: str = None,
            terra_dev_id: str = None,
            terra_api_secret: str = None
    ):
        """ Initialize :class:``TerraClient``.

        The connection with Terra requires 3 tokens: the API key, the
        API secret, and a developer ID. By default they are taken from
        the app config. Provide any of them as kwargs to override the
        environmental variables.

        Parameters
        ----------
        terra_api_key : str, default = None
            Override the value taken from TERRA_API_KEY.

        terra_dev_id : str, default = None
            Override the value taken from TERRA_DEV_ID.

        terra_api_secret : str, default = None
            Override the value taken from TERRA_API_SECRET.
        """
        if terra_api_key is None:
            terra_api_key = current_app.config['TERRA_API_KEY']
        if terra_dev_id is None:
            terra_dev_id = current_app.config['TERRA_DEV_ID']
        if terra_api_secret is None:
            terra_api_secret = current_app.config['TERRA_API_SECRET']
        super().__init__(terra_api_key, terra_dev_id, terra_api_secret)

    def status(self, response: TerraApiResponse, raise_on_error: bool = True):
        """ Handles various response status messages from Terra.

        If status is:

        - **success** or **processing** the message is logged at debug level.
        - **warning** the message is logged at warning level.
        - **error** or **not_available** an error is raised.
        - anything else or missing, an error is raised.

        No error is raised if ``raise_on_error`` is False. Instead, the error
        is logged at error level.

        The response object is not consumed or altered; nothing is returned.

        Parameters
        ----------
        response : :class:`terra.api.api_responses.TerraApiResponse`
            Any subclass of :class:`terra.api.api_responses.TerraApiResponse`.

        raise_on_error : bool, default = True
            Whether or not to raise a :class:`werkzeug.exceptions.BadRequest` on error.

        Raises
        ------
        :class:`werkzeug.exceptions.BadRequest`
            Raised when ``status`` is error, not available, or an unknown response. Only
            raised if ``raise_on_error`` is True (default).
        """
        if 'status' not in response.json:
            if 'data' in response.json:
                # Data messages in webhook do not (always?) have a status message.
                return
            elif response.json['type'] == 'large_request_sending':
                # Missing status
                return
            elif raise_on_error:
                raise BadRequest(f'Terra returned a response without a status.')
            logger.error(f'Terra response without a status: {response.json}')
            return

        status = response.json['status']

        if status in ('error', 'not_available'):
            msg = response.json.get('message', 'no error message provided')
            if raise_on_error:
                raise BadRequest(f'Terra error: {msg}')
            logger.error(f'Terra balked: {msg}')
        elif status == 'warning':
            msg = response.json.get('message', 'no warning message provided')
            logger.warn(f'Terra complained: {msg}')
        elif status in ('success', 'processing'):
            logger.debug(f'Terra proclaimed: {response.json}')
        else:
            logger.error(f'Unknown status "{status}" in Terra response: {response.json}')
            if raise_on_error:
                raise BadRequest(f'Terra returned an unknown response.')

    def auth_response(self, response: TerraApiResponse):
        """ Handle authentication and reauthentication webhook responses.

        This function is called by the webhook in response to user authentication or
        reauthentication messages. It adds a new user + wearable combination to the WearablesV2
        table in the database, or updates an existing user + wearable combo. It then fetches
        historical data for the user and finally logs an audit message.

        Parameters
        ----------
        response : :class:`terra.api.api_responses.TerraApiResponse`
            The repsonse object returned from :func:`terra.Terra.handle_flask_webhook`.
        """
        user_id = response.parsed_response.reference_id
        wearable = response.parsed_response.user.provider
        terra_user = response.parsed_response.user
        terra_user_id = response.parsed_response.user.user_id

        user_wearable = db.session.get(WearablesV2, (user_id, wearable))

        if not user_wearable:
            # New user
            user_wearable = WearablesV2(
                user_id=user_id,
                wearable=wearable,
                terra_user_id=terra_user_id)
            db.session.add(user_wearable)
            db.session.commit()

            logger.audit(
                f'User {user_id} successfully registered wearable '
                f'device {wearable} (Terra ID {terra_user_id})')

            # Fetch historical data. Data is send to webhook.
            now = datetime.utcnow()

            # The incoming Terra "User" class is converted to an object,
            # but it is not connected to the client (here: self).
            terra_user._client = self

            response = self.get_activity_for_user(terra_user, WAY_BACK_WHEN, end_date=now)
            self.status(response, raise_on_error=False)

            # We already have biographical info.
            # response = self.get_athlete_for_user(terra_user, WAY_BACK_WHEN, end_date=now)
            # self.status(response, raise_on_error=False)

            response = self.get_body_for_user(terra_user, WAY_BACK_WHEN, end_date=now)
            self.status(response, raise_on_error=False)

            response = self.get_daily_for_user(terra_user, WAY_BACK_WHEN, end_date=now)
            self.status(response, raise_on_error=False)

            response = self.get_menstruation_for_user(terra_user, WAY_BACK_WHEN, end_date=now)
            self.status(response, raise_on_error=False)

            response = self.get_nutrition_for_user(terra_user, WAY_BACK_WHEN, end_date=now)
            self.status(response, raise_on_error=False)

            response = self.get_sleep_for_user(terra_user, WAY_BACK_WHEN, end_date=now)
            self.status(response, raise_on_error=False)

<<<<<<< HEAD
            # Add device tag to users active campaign account
            ac = ActiveCampaign()
            ac.add_tag(user_id, WEARABLES_TO_ACTIVE_CAMPAIGN_DEVICE_NAMES[wearable])
=======
            if not current_app.debug:
                #Add device tag to users active campaign account
                ac = ActiveCampaign()
                ac.add_tag(user_id, WEARABLES_TO_ACTIVE_CAMPAIGN_DEVICE_NAMES[wearable])
>>>>>>> 5b9638c0

        elif user_wearable.terra_user_id != terra_user_id:
            # User reauthentication
            user_wearable.terra_user_id = terra_user_id
            db.session.commit()

            logger.audit(
                f'User {user_id} reauthenticated wearable device {wearable} '
                f'(new Terra ID {terra_user_id})')

    def access_revoked_response(self, response: TerraApiResponse):
        """ Handle deauthentication webhook responses.

        This function is called by the webhook in response to user deauthentication messages.
        The user can revoke access in three ways:

        1.  Through our API. This case is handled by the DELETE v2/wearables/<user_id>/<wearable>
            endpoint.
        2.  Through the wearable provider AND the provider informs Terra. In this case Terra
            will send a deauthentication message to the webhook.
        3.  Through the wearable provider and the provider does NOT inform Terra. Eventually,
            Terra will try to fetch data from the now blocked account, which will fail. Terra
            then sends a connection error message to the webhook.

        This function handles situations 2 and 3. In both cases, the user + wearable combination
        will be deleted from the database and all wearable data will be erased. An audit message
        is logged.

        If the user + wearable combo does not exist in the database, it is silently ignored.

        Parameters
        ----------
        response : :class:`terra.api.api_responses.TerraApiResponse`
            The repsonse object returned from :func:`terra.Terra.handle_flask_webhook`.
        """
        user_id = response.parsed_response.user.reference_id
        wearable = response.parsed_response.user.provider
        terra_user = response.parsed_response.user

        user_wearable = db.session.get(WearablesV2, (user_id, wearable))

        if not user_wearable:
            logger.warn(
                f'Access revoke requested for user_id {user_id} and wearable {wearable}, '
                f'but was not found in the DB. Ignoring.')
            return

        if isinstance(response, ConnectionErrorHookResponse):
            # Request Terra to remove user
            resp = self.deauthenticate_user(terra_user)
            self.status(resp, raise_on_error=False)

        mongo.db.wearables.delete_many({
            'user_id': user_id,
            'wearable': wearable})

        db.session.delete(user_wearable)
        db.session.commit()

        logger.audit(
            f'User {user_id} revoked access to wearable {wearable}. Info and data deleted.')
<<<<<<< HEAD

        # Removes device tag association from users active campaign account
        ac = ActiveCampaign()
        ac.remove_tag(user_id, WEARABLES_TO_ACTIVE_CAMPAIGN_DEVICE_NAMES[wearable])
=======
        
        if not current_app.debug:
            #Removes device tag association from users active campaign account
            ac = ActiveCampaign()
            ac.remove_tag(user_id, WEARABLES_TO_ACTIVE_CAMPAIGN_DEVICE_NAMES[wearable])
>>>>>>> 5b9638c0

    def store_data(self, response: TerraApiResponse):
        """ Store incoming data in Mongo.

        Data is stored as::

            { "user_id": 1,
              "wearable": "FITBIT",
              "timestamp": datetime(2022, 10, 12, 4, 0, 0, tz=(None, -28800)),
              "data": {
                  <data_type> (e.g. "activity", "nutrition"): {
                  ...data...
                },
                  <data_type>: {
                  ...data...
                }
              }
            }

        Timestamps are passed in from Terra as data.metadata.start_time. This is converted
        into a timezone-aware datetime object by the JSONProvider class. The "wearables"
        Mongo collection is timezone aware.

        This means that, in order to get all data for one day, you have to search for
        ">= 2022-12-11T00:00:00" and "< 2022-12-13T00:00:00".
        """
        terra_user_id = response.parsed_response.user.user_id
        wearable = response.parsed_response.user.provider
        data_type = response.parsed_response.type

        user_id = (db.session.execute(
            select(WearablesV2.user_id)
            .filter_by(terra_user_id=terra_user_id))
                   .scalars()
                   .one_or_none())

        if not user_id:
            logger.error(f'User id not found for incoming data for Terra user id {terra_user_id}.')
            return

        # Don't use parsed_response here, want to re-deserialize JSON with our JSONProvider.
        for data in response.get_json()['data']:
            # Update existing or create new doc (upsert).
            result = mongo.db.wearables.update_one(
                {'user_id': user_id, 'wearable': wearable, 'timestamp': data['metadata']['start_time']},
                {'$set': {f'data.{data_type}': data}},
                upsert=True)

            # check for OMRON data
            if wearable == 'OMRON':  # if so, there is bp data
                # loop through each individual sample
                for sample in data['body']['blood_pressure_data']['blood_pressure_samples']:
                    mbps = MedicalBloodPressures(
                        datetime_taken=sample['timestamp'],
                        user_id=user_id,
                        report_id=user_id,
                        device_name=response.get_json()['user']['provider'],
                        source='Device',
                        systolic=sample['systolic_bp'],
                        diastolic=sample['diastolic_bp'],
                        pulse=None,
                    )
                    db.session.add(mbps)

                db.session.commit()  # only commit once
                # db.session.flush()  # do I have to flush too?<|MERGE_RESOLUTION|>--- conflicted
+++ resolved
@@ -184,16 +184,10 @@
             response = self.get_sleep_for_user(terra_user, WAY_BACK_WHEN, end_date=now)
             self.status(response, raise_on_error=False)
 
-<<<<<<< HEAD
-            # Add device tag to users active campaign account
-            ac = ActiveCampaign()
-            ac.add_tag(user_id, WEARABLES_TO_ACTIVE_CAMPAIGN_DEVICE_NAMES[wearable])
-=======
             if not current_app.debug:
-                #Add device tag to users active campaign account
+                # Add device tag to users active campaign account
                 ac = ActiveCampaign()
                 ac.add_tag(user_id, WEARABLES_TO_ACTIVE_CAMPAIGN_DEVICE_NAMES[wearable])
->>>>>>> 5b9638c0
 
         elif user_wearable.terra_user_id != terra_user_id:
             # User reauthentication
@@ -255,18 +249,11 @@
 
         logger.audit(
             f'User {user_id} revoked access to wearable {wearable}. Info and data deleted.')
-<<<<<<< HEAD
-
-        # Removes device tag association from users active campaign account
-        ac = ActiveCampaign()
-        ac.remove_tag(user_id, WEARABLES_TO_ACTIVE_CAMPAIGN_DEVICE_NAMES[wearable])
-=======
         
         if not current_app.debug:
-            #Removes device tag association from users active campaign account
+            # Removes device tag association from users active campaign account
             ac = ActiveCampaign()
             ac.remove_tag(user_id, WEARABLES_TO_ACTIVE_CAMPAIGN_DEVICE_NAMES[wearable])
->>>>>>> 5b9638c0
 
     def store_data(self, response: TerraApiResponse):
         """ Store incoming data in Mongo.
