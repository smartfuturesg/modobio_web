from marshmallow import Schema, fields, post_load, validate, pre_dump, validates, ValidationError

from odyssey import ma
<<<<<<< HEAD
from odyssey.api.doctor.models import ( 
    MedicalBloodPressures,
=======
from odyssey.api.doctor.models import (
    MedicalLookUpBloodPressureRange,
>>>>>>> afe53dc8
    MedicalLookUpSTD,
    MedicalGeneralInfo,
    MedicalGeneralInfoMedications,
    MedicalGeneralInfoMedicationAllergy,
    MedicalFamilyHistory,
    MedicalConditions,
    MedicalHistory,
    MedicalPhysicalExam,
    MedicalImaging,
    MedicalBloodTests,
    MedicalBloodTestResults,
    MedicalBloodTestResultTypes,
    MedicalExternalMR,
    MedicalSocialHistory,
    MedicalSTDHistory,
    MedicalSurgeries
)
from odyssey.api.user.models import User
from odyssey.api.facility.models import MedicalInstitutions
from odyssey.utils.constants import MEDICAL_CONDITIONS

"""
    Schemas for the doctor's API
"""

<<<<<<< HEAD
class MedicalBloodPressuresSchema(ma.SQLAlchemyAutoSchema):
    class Meta:
        model = MedicalBloodPressures
        exclude = ('idx', 'created_at')

    systolic = fields.Float(description='units mmHg',required=True)
    diastolic = fields.Float(description='units mmHg',required=True)
    @post_load
    def make_object(self, data, **kwargs):
        return MedicalBloodPressures(**data)

class MedicalBloodPressuresOutputSchema(Schema):
    items = fields.Nested(MedicalBloodPressuresSchema(many=True), missing=[])
=======
class MedicalLookUpBloodPressureRangesSchema(ma.SQLAlchemyAutoSchema):
    class Meta:
        model = MedicalLookUpBloodPressureRange

class MedicalLookUpBloodPressureRangesOutputSchema(Schema):
    items = fields.Nested(MedicalLookUpBloodPressureRangesSchema(many=True),missing=[])
>>>>>>> afe53dc8
    total_items = fields.Integer()

class CheckBoxDeleteSchema(Schema):
    idx = fields.Integer()

class CheckBoxArrayDeleteSchema(Schema):
    delete_ids = fields.Nested(CheckBoxDeleteSchema(many=True))

class MedicalLookUpSTDSchema(ma.SQLAlchemyAutoSchema):
    class Meta:
        model = MedicalLookUpSTD

class MedicalSTDHistorySchema(ma.SQLAlchemyAutoSchema):
    class Meta:
        model = MedicalSTDHistory
        exclude = ('idx', 'created_at', 'updated_at')

    user_id = fields.Integer()
    std_id = fields.Integer()
    
    @post_load
    def make_object(self, data, **kwargs):
        return MedicalSTDHistory(**data)

class MedicalSTDHistoryInputSchema(Schema):
    stds = fields.Nested(MedicalSTDHistorySchema(many=True))

class MedicalLookUpSTDOutputSchema(Schema):
    items = fields.Nested(MedicalLookUpSTDSchema(many=True),missing=[])
    total_items = fields.Integer()

class MedicalSocialHistorySchema(Schema):

    # user_id = fields.Integer()
    ever_smoked = fields.Boolean(missing=False)
    currently_smoke = fields.Boolean()
    avg_num_cigs = fields.Integer()
    avg_weekly_drinks = fields.Integer(missing=0)
    avg_weekly_workouts = fields.Integer(missing=0)
    job_title = fields.String(missing=None)
    avg_hourly_meditation = fields.Integer(missing=0)
    sexual_preference = fields.String(missing=None)
    
    last_smoke_date = fields.Date(dump_only=True)
    last_smoke = fields.Integer(required=False,missing=None)

    possible_date_units = ['days','months','years']

    last_smoke_time = fields.String(required=False,description="days, months, years",validate=validate.OneOf(possible_date_units),missing=None)
    num_years_smoked = fields.Integer(missing=0)
    plan_to_stop = fields.Boolean(missing=None)

    @post_load
    def make_object(self, data, **kwargs):
        return MedicalSocialHistory(**data)

class MedicalSocialHistoryOutputSchema(Schema):
    social_history = fields.Nested(MedicalSocialHistorySchema,missing=None)
    std_history = fields.Nested(MedicalSTDHistorySchema(many=True),missing=[])

class MedicalGeneralInfoMedicationAllergySchema(ma.SQLAlchemyAutoSchema):
    class Meta:
        model = MedicalGeneralInfoMedicationAllergy
        exclude = ('created_at', 'updated_at')

    idx = fields.Integer()
    possible_allergy_symptoms = ['Rash', 'Vertigo', 'Nausea', 'Swelling', 'Diarrhea', 'Vomiting', 'Headache', 'Anaphylaxis', 'Blurred Vision', 'Abdominal Pain', 'Shortness of Breath']
    allergy_symptoms = fields.String(validate=validate.OneOf(possible_allergy_symptoms),missing=None)

    @post_load
    def make_object(self, data, **kwargs):
        return MedicalGeneralInfoMedicationAllergy(**data)

class MedicalGeneralInfoMedicationsSchema(ma.SQLAlchemyAutoSchema):
    class Meta:
        model = MedicalGeneralInfoMedications
        exclude = ('created_at', 'updated_at')
    
    idx = fields.Integer()
    @post_load
    def make_object(self, data, **kwargs):
        return MedicalGeneralInfoMedications(**data)

class MedicalGeneralInfoSchema(ma.SQLAlchemyAutoSchema):
    class Meta:
        model = MedicalGeneralInfo
        exclude = ('created_at', 'updated_at')
    
    idx = fields.Integer(dump_only=True)
    primary_doctor_contact_name = fields.String(missing=None)
    primary_doctor_contact_phone = fields.String(missing=None)
    primary_doctor_contact_email = fields.String(missing=None)
    blood_type = fields.String(missing=None)
    blood_type_positive = fields.Boolean(missing=None)
    
    @post_load
    def make_object(self, data, **kwargs):
        return MedicalGeneralInfo(**data)

class MedicalGeneralInfoInputSchema(Schema):
    gen_info = fields.Nested(MedicalGeneralInfoSchema, missing=None)
    medications = fields.Nested(MedicalGeneralInfoMedicationsSchema(many=True), missing = [])
    allergies = fields.Nested(MedicalGeneralInfoMedicationAllergySchema(many=True), missing = [])


class MedicalMedicationsInfoInputSchema(Schema):
    medications = fields.Nested(MedicalGeneralInfoMedicationsSchema(many=True), missing = [])

class MedicalAllergiesInfoInputSchema(Schema):
    allergies = fields.Nested(MedicalGeneralInfoMedicationAllergySchema(many=True), missing = [])

class MedicalConditionsSchema(ma.SQLAlchemyAutoSchema):
    class Meta:
        model = MedicalConditions
    
    subcategory = fields.String(missing=None)

class MedicalConditionsOutputSchema(Schema):
    items = fields.Nested(MedicalConditionsSchema(many=True), missing = [])
    total_items = fields.Integer()

class MedicalFamilyHistSchema(ma.SQLAlchemyAutoSchema):
    class Meta:
        model = MedicalFamilyHistory
        exclude = ('idx', 'created_at', 'updated_at')

    user_id = fields.Integer()
    medical_condition_id = fields.Integer()

    @post_load
    def make_object(self, data, **kwargs):
        return MedicalFamilyHistory(**data)

class MedicalFamilyHistInputSchema(Schema):
    conditions = fields.Nested(MedicalFamilyHistSchema, many=True)

class MedicalFamilyHistOutputSchema(Schema):
    items = fields.Nested(MedicalFamilyHistSchema(many=True), missing = [])
    total_items = fields.Integer()

class MedicalImagingSchema(ma.SQLAlchemyAutoSchema):
    class Meta:
        model = MedicalImaging
        load_instance = True
        dump_only = ("user_id", "idx", "image_size", "image_path", "updated_at", "created_at")
        required = ("image_date", "image_read", "image_type")

    possible_image_types = ['CT', 'MRI', 'PET', 'Scopes', 'Special imaging', 'Ultrasound', 'X-ray']
    image_type = fields.String(validate=validate.OneOf(possible_image_types))
    reporter_firstname = fields.String(description="first name of reporting physician", dump_only=True)
    reporter_lastname = fields.String(description="last name of reporting physician", dump_only=True)
    reporter_id = fields.Integer(description="id of reporting physician", missing=None)

class MedicalBloodTestSchema(Schema):
    test_id = fields.Integer()
    user_id = fields.Integer()
    date = fields.Date(required=True)
    panel_type = fields.String(required=False)
    notes = fields.String(required=False)
    reporter_firstname = fields.String(description="first name of reporting physician", dump_only=True)
    reporter_lastname = fields.String(description="last name of reporting physician", dump_only=True)
    reporter_id = fields.Integer(description="id of reporting physician")

    @post_load
    def make_object(self, data, **kwargs):
        return MedicalBloodTests(**data)

class AllMedicalBloodTestSchema(Schema):
    """
    For returning several blood test instance details 
    No actual results are returned, just details on
    the test entry (notes, date, panel_type)
    """
    items = fields.Nested(MedicalBloodTestSchema(many=True))
    total = fields.Integer()
    clientid = fields.Integer()

class MedicalBloodTestResultsSchema(Schema):
    result_name = fields.String()
    result_value = fields.Float()
    evaluation = fields.String(dump_only=True)

class MedicalBloodTestsInputSchema(Schema):
    user_id = fields.Integer()
    date = fields.Date()
    panel_type = fields.String()
    notes = fields.String()
    results = fields.Nested(MedicalBloodTestResultsSchema, many=True)

class BloodTestsByTestID(Schema):
    """
    Organizes blood test results into a nested results field
    General information about the test entry like testid, date, notes, panel
    are in the outer most part of this schema.
    """
    testid = fields.Integer()
    results = fields.Nested(MedicalBloodTestResultsSchema(many=True))
    notes = fields.String()
    panel_type = fields.String()
    date = fields.Date(format="iso")
    reporter_firstname = fields.String(description="first name of reporting physician", dump_only=True)
    reporter_lastname = fields.String(description="last name of reporting physician", dump_only=True)
    reporter_id = fields.Integer(description="id of reporting physician", dump_only=True)

class MedicalBloodTestResultsOutputSchema(Schema):
    """
    Schema for outputting a nested json 
    of blood test results. 
    """
    tests = fields.Integer(description="# of test entry sessions. All each test may have more than one test result")
    test_results = fields.Integer(description="# of test results")
    items = fields.Nested(BloodTestsByTestID(many=True), missing = [])
    clientid = fields.Integer()

class MedicalBloodTestResultsSchema(Schema):
    idx = fields.Integer()
    test_id = fields.Integer()
    result_id = fields.Integer()
    result_value = fields.Float()

    @post_load
    def make_object(self, data, **kwargs):
        return MedicalBloodTestResults(**data)

class MedicalBloodTestResultTypesSchema(Schema):
    result_id = fields.Integer()
    result_name = fields.String()

class MedicalBloodTestTypes(ma.SQLAlchemyAutoSchema):
    class Meta():
        model = MedicalBloodTestResultTypes
        exclude = ('created_at', 'result_id')

class MedicalBloodTestResultTypesSchema(Schema):
    
    items = fields.Nested(MedicalBloodTestTypes(many=True)) 
    total = fields.Integer()
    
    @post_load
    def make_object(self, data, **kwargs):
        return MedicalBloodTestResultTypes(**data)

class MedicalHistorySchema(ma.SQLAlchemyAutoSchema):
    class Meta:
        model = MedicalHistory
        
    user_id = fields.Integer(missing=0)
    
    @post_load
    def make_object(self, data, **kwargs):
        return MedicalHistory(**data)
    
class MedicalPhysicalExamSchema(ma.SQLAlchemyAutoSchema):
    class Meta:
        model = MedicalPhysicalExam
        exclude = ('idx', 'reporter_id')
        
    user_id = fields.Integer(missing=0)
    vital_height = fields.String(description="Deprecated, use vital_height_inches instead", missing="")
    reporter_firstname = fields.String(description="first name of reporting physician", dump_only=True)
    reporter_lastname = fields.String(description="last name of reporting physician", dump_only=True)
    reporter_id = fields.Integer(description="id of reporting physician", dump_only=True)

    @post_load
    def make_object(self, data, **kwargs):
        return MedicalPhysicalExam(**data)


class MedicalInstitutionsSchema(ma.SQLAlchemyAutoSchema):
    """
    For returning medical institutions in GET request and also accepting new institute names
    """
    class Meta:
        model = MedicalInstitutions

    @post_load
    def make_object(self, data):
        return MedicalInstitutions(**data)

class MedicalExternalMRSchema(Schema):
    """
    For returning medical institutions in GET request and also accepting new institute names
    """

    user_id = fields.Integer(missing=0)
    institute_id = fields.Integer(missing=9999)
    med_record_id = fields.String()
    institute_name = fields.String(load_only=True, required=False, missing="")

    @post_load
    def make_object(self, data, **kwargs):
        data.pop("institute_name")
        return MedicalExternalMR(**data)

class MedicalExternalMREntrySchema(Schema):
    """
    For returning medical institutions in GET request and also accepting new institute names
    """

    record_locators = fields.Nested(MedicalExternalMRSchema, many=True)
    
    @pre_dump
    def ravel(self, data, **kwargs):
        """upon dump, add back the schema structure"""
        response = {"record_locators": data}
        return response

class MedicalSurgeriesSchema(ma.SQLAlchemyAutoSchema):
    class Meta:
        model = MedicalSurgeries
        exclude = ('created_at', 'updated_at')
        dump_only = ('surgery_id', 'client_user_id', 'reporter_user_id')

    surgery_category = fields.String(validate=validate.OneOf(MEDICAL_CONDITIONS['Surgery'].keys()))

    @post_load
    def make_object(self, data, **kwargs):
        return MedicalSurgeries(**data)<|MERGE_RESOLUTION|>--- conflicted
+++ resolved
@@ -1,13 +1,9 @@
 from marshmallow import Schema, fields, post_load, validate, pre_dump, validates, ValidationError
 
 from odyssey import ma
-<<<<<<< HEAD
 from odyssey.api.doctor.models import ( 
     MedicalBloodPressures,
-=======
-from odyssey.api.doctor.models import (
     MedicalLookUpBloodPressureRange,
->>>>>>> afe53dc8
     MedicalLookUpSTD,
     MedicalGeneralInfo,
     MedicalGeneralInfoMedications,
@@ -33,7 +29,6 @@
     Schemas for the doctor's API
 """
 
-<<<<<<< HEAD
 class MedicalBloodPressuresSchema(ma.SQLAlchemyAutoSchema):
     class Meta:
         model = MedicalBloodPressures
@@ -47,14 +42,14 @@
 
 class MedicalBloodPressuresOutputSchema(Schema):
     items = fields.Nested(MedicalBloodPressuresSchema(many=True), missing=[])
-=======
+    total_items = fields.Integer()
+
 class MedicalLookUpBloodPressureRangesSchema(ma.SQLAlchemyAutoSchema):
     class Meta:
         model = MedicalLookUpBloodPressureRange
 
 class MedicalLookUpBloodPressureRangesOutputSchema(Schema):
     items = fields.Nested(MedicalLookUpBloodPressureRangesSchema(many=True),missing=[])
->>>>>>> afe53dc8
     total_items = fields.Integer()
 
 class CheckBoxDeleteSchema(Schema):
