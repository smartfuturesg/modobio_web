import os
import pathlib
import uuid
from bson import ObjectId
import pytest
import subprocess
import sys
import uuid

from datetime import datetime

import boto3
import twilio

from flask import g
from flask_migrate import upgrade
from sqlalchemy import select, text
from sqlalchemy.exc import ProgrammingError
from twilio.base.exceptions import TwilioRestException
from werkzeug.exceptions import BadRequest

from odyssey import create_app, db, mongo
from odyssey.api.client.models import ClientClinicalCareTeam
from odyssey.api.lookup.models import LookupBookingTimeIncrements
from odyssey.api.payment.models import PaymentMethods
from odyssey.api.telehealth.models import TelehealthBookings, TelehealthChatRooms
from odyssey.api.user.models import User, UserLogin
from odyssey.integrations.twilio import Twilio
from odyssey.utils import search

# import fixtures from telehealth
# from tests.functional.telehealth.conftest import *

from .utils import login

# See database/1000_staff_all_roles.sql and database/3000_client.sql
STAFF_EMAIL = 'name@modobio.com'
CLIENT_EMAIL = 'client@modobio.com'

# For care team fixture
USER_TM = 'test_team_member_user@modobio.com'
NON_USER_TM = 'test_team_member_non_user@modobio.com'

def setup_db(app):
    """ Set up the database for testing.

    Runs flask-migrate and database/sql_scriptrunner.py.
    """
    # Make sure we start with an empty database.
    clear_db()

    # Flask-migrate
    root = pathlib.Path(__file__).parent.parent
    migrations = root / 'migrations'

    try:
        upgrade(directory=migrations)
    except:
        pytest.exit('Failed to run flask-migrate during test setup')

    # Load SQL scripts.
    runner = root / 'database' / 'sql_scriptrunner.py'
    cmd = [sys.executable, runner, '--db_uri', app.config['SQLALCHEMY_DATABASE_URI']]

    proc = subprocess.run(cmd, cwd=root, capture_output=True, text=True, env=os.environ)

    if proc.returncode != 0:
        pytest.exit(f'Database scripts failed to run: {proc.stderr}')

    # Sending output to stderr, because that is where flask-migrate sends debug/info output.
    print(proc.stdout, file=sys.stderr)

    # Add elastic search index
    search.build_ES_indices()

def clear_db():
    """ Delete all tables in the database. """

    tables = (db.session.execute(
        text("""
            SELECT table_name, table_type
            FROM information_schema.tables 
            WHERE table_schema = 'public';"""))
        .all())
    
    for table, table_type in tables:
        if table_type == 'BASE TABLE':
            table_type = 'TABLE'

        try:
            db.session.execute(text(f'DROP {table_type} "{table}" CASCADE;'))
        except ProgrammingError as err:
            # Sqlalchemy wraps dialect errors in more generic errors.
            # Here: psycopg2.errors.UndefinedTable -> sqlalchemy.exc.ProgrammingError
            if 'does not exist' in str(err.orig):
                # Table already deleted through cascase.
                db.session.rollback()
                continue
            else:
                raise err
        finally:
            db.session.commit()

def clear_twilio(modobio_ids=None):
    """ Delete all Twilio conversations. """
    twilio_obj = Twilio()
    if not modobio_ids:
        modobio_ids = db.session.execute(select(User.modobio_id)).scalars().all()

    try:
        twilio_credentials = twilio_obj.grab_twilio_credentials()
    except BadRequest:
        return

    client = twilio.rest.Client(
        twilio_credentials['api_key'], 
        twilio_credentials['api_key_secret'],
        twilio_credentials['account_sid'])

    for modobio_id in modobio_ids:
        try:
            client.conversations.users(modobio_id).delete()
        except twilio.rest.TwilioException:
            # User does not exist in Twilio
            continue

@pytest.fixture(scope='session')
def test_client():
    """ Flask application instance for testing. """
    app = create_app()

    with app.test_client() as tc:
        with app.app_context():
            # At this point 'tc' is a live app, so we can call
            # functions that rely on Flask functionality.
            setup_db(app)

            # Load the main users for testing
            client = db.session.query(User).filter_by(email=CLIENT_EMAIL).one_or_none()
            staff = db.session.query(User).filter_by(email=STAFF_EMAIL).one_or_none()

            # Add everything we want to pass to tests
            # into the test_client instance as parameters.
            tc.db = db

            tc.mongo = mongo

            tc.client = client
            tc.client_id = client.user_id
            tc.client_pass = '123'
            tc.client_auth_header = login(tc, client, password='123')

            tc.staff = staff
            tc.staff_id = staff.user_id
            tc.staff_pass = '123'
            tc.staff_auth_header = login(tc, staff, password='123')

            yield tc
            
            # Cleanup functions also need a live app.
            db.session.rollback()
            clear_twilio()
            clear_db()

            # https://stackoverflow.com/questions/26350911/what-to-do-when-a-py-test-hangs-silently
            db.session.close()

    # Delete files from S3 bucket
    if not app.config['AWS_S3_PYTEST_KEEP']:
        s3 = boto3.resource('s3')
        bucket = s3.Bucket(app.config['AWS_S3_BUCKET'])

        objects = bucket.objects.filter(Prefix=app.config['AWS_S3_PREFIX'])
        objects = [{'Key': obj.key} for obj in objects]
        if objects:
            delete = {
                'Objects': objects,
                'Quiet': True}
            bucket.delete_objects(Delete=delete)

# Used by tests in client/ and in doctor/
@pytest.fixture(scope='module')
def care_team(test_client):
    """ Add team members to client.

    Adds a team member who is staff, a team member who is a client,
    and a team members who is not a registered user.

    There is currently only 1 client user in the seeded users, but that
    is our main test client to whom we are adding team members, so a
    new temporary user will be created for this purpose.

    This yields:

    - test_client.client: owner of care team
    - care team:
        - pro@modobio.com: existing staff member added in seed users
        - name@modobio.com: existing staff member added in seed users
        - test_team_member_user@modobio.com: new client user, added here
        - test_team_member_non_user@modobio.com: new team member who is not a modobio user, added here

    After the fixture returns from the yield, the team members who
    were added here will be deleted. The team members who were added
    in the seed users will be left alone.

    Yields
    ------
    dict
        Dictionary containing a user_id and modobio_id for each of the newly
        addded team members:
        - staff_id (for name@modobio.com)
        - staff_modobio_id
        - client_id
        - client_modobio_id
        - non_user_id
        - non_user_modobio_id (always None)

    Notes
    -----

    This fixture is entire done with database interaction. It does not make use of
    API calls. This leaves off a layer of complexity that is properly tested in
    the tests.
    """
    # Create a new client user.
    tm_client = User(
        email = USER_TM,
        firstname = 'Team',
        lastname = 'Member',
        phone_number = '9871237766',
        modobio_id = 'ABC123X7Y8Z9',
        is_staff = False,
        is_client = True,
        email_verified = True)

    test_client.db.session.add(tm_client)
    test_client.db.session.commit()

    tm_login = UserLogin(user_id=tm_client.user_id)
    tm_login.set_password('password')

    test_client.db.session.add(tm_login)
    test_client.db.session.commit()

    # Add non-user as non-login user.
    tm_non_user = User(
        email=NON_USER_TM,
        is_staff=False,
        is_client=False)

    test_client.db.session.add(tm_non_user)
    test_client.db.session.commit()

    # Add members to care team
    ccteam = []
    for tm_id in (tm_client.user_id, tm_non_user.user_id):
        cct = ClientClinicalCareTeam(
            user_id=test_client.client_id,
            team_member_user_id=tm_id)
        ccteam.append(cct)

    test_client.db.session.add_all(ccteam)
    test_client.db.session.commit()

    # Return user_ids and modobio_ids
    yield {
        'staff_id': test_client.staff_id,
        'staff_modobio_id': test_client.staff.modobio_id,
        'client_id': tm_client.user_id,
        'client_modobio_id': tm_client.modobio_id,
        'non_user_id': tm_non_user.user_id,
        'non_user_modobio_id': None}

    # Before we can delete care team members and authorizations,
    # refetch them. Tests may have already deleted them.

    # Delete care team
    ccteam = (test_client.db.session.execute(
        select(ClientClinicalCareTeam)
        .where(
            ClientClinicalCareTeam.team_member_user_id.in_((
                tm_client.user_id,
                tm_non_user.user_id))))
        .scalars()
        .all())

    for cct in ccteam:
        test_client.db.session.delete(cct)

    # Delete temp users
    test_client.db.session.delete(tm_non_user)
    test_client.db.session.delete(tm_client)
    test_client.db.session.commit()



@pytest.fixture(scope='function')
def booking_function_scope(test_client):
    """ Create a new telehealth booking.

    This bookings fixture is used in the Twilio section of testing.
    The Telehealth section has its own bookings fixture.

    Yields
    ------
    TelehealthBookings obj
    """
    # prepare a payment method to be used
    pm = PaymentMethods(
        payment_id = '123456789',
        payment_type = 'VISA',
        number = 123,
        expiration = '05/26',
        is_default = True,
        user_id = test_client.client_id
    )

    test_client.db.session.add(pm)
    test_client.db.session.flush()

    # simulates logged-in user accepting a booking. Necessary to satisfy background process: telehealth.models.add_booking_status_history
    g.flask_httpauth_user = (test_client.staff, UserLogin.query.filter_by(user_id = test_client.staff_id).one_or_none())

    # make a telehealth booking by direct db call
    # booking is made less than 10 minutes out from the current time
    target_datetime = datetime.utcnow() #+ timedelta(hours=TELEHEALTH_BOOKING_LEAD_TIME_HRS)
<<<<<<< HEAD
    start_minute = target_datetime.minute + (10 - target_datetime.minute % 10) 
    target_datetime = target_datetime.replace(
        hour = target_datetime.hour + 1 if start_minute == 60 else target_datetime.hour,
        minute = 0 if start_minute == 60 else start_minute, 
        second=0)
=======

    # Round target_datetime up to the next 10-minute time.
    target_datetime = target_datetime - timedelta(
        minutes=target_datetime.minute % 10 - 10,
        seconds=target_datetime.second,
        microseconds=target_datetime.microsecond)

>>>>>>> 229c6c2e
    time_inc = LookupBookingTimeIncrements.query.all()
        
    start_time_idx_dict = {item.start_time.isoformat() : item.idx for item in time_inc} # {datetime.time: booking_availability_id}
    
    booking_start_idx = start_time_idx_dict.get(target_datetime.time().strftime('%H:%M:%S'))

    # below is to account for bookings starting at the very end of the day so that the booking end time
    # falls on the following day
    if time_inc[-1].idx - (booking_start_idx + 3) < 0:
        booking_end_idx = abs(time_inc[-1].idx - (booking_start_idx + 3))
    else:
        booking_end_idx = booking_start_idx + 3

    booking = TelehealthBookings(
        staff_user_id = test_client.staff_id,
        client_user_id = test_client.client_id,
        target_date = target_datetime.date(),
        target_date_utc = target_datetime.date(),
        booking_window_id_start_time = booking_start_idx,
        booking_window_id_end_time = booking_end_idx,
        booking_window_id_start_time_utc = booking_start_idx,
        booking_window_id_end_time_utc = booking_end_idx,
        client_location_id = 1,  # TODO: make this not hardcoded
        payment_method_id = pm.idx,
        external_booking_id = uuid.uuid4()
    )

    test_client.db.session.add(booking)
    test_client.db.session.flush()

    # add booking transcript
    twilio = Twilio()
    conversation_sid = twilio.create_telehealth_chatroom(booking.idx)

    test_client.db.session.commit()

    yield booking

    # delete chatroom, booking, and payment method
    chat_room = test_client.db.session.execute(select(TelehealthChatRooms).where(TelehealthChatRooms.booking_id == booking.idx)).scalars().one_or_none()
    
    # remove transcript from mongo db
    if chat_room.transcript_object_id:
        test_client.mongo.db.telehealth_transcripts.find_one_and_delete({"_id": ObjectId(chat_room.transcript_object_id)})

    for status in booking.status_history:
        test_client.db.session.delete(status)
        
    test_client.db.session.delete(chat_room)
    test_client.db.session.delete(booking)
    test_client.db.session.flush()
    
    test_client.db.session.delete(pm)
    test_client.db.session.commit()
    try:
        twilio.delete_conversation(conversation_sid)
    except TwilioRestException:
        # conversation was already removed as part of a test
        pass<|MERGE_RESOLUTION|>--- conflicted
+++ resolved
@@ -7,7 +7,7 @@
 import sys
 import uuid
 
-from datetime import datetime
+from datetime import datetime, timedelta
 
 import boto3
 import twilio
@@ -324,13 +324,6 @@
     # make a telehealth booking by direct db call
     # booking is made less than 10 minutes out from the current time
     target_datetime = datetime.utcnow() #+ timedelta(hours=TELEHEALTH_BOOKING_LEAD_TIME_HRS)
-<<<<<<< HEAD
-    start_minute = target_datetime.minute + (10 - target_datetime.minute % 10) 
-    target_datetime = target_datetime.replace(
-        hour = target_datetime.hour + 1 if start_minute == 60 else target_datetime.hour,
-        minute = 0 if start_minute == 60 else start_minute, 
-        second=0)
-=======
 
     # Round target_datetime up to the next 10-minute time.
     target_datetime = target_datetime - timedelta(
@@ -338,7 +331,6 @@
         seconds=target_datetime.second,
         microseconds=target_datetime.microsecond)
 
->>>>>>> 229c6c2e
     time_inc = LookupBookingTimeIncrements.query.all()
         
     start_time_idx_dict = {item.start_time.isoformat() : item.idx for item in time_inc} # {datetime.time: booking_availability_id}
