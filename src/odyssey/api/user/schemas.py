from marshmallow import Schema, fields, post_load, validate

from odyssey import ma
from odyssey.api.user.models import User, UserLogin, UserSubscriptions, UserNotifications
from odyssey.utils.constants import ACCESS_ROLES

"""
   Schemas for user accounts
"""
class UserSchema(ma.SQLAlchemyAutoSchema):
    class Meta:
        model = User
        exclude = ('created_at', 'updated_at')
        dump_only = ('password', 'modobio_id')

    @post_load
    def make_object(self, data, **kwargs):
        new_user = User(**data)
        return new_user
    

class UserLoginSchema(ma.SQLAlchemyAutoSchema):
    class Meta:
        model = UserLogin

    user_id = fields.Integer()

    @post_load
    def make_object(self, data, **kwargs):
        new_user = UserLogin(**data)
        new_user.set_password(data['password'])
        return new_user

    
class UserInfoSchema(ma.SQLAlchemyAutoSchema):
    class Meta:
        model = User
        exclude = ('created_at', 'updated_at')
        load_only = ('password')
        dump_only = ('modobio_id', 'user_id', 'is_internal','is_staff', 'is_client', 'deleted')

    email = fields.Email(validate=validate.Length(min=0,max=50), required=True)
    phone_number = fields.String(validate=validate.Length(min=0,max=50))
    password = fields.String(metadata={'description': 'password required'},
                            validate=validate.Length(min=0,max=50), 
                            load_only=True, required=True)


class UserInfoPutSchema(ma.SQLAlchemyAutoSchema):
    class Meta:
        model = User
        exclude = ('created_at', 'updated_at')
        dump_only = ('is_staff', 'is_client', 'modobio_id', 'user_id')

    email = fields.Email(validate=validate.Length(min=0,max=50))
    phone_number = fields.String(validate=validate.Length(min=0,max=50))

class StaffInfoSchema(Schema):
    """
    Staff-user specific creation payload validation
    Currently just holds access_roles 
    """
    access_roles = fields.List(
                    fields.String(validate=validate.OneOf(ACCESS_ROLES)), 
                    metadata={'description': f'Access roles the new user will have. Options include: {ACCESS_ROLES}'}
                )
class NewClientUserSchema(Schema):
    """
    Schema returned when a new client has been created,
    it includes token and refresh_token to allow login immediately after account creation
    """
    user_info = fields.Nested(UserInfoSchema, required=True)
    token = fields.String()
    refresh_token = fields.String()

class NewStaffUserSchema(Schema):
    """
    General purpose user creation schema
    """

    user_info = fields.Nested(UserInfoSchema, required=True)
    staff_info = fields.Nested(StaffInfoSchema,
                              missing={}, 
                              metadata={'description': 'used when registering a staff member'})

class UserPasswordRecoveryContactSchema(Schema):
    """contact methods for password recovery.
        currently just email but may be expanded to include sms
    """
    email = fields.Email(required=True)

class UserPasswordResetSchema(Schema):
    #TODO Validate password strength
    password = fields.String(required=True,  validate=validate.Length(min=3,max=50), metadata={'description': 'new password to be used going forward'})

class UserPasswordUpdateSchema(Schema):
    #TODO Validate password strength
    current_password = fields.String(required=True,  validate=validate.Length(min=3,max=50), metadata={'description': 'current password'})
    new_password = fields.String(required=True,  validate=validate.Length(min=3,max=50), metadata={'description': 'new password to be used going forward'})

class UserSubscriptionTypeSchema(Schema):

    name = fields.String()
    description = fields.String()
    cost = fields.Float()
    frequency = fields.String()
    

class UserSubscriptionsSchema(ma.SQLAlchemyAutoSchema):
    class Meta:
        model = UserSubscriptions
        exclude = ('created_at', 'updated_at', 'idx')
        dump_only = ('start_date', 'end_date', 'user_id')

<<<<<<< HEAD
    subscription_type_id = fields.Integer(required=True)
    subscription_status = fields.String(validate=validate.OneOf(['unsubscribed', 'subscribed', 'free trial', 'sponsored']))

    subscription_type_information = fields.Nested(UserSubscriptionTypeSchema, dump_only=True)
    
=======
    subscription_type = fields.String(validate=validate.OneOf(['unsubscribed', 'subscribed', 'free_trial', 'sponsored']))

>>>>>>> d7bfca0d
    @post_load
    def make_object(self, data, **kwargs):
        return UserSubscriptions(**data)

class UserSubscriptionHistorySchema(Schema):

    client_subscription_history = fields.Nested(UserSubscriptionsSchema, many=True)
    staff_subscription_history = fields.Nested(UserSubscriptionsSchema, many=True)

class UserClinicalCareTeamSchema(Schema):

    client_user_id = fields.Integer()
    client_name = fields.String()
    client_email = fields.String()

class UserNotificationsSchema(ma.SQLAlchemyAutoSchema):
    class Meta:
        model = UserNotifications
        exclude = ('created_at', 'updated_at')
        dump_only = ('idx', 'user_id', 'is_staff', 'time_to_live')

    #comes from LookupNotifications.type
    notification_type = fields.String(dump_only=True)
    notification_type_id = fields.Integer(dump_only=True)<|MERGE_RESOLUTION|>--- conflicted
+++ resolved
@@ -112,16 +112,11 @@
         exclude = ('created_at', 'updated_at', 'idx')
         dump_only = ('start_date', 'end_date', 'user_id')
 
-<<<<<<< HEAD
     subscription_type_id = fields.Integer(required=True)
     subscription_status = fields.String(validate=validate.OneOf(['unsubscribed', 'subscribed', 'free trial', 'sponsored']))
 
     subscription_type_information = fields.Nested(UserSubscriptionTypeSchema, dump_only=True)
     
-=======
-    subscription_type = fields.String(validate=validate.OneOf(['unsubscribed', 'subscribed', 'free_trial', 'sponsored']))
-
->>>>>>> d7bfca0d
     @post_load
     def make_object(self, data, **kwargs):
         return UserSubscriptions(**data)
