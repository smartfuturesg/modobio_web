--- conflicted
+++ resolved
@@ -5,12 +5,7 @@
 from odyssey.tasks.periodic import get_dosespot_notifications
 import pytest
 
-<<<<<<< HEAD
-
-@pytest.mark.skip(reason="dosespot is in the midst of deprecation")
-=======
 @pytest.mark.skip
->>>>>>> 01eeeb18
 def test_get_select_ds_pharmacies(test_client):
     response = test_client.get(f'/dosespot/select/pharmacies/{test_client.client_id}/',
                                 headers=test_client.client_auth_header)
@@ -18,12 +13,7 @@
     assert response.status_code == 200    
     assert len(response.json) == 100
 
-<<<<<<< HEAD
-
-@pytest.mark.skip(reason="dosespot is in the midst of deprecation")
-=======
 @pytest.mark.skip
->>>>>>> 01eeeb18
 def test_post_patient_ds_pharmacies(test_client):
     payload = {'items':[{'pharmacy_id': 5,
                          'primary_pharm': False},
@@ -40,12 +30,7 @@
     # Note, pharmacy_id 5 is invalid, but is still able to proceed to post
     assert response.status_code == 201   
 
-<<<<<<< HEAD
-
-@pytest.mark.skip(reason="dosespot is in the midst of deprecation")
-=======
 @pytest.mark.skip
->>>>>>> 01eeeb18
 def test_get_patient_ds_pharmacies(test_client):
     response = test_client.get(f'/dosespot/pharmacies/{test_client.client_id}/',
                                 headers=test_client.client_auth_header)
@@ -53,34 +38,20 @@
     assert len(response.json) == 2
 
 
-<<<<<<< HEAD
-@pytest.mark.skip(reason="dosespot is in the midst of deprecation")
-=======
 @pytest.mark.skip
->>>>>>> 01eeeb18
 def test_post_patient_prescription(test_client):
     response = test_client.post(f'/dosespot/prescribe/{test_client.client_id}/',
                                 headers=test_client.staff_auth_header)
     assert response.status_code == 201
 
-<<<<<<< HEAD
-
-@pytest.mark.skip(reason="dosespot is in the midst of deprecation")
-=======
 @pytest.mark.skip
->>>>>>> 01eeeb18
 def test_get_patient_ds_prescriptions(test_client):
     response = test_client.get(f'/dosespot/prescribe/{test_client.client_id}/',
                                 headers=test_client.client_auth_header)
 
     assert response.status_code == 200 
 
-<<<<<<< HEAD
-
-@pytest.mark.skip(reason="dosespot is in the midst of deprecation")
-=======
 @pytest.mark.skip
->>>>>>> 01eeeb18
 def test_ds_notifications_task(test_client):
     """
     Tests the periodically run celery task that populates the Notifications table with dosespot notifications    
