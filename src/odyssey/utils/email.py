--- conflicted
+++ resolved
@@ -1,12 +1,6 @@
 import boto3
-<<<<<<< HEAD
-import codecs
-import os
 import pathlib
-=======
-import pathlib
-
->>>>>>> 3c9e1095
+
 from botocore.exceptions import ClientError
 from flask import current_app
 
