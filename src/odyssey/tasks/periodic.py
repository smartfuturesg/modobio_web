--- conflicted
+++ resolved
@@ -299,12 +299,7 @@
     target_time_window = LookupBookingTimeIncrements.query                    \
         .filter(LookupBookingTimeIncrements.start_time <= target_time.time(), \
         LookupBookingTimeIncrements.end_time >= target_time.time()).one_or_none().idx
-<<<<<<< HEAD
     bookings = TelehealthBookings.query.filter(TelehealthBookings.charged == False, TelehealthBookings.status != 'Canceled') \
-=======
-
-    bookings = TelehealthBookings.query.filter(TelehealthBookings.charged == False) \
->>>>>>> 1ac7fa11
         .filter(or_(
             and_(TelehealthBookings.booking_window_id_start_time_utc >= target_time_window, TelehealthBookings.target_date_utc == datetime.now(timezone.utc).date()),
             and_(TelehealthBookings.booking_window_id_start_time_utc <= target_time_window, TelehealthBookings.target_date_utc == target_time.date())
