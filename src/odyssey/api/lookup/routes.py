from flask_accepts import responds
from flask_restx import Resource

from odyssey.api import api
from odyssey.utils.auth import token_auth
from odyssey.api.lookup.models import (
<<<<<<< HEAD
    LookupActivityTrackers,
    LookupDrinks,
    LookupDrinkIngredients,
    LookupGoals,
    LookupRaces,
    LookupSubscriptions
=======
     LookupActivityTrackers,
     LookupDrinks, 
     LookupDrinkIngredients, 
     LookupGoals, 
     LookupRaces,
     LookupTelehealthSessionDuration
>>>>>>> adfe83ec
)
from odyssey.api.lookup.schemas import (
    LookupActivityTrackersOutputSchema, 
    LookupDrinksOutputSchema, 
    LookupDrinkIngredientsOutputSchema, 
    LookupGoalsOutputSchema,
    LookupRacesOutputSchema,
<<<<<<< HEAD
    LookupSubscriptionsOutputSchema
=======
    LookupTelehealthSessionDurationOutputSchema
>>>>>>> adfe83ec
)
from odyssey.utils.misc import check_drink_existence

from odyssey import db

ns = api.namespace('lookup', description='Endpoints for lookup tables.')

@ns.route('/business/session-duration/')
class LookupTelehealthSessionDurationResource(Resource):
    """ Returns stored telehealth session duration in database by GET request.

    Returns
    -------
    dict
        JSON encoded dict.
    """
    @token_auth.login_required
    @responds(schema=LookupTelehealthSessionDurationOutputSchema,status_code=200, api=ns)
    def get(self):
                
        durations = LookupTelehealthSessionDuration.query.all()
        
        payload = {'items': durations,
                   'total_items': len(durations)}

        return payload

@ns.route('/activity-trackers/misc/')
class WearablesLookUpFitbitActivityTrackersResource(Resource):
    """ Returns misc activity trackers stored in the database in response to a GET request.

    Returns
    -------
    dict
        JSON encoded dict.
    """
    @token_auth.login_required
    @responds(schema=LookupActivityTrackersOutputSchema,status_code=200, api=ns)
    def get(self):
        
        delete_brands = ['Apple', 'Fitbit', 'Garmin', 'Samsung']
        
        activity_trackers = LookupActivityTrackers.query.filter(LookupActivityTrackers.brand.notin_(delete_brands)).all()
        
        payload = {'items': activity_trackers,
                   'total_items': len(activity_trackers)}

        return payload

@ns.route('/activity-trackers/fitbit/')
class WearablesLookUpFitbitActivityTrackersResource(Resource):
    """ Returns Fitbit activity trackers stored in the database in response to a GET request.

    Returns
    -------
    dict
        JSON encoded dict.
    """
    @token_auth.login_required
    @responds(schema=LookupActivityTrackersOutputSchema,status_code=200, api=ns)
    def get(self):
        activity_trackers = LookupActivityTrackers.query.filter_by(brand='Fitbit').all()
        payload = {'items': activity_trackers,
                   'total_items': len(activity_trackers)}

        return payload

@ns.route('/activity-trackers/apple/')
class WearablesLookUpAppleActivityTrackersResource(Resource):
    """ Returns activity Apple trackers stored in the database in response to a GET request.

    Returns
    -------
    dict
        JSON encoded dict.
    """
    @token_auth.login_required
    @responds(schema=LookupActivityTrackersOutputSchema,status_code=200, api=ns)
    def get(self):
        activity_trackers = LookupActivityTrackers.query.filter_by(brand='Apple').all()
        payload = {'items': activity_trackers,
                   'total_items': len(activity_trackers)}

        return payload

@ns.route('/activity-trackers/all/')
class WearablesLookUpAllActivityTrackersResource(Resource):
    """ Returns activity trackers stored in the database in response to a GET request.

    Returns
    -------
    dict
        JSON encoded dict.
    """
    @token_auth.login_required
    @responds(schema=LookupActivityTrackersOutputSchema,status_code=200, api=ns)
    def get(self):
        activity_trackers = LookupActivityTrackers.query.all()
        payload = {'items': activity_trackers,
                   'total_items': len(activity_trackers)}

        return payload

@ns.route('/drinks/')
class LookupDrinksApi(Resource):
    
    @token_auth.login_required
    @responds(schema=LookupDrinksOutputSchema, api=ns)
    def get(self):
        """get contents of drinks lookup table"""
        res = []
        for drink in LookupDrinks.query.all():
            drink.primary_ingredient = LookupDrinkIngredients.query.filter_by(drink_id=drink.drink_id).filter_by(is_primary_ingredient=True).first().ingredient_name
            drink.goal = LookupGoals.query.filter_by(goal_id=drink.primary_goal_id).first().goal_name
            res.append(drink)
        return {'total_items': len(res), 'items': res}

@ns.route('/drinks/ingredients/<int:drink_id>/')
@ns.doc('Id of the desired drink')
class LookupDrinkIngredientsApi(Resource):

    @token_auth.login_required
    @responds(schema=LookupDrinkIngredientsOutputSchema, api=ns)
    def get(self, drink_id):
        """get recipe of the drink denoted by drink_id"""
        check_drink_existence(drink_id)

        res = LookupDrinkIngredients.query.filter_by(drink_id=drink_id).all()
        return {'total_items': len(res), 'items': res}

@ns.route('/goals/')
class LookupGoalsApi(Resource):

    @token_auth.login_required
    @responds(schema=LookupGoalsOutputSchema, api=ns)
    def get(self):
        """get contents of goals lookup table"""
        res = LookupGoals.query.all()
        return {'total_items': len(res), 'items': res}

@ns.route('/races/')
class LookupRacesApi(Resource):

    @token_auth.login_required
    @responds(schema=LookupRacesOutputSchema, api=ns)
    def get(self):
        """get contents of races lookup table"""
        res = LookupRaces.query.all()
        return {'total_items': len(res), 'items': res}

@ns.route('/subscriptions/')
class LookupSubscriptionsApi(Resource):

    @token_auth.login_required
    @responds(schema=LookupSubscriptionsOutputSchema, api=ns)
    def get(self):
        """get contents of subscription plans lookup table"""
        res = LookupSubscriptions.query.all()
        return {'total_items': len(res), 'items': res}<|MERGE_RESOLUTION|>--- conflicted
+++ resolved
@@ -4,21 +4,13 @@
 from odyssey.api import api
 from odyssey.utils.auth import token_auth
 from odyssey.api.lookup.models import (
-<<<<<<< HEAD
     LookupActivityTrackers,
     LookupDrinks,
     LookupDrinkIngredients,
     LookupGoals,
     LookupRaces,
-    LookupSubscriptions
-=======
-     LookupActivityTrackers,
-     LookupDrinks, 
-     LookupDrinkIngredients, 
-     LookupGoals, 
-     LookupRaces,
-     LookupTelehealthSessionDuration
->>>>>>> adfe83ec
+    LookupSubscriptions,
+    LookupTelehealthSessionDuration
 )
 from odyssey.api.lookup.schemas import (
     LookupActivityTrackersOutputSchema, 
@@ -26,11 +18,8 @@
     LookupDrinkIngredientsOutputSchema, 
     LookupGoalsOutputSchema,
     LookupRacesOutputSchema,
-<<<<<<< HEAD
-    LookupSubscriptionsOutputSchema
-=======
+    LookupSubscriptionsOutputSchema,
     LookupTelehealthSessionDurationOutputSchema
->>>>>>> adfe83ec
 )
 from odyssey.utils.misc import check_drink_existence
 
