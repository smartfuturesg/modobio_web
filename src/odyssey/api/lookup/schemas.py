from marshmallow import Schema, fields, post_load

from odyssey import ma
from odyssey.api.lookup.models import (
    LookupActivityTrackers, 
    LookupClinicalCareTeamResources,
    LookupClientBookingWindow,
    LookupCountriesOfOperations,
    LookupDrinks, 
    LookupDrinkIngredients, 
    LookupGoals, 
    LookupProfessionalAppointmentConfirmationWindow,
    LookupRaces,
    LookupSubscriptions,
    LookupTelehealthSessionCost,
    LookupTelehealthSessionDuration,
    LookupTransactionTypes,
    LookupNotifications
)

<<<<<<< HEAD
class LookupProfessionalAppointmentConfirmationWindowSchema(ma.SQLAlchemyAutoSchema):
    class Meta:
        model = LookupProfessionalAppointmentConfirmationWindow

class LookupProfessionalAppointmentConfirmationWindowOutputSchema(Schema):
    items = fields.Nested(LookupProfessionalAppointmentConfirmationWindowSchema(many=True),missing=[])
=======
class LookupTransactionTypesSchema(ma.SQLAlchemyAutoSchema):
    class Meta:
        model = LookupTransactionTypes

class LookupTransactionTypesOutputSchema(Schema):
    items = fields.Nested(LookupTransactionTypesSchema(many=True),missing=[])
>>>>>>> 7779037d
    total_items = fields.Integer()

class LookupCountriesOfOperationsSchema(ma.SQLAlchemyAutoSchema):
    class Meta:
        model = LookupCountriesOfOperations

class LookupCountriesOfOperationsOutputSchema(Schema):
    items = fields.Nested(LookupCountriesOfOperationsSchema(many=True),missing=[])
    total_items = fields.Integer()

class LookupClientBookingWindowSchema(ma.SQLAlchemyAutoSchema):
    class Meta:
        model = LookupClientBookingWindow

class LookupClientBookingWindowOutputSchema(Schema):
    items = fields.Nested(LookupClientBookingWindowSchema(many=True),missing=[])
    total_items = fields.Integer()

class LookupTelehealthSessionCostSchema(ma.SQLAlchemyAutoSchema):
    class Meta:
        model = LookupTelehealthSessionCost

class LookupTelehealthSessionCostOutputSchema(Schema):
    items = fields.Nested(LookupTelehealthSessionCostSchema(many=True),missing=[])
    total_items = fields.Integer()

class LookupTelehealthSessionDurationSchema(ma.SQLAlchemyAutoSchema):
    class Meta:
        model = LookupTelehealthSessionDuration

class LookupTelehealthSessionDurationOutputSchema(Schema):
    items = fields.Nested(LookupTelehealthSessionDurationSchema(many=True),missing=[])
    total_items = fields.Integer()

class LookupActivityTrackersSchema(ma.SQLAlchemyAutoSchema):
    class Meta:
        model = LookupActivityTrackers

class LookupActivityTrackersOutputSchema(Schema):
    items = fields.Nested(LookupActivityTrackersSchema(many=True),missing=[])
    total_items = fields.Integer()

class LookupDrinksSchema(ma.SQLAlchemyAutoSchema):
    class Meta:
        model = LookupDrinks
        exclude = ('created_at', 'updated_at')

    primary_ingredient = fields.String()
    goal = fields.String()

    @post_load
    def make_object(self, data, **kwargs):
        return LookupDrinks(**data)

class LookupDrinksOutputSchema(Schema):
    items = fields.Nested(LookupDrinksSchema(many=True), missing = [])
    total_items = fields.Integer()

class LookupDrinkIngredientsSchema(ma.SQLAlchemyAutoSchema):
    class Meta:
        model = LookupDrinkIngredients
        exclude = ('idx', 'created_at', 'updated_at')

    @post_load
    def make_object(self, data, **kwargs):
        return LookupDrinkIngredients(**data)

class LookupDrinkIngredientsOutputSchema(Schema):
    items = fields.Nested(LookupDrinkIngredientsSchema(many=True), missing = [])
    total_items = fields.Integer()

class LookupGoalsSchema(ma.SQLAlchemyAutoSchema):
    class Meta:
        model = LookupGoals
        exclude = ('created_at', 'updated_at')

    @post_load
    def make_object(self, data, **kwargs):
        return LookupGoals(**data)

class LookupCareTeamResourcesSchema(ma.SQLAlchemyAutoSchema):
    class Meta:
        model = LookupClinicalCareTeamResources
        exclude = ('created_at', 'updated_at', 'resource_name')

    @post_load
    def make_object(self, data, **kwargs):
        return LookupClinicalCareTeamResources(**data)


class LookupCareTeamResourcesOutputSchema(Schema):
    items = fields.Nested(LookupCareTeamResourcesSchema(many=True), missing = [])
    total_items = fields.Integer()

class LookupGoalsOutputSchema(Schema):
    items = fields.Nested(LookupGoalsSchema(many=True), missing = [])
    total_items = fields.Integer()

class LookupRacesSchema(ma.SQLAlchemyAutoSchema):
    class Meta:
        model = LookupRaces
        exclude = ('created_at', 'updated_at')

    @post_load
    def make_object(self, data, **kwargs):
        return LookupRaces(**data)

class LookupRacesOutputSchema(Schema):
    items = fields.Nested(LookupRacesSchema(many=True), missing = [])
    total_items = fields.Integer()

class LookupSubscriptionsSchema(ma.SQLAlchemyAutoSchema):
    class Meta:
        model = LookupSubscriptions
        exclude = ('created_at', 'updated_at')

    @post_load
    def make_object(self, data, **kwargs):
        return LookupSubscriptions(**data)

class LookupSubscriptionsOutputSchema(Schema):
    items = fields.Nested(LookupSubscriptionsSchema(many=True), missing = [])
    total_items = fields.Integer()

class LookupNotificationsSchema(ma.SQLAlchemyAutoSchema):
    class Meta:
        model = LookupNotifications
        exclude = ('created_at', 'updated_at')

    @post_load
    def make_object(self, data, **kwargs):
        return LookupNotifications(**data)

class LookupNotificationsOutputSchema(Schema):
    items = fields.Nested(LookupNotificationsSchema(many=True), missing = [])
    total_items = fields.Integer()<|MERGE_RESOLUTION|>--- conflicted
+++ resolved
@@ -18,21 +18,20 @@
     LookupNotifications
 )
 
-<<<<<<< HEAD
 class LookupProfessionalAppointmentConfirmationWindowSchema(ma.SQLAlchemyAutoSchema):
     class Meta:
         model = LookupProfessionalAppointmentConfirmationWindow
 
 class LookupProfessionalAppointmentConfirmationWindowOutputSchema(Schema):
     items = fields.Nested(LookupProfessionalAppointmentConfirmationWindowSchema(many=True),missing=[])
-=======
+    total_items = fields.Integer()
+
 class LookupTransactionTypesSchema(ma.SQLAlchemyAutoSchema):
     class Meta:
         model = LookupTransactionTypes
 
 class LookupTransactionTypesOutputSchema(Schema):
     items = fields.Nested(LookupTransactionTypesSchema(many=True),missing=[])
->>>>>>> 7779037d
     total_items = fields.Integer()
 
 class LookupCountriesOfOperationsSchema(ma.SQLAlchemyAutoSchema):
