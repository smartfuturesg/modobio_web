import logging
from typing import Any

logger = logging.getLogger(__name__)

from base64 import b64decode
from functools import wraps
from typing import Any, Callable, Iterable, NoReturn, Optional

import jwt
from flask import current_app, g, request
from sqlalchemy import select
from werkzeug.datastructures import Authorization
from werkzeug.exceptions import BadRequest, Unauthorized
from werkzeug.security import check_password_hash

from odyssey import db
from odyssey.api.client.models import ClientClinicalCareTeamAuthorizations
from odyssey.api.lookup.models import LookupClinicalCareTeamResources
from odyssey.api.staff.models import StaffRoles
from odyssey.api.user.models import User, UserLogin, UserTokenHistory
from odyssey.utils.constants import (
    ACCESS_ROLES,
    DB_SERVER_TIME,
    PROVIDER_ROLES,
    STAFF_ROLES,
    USER_TYPES,
)


class BasicAuth(object):
    """BasicAuth class is the main authentication class for
    the ModoBio project. It's primary function is to do basic
    authentications."""

    def __init__(
        self, scheme: Optional[str] = None, header: Optional[str] = None
    ) -> None:
        self.scheme = scheme
        self.header = header

    def login_required(
        self,
        f: Optional[Callable] = None,
        user_type: tuple[str, ...] = ("staff", "client", "provider"),
        staff_role: Optional[tuple[str, ...]] = None,
        email_required: bool = True,
        resources: tuple[str, ...] = (),
        check_staff_telehealth_access: bool = False,
    ) -> Callable:
        """The login_required method is the main method that we will be using
        for authenticating both tokens and basic authorizations.
        This method decorates each CRUD request and verifies the person
        making the request has the appropriate credentials

        user_type, and staff_role are expected to be tuples.

        NOTE: Some methods have overrides depending if it is a
              BasicAuth or TokenAuth object

              get_auth()
              authenticate(auth,pass)
        """
        logger.debug(
            f"Login required wrapper called with args: f={f},"
            f" user_type={user_type}, staff_role={staff_role},"
            f" email_required={email_required}, resources={resources}"
        )

        ###
        ##  Validate kwargs: user_type, staff_role
        ###
        if user_type is not None:
            # Check if user type is a list:
            if type(user_type) is not tuple:
                raise ValueError("user_type must be a tuple.")
            else:
                # Validate
                self.validate_roles(user_type, USER_TYPES)

        if staff_role is not None:
            # Check if staff role is a list:
            if type(staff_role) is not tuple:
                raise ValueError("staff_role must be a tuple.")
            else:
                # Validate
                self.validate_roles(staff_role, ACCESS_ROLES)

        def login_required_internal(f: Callable[..., Any]) -> Callable[..., Any]:
            @wraps(f)
            def decorated(*args, **kwargs) -> Any:
                """
                Steps to authentication and authorization
                1. Pull auth details from headers (basic or bearer token)
                2. Authenticate credentials and bring up the user and user login details
                    -user_context either 'basic_auth' (logging in) or
                     pulled from token: 'client' or 'staff'
                3. Verify that user meets authorization requirements for the endpoint. These include
                    - user_type:
                        - 'client',
                        - 'staff'
                        - 'staff_self' (for staff editing their own personal details)
                        - 'modobio' anyone logged in through the modobio platform
                        - 'provider'
                    - staff_role: roles specified in utils/constants

                Any issues coming from the above should raise a 401 error with no message.
                """
                self.staff_role = staff_role
                self.user_type = user_type
                self.resources = resources

                logger.debug(
                    f"Login required decorator called with: f={f},"
                    f" user_type={user_type}, staff_role={staff_role},"
                    f" email_required={email_required}, resources={resources}"
                )

                auth = self.get_auth()

                # Authenticate and load user and user login details
                user, user_login, user_context = self.authenticate(auth)

                if user in (False, None):
                    raise Unauthorized

                if check_staff_telehealth_access:
                    if user_context == "staff":
                        from odyssey.api.telehealth.models import (
                            TelehealthStaffSettings,
                        )

                        telehelath_settings = TelehealthStaffSettings.query.filter_by(
                            user_id=user.user_id
                        ).one_or_none()
                        if not telehelath_settings:
                            raise Unauthorized(
                                "Provider does not have telehealth settings" " set."
                            )
                        if not telehelath_settings.provider_telehealth_access:
                            raise Unauthorized(
                                "Provider does not have telehealth access"
                            )

                if email_required and not user.email_verified:
                    raise BadRequest("Please verify your email address.")

                # If user_type exists (Staff or Client, etc)
                # Check user and role access
                if user_type:
                    # If user_type exists (Staff or Client, etc)
                    # Check user and role access
                    self.user_role_check(
                        user,
                        user_login,
                        user_context,
                    )

                g.flask_httpauth_user = (user, user_login) if user else (None, None)
                return f(*args, **kwargs)

            return decorated

        if f:
            return login_required_internal(f)
        return login_required_internal

    def user_role_check(
        self, user: User, user_login: UserLogin, user_context: str
    ) -> None:
        """user_role_check is to determine if the user accessing the API
        is a Staff member or Client"""
        # user is logged in as a modobio user, they may access the endpoint
        if "modobio" in self.user_type:
            return
        # User is logged in, claims staff in token (user_context),
        # user is registered as staff member (user.is_staff),
        # and endpoint requests staff or staff_self (user_type).
        elif (
            user_context == "staff"
            and user.is_staff
            and ("staff" in self.user_type or "staff_self" in self.user_type)
        ):
            # Account is blocked
            if user_login.staff_account_blocked:
                raise Unauthorized(
                    "Your staff account has been blocked. Please contact "
                    "client_services@modobio.com to resolve the issue."
                )
            # Check staff roles and access.
            elif (
                self.staff_role
                or "staff_self" in self.user_type
                or len(self.resources) > 0
            ):
                self.staff_access_check(user)
            else:
                logger.debug(
                    "Staff user granted access to endpoint without checks:"
                    f" {request.path}"
                )

        # User is logged in, claims client in token (user_context),
        # user is registered as client (user.is_client),
        # and endpoint requests client (user_type).
        elif user_context == "client" and user.is_client and "client" in self.user_type:
            # Account is blocked.
            if user_login.client_account_blocked:
                raise Unauthorized(
                    "Your client account has been blocked. Please contact "
                    "client_services@modobio.com to resolve the issue."
                )
            # Check client access.
            self.client_access_check(user)

        elif (
            user_context == "provider"
            and user.is_provider
            and ("provider" in self.user_type or "staff_self" in self.user_type)
        ):
            # Account is blocked
            if user_login.staff_account_blocked:
                raise Unauthorized(
                    "Your provider account has been blocked. Please contact "
                    "client_services@modobio.com to resolve the issue."
                )
            # Check staff roles, resources, and user_type.
            if (
                self.staff_role
                or "staff_self" in self.user_type
                or len(self.resources) > 0
            ):
                self.provider_access_check(user)

        # User is logging in
        elif user_context == "basic_auth":
            # /staff/token/ endpoint and user is registered staff member
            if "staff" in self.user_type and user.is_staff:
                if user_login.staff_account_blocked:
                    raise Unauthorized(
                        "Your staff account has been blocked. Please contact "
                        "client_services@modobio.com to resolve the issue."
                    )
            # /client/token/ endpoint and user is registered client
            elif self.user_type == ("client",) and user.is_client:
                if user_login.client_account_blocked:
                    raise Unauthorized(
                        "Your client account has been blocked. Please contact "
                        "client_services@modobio.com to resolve the issue."
                    )
            # /provider/token/ endpoint and user is registered client
            elif "provider" in self.user_type and user.is_provider:
                if user_login.staff_account_blocked:
                    raise Unauthorized(
                        "Your provider account has been blocked. Please"
                        " contact client_services@modobio.com to resolve the"
                        " issue."
                    )
            else:
                raise Unauthorized
        else:
            raise Unauthorized

    def client_access_check(self, user: User) -> None:
        """
        Clients can access content in one of two scenarios:
            1. They are attempting to access their own content.
            2. Clients may access certain resources belonging to other users
                who have given authorization as part of their clinical care team.
        """

        requested_user_id = request.view_args.get(
            "user_id", request.view_args.get("client_user_id")
        )

        if requested_user_id:
            # user is attempting to access their own data
            if int(requested_user_id) == user.user_id:
                return
            # client would like to see another client's data
            # through the clinical care team system
            else:
                # ensure request is GET
                if request.method != "GET":
                    raise Unauthorized
                # resources must be specified for endpoint designated by table name
                # e.g. @token_auth.login_required(resources=('MedicalSocialHistory','MedicalSTDHistory'))
                if len(self.resources) == 0:
                    raise Unauthorized
                # set the context and successful authorizations list in the g object
                g.clinical_care_context = True
                g.clinical_care_authorized_resources = []
                # search db for this resource authorization
                for resource in self.resources:
                    is_authorized = (
                        db.session.query(
                            ClientClinicalCareTeamAuthorizations.resource_id,
                            LookupClinicalCareTeamResources.resource_name,
                        )
                        .filter(
                            ClientClinicalCareTeamAuthorizations.team_member_user_id
                            == user.user_id
                        )
                        .filter(
                            ClientClinicalCareTeamAuthorizations.user_id
                            == requested_user_id
                        )
                        .filter(
                            ClientClinicalCareTeamAuthorizations.resource_id
                            == LookupClinicalCareTeamResources.resource_id
                        )
                        .filter(
                            LookupClinicalCareTeamResources.resource_name == resource
                        )
                        .filter(
                            ClientClinicalCareTeamAuthorizations.status == "accepted"
                        )
                        .all()
                    )
                    if len(is_authorized) == 1:
                        g.clinical_care_authorized_resources.append(resource)
                        continue
                if len(g.clinical_care_authorized_resources) == 0:
                    # this user does not have access to this content
                    raise Unauthorized
        return

    def staff_access_check(self, user: User):
        """Check whether staff member has access rights.

        staff_access_check method will be used to determine if a Staff
        member has the correct role and user privileges to access the endpoint.

        Altogether, here are the variables involved in staff member authorization:

        - being logged in as a staff member (utype='staff' in the token payload)
        - staff_role (e.g. token_auth.login_required(staff_role=('client_services',)

        A note on staff roles:
            Internal users which do not engage with clients in any medical capacity.
            e.g. staff_admin, client_services.
            In some cases, client data may be exposed to these users. Holding one of
            these roles gives them the privilege of viewing certain user resources
            (both client and provider). Care team permissions do not apply to these users.


        There are several scenarios which staff can access endpoints from:

        1.  Endpoint requires only a valid token. In which case, no further access
            checks are required this function is skipped.
        2.  Staff is trying to access their own resources.
            - user_id (or sometimes staff_user_id) will be a request argument
            - 'staff_self' will be in user_type

            Using these two pieces of info, we will just check that the logged-in
            user is the same as the user being requested in the request argument
            (user_id or staff_user_id)

        3.  Staff is accessing another user's resources. In general, we do not want staff members
            to be able to access client's resources. However, certain roles may grant access
            to client, provider, or staff account details. Currently we do not require staff members
            to be given explicit access to client data in the way we have with provider access through the
            team member system.

            a. Only ``user_type`` is specified. Just being a staff member is enough.
            b. Roles are required (e.g. staff_admin). Staff member must meet role
                requirements as well.
        """
        # bring up the roles for the staff member
        staff_user_roles = (
            db.session.query(StaffRoles.role)
            .filter(StaffRoles.user_id == user.user_id)
            .all()
        )
        staff_user_roles = [x[0] for x in staff_user_roles]

        requested_user_id = request.view_args.get(
            "user_id",
            request.view_args.get(
                "client_user_id", request.view_args.get("staff_user_id")
            ),
        )

        # staff accessing their own resources
        # request args will either contain user_id or staff_user_id which must match the logged-in user
        # if logged-in staff is not the user being requested and no role requirement, raise unauthorized
        if "staff_self" in self.user_type and requested_user_id == user.user_id:
            return

        elif (
            "staff_self" in self.user_type
            and requested_user_id not in (None, user.user_id)
            and self.staff_role is None
        ):
            raise Unauthorized

        # check Staff member's roles match the role requirement in the endpoint
        elif self.staff_role is not None:
            if not any(role in staff_user_roles for role in self.staff_role):
                raise Unauthorized

        # Staff is accessing client resources without role or resource authorization
        else:
            logger.debug(
                "Staff user granted access to endpoint without checks:"
                f" {request.path}"
            )
            return

        # authorization checks all end here
        return

    def provider_access_check(self, user: User) -> None:
        """Check whether staff member has access rights.

        provider_access_check method will be used to determine if a Staff
        member has the correct role and care team privileges to access the API

        Altogether, here are the variables involved in provider member authorization:

        - being logged in as a staff member (utype='provider' in the token payload)
        - care team resources (e.g. token_auth.login_required(resources=('MedicalHistory',)))
        - staff_role (e.g. token_auth.login_required(staff_role=('medical_doctor',)

        There are several scenarios which providers can access endpoints from:

        1.  Endpoint requires only a valid token. In which case, no further access
            checks are required this function is skipped.
        2.  Provider is trying to access their own resources.

            - user_id (or sometimes staff_user_id or provider_user_id) will be a request argument
                - if user_id is now part of the url params or payload, the endpoint should be limited
                to only accessing the resources off the logged-in user
            - 'staff_self' will be in user_type

            Using these two pieces of info, we will just check that the logged-in
            user is the same as the user being requested in the request argument
            (user_id, staff_user_id, or provider_user_id)

        3.  Provider is accessing client's resources. There are two classes of staff roles in our system: provider
            and staff roles. Each set of roles are mutually exclusive. Provider roles engage with clients
            as medical/professional service providers. Staff roles are internal and serve to aid providers
            and clients in using the modobio platform (e.g. community_manger, client_services, staff_admin).
            For provider roles here are the authorization checks:

                    a.  There are no role or resource checks specified. Just being a provider
                        member grants access to endpoint.
                    b.  Only ``staff_role`` is specified. Staff member must meet role
                        requirements for all request methods.
                    c.  Only resources are specified. Check against resources authorized
                        through the clinical care team system. All request methods allowed
                        if resource access check passes.
                    d.  Both resources and ``staff_role`` are specified. Check against
                        resources authorized through the clinical care team system. If the
                        request method is not GET, provider must also meet role requirements,
                        e.g. only medical_doctor role may view and edit blood test results
                        for a client.

        """
        # bring up the roles for the staff member
        staff_user_roles = (
            db.session.query(StaffRoles.role)
            .filter(StaffRoles.user_id == user.user_id)
            .all()
        )
        staff_user_roles = [x[0] for x in staff_user_roles]

        requested_user_id = request.view_args.get(
            "user_id",
            request.view_args.get(
                "client_user_id",
                request.view_args.get(
                    "staff_user_id",
                    request.view_args.get("provider_user_id", None),
                ),
            ),
        )

        if len(staff_user_roles) == 0 and requested_user_id != user.user_id:
            raise Unauthorized("Provider does not have any roles")
        # provider accessing their own resources
        # request args will either contain uid or staff_uid which must match the logged-in user
        # if logged-in staff is not the user being requested and no role nor resource requirements are provided, raise unauthorized

        if "staff_self" in self.user_type and requested_user_id == user.user_id:
            return

        # if requested user is not the logged-in user and no role nor resource requirements are provided, raise unauthorized
        elif (
            "staff_self" in self.user_type
            and requested_user_id not in (None, user.user_id)
            and self.staff_role is None
            and len(self.resources) == 0
        ):
            raise Unauthorized

        # check if resource access check is necessary
        if len(self.resources) > 0:
            if not requested_user_id:
                raise BadRequest("No user specified")
            # 1. Check if staff member has resource access
            # 2. if request method is not GET, verify role access

            # set the context and successful authorizations list in the g object
            g.clinical_care_context = True
            g.clinical_care_authorized_resources = []
            # search db for this resource authorization
            for resource in self.resources:
                is_authorized = (
                    db.session.query(
                        ClientClinicalCareTeamAuthorizations.resource_id,
                        LookupClinicalCareTeamResources.resource_name,
                    )
                    .filter(
                        ClientClinicalCareTeamAuthorizations.team_member_user_id
                        == user.user_id
                    )
                    .filter(
                        ClientClinicalCareTeamAuthorizations.user_id
                        == requested_user_id
                    )
                    .filter(
                        ClientClinicalCareTeamAuthorizations.resource_id
                        == LookupClinicalCareTeamResources.resource_id
                    )
                    .filter(LookupClinicalCareTeamResources.resource_name == resource)
                    .filter(ClientClinicalCareTeamAuthorizations.status == "accepted")
                    .all()
                )
                if len(is_authorized) == 1:
                    g.clinical_care_authorized_resources.append(resource)
                    continue
            if len(g.clinical_care_authorized_resources) == 0:
                # this user does not have access to any resource in this endpoint
                raise Unauthorized

            # any role may be granted read only access to client resources
            # only specific roles may be granted write access to client resources
            if self.staff_role is not None and request.method != "GET":
                if not any(role in staff_user_roles for role in self.staff_role):
                    raise Unauthorized

        # No team resource requirements, must meet role requirements if specified
        elif self.staff_role is not None:
            if not any(role in staff_user_roles for role in self.staff_role):
                raise Unauthorized

        # Staff is accessing client resources without role or resource authorization
        else:
            logger.debug(
                "Staff user granted access to endpoint without checks:"
                f" {request.path}"
            )
            return

        # authorization checks all end here
        return

    def validate_roles(self, roles: Iterable[str], constants: Iterable[str]) -> None:
        # Validate
        for role in roles:
            if role not in constants:
                ValueError("{} is not in {}".format(role, constants))
        return

    def verify_password(
        self, username: str, password: str
    ) -> tuple[User, UserLogin, str]:
        """This method is used as a decorator and to store
        the basic authorization password check
        that is defined in auth.py"""

        user_details = db.session.execute(
            select(User, UserLogin)
            .join(UserLogin, User.user_id == UserLogin.user_id)
            .where(User.email == username.lower())
        ).one_or_none()

        # make sure login details exist, check password
        if not user_details:
            db.session.add(
                UserTokenHistory(
                    event="login", ua_string=request.headers.get("User-Agent")
                )
            )
            db.session.commit()
            raise Unauthorized

        user, user_login = user_details

        if check_password_hash(user_login.password, password):
            user_login.last_login = DB_SERVER_TIME
            db.session.commit()
            db.session.refresh(user_login)
            return user, user_login, "basic_auth"
        else:
            db.session.add(
                UserTokenHistory(
                    event="login",
                    user_id=user.user_id,
                    ua_string=request.headers.get("User-Agent"),
                )
            )
            db.session.commit()
            raise Unauthorized

    def get_auth(self) -> Optional[Authorization]:
        """This method is to authorize basic connections"""
        # this version of the Authorization header parser is more flexible
        # than Werkzeug's, as it also accepts other schemes besides "Basic"
        header = self.header or "Authorization"
        if header not in request.headers:
            return None
        value = request.headers[header].encode("utf-8")
        try:
            scheme, credentials = value.split(b" ", 1)
            username, password = b64decode(credentials).split(b":", 1)
        except (ValueError, TypeError):
            return None
        return Authorization(
            scheme,
            {
                "username": username.decode("utf-8"),
                "password": password.decode("utf-8"),
            },
        )

    def authenticate(self, auth) -> tuple[User, UserLogin, str]:
        """authenticate method will use the verify_password_callback method
        to return the person's basic authentication."""
        if auth:
            username = auth.username
            password = auth.password
        else:
            username = ""
            password = ""
        return self.verify_password(username, password)

<<<<<<< HEAD
    def current_user(self) -> Optional[tuple[User, UserLogin]]:
=======
    def current_user(self) -> Any:
>>>>>>> f55f4a30
        """current_user method returns the current instance
        user, flask_httpauth_user, if it exists."""
        if hasattr(g, "flask_httpauth_user"):
            return g.flask_httpauth_user


class TokenAuth(BasicAuth):
    """TokenAuth class extends the OdyBasicAuth class.
    It's primary function is to do token authentications."""

    def __init__(self, scheme="Bearer", header=None):
        super(TokenAuth, self).__init__(scheme, header)

        self.verify_token_callback = None

    def verify_token(self, token: str) -> tuple[User, UserLogin, str]:
        """verify_token is a method that is used as a decorator to store
        the token checking process that is defined in auth.py"""
        if not token:
            raise Unauthorized

        # decode and validate token
        secret = current_app.config["SECRET_KEY"]
        try:
            decoded_token = jwt.decode(token, secret, algorithms="HS256")
        # Capture all possible JWT errors
        except jwt.exceptions.PyJWTError:
            raise Unauthorized

        # ensure token is an access token type
        if decoded_token["ttype"] != "access":
            raise Unauthorized

        user, user_login = db.session.execute(
            select(User, UserLogin)
            .join(UserLogin, User.user_id == UserLogin.user_id)
            .where(User.user_id == decoded_token["uid"])
        ).one_or_none()

        g.user_type = decoded_token.get("utype")
        return user, user_login, decoded_token.get("utype")

    def get_auth(self) -> Optional[Authorization]:
        """This method is to authorize tokens"""
        auth: Optional[Authorization] = None
        if self.header is None or self.header == "Authorization":
            auth = request.authorization
            if auth is None and "Authorization" in request.headers:
                # Flask/Werkzeug do not recognize any authentication types
                # other than Basic or Digest, so here we parse the header by
                # hand
                try:
                    auth_type, token = request.headers["Authorization"].split(None, 1)
                    auth = Authorization(auth_type, {"token": token})
                except (ValueError, KeyError):
                    # The Authorization header is either empty or has no token
                    pass
        elif self.header in request.headers:
            # using a custom header, so the entire value of the header is
            # assumed to be a token
            auth = Authorization(self.scheme, {"token": request.headers[self.header]})

        # if the auth type does not match, we act as if there is no auth
        # this is better than failing directly, as it allows the callback
        # to handle special cases, like supporting multiple auth types
        if auth is not None and auth.type.lower() != self.scheme.lower():
            auth = None

        return auth

    def authenticate(self, auth: Optional[dict[str]]) -> tuple[User, UserLogin, str]:
        """This authenticate method overrides the authenticate method in
        the OdyBasicAuth authenticate method and returns an object defined
        in verify_token_callback"""
        if auth:
            token = auth["token"]
        else:
            token = ""
        return self.verify_token(token)


# simple authentication handler allows password authentication and
# stores a current user for view functions to check against
basic_auth = BasicAuth()
token_auth = TokenAuth()<|MERGE_RESOLUTION|>--- conflicted
+++ resolved
@@ -636,11 +636,7 @@
             password = ""
         return self.verify_password(username, password)
 
-<<<<<<< HEAD
     def current_user(self) -> Optional[tuple[User, UserLogin]]:
-=======
-    def current_user(self) -> Any:
->>>>>>> f55f4a30
         """current_user method returns the current instance
         user, flask_httpauth_user, if it exists."""
         if hasattr(g, "flask_httpauth_user"):
