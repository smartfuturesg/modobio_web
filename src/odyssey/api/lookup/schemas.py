from marshmallow import Schema, fields, post_load

from odyssey import ma
<<<<<<< HEAD
from odyssey.api.lookup.models import LookupActivityTrackers, LookupDrinks, LookupDrinkIngredients, LookupGoals

class LookupActivityTrackersSchema(ma.SQLAlchemyAutoSchema):
    class Meta:
        model = LookupActivityTrackers

class LookupActivityTrackersOutputSchema(Schema):
    items = fields.Nested(LookupActivityTrackersSchema(many=True),missing=[])
    total_items = fields.Integer()
=======
from odyssey.api.lookup.models import LookupDrinks, LookupDrinkIngredients, LookupGoals, LookupRaces
>>>>>>> aa3f559a

class LookupDrinksSchema(ma.SQLAlchemyAutoSchema):
    class Meta:
        model = LookupDrinks
        exclude = ('created_at', 'updated_at')

    primary_ingredient = fields.String()
    goal = fields.String()

    @post_load
    def make_object(self, data, **kwargs):
        return LookupDrinks(**data)

class LookupDrinksOutputSchema(Schema):
    items = fields.Nested(LookupDrinksSchema(many=True), missing = [])
    total_items = fields.Integer()

class LookupDrinkIngredientsSchema(ma.SQLAlchemyAutoSchema):
    class Meta:
        model = LookupDrinkIngredients
        exclude = ('idx', 'created_at', 'updated_at')

    @post_load
    def make_object(self, data, **kwargs):
        return LookupDrinkIngredients(**data)

class LookupDrinkIngredientsOutputSchema(Schema):
    items = fields.Nested(LookupDrinkIngredientsSchema(many=True), missing = [])
    total_items = fields.Integer()

class LookupGoalsSchema(ma.SQLAlchemyAutoSchema):
    class Meta:
        model = LookupGoals
        exclude = ('created_at', 'updated_at')

    @post_load
    def make_object(self, data, **kwargs):
        return LookupGoals(**data)

class LookupGoalsOutputSchema(Schema):
    items = fields.Nested(LookupGoalsSchema(many=True), missing = [])
    total_items = fields.Integer()

class LookupRacesSchema(ma.SQLAlchemyAutoSchema):
    class Meta:
        model = LookupRaces
        exclude = ('created_at', 'updated_at')

    @post_load
    def make_object(self, data, **kwargs):
        return LookupRaces(**data)

class LookupRacesOutputSchema(Schema):
    items = fields.Nested(LookupRacesSchema(many=True), missing = [])
    total_items = fields.Integer()<|MERGE_RESOLUTION|>--- conflicted
+++ resolved
@@ -1,8 +1,13 @@
 from marshmallow import Schema, fields, post_load
 
 from odyssey import ma
-<<<<<<< HEAD
-from odyssey.api.lookup.models import LookupActivityTrackers, LookupDrinks, LookupDrinkIngredients, LookupGoals
+from odyssey.api.lookup.models import (
+    LookupActivityTrackers, 
+    LookupDrinks, 
+    LookupDrinkIngredients, 
+    LookupGoals, 
+    LookupRaces
+)
 
 class LookupActivityTrackersSchema(ma.SQLAlchemyAutoSchema):
     class Meta:
@@ -11,9 +16,6 @@
 class LookupActivityTrackersOutputSchema(Schema):
     items = fields.Nested(LookupActivityTrackersSchema(many=True),missing=[])
     total_items = fields.Integer()
-=======
-from odyssey.api.lookup.models import LookupDrinks, LookupDrinkIngredients, LookupGoals, LookupRaces
->>>>>>> aa3f559a
 
 class LookupDrinksSchema(ma.SQLAlchemyAutoSchema):
     class Meta:
