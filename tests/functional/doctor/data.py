import pathlib

<<<<<<< HEAD
doctor_std_put_2_data = {
  "stds":[
    {
      "std_id": 3,
      "std_selected": True
    },
    {
      "std_id": 2,
      "std_selected": False
    }
  ]
}

doctor_std_put_1_data = {
  "stds":[
    {
      "std_id": 1,
      "std_selected": True
    },
    {
      "std_id": 2,
      "std_selected": True
    }
  ]
}

doctor_socialhist_put_data = {
  "currently_smoke": True,
  "avg_num_cigs": 5,
  "num_years_smoked": 6,
  "plan_to_stop": False,
  "avg_num_drinks": 1,
  "avg_num_workouts": 2,
  "job_title": "Engineer",
  "avg_num_meditates": 3,
  "sexual_preference": "Female"
}

doctor_socialhist_post_data = {
  "currently_smoke": False,
  "last_smoke": 5,
  "last_smoke_time": "months",
  "avg_num_drinks": 1,
  "avg_num_workouts": 2,
  "job_title": "Engineer",
  "avg_num_meditates": 3,
  "sexual_preference": "Female"
=======
doctor_medicalgeneralinfo_put_data = {
      "primary_doctor_contact_name": "Dr Steve",
      "primary_doctor_contact_phone": "4809999999",
      "primary_doctor_contact_email": "drguy@gmail.com",
      "blood_type": "A",
      "blood_type_positive": True
}

doctor_medicalmedicationsinfo_put_data = {
    "medications": [{
        "medication_name": "medName4",
        "medication_dosage": 1.2,
        "medication_units": "mg",
        "medication_freq": 4,
        "medication_times_per_freq": 3,
        "medication_time_units": "day"
    },
    {
        "medication_name": "medName2",
        "medication_dosage": 3,
        "medication_units": "mg",
        "medication_freq": 5,
        "medication_times_per_freq": 6,
        "medication_time_units": "day"
    } 
    ]
}

doctor_medicalallergiesinfo_put_data = {
    "allergies": [{
        "medication_name": "medName3",
        "allergy_symptoms": "Rash"
    },
    {                                   
        "medication_name": "medName4",
        "allergy_symptoms": "Rash"
    },   
    ]
}

doctor_medicalgeneralinfo_post_data = {
      "primary_doctor_contact_name": "Dr Guy",
      "primary_doctor_contact_phone": "4809999999",
      "primary_doctor_contact_email": "drguy@gmail.com",
      "blood_type": "A",
      "blood_type_positive": True
}

doctor_medicalmedicationsinfo_post_data = {
    "medications": [{
        "medication_name": "medName1",
        "medication_dosage": 1.2,
        "medication_units": "mg",
        "medication_freq": 4,
        "medication_times_per_freq": 3,
        "medication_time_units": "day"
    },
    {
        "medication_name": "medName2",
        "medication_dosage": 2.1,
        "medication_units": "mg",
        "medication_freq": 5,
        "medication_times_per_freq": 6,
        "medication_time_units": "day"
    } 
    ]
}

doctor_medicalallergiesinfo_post_data = {
    "allergies": [{
        "medication_name": "medName3",
        "allergy_symptoms": "Rash"
    },
    {                                   
        "medication_name": "medName3",
        "allergy_symptoms": "Vertigo"
    }    
    ]
>>>>>>> f28ba9e1
}

doctor_personalfamilyhist_post_data = {
  "conditions":[
    {
      "medical_condition_id": 1,
      "myself": True,
      "father": True,
      "mother": True,
      "sister": True,
      "brother": True
    },
    {
      "medical_condition_id": 2,
      "myself": False,
      "father": False,
      "mother": False,
      "sister": False,
      "brother": False
    }    
  ]
}

doctor_personalfamilyhist_put_data = {
  "conditions":[
    {
      "medical_condition_id": 1,
      "myself": False,
      "father": False,
      "mother": False,
      "sister": False,
      "brother": False
    },
    {
      "medical_condition_id": 3,
      "myself": False,
      "father": False,
      "mother": False,
      "sister": False,
      "brother": False
    }      
  ]
}

doctor_clients_external_medical_records_data = {
  "record_locators": [
    {
        "med_record_id": "sadfgg65",
        "institute_id": 9999,
        "institute_name": "Regular Doc Two"
    },
    {
        "med_record_id": "sadfgdrg65",
        "institute_id": 2,
        "institute_name": ""
    },
    {
        "med_record_id": "sad65",
        "institute_id": 1,
        "institute_name": ""
    }
  ]
}

doctor_medical_history_data = {
  "allergies": "new allergy",
  "concerns": "no real concerns",
  "diagnostic_other": "string",
  "diagnostic_ultrasound": "string",
  "diagnostic_endoscopy": "string",
  "family_history": "string",
  "social_history": "string",
  "diagnostic_mri": "string",
  "diagnostic_xray": "string",
  "last_examination_date": "2020-07-30",
  "diagnostic_ctscan": "string",
  "goals": "string",
  "last_examination_reason": "string",
  "medication": "string"
}

doctor_blood_tests_data = {
    "date": "2020-09-10",
    "results": [
        {"result_name": "cholesterolSerumTotal","result_value": 150.0},
        {"result_name": "cholesterolSerumLDL", "result_value": 20.0}
    ],
    "panel_type": "Lipids",
    "notes": "test2"
}

img_file = pathlib.Path(__file__).parent / 'test_jpg_image.jpg'
doctor_medical_imaging_data = {
  'image': (img_file.as_posix() , open(img_file, mode='rb'), 'image/jpg'),
  'image_date': '2020-09-29',
  'image_origin_location': 'testing clinic',
  'image_type': 'X-ray',
  'image_read': 'Check Check'
}

doctor_surgery_data = {
  "surgery_category": "Heart",
  "date": "2020-11-23",
  "notes": "test some notes",
  "surgeon": "John Q. Surgeon",
  "institution": "Our Lady of Perpetual Surgery",
}<|MERGE_RESOLUTION|>--- conflicted
+++ resolved
@@ -1,6 +1,5 @@
 import pathlib
 
-<<<<<<< HEAD
 doctor_std_put_2_data = {
   "stds":[
     {
@@ -48,7 +47,8 @@
   "job_title": "Engineer",
   "avg_num_meditates": 3,
   "sexual_preference": "Female"
-=======
+}
+
 doctor_medicalgeneralinfo_put_data = {
       "primary_doctor_contact_name": "Dr Steve",
       "primary_doctor_contact_phone": "4809999999",
@@ -127,7 +127,6 @@
         "allergy_symptoms": "Vertigo"
     }    
     ]
->>>>>>> f28ba9e1
 }
 
 doctor_personalfamilyhist_post_data = {
