from marshmallow import Schema, fields, post_load

from odyssey import ma
from odyssey.api.lookup.models import (
    LookupActivityTrackers, 
    LookupBookingTimeIncrements,
    LookupClinicalCareTeamResources,
    LookupClientBookingWindow,
    LookupCountriesOfOperations,
    LookupDefaultHealthMetrics,
    LookupDrinks, 
    LookupDrinkIngredients, 
    LookupGoals, 
    LookupProfessionalAppointmentConfirmationWindow,
    LookupRaces,
    LookupSubscriptions,
    LookupTelehealthSessionDuration,
    LookupTerritoriesofOperation,
    LookupTransactionTypes,
    LookupNotifications,
    LookupEmergencyNumbers
)

class LookupBookingTimeIncrementsSchema(ma.SQLAlchemyAutoSchema):
    class Meta:
        model = LookupBookingTimeIncrements

class LookupBookingTimeIncrementsOutputSchema(Schema):
    items = fields.Nested(LookupBookingTimeIncrementsSchema(many=True),missing=[])
    total_items = fields.Integer()

class LookupTimezones(Schema):
    items = fields.List(fields.String,missing = [])
    total_items = fields.Integer()

class LookupProfessionalAppointmentConfirmationWindowSchema(ma.SQLAlchemyAutoSchema):
    class Meta:
        model = LookupProfessionalAppointmentConfirmationWindow

class LookupProfessionalAppointmentConfirmationWindowOutputSchema(Schema):
    items = fields.Nested(LookupProfessionalAppointmentConfirmationWindowSchema(many=True),missing=[])
    total_items = fields.Integer()

class LookupTransactionTypesSchema(ma.SQLAlchemyAutoSchema):
    class Meta:
        model = LookupTransactionTypes

class LookupTransactionTypesOutputSchema(Schema):
    items = fields.Nested(LookupTransactionTypesSchema(many=True),missing=[])
    total_items = fields.Integer()

class LookupCountriesOfOperationsSchema(ma.SQLAlchemyAutoSchema):
    class Meta:
        model = LookupCountriesOfOperations

class LookupCountriesOfOperationsOutputSchema(Schema):
    items = fields.Nested(LookupCountriesOfOperationsSchema(many=True),missing=[])
    total_items = fields.Integer()

class LookupClientBookingWindowSchema(ma.SQLAlchemyAutoSchema):
    class Meta:
        model = LookupClientBookingWindow

class LookupClientBookingWindowOutputSchema(Schema):
    items = fields.Nested(LookupClientBookingWindowSchema(many=True),missing=[])
    total_items = fields.Integer()

class LookupTelehealthSessionDurationSchema(ma.SQLAlchemyAutoSchema):
    class Meta:
        model = LookupTelehealthSessionDuration

class LookupTelehealthSessionDurationOutputSchema(Schema):
    items = fields.Nested(LookupTelehealthSessionDurationSchema(many=True),missing=[])
    total_items = fields.Integer()

class LookupActivityTrackersSchema(ma.SQLAlchemyAutoSchema):
    class Meta:
        model = LookupActivityTrackers

class LookupActivityTrackersOutputSchema(Schema):
    items = fields.Nested(LookupActivityTrackersSchema(many=True),missing=[])
    total_items = fields.Integer()

class LookupDrinksSchema(ma.SQLAlchemyAutoSchema):
    class Meta:
        model = LookupDrinks
        exclude = ('created_at', 'updated_at')

    primary_ingredient = fields.String()
    goal = fields.String()

    @post_load
    def make_object(self, data, **kwargs):
        return LookupDrinks(**data)

class LookupDrinksOutputSchema(Schema):
    items = fields.Nested(LookupDrinksSchema(many=True), missing = [])
    total_items = fields.Integer()

class LookupDrinkIngredientsSchema(ma.SQLAlchemyAutoSchema):
    class Meta:
        model = LookupDrinkIngredients
        exclude = ('idx', 'created_at', 'updated_at')

    @post_load
    def make_object(self, data, **kwargs):
        return LookupDrinkIngredients(**data)

class LookupDrinkIngredientsOutputSchema(Schema):
    items = fields.Nested(LookupDrinkIngredientsSchema(many=True), missing = [])
    total_items = fields.Integer()

class LookupGoalsSchema(ma.SQLAlchemyAutoSchema):
    class Meta:
        model = LookupGoals
        exclude = ('created_at', 'updated_at')

    @post_load
    def make_object(self, data, **kwargs):
        return LookupGoals(**data)

class LookupCareTeamResourcesSchema(ma.SQLAlchemyAutoSchema):
    class Meta:
        model = LookupClinicalCareTeamResources
        exclude = ('created_at', 'updated_at', 'resource_name')

    @post_load
    def make_object(self, data, **kwargs):
        return LookupClinicalCareTeamResources(**data)


class LookupCareTeamResourcesOutputSchema(Schema):
    items = fields.Nested(LookupCareTeamResourcesSchema(many=True), missing = [])
    total_items = fields.Integer()

class LookupGoalsOutputSchema(Schema):
    items = fields.Nested(LookupGoalsSchema(many=True), missing = [])
    total_items = fields.Integer()

class LookupRacesSchema(ma.SQLAlchemyAutoSchema):
    class Meta:
        model = LookupRaces
        exclude = ('created_at', 'updated_at')

    @post_load
    def make_object(self, data, **kwargs):
        return LookupRaces(**data)

class LookupRacesOutputSchema(Schema):
    items = fields.Nested(LookupRacesSchema(many=True), missing = [])
    total_items = fields.Integer()

class LookupSubscriptionsSchema(ma.SQLAlchemyAutoSchema):
    class Meta:
        model = LookupSubscriptions
        exclude = ('created_at', 'updated_at')

    @post_load
    def make_object(self, data, **kwargs):
        return LookupSubscriptions(**data)

class LookupSubscriptionsOutputSchema(Schema):
    items = fields.Nested(LookupSubscriptionsSchema(many=True), missing = [])
    total_items = fields.Integer()

class LookupNotificationsSchema(ma.SQLAlchemyAutoSchema):
    class Meta:
        model = LookupNotifications
        exclude = ('created_at', 'updated_at')

    @post_load
    def make_object(self, data, **kwargs):
        return LookupNotifications(**data)

class LookupDefaultHealthMetricsSchema(ma.SQLAlchemyAutoSchema):
    class Meta:
        model = LookupDefaultHealthMetrics
        exclude = ('created_at', 'updated_at', 'idx')

    @post_load
    def make_object(self, data, **kwargs):
        return LookupDefaultHealthMetrics(**data)

class LookupDefaultHealthMetricsOutputSchema(Schema):
    items = fields.Nested(LookupDefaultHealthMetricsSchema(many=True), missing = [])
    total_items = fields.Integer()


class LookupTerritoriesofOperationSchema(ma.SQLAlchemyAutoSchema):
    class Meta:
        model = LookupTerritoriesofOperation
        exclude = ('created_at', 'updated_at', 'idx')

    @post_load
    def make_object(self, data, **kwargs):
        return LookupTerritoriesofOperation(**data)

class LookupTerritoriesofOperationOutputSchema(Schema):
    items = fields.Nested(LookupTerritoriesofOperationSchema(many=True), missing = [])
    total_items = fields.Integer()

class LookupNotificationsOutputSchema(Schema):
    items = fields.Nested(LookupNotificationsSchema(many=True), missing = [])
    total_items = fields.Integer()

class LookupTelehealthSettingsSchema(Schema):
    session_durations = fields.Nested(LookupTelehealthSessionDurationOutputSchema, missing = [])
    booking_windows = fields.Nested(LookupClientBookingWindowOutputSchema, missing = [])
<<<<<<< HEAD
    confirmation_windows = fields.Nested(LookupProfessionalAppointmentConfirmationWindowOutputSchema, missing= [])
    costs = fields.Nested(LookupTelehealthSessionCostOutputSchema, missing = [])

class LookupEmergencyNumbersSchema(ma.SQLAlchemyAutoSchema):
    class Meta:
        model = LookupEmergencyNumbers
        exclude = ('created_at', 'updated_at', 'idx')

class LookupEmergencyNumbersOutputSchema(Schema):
    items = fields.Nested(LookupEmergencyNumbersSchema(many=True), missing=[])
    total_items = fields.Integer()
=======
    confirmation_windows = fields.Nested(LookupProfessionalAppointmentConfirmationWindowOutputSchema, missing= [])
>>>>>>> cb8541db
<|MERGE_RESOLUTION|>--- conflicted
+++ resolved
@@ -206,7 +206,6 @@
 class LookupTelehealthSettingsSchema(Schema):
     session_durations = fields.Nested(LookupTelehealthSessionDurationOutputSchema, missing = [])
     booking_windows = fields.Nested(LookupClientBookingWindowOutputSchema, missing = [])
-<<<<<<< HEAD
     confirmation_windows = fields.Nested(LookupProfessionalAppointmentConfirmationWindowOutputSchema, missing= [])
     costs = fields.Nested(LookupTelehealthSessionCostOutputSchema, missing = [])
 
@@ -217,7 +216,4 @@
 
 class LookupEmergencyNumbersOutputSchema(Schema):
     items = fields.Nested(LookupEmergencyNumbersSchema(many=True), missing=[])
-    total_items = fields.Integer()
-=======
-    confirmation_windows = fields.Nested(LookupProfessionalAppointmentConfirmationWindowOutputSchema, missing= [])
->>>>>>> cb8541db
+    total_items = fields.Integer()