import logging
logger = logging.getLogger(__name__)

from marshmallow import Schema, fields, post_load, validate, pre_dump, validates, ValidationError
from marshmallow_sqlalchemy import SQLAlchemyAutoSchema, auto_field

from odyssey import ma
<<<<<<< HEAD
from odyssey.api.doctor.models import ( 
    MedicalBloodPressures,
    MedicalLookUpBloodPressureRange,
    MedicalLookUpSTD,
    MedicalGeneralInfo,
    MedicalGeneralInfoMedications,
    MedicalGeneralInfoMedicationAllergy,
    MedicalFamilyHistory,
    MedicalConditions,
    MedicalHistory,
    MedicalPhysicalExam,
    MedicalImaging,
    MedicalBloodTests,
    MedicalBloodTestResults,
    MedicalBloodTestResultTypes,
    MedicalExternalMR,
    MedicalSocialHistory,
    MedicalSTDHistory,
    MedicalSurgeries
)
from odyssey.api.facility.models import MedicalInstitutions
from odyssey.utils.constants import  MEDICAL_CONDITIONS
=======
from odyssey.api.doctor.models import *
from odyssey.api.practitioner.models import PractitionerCredentials
from odyssey.api.facility.models import MedicalInstitutions

from odyssey.utils.constants import CREDENTIAL_TYPE, MEDICAL_CONDITIONS, USSTATES_2
>>>>>>> 460b4f10
from odyssey.utils.base.schemas import BaseSchema

"""
    Schemas for the doctor's API
"""

class PaginationLinks(Schema):
    _next = fields.String()
    _prev = fields.String()

class MedicalBloodPressuresSchema(ma.SQLAlchemyAutoSchema):
    class Meta:
        model = MedicalBloodPressures
        exclude = ('created_at', 'updated_at')
        dump_only = ('timestamp','idx', 'reporter_id', 'user_id')
        include_fk = True
        
    timestamp = fields.DateTime()
    systolic = fields.Float(metadata={'description':'units mmHg'},required=True)
    diastolic = fields.Float(metadata={'description':'units mmHg'},required=True)
    datetime_taken = fields.String(metadata={'description':'Date and time the blood pressure was taken'}, required=True)
    reporter_firstname = fields.String(metadata={'description': 'first name of reporting physician'}, dump_only=True)
    reporter_lastname = fields.String(metadata={'description': 'last name of reporting physician'}, dump_only=True)
    reporter_profile_pictures = fields.Dict(keys=fields.Str(), values=fields.Str(), dump_only=True)
    

    @post_load
    def make_object(self, data, **kwargs):
        return MedicalBloodPressures(**data)

class MedicalBloodPressuresOutputSchema(Schema):
    items = fields.Nested(MedicalBloodPressuresSchema(many=True), missing=[])
    total_items = fields.Integer()
    

class CheckBoxDeleteSchema(Schema):
    idx = fields.Integer()
    

class CheckBoxArrayDeleteSchema(Schema):
    delete_ids = fields.Nested(CheckBoxDeleteSchema(many=True))
    

class MedicalSTDHistorySchema(BaseSchema):
    class Meta:
        model = MedicalSTDHistory
        exclude = ('user_id',)
        include_fk = True
        load_instance = True
        

class MedicalSTDHistoryInputSchema(Schema):
    stds = fields.Nested(MedicalSTDHistorySchema(many=True))

 
class MedicalSocialHistorySchema(Schema):
    ever_smoked = fields.Boolean(missing=None, allow_none=True)
    currently_smoke = fields.Boolean(missing=None, allow_none=True)
    avg_num_cigs = fields.Integer(missing=None, allow_none=True)
    avg_weekly_drinks = fields.Integer(missing=None, allow_none=True)
    avg_weekly_workouts = fields.Integer(missing=None, allow_none=True)
    job_title = fields.String(missing=None, allow_none=True, validate=validate.Length(max=99))
    avg_hourly_meditation = fields.Integer(missing=None, allow_none=True)
    sexual_preference = fields.String(missing=None, allow_none=True)
    last_smoke_date = fields.Date(missing=None, allow_none=True, dump_only=True)
    last_smoke = fields.Integer(missing=None, allow_none=True)
    
    num_years_smoked = fields.Integer(missing=None, allow_none=True)
    plan_to_stop = fields.Boolean(missing=None, allow_none=True)

    # Must include empty string, because checking whether this is needed
    # happens only after schema validation. In the mean time, a missing
    # value of None, will get converted to empty string.
    possible_date_units = ['', 'days', 'months', 'years']

    last_smoke_time = fields.String(
        missing='',
        allow_none=True,
        metadata={'description': 'days, months, years'},
        validate=validate.OneOf(possible_date_units))

    @post_load
    def make_object(self, data, **kwargs):
        return MedicalSocialHistory(**data)

class MedicalSocialHistoryOutputSchema(Schema):
    social_history = fields.Nested(MedicalSocialHistorySchema, missing=None)
    std_history = fields.Nested(MedicalSTDHistorySchema(many=True), missing=None)

class MedicalGeneralInfoMedicationAllergySchema(ma.SQLAlchemyAutoSchema):
    class Meta:
        model = MedicalGeneralInfoMedicationAllergy
        exclude = ('created_at', 'updated_at')

    idx = fields.Integer()
    possible_allergy_symptoms = ['Rash', 'Vertigo', 'Nausea', 'Swelling', 'Diarrhea', 'Vomiting', 'Headache', 'Anaphylaxis', 'Blurred Vision', 'Abdominal Pain', 'Shortness of Breath']
    allergy_symptoms = fields.String(validate=validate.OneOf(possible_allergy_symptoms),missing=None)

    @post_load
    def make_object(self, data, **kwargs):
        return MedicalGeneralInfoMedicationAllergy(**data)

class MedicalGeneralInfoMedicationsSchema(ma.SQLAlchemyAutoSchema):
    class Meta:
        model = MedicalGeneralInfoMedications
        exclude = ('created_at', 'updated_at')
    
    idx = fields.Integer()
    @post_load
    def make_object(self, data, **kwargs):
        return MedicalGeneralInfoMedications(**data)

class MedicalGeneralInfoSchema(ma.SQLAlchemyAutoSchema):
    class Meta:
        model = MedicalGeneralInfo
        exclude = ('created_at', 'updated_at')
    
    idx = fields.Integer(dump_only=True)
    primary_doctor_contact_name = fields.String(missing=None)
    primary_doctor_contact_phone = fields.String(missing=None)
    primary_doctor_contact_email = fields.String(missing=None)
    blood_type = fields.String(missing=None)
    blood_type_positive = fields.Boolean(missing=None)
    
    @post_load
    def make_object(self, data, **kwargs):
        return MedicalGeneralInfo(**data)

class MedicalGeneralInfoInputSchema(Schema):
    gen_info = fields.Nested(MedicalGeneralInfoSchema, missing=None)
    medications = fields.Nested(MedicalGeneralInfoMedicationsSchema(many=True), missing = [])
    allergies = fields.Nested(MedicalGeneralInfoMedicationAllergySchema(many=True), missing = [])


class MedicalMedicationsInfoInputSchema(Schema):
    medications = fields.Nested(MedicalGeneralInfoMedicationsSchema(many=True), missing = [])

class MedicalAllergiesInfoInputSchema(Schema):
    allergies = fields.Nested(MedicalGeneralInfoMedicationAllergySchema(many=True), missing = [])


class MedicalFamilyHistSchema(BaseSchema):
    class Meta:
        model = MedicalFamilyHistory

    user_id = fields.Integer()
    medical_condition_id = fields.Integer()

    @post_load
    def make_object(self, data, **kwargs):
        return MedicalFamilyHistory(**data)

class MedicalFamilyHistInputSchema(Schema):
    conditions = fields.Nested(MedicalFamilyHistSchema, many=True)

class MedicalFamilyHistOutputSchema(Schema):
    items = fields.Nested(MedicalFamilyHistSchema(many=True), missing = [])
    total_items = fields.Integer()

class MedicalImagingSchema(ma.SQLAlchemyAutoSchema):
    class Meta:
        model = MedicalImaging
        load_instance = True
        dump_only = ("user_id", "idx", "image_size", "image_path", "updated_at", "created_at")
        required = ("image_date", "image_read", "image_type")

    possible_image_types = ['CT', 'MRI', 'PET', 'Scopes', 'Special imaging', 'Ultrasound', 'X-ray']
    image_type = fields.String(validate=validate.OneOf(possible_image_types))
    reporter_firstname = fields.String(metadata={'description': 'first name of reporting physician'}, dump_only=True)
    reporter_lastname = fields.String(metadata={'description': 'last name of reporting physician'}, dump_only=True)
    reporter_id = fields.Integer(metadata={'description': 'id of reporting physician'}, missing=None)


class ReporterInfoSchema(Schema):
    firstname = fields.String()
    lastname = fields.String()
    profile_pictures = fields.Dict(keys=fields.String, values=fields.Url())


class MedicalImagingOutputSchema(Schema):
    reporter_infos = fields.Dict(keys=fields.Integer, values=fields.Nested(ReporterInfoSchema()))
    images = fields.Nested(MedicalImagingSchema(many=True))
    total_images = fields.Integer()


class MedicalBloodTestSchema(Schema):
    test_id = fields.Integer()
    user_id = fields.Integer()
    date = fields.Date(required=True)
    notes = fields.String(required=False)
    reporter_firstname = fields.String(metadata={'description': 'first name of reporting physician'}, dump_only=True)
    reporter_lastname = fields.String(metadata={'description': 'last name of reporting physician'}, dump_only=True)
    reporter_id = fields.Integer(metadata={'description': 'id of reporting physician'})
    reporter_profile_pictures = fields.Dict(keys=fields.Str(), values=fields.Str(), dump_only=True)
    image = fields.String(dump_only=True)
    was_fasted = fields.Boolean()

    @post_load
    def make_object(self, data, **kwargs):
        return MedicalBloodTests(**data)

class AllMedicalBloodTestSchema(Schema):
    """
    For returning several blood test instance details 
    No actual results are returned, just details on
    the test entry (notes, date)
    """
    items = fields.Nested(MedicalBloodTestSchema(many=True))
    total = fields.Integer()
    clientid = fields.Integer()

class MedicalBloodTestResultsSchema(ma.SQLAlchemyAutoSchema):
    class Meta:
        model = MedicalBloodTestResults
        dump_only = ('age', 'race', 'menstrual_cycle', 'biological_sex_male', 'evaluation')
        exclude = ('created_at','updated_at', 'idx')
    modobio_test_code = fields.String()

class MedicalBloodTestsInputSchema(ma.SQLAlchemyAutoSchema):
    class Meta:
        model = MedicalBloodTests
        dump_only = ('reporter_id', 'test_id', 'panel_type', 'image_path')
        exclude = ('created_at', 'updated_at')
    user_id = fields.Integer(dump_only=True)
    results = fields.Nested(MedicalBloodTestResultsSchema, many=True)
    was_fasted = fields.Boolean(required = False, missing = None)

class BloodTestsByTestID(Schema):
    """
    Organizes blood test results into a nested results field
    General information about the test entry like testid, date, notes, panel
    are in the outer most part of this schema.
    """
    test_id = fields.Integer()
    results = fields.Nested(MedicalBloodTestResultsSchema(many=True))
    notes = fields.String()
    date = fields.Date(format="iso")
    image = fields.String()
    reporter_firstname = fields.String(metadata={'description': 'first name of reporting physician'}, dump_only=True)
    reporter_lastname = fields.String(metadata={'description': 'last name of reporting physician'}, dump_only=True)
    reporter_id = fields.Integer(metadata={'description': 'id of reporting physician'}, dump_only=True)
    reporter_profile_pictures = fields.Dict(keys=fields.Str(), values=fields.Str(), dump_only=True)
    was_fasted = fields.Boolean()

class MedicalBloodTestResultsOutputSchema(Schema):
    """
    Schema for outputting a nested json 
    of blood test results. 
    """
    tests = fields.Integer(metadata={'description': '# of test entry sessions. All each test may have more than one test result'})
    test_results = fields.Integer(metadata={'description': '# of test results'})
    items = fields.Nested(BloodTestsByTestID(many=True), missing = [])
    clientid = fields.Integer()
    _links = fields.Nested(PaginationLinks)

class MedicalBloodTestResultsSchema(Schema):
    idx = fields.Integer()
    test_id = fields.Integer()
    result_id = fields.Integer()
    result_value = fields.Float()

    @post_load
    def make_object(self, data, **kwargs):
        return MedicalBloodTestResults(**data)


class MedicalHistorySchema(ma.SQLAlchemyAutoSchema):
    class Meta:
        model = MedicalHistory
        
    user_id = fields.Integer(missing=0)
    
    @post_load
    def make_object(self, data, **kwargs):
        return MedicalHistory(**data)
    
class MedicalPhysicalExamSchema(ma.SQLAlchemyAutoSchema):
    class Meta:
        model = MedicalPhysicalExam
        exclude = ('idx', 'reporter_id')
        
    user_id = fields.Integer(missing=0)
    vital_height = fields.String(metadata={'description': 'Deprecated, use vital_height_inches instead'}, missing="")
    reporter_firstname = fields.String(metadata={'description': 'first name of reporting physician'}, dump_only=True)
    reporter_lastname = fields.String(metadata={'description': 'last name of reporting physician'}, dump_only=True)
    reporter_id = fields.Integer(metadata={'description': 'id of reporting physician'}, dump_only=True)

    @post_load
    def make_object(self, data, **kwargs):
        return MedicalPhysicalExam(**data)


class MedicalInstitutionsSchema(ma.SQLAlchemyAutoSchema):
    """
    For returning medical institutions in GET request and also accepting new institute names
    """
    class Meta:
        model = MedicalInstitutions

    @post_load
    def make_object(self, data):
        return MedicalInstitutions(**data)

class MedicalExternalMRSchema(Schema):
    """
    For returning medical institutions in GET request and also accepting new institute names
    """

    user_id = fields.Integer(missing=0)
    institute_id = fields.Integer(missing=9999)
    med_record_id = fields.String()
    institute_name = fields.String(load_only=True, required=False, missing="")

    @post_load
    def make_object(self, data, **kwargs):
        data.pop("institute_name")
        return MedicalExternalMR(**data)

class MedicalExternalMREntrySchema(Schema):
    """
    For returning medical institutions in GET request and also accepting new institute names
    """

    record_locators = fields.Nested(MedicalExternalMRSchema, many=True)
    
    @pre_dump
    def ravel(self, data, **kwargs):
        """upon dump, add back the schema structure"""
        response = {"record_locators": data}
        return response

class MedicalSurgeriesSchema(ma.SQLAlchemyAutoSchema):
    class Meta:
        model = MedicalSurgeries
        exclude = ('created_at', 'updated_at')
        dump_only = ('surgery_id', 'user_id', 'reporter_id')
        include_fk = True

    surgery_category = fields.String(validate=validate.OneOf(MEDICAL_CONDITIONS['Surgery'].keys()))

    @post_load
    def make_object(self, data, **kwargs):
        return MedicalSurgeries(**data)<|MERGE_RESOLUTION|>--- conflicted
+++ resolved
@@ -2,39 +2,12 @@
 logger = logging.getLogger(__name__)
 
 from marshmallow import Schema, fields, post_load, validate, pre_dump, validates, ValidationError
-from marshmallow_sqlalchemy import SQLAlchemyAutoSchema, auto_field
 
 from odyssey import ma
-<<<<<<< HEAD
-from odyssey.api.doctor.models import ( 
-    MedicalBloodPressures,
-    MedicalLookUpBloodPressureRange,
-    MedicalLookUpSTD,
-    MedicalGeneralInfo,
-    MedicalGeneralInfoMedications,
-    MedicalGeneralInfoMedicationAllergy,
-    MedicalFamilyHistory,
-    MedicalConditions,
-    MedicalHistory,
-    MedicalPhysicalExam,
-    MedicalImaging,
-    MedicalBloodTests,
-    MedicalBloodTestResults,
-    MedicalBloodTestResultTypes,
-    MedicalExternalMR,
-    MedicalSocialHistory,
-    MedicalSTDHistory,
-    MedicalSurgeries
-)
+from odyssey.api.doctor.models import *
 from odyssey.api.facility.models import MedicalInstitutions
-from odyssey.utils.constants import  MEDICAL_CONDITIONS
-=======
-from odyssey.api.doctor.models import *
-from odyssey.api.practitioner.models import PractitionerCredentials
-from odyssey.api.facility.models import MedicalInstitutions
-
-from odyssey.utils.constants import CREDENTIAL_TYPE, MEDICAL_CONDITIONS, USSTATES_2
->>>>>>> 460b4f10
+
+from odyssey.utils.constants import MEDICAL_CONDITIONS
 from odyssey.utils.base.schemas import BaseSchema
 
 """
