--- conflicted
+++ resolved
@@ -25,11 +25,7 @@
     cancel_noshow_appointment,
     update_apple_subscription
 )
-<<<<<<< HEAD
-from odyssey.api.telehealth.models import TelehealthBookings, TelehealthStaffAvailabilityExceptions
-=======
 from odyssey.api.telehealth.models import TelehealthBookings, TelehealthChatRooms
->>>>>>> f857e537
 from odyssey.api.client.models import ClientClinicalCareTeamAuthorizations, ClientDataStorage, ClientClinicalCareTeam
 from odyssey.api.lookup.models import LookupBookingTimeIncrements
 from odyssey.api.notifications.schemas import NotificationSchema
@@ -464,17 +460,7 @@
     },
     'update_active_subscriptions': {
         'task': 'odyssey.tasks.periodic.deploy_subscription_update_tasks',
-<<<<<<< HEAD
-        'args': (60,),
-        'schedule': crontab(minute='*/60')
-    },
-    #availability
-    'remove_expired_availability_exceptions': {
-        'task': 'odyssey.periodic.remove_expired_availability_exceptions',
-        'schedule': crontab(hour='0', minute='0')
-=======
         'args': (25,),
         'schedule': crontab(minute='*/30')
->>>>>>> f857e537
     }
 }