import logging
logger = logging.getLogger(__name__)

from datetime import datetime, timedelta
from io import BytesIO
from typing import Any, Dict
from PIL import Image

from bson import ObjectId
from flask_migrate import current_app
import imghdr
from sqlalchemy import select
from werkzeug.datastructures import FileStorage

from odyssey import celery, db, mongo
from odyssey.api.client.models import ClientClinicalCareTeam, ClientClinicalCareTeamAuthorizations
from odyssey.api.lookup.models import LookupBookingTimeIncrements, LookupClinicalCareTeamResources
from odyssey.api.notifications.models import Notifications
from odyssey.api.payment.models import PaymentMethods
from odyssey.api.practitioner.models import PractitionerOrganizationAffiliation
from odyssey.api.system.models import SystemTelehealthSessionCosts
from odyssey.api.telehealth.models import TelehealthBookingStatus, TelehealthBookings
from odyssey.api.user.models import User
from odyssey.integrations.instamed import Instamed
from odyssey.utils.file_handling import FileHandling
from odyssey.integrations.twilio import Twilio
from odyssey.utils.telehealth import complete_booking

@celery.task()
def upcoming_appointment_notification_2hr(booking_id):
    """
    Store notification of upcoming appointment in the Notifications table
    One for each user
    """

    # bring up the booking and the user objects for the booking attendees
    booking = db.session.execute(
        select(TelehealthBookings).
        where(TelehealthBookings.idx == booking_id, TelehealthBookings.status == 'Accepted')
    ).scalars().one_or_none()

    if not booking:
        return

    staff_user = db.session.execute(
        select(User).
        where(User.user_id == booking.staff_user_id)
    ).scalars().one_or_none()

    client_user = db.session.execute(
        select(User).
        where(User.user_id == booking.client_user_id)
    ).scalars().one_or_none()

    # look up the start time and create dt object for the notification expire time (2 hours after the appointment begins)
    start_time = db.session.execute(
        select(LookupBookingTimeIncrements.start_time).
        where(LookupBookingTimeIncrements.idx == booking.booking_window_id_start_time_utc)
    ).scalars().one_or_none()
    
    start_dt = datetime.combine(booking.target_date, start_time)
    expires_at = start_dt+timedelta(hours=2)
    
    # check if either notification exists before adding to database
    # this is meant to prevent duplicate inputs.
    existing_staff_notification = db.session.execute(
        select(Notifications).
        where(Notifications.user_id == staff_user.user_id, 
              Notifications.expires == expires_at, 
              Notifications.notification_type_id == 3)
        ).scalars().one_or_none()
    
    existing_client_notification = db.session.execute(
        select(Notifications).
        where(Notifications.user_id == client_user.user_id, 
              Notifications.expires == expires_at, 
              Notifications.notification_type_id == 3)
        ).scalars().one_or_none()
    
    # create the staff and client notification entries
    if not existing_staff_notification:
        staff_notification = Notifications(
            user_id=booking.staff_user_id,
            title="You have a telehealth appointment in 2 hours",
            content=f"Your telehealth appointment with {client_user.firstname+' '+client_user.lastname} is in 2 hours. Please review your client's medical information before taking the call.",
            expires = expires_at,
            notification_type_id = 3 #Scheduling
        )
        db.session.add(staff_notification)
    
    if not existing_client_notification:
        client_notification = Notifications(
            user_id=booking.client_user_id,
            title="You have a telehealth appointment in 2 hours",
            content=f"Your telehealth appointment with {staff_user.firstname+' '+staff_user.lastname} is in 2 hours. Please ensure your medical information is up to date before taking the call.",
            expires = expires_at,
            notification_type_id = 3 #Scheduling
        )
        db.session.add(client_notification)

    db.session.commit()

    return

@celery.task()
def upcoming_appointment_care_team_permissions(booking_id):
    """
    Apply temporary care team access permissions to the staff member involved in the booking 

    """

    # bring up resouce_group_ids required for medical doctor visits
    # TODO: update this to align with other staff roles 
    resource_ids_needed = db.session.execute(select(
        LookupClinicalCareTeamResources.resource_id, 
    ).where(LookupClinicalCareTeamResources.access_group.in_(['general','medical_doctor']))).scalars().all()

    # bring up booking
    booking = db.session.execute(select(TelehealthBookings).where(
        TelehealthBookings.idx == booking_id,
        TelehealthBookings.status == 'Accepted')).scalars().one_or_none()
    
    if not booking:
        return 
    
    # check if staff is already in care team and has permissions
    care_team_staff = db.session.execute(select(ClientClinicalCareTeam
    ).where(
        ClientClinicalCareTeam.user_id==booking.client_user_id,
        ClientClinicalCareTeam.team_member_user_id == booking.staff_user_id)
    ).scalars().one_or_none()

    # the staff member is already part of the user's care team
    # ensure all necessary permissions are applied
    if care_team_staff:
        # bring up current permissions
        current_resource_auths = db.session.execute(select(
            ClientClinicalCareTeamAuthorizations
        ).where(
            ClientClinicalCareTeamAuthorizations.user_id == booking.client_user_id,
            ClientClinicalCareTeamAuthorizations.team_member_user_id == booking.staff_user_id)
        ).scalars().all()

        current_resource_auth_ids = [item.resource_id for item in current_resource_auths if item.status == 'accepted']
        current_resource_auth_ids_not_accepted = [item for item in current_resource_auths if item.status != 'accepted']

        remaining_auths = len(set(resource_ids_needed) - set(current_resource_auth_ids))
        
        # if more resource authorizations are necessary, either add new auths or approve pending auths
        if remaining_auths > 0:
            # approve current pending auths 
            if len(current_resource_auth_ids_not_accepted) > 0:
                for pending_auth in current_resource_auth_ids_not_accepted:
                    pending_auth.status = 'accepted'
                    current_resource_auth_ids.append(pending_auth.resource_id)
                
                remaining_auths = len(set(resource_ids_needed) - set(current_resource_auth_ids))

            # add new permissions
            if remaining_auths > 0:
                for resource_id in remaining_auths:
                    db.session.add(ClientClinicalCareTeamAuthorizations(**{
                        'user_id': booking.client_user_id,
                        'team_member_user_id': booking.staff_user_id,
                        'resource_id': resource_id
                    }))
        # all necessary authorizations already granted
        else:
            return


    # staff not yet part of care team. Add them as a temporary member, assign permissions
    else:
        db.session.add(ClientClinicalCareTeam(**{
            "team_member_user_id": booking.staff_user_id,
            "user_id": booking.client_user_id,
            "is_temporary": True}))

        db.session.commit()

        for resource_id in resource_ids_needed:
            db.session.add(ClientClinicalCareTeamAuthorizations(**{
                'user_id': booking.client_user_id,
                'team_member_user_id': booking.staff_user_id,
                'resource_id': resource_id
            }))
    
    db.session.commit()

    return

@celery.task()
def process_wheel_webhooks(webhook_payload: Dict[str, Any]):
    """
    TODO: Perform the necessary action depending on the `event` field of the payload
    
    Update the database entry with acknowledgement that the task has been completed
    """
    # bring up the booking in the request
    # if booking does not exist and env != production, skip
    # note, dev mongo db is shared between devlopers, dev environment, and testing environment
    booking = db.session.execute(select(TelehealthBookings
            ).where(TelehealthBookings.external_booking_id == webhook_payload['consult_id'] )).scalars().one_or_none()
    if not booking:
        # possible the request came from another dev instance since our db is not persistent
        if current_app.config['DEV'] or current_app.config['TESTING']:
            mongo.db.wheel.find_one_and_update(
            {"_id": ObjectId(webhook_payload['_id'])}, 
            {"$set":{"modobio_meta.processed":False, "modobio_meta.acknowledged" : True}})
            return
        else:
            # booking somehow was lost in the prod environment, not good
            #TODO: log errors when logger is ready
            return

    ##
    # Handle the webhook request depending on the event field in the payload
    #
    ##

    # sent when clinician recieves notification of the consultation 2-24hrs inadvance. no action
    if webhook_payload['event'] == 'consult.assigned':
        pass

    # consult.unassigned:  consult is canceled on wheel's end, must enact cancellation proceedure
    # clinician.unavailable: the practitioner is no longer available for the booking. treat as a cancellation
    # clinician.no_show: clinician does not enter booking within 10 minutes of their scheduled start time 
    # consult.voided: Sent in rare occasions when wheel clinicians cannot complete the consultation 
    elif webhook_payload['event'] in ('consult.unassigned',  'clinician.no_show', 'clinician.unavailable', 'consult.voided'):
        
        # update booking status to canceled
        booking.status = 'Canceled'

        # create an entry into the TelehealthBookingStatus table
        status_history = TelehealthBookingStatus(
                booking_id = booking.idx,
                reporter_id = booking.staff_user_id,
                reporter_role = 'Practitioner',
                status = 'Canceled'
            )
        db.session.add(status_history)
        
        staff_user = db.session.execute(
            select(User
            ).where(User.user_id == booking.staff_user_id)).scalars().one_or_none()
        
        # add notification to client
        expires_at = datetime.utcnow()+timedelta(days=2)
        client_notification = Notifications(
            user_id=booking.client_user_id,
            title="Your telehealth appointment has been canceled",
            content=f"Your telehealth appointment with {staff_user.firstname+' '+staff_user.lastname} has been canceled. Please reschedule.",
            expires = expires_at,
            notification_type_id = 3 #Scheduling
        )

        db.session.add(client_notification)

        db.session.commit()

    # the practitioner opened the deeplink to the booking and is now reviewing documents
    elif webhook_payload['event'] == 'assignment.accepted':

        # create an entry into the TelehealthBookingStatus table
        status_history = TelehealthBookingStatus(
                booking_id = booking.idx,
                reporter_id = booking.staff_user_id,
                reporter_role = 'Practitioner',
                status = 'Document Review'
            )
        db.session.add(status_history)

        # update booking status to canceled
        booking.status = 'Document Review'

        db.session.commit()
    
    # patient.no_show: patient did not enter booking within 10 minutes of their scheduled start time 
    elif webhook_payload['event'] == 'patient.no_show':

        # update booking status to completed
        booking.status = 'Completed'

        # create an entry into the TelehealthBookingStatus table
        status_history = TelehealthBookingStatus(
                booking_id = booking.idx,
                reporter_id = booking.staff_user_id,
                reporter_role = 'Client',
                status = 'Completed'
            )
        db.session.add(status_history)
        
        staff_user = db.session.execute(
            select(User
            ).where(User.user_id == booking.staff_user_id)).scalars().one_or_none()
            
        # add notification to client
        expires_at = datetime.utcnow()+timedelta(days=2)
        client_notification = Notifications(
            user_id=booking.client_user_id,
            title="Your telehealth appointment has been completed",
            content=f"Your telehealth appointment with {staff_user.firstname+' '+staff_user.lastname} has been completed.",
            expires = expires_at,
            notification_type_id = 3 #Scheduling
        )
        db.session.add(client_notification)

        db.session.commit()
    
    # no event field recognized, should be logged. 
    else:
        return

    # finally, set webhook entry to processed
    if current_app.config['TESTING']:
        return
    else:
        mongo.db.wheel.find_one_and_update(
            {"_id": ObjectId(webhook_payload['_id'])}, 
            {"$set":{"modobio_meta.processed":True, "modobio_meta.acknowledged" :True}})
         
    return

@celery.task()
<<<<<<< HEAD
def charge_telehealth_appointment(booking_id):
    """
    This task will go through the process of attemping to charge a user for a telehealth booking.
    If the payment is unsuccesful, the booking will be canceled.

    TODO: Notify user of the canceled booking via email/notfication
    """
    booking = TelehealthBookings.query.filter_by(idx=booking_id).one_or_none()
    payment = PaymentMethods.query.filter_by(idx=booking.payment_method_id).one_or_none()
    session_cost = SystemTelehealthSessionCosts.query.filter_by(profession_type='medical_doctor').one_or_none().session_cost

    Instamed().charge_user(payment.payment_id, session_cost, booking)
=======
def cleanup_unended_call(booking_id: int):

    completion_info = complete_booking(booking_id)

    return completion_info
>>>>>>> 72cab99a

@celery.task()
def store_telehealth_transcript(booking_id: int):
    """
    Cache the telehealth transcript related to the booking id provided. Delete the conversation on twilio's platform once
    this is acheived. 

    Params
    ------
    booking_id: TelehealthBookings.idx for a booking that has been completed and is beyond the telehealth review period. 
    """
    twilio = Twilio()

    # bring up booking
    # For now, the boooking state does not matter. 
    booking = db.session.execute(select(TelehealthBookings
        ).where(TelehealthBookings.idx == booking_id)).scalars().one_or_none()

    # close conversation so that no more messages can be added to transcript
    twilio.close_telehealth_chatroom(booking.idx)
    
    transcript = twilio.get_booking_transcript(booking.idx)

    # s3 bucket path for the media associated with this booking transcript
    transcript_images_prefix = f'id{booking.client_user_id:05d}/telehealth/{booking_id}/transcript/images'

    # if there is media present in the transcript, store it in an s3 bucket
    fh = FileHandling()
    for idx, message in enumerate(transcript):
        img_id = 0
        if message['media']:
            for media_idx, media in enumerate(message['media']):
                # download media from twilio 
                media_content = twilio.get_media(media['sid'])

                img = BytesIO(media_content)
                img_extension = '.' + imghdr.what('', media_content)

                tmp = Image.open(img)
                tfile = BytesIO()
                tmp.save(tfile, format='jpeg')
                save_file_path_s3 = f'{transcript_images_prefix}/{img_id}{img_extension}'
                img_file = FileStorage(tfile, filename=f'{img_id}{img_extension}', content_type=media['content_type'])

                fh.save_file_to_s3(img_file, save_file_path_s3)

                media['s3_path'] = save_file_path_s3 #+ f'{img_id}{img_extension}'
                transcript[idx]['media'][media_idx] = media
                img_id+=1

    payload = {
        'booking_id': booking.idx,
        'transcript': transcript
    }

    # insert transcript into mongo db under the telehealth_transcripts collection
    if current_app.config['MONGO_URI']:
        _id = mongo.db.telehealth_transcripts.insert(payload)
    else:
        _id = None  

    # delete the conversation from twilio
    twilio.delete_conversation(booking.chat_room.conversation_sid)

    # delete the conversation sid entry, add transcript_object_id from mongodb
    booking.chat_room.conversation_sid = None
    booking.chat_room.transcript_object_id = str(_id)

    db.session.commit()

    return payload<|MERGE_RESOLUTION|>--- conflicted
+++ resolved
@@ -322,7 +322,6 @@
     return
 
 @celery.task()
-<<<<<<< HEAD
 def charge_telehealth_appointment(booking_id):
     """
     This task will go through the process of attemping to charge a user for a telehealth booking.
@@ -335,13 +334,13 @@
     session_cost = SystemTelehealthSessionCosts.query.filter_by(profession_type='medical_doctor').one_or_none().session_cost
 
     Instamed().charge_user(payment.payment_id, session_cost, booking)
-=======
+
+@celery.task()
 def cleanup_unended_call(booking_id: int):
 
     completion_info = complete_booking(booking_id)
 
     return completion_info
->>>>>>> 72cab99a
 
 @celery.task()
 def store_telehealth_transcript(booking_id: int):
