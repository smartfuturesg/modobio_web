--- conflicted
+++ resolved
@@ -569,7 +569,6 @@
   "goal_fitness_level": 9
 }
 
-<<<<<<< HEAD
   test_get_blood_chemistry_a1c = {
     "exam_date" = "2020-09-08",
     "a1c" = 4.2
@@ -590,7 +589,6 @@
     "t3_serum_reverse": 20,
     "t3_serum_free": 3.0
   }
-=======
 test_blood_chemistry_lipids = {
     "exam_date": "2020-09-08",
     "cholesterol_total": 200,
@@ -641,5 +639,4 @@
     "protein": 18,
     "albumin": 19,
     "globulin": 20
-}
->>>>>>> 9b2f70a8
+}