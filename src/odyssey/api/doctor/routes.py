--- conflicted
+++ resolved
@@ -78,7 +78,6 @@
 
 ns = api.namespace('doctor', description='Operations related to doctor')
 
-<<<<<<< HEAD
 @ns.route('/bloodpressure/<int:user_id>/')
 @ns.doc(params={'user_id': 'User ID number'})
 class MedBloodPressures(Resource):
@@ -111,9 +110,8 @@
         # insert results into the result table
         db.session.commit()
         return data
-=======
 @ns.route('/lookupbloodpressureranges/')
-class MedicalLookUpSTDResource(Resource):
+class MedicalLookUpBloodPressureResource(Resource):
     """ Returns blood pressure ranges stored in the database in response to a GET request.
 
     Returns
@@ -129,7 +127,6 @@
                    'total_items': len(bp_ranges)}
 
         return payload
->>>>>>> afe53dc8
 
 @ns.route('/medicalgeneralinfo/<int:user_id>/')
 @ns.doc(params={'user_id': 'User ID number'})
