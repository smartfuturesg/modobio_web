from flask_accepts import responds
from flask_restx import Resource

import pytz

from odyssey.api import api
from odyssey.utils.auth import token_auth
from odyssey.api.lookup.models import (
     LookupActivityTrackers,
<<<<<<< HEAD
=======
     LookupBookingTimeIncrements,
>>>>>>> c97a2a7d
     LookupClientBookingWindow,
     LookupClinicalCareTeamResources,
     LookupCountriesOfOperations,
     LookupDefaultHealthMetrics,
     LookupDrinks, 
     LookupDrinkIngredients, 
     LookupGoals, 
     LookupProfessionalAppointmentConfirmationWindow,
     LookupRaces,
     LookupSubscriptions,
     LookupTelehealthSessionCost,
     LookupTelehealthSessionDuration,
     LookupTerritoriesofOperation,
     LookupTransactionTypes,
<<<<<<< HEAD
     LookupNotifications
=======
     LookupNotifications,
     LookupEmergencyNumbers
>>>>>>> c97a2a7d
)
from odyssey.api.lookup.schemas import (
    LookupActivityTrackersOutputSchema,
    LookupBookingTimeIncrementsOutputSchema,
    LookupCareTeamResourcesOutputSchema,
    LookupCountriesOfOperationsOutputSchema,
    LookupDefaultHealthMetricsOutputSchema, 
    LookupDrinksOutputSchema, 
    LookupDrinkIngredientsOutputSchema, 
    LookupGoalsOutputSchema,
    LookupRacesOutputSchema,
    LookupSubscriptionsOutputSchema,
    LookupTerritoriesofOperationOutputSchema,
    LookupTransactionTypesOutputSchema,
    LookupNotificationsOutputSchema,
    LookupCareTeamResourcesOutputSchema,
    LookupTimezones,
<<<<<<< HEAD
    LookupTelehealthSettingsSchema
=======
    LookupTelehealthSettingsSchema,
    LookupEmergencyNumbersOutputSchema
>>>>>>> c97a2a7d
)
from odyssey.utils.misc import check_drink_existence

from odyssey import db

ns = api.namespace('lookup', description='Endpoints for lookup tables.')

<<<<<<< HEAD
=======
@ns.route('/telehealth/booking-increments/')
class LookupTelehealthBookingIncrements(Resource):
    """ Returns stored booking increments.
    Returns
    -------
    dict
        JSON encoded dict.
    """
    @responds(schema=LookupBookingTimeIncrementsOutputSchema,status_code=200, api=ns)
    def get(self):
                
        booking_increments = LookupBookingTimeIncrements.query.all()
        
        payload = {'items': booking_increments,
                   'total_items': len(booking_increments)}

        return payload

>>>>>>> c97a2a7d
@ns.route('/timezones/')
class LookupTimezones(Resource):
    @token_auth.login_required
    @responds(schema=LookupTimezones,status_code=200,api=ns)
    def get(self):
        varArr = [tz_i for tz_i in pytz.all_timezones if 'US/' in tz_i]
        payload = {'items': varArr,
                   'total_items': len(varArr) }
        return payload

@ns.route('/business/transaction-types/')
class LookupTransactionTypesResource(Resource):
    """ Returns stored transaction types in database by GET request.
    Returns
    -------
    dict
        JSON encoded dict.
    """
    @responds(schema=LookupTransactionTypesOutputSchema,status_code=200, api=ns)
    def get(self):
                
        transaction_types = LookupTransactionTypes.query.all()
        
        payload = {'items': transaction_types,
                   'total_items': len(transaction_types)}

        return payload


@ns.route('/business/countries-of-operations/')
class LookupCountryOfOperationResource(Resource):
    """ Returns stored countries of operations in database by GET request.

    Returns
    -------
    dict
        JSON encoded dict.
    """
    @token_auth.login_required
    @responds(schema=LookupCountriesOfOperationsOutputSchema,status_code=200, api=ns)
    def get(self):
                
        countries = LookupCountriesOfOperations.query.all()
        
        payload = {'items': countries,
                   'total_items': len(countries)}

        return payload

@ns.route('/business/telehealth-settings/')
class LookupTelehealthSettingsApi(Resource):
    """ Endpoints related to the telehealth lookup tables """

    @token_auth.login_required(user_type=('staff',), staff_role=('system_admin',))
    @responds(schema=LookupTelehealthSettingsSchema, status_code=200, api=ns)
    def get(self):
        
        durations = {'items': LookupTelehealthSessionDuration.query.all()}
        durations['total_items'] = len(durations['items'])

        booking_windows = {'items': LookupClientBookingWindow.query.all()}
        booking_windows['total_items'] = len(booking_windows['items'])

        confirmation_windows = {'items': LookupProfessionalAppointmentConfirmationWindow.query.all()}
        confirmation_windows['total_items'] = len(confirmation_windows['items'])

        costs = {'items': LookupTelehealthSessionCost.query.all()}
        costs['total_items'] = len(costs['items'])

        return {
            'session_durations': durations,
            'booking_windows' : booking_windows,
            'confirmation_windows': confirmation_windows,
            'costs': costs
        }

@ns.route('/activity-trackers/misc/')
class WearablesLookUpFitbitActivityTrackersResource(Resource):
    """ Returns misc activity trackers stored in the database in response to a GET request.

    Returns
    -------
    dict
        JSON encoded dict.
    """
    @token_auth.login_required
    @responds(schema=LookupActivityTrackersOutputSchema,status_code=200, api=ns)
    def get(self):
        
        delete_brands = ['Apple', 'Fitbit', 'Garmin', 'Samsung']
        
        activity_trackers = LookupActivityTrackers.query.filter(LookupActivityTrackers.brand.notin_(delete_brands)).all()
        
        payload = {'items': activity_trackers,
                   'total_items': len(activity_trackers)}

        return payload

@ns.route('/activity-trackers/fitbit/')
class WearablesLookUpFitbitActivityTrackersResource(Resource):
    """ Returns Fitbit activity trackers stored in the database in response to a GET request.

    Returns
    -------
    dict
        JSON encoded dict.
    """
    @token_auth.login_required
    @responds(schema=LookupActivityTrackersOutputSchema,status_code=200, api=ns)
    def get(self):
        activity_trackers = LookupActivityTrackers.query.filter_by(brand='Fitbit').all()
        payload = {'items': activity_trackers,
                   'total_items': len(activity_trackers)}

        return payload

@ns.route('/activity-trackers/apple/')
class WearablesLookUpAppleActivityTrackersResource(Resource):
    """ Returns activity Apple trackers stored in the database in response to a GET request.

    Returns
    -------
    dict
        JSON encoded dict.
    """
    @token_auth.login_required
    @responds(schema=LookupActivityTrackersOutputSchema,status_code=200, api=ns)
    def get(self):
        activity_trackers = LookupActivityTrackers.query.filter_by(brand='Apple').all()
        payload = {'items': activity_trackers,
                   'total_items': len(activity_trackers)}

        return payload

@ns.route('/activity-trackers/all/')
class WearablesLookUpAllActivityTrackersResource(Resource):
    """ Returns activity trackers stored in the database in response to a GET request.

    Returns
    -------
    dict
        JSON encoded dict.
    """
    @token_auth.login_required
    @responds(schema=LookupActivityTrackersOutputSchema,status_code=200, api=ns)
    def get(self):
        activity_trackers = LookupActivityTrackers.query.all()
        payload = {'items': activity_trackers,
                   'total_items': len(activity_trackers)}

        return payload

@ns.route('/drinks/')
class LookupDrinksApi(Resource):
    
    @token_auth.login_required
    @responds(schema=LookupDrinksOutputSchema, api=ns)
    def get(self):
        """get contents of drinks lookup table"""
        res = []
        for drink in LookupDrinks.query.all():
            drink.primary_ingredient = LookupDrinkIngredients.query.filter_by(drink_id=drink.drink_id).filter_by(is_primary_ingredient=True).first().ingredient_name
            drink.goal = LookupGoals.query.filter_by(goal_id=drink.primary_goal_id).first().goal_name
            res.append(drink)
        return {'total_items': len(res), 'items': res}

@ns.route('/drinks/ingredients/<int:drink_id>/')
@ns.doc('Id of the desired drink')
class LookupDrinkIngredientsApi(Resource):

    @token_auth.login_required
    @responds(schema=LookupDrinkIngredientsOutputSchema, api=ns)
    def get(self, drink_id):
        """get recipe of the drink denoted by drink_id"""
        check_drink_existence(drink_id)

        res = LookupDrinkIngredients.query.filter_by(drink_id=drink_id).all()
        return {'total_items': len(res), 'items': res}

@ns.route('/goals/')
class LookupGoalsApi(Resource):

    @token_auth.login_required
    @responds(schema=LookupGoalsOutputSchema, api=ns)
    def get(self):
        """get contents of goals lookup table"""
        res = LookupGoals.query.all()
        return {'total_items': len(res), 'items': res}

@ns.route('/races/')
class LookupRacesApi(Resource):

    @token_auth.login_required
    @responds(schema=LookupRacesOutputSchema, api=ns)
    def get(self):
        """get contents of races lookup table"""
        res = LookupRaces.query.all()
        return {'total_items': len(res), 'items': res}

@ns.route('/care-team/resources/')
class LookupClinicalCareTeamResourcesApi(Resource):
    """
    Returns available resources that can be shared within clinical care teams
    """
    @token_auth.login_required
    @responds(schema=LookupCareTeamResourcesOutputSchema, api=ns)
    def get(self):
        """get contents of clinical care team resources lookup table"""
        res = LookupClinicalCareTeamResources.query.all()
        return {'total_items': len(res), 'items': res}
        
@ns.route('/subscriptions/')
class LookupSubscriptionsApi(Resource):

    @token_auth.login_required
    @responds(schema=LookupSubscriptionsOutputSchema, api=ns)
    def get(self):
        """get contents of subscription plans lookup table"""
        res = LookupSubscriptions.query.all()
        return {'total_items': len(res), 'items': res}

@ns.route('/notifications/')
class LookupNotificationsApi(Resource):

    @token_auth.login_required
    @responds(schema=LookupNotificationsOutputSchema, api=ns)
    def get(self):
        """get contents of notification types lookup table"""
        res = LookupNotifications.query.all()
        return {'total_items': len(res), 'items': res}

@ns.route('/default-health-metrics/')
class LookupDefaultHealthMetricsApi(Resource):
    """
    Endpoint for handling requests for all default health metrics
    """

    @token_auth.login_required
    @responds(schema=LookupDefaultHealthMetricsOutputSchema, status_code=200, api=ns)
    def get(self):
        """get contents of default health metrics types lookup table"""
        res = LookupDefaultHealthMetrics.query.all()
        return {'total_items': len(res), 'items': res}

@ns.route('/operational-territories/')
class LookupTerritoriesofOperationApi(Resource):
    """
    Endpoint for handling requests for all territories of operation
    """
    @token_auth.login_required
    @responds(schema=LookupTerritoriesofOperationOutputSchema, status_code=200, api=ns)
    def get(self):
        """get contents of operational territories lookup table"""
        res = LookupTerritoriesofOperation.query.all()
<<<<<<< HEAD
=======
        return {'total_items': len(res), 'items': res}

@ns.route('/emergency-numbers/')
class LookupEmergencyNumbersApi(Resource):
    """
    Endpoint that returns emergency phone number for the Ambulance service
    """
    @token_auth.login_required
    @responds(schema=LookupEmergencyNumbersOutputSchema, status_code=200, api=ns)
    def get(self):
        """GET request for the list of emergency numbers"""
        res = LookupEmergencyNumbers.query.filter_by(service='Ambulance').all()
>>>>>>> c97a2a7d
        return {'total_items': len(res), 'items': res}<|MERGE_RESOLUTION|>--- conflicted
+++ resolved
@@ -7,10 +7,7 @@
 from odyssey.utils.auth import token_auth
 from odyssey.api.lookup.models import (
      LookupActivityTrackers,
-<<<<<<< HEAD
-=======
      LookupBookingTimeIncrements,
->>>>>>> c97a2a7d
      LookupClientBookingWindow,
      LookupClinicalCareTeamResources,
      LookupCountriesOfOperations,
@@ -25,12 +22,8 @@
      LookupTelehealthSessionDuration,
      LookupTerritoriesofOperation,
      LookupTransactionTypes,
-<<<<<<< HEAD
-     LookupNotifications
-=======
      LookupNotifications,
      LookupEmergencyNumbers
->>>>>>> c97a2a7d
 )
 from odyssey.api.lookup.schemas import (
     LookupActivityTrackersOutputSchema,
@@ -48,12 +41,8 @@
     LookupNotificationsOutputSchema,
     LookupCareTeamResourcesOutputSchema,
     LookupTimezones,
-<<<<<<< HEAD
-    LookupTelehealthSettingsSchema
-=======
     LookupTelehealthSettingsSchema,
     LookupEmergencyNumbersOutputSchema
->>>>>>> c97a2a7d
 )
 from odyssey.utils.misc import check_drink_existence
 
@@ -61,8 +50,6 @@
 
 ns = api.namespace('lookup', description='Endpoints for lookup tables.')
 
-<<<<<<< HEAD
-=======
 @ns.route('/telehealth/booking-increments/')
 class LookupTelehealthBookingIncrements(Resource):
     """ Returns stored booking increments.
@@ -81,7 +68,6 @@
 
         return payload
 
->>>>>>> c97a2a7d
 @ns.route('/timezones/')
 class LookupTimezones(Resource):
     @token_auth.login_required
@@ -336,8 +322,6 @@
     def get(self):
         """get contents of operational territories lookup table"""
         res = LookupTerritoriesofOperation.query.all()
-<<<<<<< HEAD
-=======
         return {'total_items': len(res), 'items': res}
 
 @ns.route('/emergency-numbers/')
@@ -350,5 +334,4 @@
     def get(self):
         """GET request for the list of emergency numbers"""
         res = LookupEmergencyNumbers.query.filter_by(service='Ambulance').all()
->>>>>>> c97a2a7d
         return {'total_items': len(res), 'items': res}