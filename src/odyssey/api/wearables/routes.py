--- conflicted
+++ resolved
@@ -1,11 +1,8 @@
-<<<<<<< HEAD
-=======
 import logging
 
 from odyssey.utils.constants import WEARABLE_DEVICE_TYPES
 logger = logging.getLogger(__name__)
 
->>>>>>> 947d98e5
 import base64
 import logging
 import secrets
@@ -112,142 +109,6 @@
         db.session.commit()
 
 
-<<<<<<< HEAD
-=======
-###########################################################
-#
-# Oura Ring
-#
-###########################################################
-
-@ns.route('/oura-old/auth/<int:user_id>/')
-@ns.deprecated
-@ns.doc(params={'user_id': 'User ID number'})
-class WearablesOuraOldAuthEndpoint(BaseResource):
-    @token_auth.login_required
-    @responds(schema=WearablesOuraAuthSchema, status_code=200, api=ns)
-    def get(self, user_id):
-        """ [DEPRECATED] Oura Ring OAuth2 parameters to initialize the access grant process.
-
-        Note
-        ----
-
-        This endpoint was designed for the web-based staff app. The new endpoint should
-        work with both web-based and mobile apps. Keeping this endpoint around until staff app
-        has been updated.
-
-        Parameters
-        ----------
-        user_id : int
-            User ID number.
-
-        Returns
-        -------
-        dict
-            JSON encoded dict containing:
-            - oura_client_id
-            - oauth_state
-        """
-        wearables = (
-            Wearables.query
-            .filter_by(user_id=user_id)
-            .one_or_none())
-
-        oura_id = current_app.config['OURA_CLIENT_ID']
-        state = secrets.token_urlsafe(24)
-
-        # Store state in database
-        oura = (
-            WearablesOura.query
-            .filter_by(user_id=user_id)
-            .one_or_none())
-
-        if not oura:
-            oura = WearablesOura(user_id=user_id, oauth_state=state)
-            db.session.add(oura)
-        else:
-            oura.oauth_state = state
-        db.session.commit()
-
-        return {'oura_client_id': oura_id, 'oauth_state': state}
-
-
-@ns.route('/oura-old/callback/<int:user_id>/')
-@ns.deprecated
-@ns.doc(params={
-    'user_id': 'User ID number',
-    'state': 'OAuth2 state token',
-    'code': 'OAuth2 access grant code',
-    'redirect_uri': 'OAuth2 redirect URI',
-    'scope': 'The accepted scope of information: email, personal, and/or daily'
-})
-class WearablesOuraCallbackEndpoint(BaseResource):
-    @token_auth.login_required
-    @responds(status_code=200, api=ns)
-    def get(self, user_id):
-        """ [DEPRECATED] Oura Ring OAuth2 callback URL
-
-        Note
-        ----
-
-        This endpoint was designed for the web-based staff app. The new endpoint should
-        work with both web-based and mobile apps. Keeping this endpoint around until staff app
-        has been updated.
-        """
-        check_client_existence(user_id)
-
-        oura = WearablesOura.query.filter_by(user_id=user_id).one_or_none()
-        if not oura:
-            raise BadRequest(
-                f'user_id {user_id} not found in WearablesOura table. '
-                f'Connect to /wearables/oura/auth first.')
-
-        oauth_state = request.args.get('state')
-        oauth_grant_code = request.args.get('code')
-        redirect_uri = request.args.get('redirect_uri')
-        scope = request.args.get('scope')
-
-        if oauth_state != oura.oauth_state:
-            raise BadRequest('OAuth state changed between requests.')
-
-        if not scope or 'daily' not in scope:
-            raise BadRequest('You must agree to share at least the sleep and activity data.')
-
-        # Exchange access grant code for access token
-        oura_id = current_app.config['OURA_CLIENT_ID']
-        oura_secret = current_app.config['OURA_CLIENT_SECRET']
-        token_url = current_app.config['OURA_TOKEN_URL']
-
-        oauth_session = OAuth2Session(
-            oura_id,
-            state=oauth_state,
-            redirect_uri=redirect_uri)
-        try:
-            oauth_reply = oauth_session.fetch_token(
-                token_url,
-                code=oauth_grant_code,
-                include_client_id=True,
-                client_secret=oura_secret)
-        except Exception as e:
-            raise BadRequest(f'Error while exchanging grant code for access token: {e}')
-
-        # Everything was successful
-        oura.access_token = oauth_reply['access_token']
-        oura.refresh_token = oauth_reply['refresh_token']
-        oura.token_expires = datetime.utcnow() + timedelta(seconds=oauth_reply['expires_in'])
-        oura.oauth_state = None
-
-        # TODO: disable this until frontend has a way of setting wearable devices.
-        # wearables = Wearables.query.filter_by(user_id=oura.user_id).first()
-        # wearables.registered_oura = True
-
-        db.session.commit()
-
-###############
-# V2
-###############
-
->>>>>>> 947d98e5
 @ns.route('/oura/auth/<int:user_id>/')
 @ns.doc(params={'user_id': 'User ID number'})
 class WearablesOuraAuthEndpoint(BaseResource):
@@ -786,13 +647,8 @@
             start_date = (datetime.fromisoformat(end_date) - timedelta(days=current_app.config.WEARABLE_DATA_DEFAULT_RANGE_DAYS)).date().isoformat()
             date_condition = Key('date').between(start_date, end_date)
         else:
-<<<<<<< HEAD
-            start_date = (datetime.now() - timedelta(days=WEARABLE_DATA_DEFAULT_RANGE_DAYS)).date().isoformat()
-            end_date = datetime.now().date().isoformat()
-=======
             start_date = (datetime.now() - timedelta(days=current_app.config.WEARABLE_DATA_DEFAULT_RANGE_DAYS)).date().isoformat()
             end_date = datetime.now().date().isoformat() 
->>>>>>> 947d98e5
             date_condition =  Key('date').gte(start_date)
 
         # make reqeust for data
