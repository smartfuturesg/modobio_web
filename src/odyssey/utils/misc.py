""" Utility functions for the odyssey package. """

import ast
import inspect
import jwt
import logging
import random
import re
import statistics
import textwrap
import typing as t
import uuid

from datetime import datetime, date, time, timedelta, timezone
from time import mktime

import flask.json

from flask import current_app, request, url_for
from sqlalchemy import or_, select
from werkzeug.exceptions import BadRequest, Unauthorized

from odyssey import db
from odyssey.api.client.models import (
    ClientConsent,
    ClientConsultContract,
    ClientFacilities,
    ClientIndividualContract,
    ClientPolicies,
    ClientRelease,
    ClientSubscriptionContract)
from odyssey.api.doctor.models import (
    MedicalBloodTests,
    MedicalImaging)
from odyssey.api.facility.models import RegisteredFacilities
<<<<<<< HEAD
from odyssey.api.lookup.models import *
=======
# from odyssey.api.lookup.models import LookupDrinks
from odyssey.api.lookup.models import LookupBookingTimeIncrements
>>>>>>> 1f52a88d
from odyssey.api.notifications.models import Notifications
from odyssey.api.telehealth.models import (
    TelehealthBookings,
    TelehealthChatRooms)
from odyssey.api.user.models import (
    User,
    UserTokenHistory,
    UserRemovalRequests,
    UserProfilePictures,
    UserPendingEmailVerifications)
from odyssey.utils.auth import token_auth
from odyssey.utils.constants import ALPHANUMERIC, EMAIL_TOKEN_LIFETIME, DB_SERVER_TIME
from odyssey.utils.files import FileDownload
from odyssey.utils.message import send_email
from odyssey.utils import search

logger = logging.getLogger(__name__)

_uuid_rx = re.compile(r'[\da-f]{8}-([\da-f]{4}-){3}[\da-f]{12}', flags=re.IGNORECASE)

def generate_modobio_id(user_id: int, firstname: str=None, lastname: str=None) -> str:
    """ Generate the user's mdobio_id.

    The modo bio identifier is used as a public user id, it
    can also be exported to other healthcare providers (clients only).
    It is made up of the firstname and lastname initials and 10 random alphanumeric
    characters.

    Parameters
    ----------
    firstname : str
        Client first name.

    lastname : str
        Client last name.

    user_id : int
        User ID number.

    Returns
    -------
    str
        Medical record ID
    """
    rli_hash = "".join([random.choice(ALPHANUMERIC) for i in range(10)])
    
    if all((firstname, lastname)):
        salt = firstname[0] + lastname[0]
    else:
        raise BadRequest('Missing first and/or last name.')
    return (salt + rli_hash).upper()


def list_average(values_list):
    """Helper function to clean list values before attempting to find the average"""
    # remove empty items
    values_list_ = [val for val in values_list if val is not None]
    if len(values_list_)>0:
        return statistics.mean(values_list_)
    else:
        return None

def check_client_existence(user_id):
    """Check that the client is in the database
    All clients must be in the CLientInfo table before any other procedure"""
    client = User.query.filter_by(user_id=user_id, is_client=True, deleted=False).one_or_none()
    if not client:
        raise Unauthorized
    return client

def check_staff_existence(user_id):
    """Check that the user is in the database and is a staff member"""
    staff = User.query.filter_by(user_id=user_id, is_staff=True, deleted=False).one_or_none()
    if not staff:
        raise Unauthorized
    return staff

def check_user_existence(user_id, user_type=None):
    """Check that the user is in the database
    If user_type is 'client', check if user_id exists in ClientInfo table.
    If user_type is 'staff', check if user_id exists in StaffProfile table.
    If user_type is neither of the above, just check if user_id exists in User table.
    """
    if user_type == 'client':
        user = User.query.filter_by(user_id=user_id, is_client=True, deleted=False).one_or_none()
    elif user_type == 'staff':
        user = User.query.filter_by(user_id=user_id, is_staff=True, deleted=False).one_or_none()
    else:
        user = User.query.filter_by(user_id=user_id, deleted=False).one_or_none()
    if not user:
        raise Unauthorized
    return user

def check_blood_test_existence(test_id):
    """Check that the blood test is in the database"""
    test = MedicalBloodTests.query.filter_by(test_id=test_id).one_or_none()
    if not test:
        raise BadRequest(f'Blood test {test_id} not found.')

def check_blood_test_result_type_existence(result_name):
    """Check that a supplied blood test result type is in the database"""
    result = LookupBloodTestResultTypes.query.filter_by(result_name=result_name).one_or_none()
    if not result:
        raise BadRequest(f'Blood test result {result_name} not found.')

def fetch_facility_existence(facility_id):
    facility = RegisteredFacilities.query.filter_by(facility_id=facility_id).one_or_none()
    if not facility:
        raise BadRequest(f'Facility {facility_id} not found.')
    return facility

def check_client_facility_relation_existence(user_id, facility_id):
    relation = ClientFacilities.query.filter_by(user_id=user_id,facility_id=facility_id).one_or_none()
    if relation:
        raise BadRequest(f'Client already associated with facility {facility_id}.')

def check_medical_condition_existence(medcon_id):
    medcon = LookupMedicalConditions.query.filter_by(medical_condition_id=medcon_id).one_or_none()
    if not medcon:
        raise BadRequest(f'Medical condition {medcon_id} not found.')


# def check_drink_existence(drink_id):
#     drink = LookupDrinks.query.filter_by(drink_id=drink_id).one_or_none()
#     if not drink:
#         raise BadRequest(f'Drink {drink_id} not found.')
        
def check_std_existence(std_id):
    std = LookupSTDs.query.filter_by(std_id=std_id).one_or_none()
    if not std:
        raise BadRequest(f'STD {std_id} not found.')


class JSONEncoder(flask.json.JSONEncoder):
    """ Converts :class:`datetime.datetime`, :class:`datetime.date`,
        or :class:`datetime.time` objects to a JSON compatible ISO8601 string.

    This subclass of :class:`flask.json.JSONEncoder` overrides the
    :meth:`default` method to convert datetime objects to ISO8601 strings,
    instead of the RFC 822 strings. RFC 822 strings are much harder to
    deserialize. Everything else is passed on to the parent class.
    """
    def default(self, obj):
        """ Convert a Python object to a JSON string. """
        if isinstance(obj, (date, datetime, time)):
            return obj.isoformat()
        return super().default(obj)


class JSONDecoder(flask.json.JSONDecoder):
    """ Deserialize JSON string into a dictionary of Python objects.

    :class:`flask.json.JSONDecoder` only supports a small set of types that
    can be deserialized into Python objects. This class adds a set of parsers
    that can convert JSON strings into their respective Python objects.
    
    To add more functionality, simply create a new parser method below, with
    the following properties:

    1. The method must have 1 argument, a string.
    2. The method must return 1 object, the converted string.
    3. The method should not raise an error if the conversion fails.
    4. If the conversion was unsuccessful, the method must return the
       original string unaltered.
    5. The method name must start with 'parse\\_' to be picked up by the
       automatic registration system.
    
    Of course, there should be a corresponding serializer in :class:`JSONEncoder`.
    """
    def __init__(self, *args, **kwargs):
        kwargs['object_hook'] = self.parse
        super().__init__(*args, **kwargs)

        self.registered_parsers = []
        # Don't use self.__dict__ here, or you'll pick up parsers from
        # parent (they're also called parse_xxx) that already have been applied
        for name, func in JSONDecoder.__dict__.items():
            if name.startswith('parse_'):
                self.registered_parsers.append(func)


    def parse_datetime(self, string: str):
        """ Convert a string to a :class:`datetime` object.

        Parameters
        ----------
        string: str
            ISO8601 formatted datetime (yyyy-mm-dd HH:MM:ss.ssssss), date (yyyy-mm-dd),
            or time (HH:MM:ss.ssssss) string. Timezone information (+/-tttt after time)
            is not yet handled.

        Returns
        -------
        :class:`datetime.datetime`, :class:`datetime.date`, or :class:`datetime.time` object, or the original string if string could not be converted.
        """
        dt = None
        try:
            # Will fail on full datetime string
            dt = date.fromisoformat(string)
        except TypeError:
            # Not a string
            pass
        except ValueError:
            try:
                # Will fail on full datetime string
                dt = time.fromisoformat(string)
            except ValueError:
                try:
                    dt = datetime.fromisoformat(string)
                except ValueError:
                    # Not a datetime string
                    pass
        if dt:
            return dt
        return string

    def parse_uuid(self, string):
        """ Convert a string into a :class:`uuid.UUID` object.

        Serializing :class:`uuid.UUID` is supported by :class:`flask.json.JSONEncoder`,
        but the reverse process is not natively supported by flask. This parser adds
        support for the deserialization of UUID strings into :class:`uuid.UUID`
        objects.

        Parameters
        ----------
        string : str
            UUID compatible string, e.g. '56128bcc-da87-3204-892e-177f8df298a8'.

        Returns
        -------
        :class:`uuid.UUID` or the original string if it could not be converted.
        """
        if _uuid_rx.match(string):
            return uuid.UUID(hex=string)
        return string

    def parse(self, jsonobj):
        """ Apply the registered parsers to the Python dict. """
        if isinstance(jsonobj, str):
            for parser in self.registered_parsers:
                obj = parser(self, jsonobj)
                if not obj is jsonobj:
                    return obj
        elif isinstance(jsonobj, (list, tuple)):
            return [self.parse(j) for j in jsonobj]
        elif isinstance(jsonobj, dict):
            for k, v in jsonobj.items():
                jsonobj[k] = self.parse(v)
        return jsonobj


def verify_jwt(token, error_message="", refresh=False):
    """
    Ensure token is signed correctly and is not yet expired
    Returns the token's payload
    """
    secret = current_app.config['SECRET_KEY']
    try:
        decoded_token = jwt.decode(token, secret, algorithms='HS256')
    except:
        # log the refresh attempt
        if refresh:
            token_payload = jwt.decode(token, options={'verify_signature': False})
            db.session.add(UserTokenHistory(user_id=token_payload.get('uid'), 
                                        event='refresh',
                                        ua_string = request.headers.get('User-Agent')))
            db.session.commit()
            
        raise Unauthorized(error_message)

    return decoded_token

class DecoratorVisitor(ast.NodeVisitor):
    """ Find decorators placed on functions or classes. """
    decorators = []

    def visit_FunctionDef(self, node):
        """ For a node that is a :class:`ast.FunctionDef`, collect its decorators. """
        self.decorators.extend(node.decorator_list)

    def visit_ClassDef(self, node):
        """ For a node that is a :class:`ast.ClassDef`, collect its decorators. """
        self.decorators.extend(node.decorator_list)


def find_decorator_value(
        function: t.Callable,
        decorator: str,
        argument: int=None,
        keyword: str=None
    ) -> t.Any:
    """ Return the value of an argument or keyword passed to a decorator placed on a function or class.

    For example, in the code

    .. code:: python

        class SomeEndpoint(BaseResource):
            @accepts(schema=SomeSchema)
            def post(self):
                ...

        schema = find_decorator_value(SomeEndpoint.post, decorator='accepts', keyword='schema')

    :func:`find_decorator_value` will find the decorator :func:`accepts` which is decorating
    :func:`post()` and return the value ``SomeSchema`` passed to the argument :attr:`schema`.

    This function can also find positional arguments passed into the decorator

    .. code:: python

        class SomeEndpoint(BaseResource):
            # incorrect use of @accepts for this example only
            @accepts('x', 3, SomeSchema)
            def post(self):
                ...

        schema = find_decorator_value(SomeEndpoint.post, decorator='accepts', argument=2)

    will return the same ``SomeSchema`` object as the first example.

    Parameters
    ----------
    function : Callable
        A function, method, or class which has a decorator on it.

    decorator : str
        The name of the decorator to search for.

    argument : int
        The index of the positional argument passed into the decorator. Mutually exclusive
        with the ``keyword`` argument, must provide exactly one.

    keyword : str
        The name of the keyword argument passed into the decorator. Mutually exclusive
        with the ``argument`` argument, must provide exactly one.

    Returns
    -------
    Any
        The value of the parameter as passed into the decorator. Can be any Python object.

    Raises
    ------
    ValueError
        Raised when called with incorrect arguments.

    TypeError
        Raised when :attr:`decorator` is not found or when :attr:`argument` or :attr:`keyword`
        are not found in the decorator.
    """
    # Check parameters
    if (keyword is None and argument is None) or (keyword is not None and argument is not None):
        raise ValueError('You must provide exactly one of "keyword" or "argument".')

    if argument is not None and not isinstance(argument, int):
        raise ValueError('Parameter "argument" must be integer.')

    if keyword is not None and not isinstance(keyword, str):
        raise ValueError('Parameter "keyword" must be string.')

    if decorator.startswith('@'):
        decorator = decorator[1:]

    # Get actual function, not the one wrapped by a decorator
    top_func = inspect.unwrap(function)

    # Get source code of function/class definition, convert to AST representation.
    extralines = []
    if inspect.isclass(top_func):
        # inspect.getsource(classobj) does NOT include decorators, unlike functions and methods.
        # Get previous lines if any of them include '@'
        wholefile, lineno = inspect.findsource(top_func.__class__)
        lineno -= 1
        while lineno >= 0:
            line = wholefile[lineno].strip()
            if line.startswith('@'):
                extralines.append(wholefile[lineno])
                lineno -= 1
                continue

            # It is legal to intersperse decorators with empty lines and comments.
            # Keep searching in that case.
            if (not line or line.startswith('#')):
                lineno -= 1
                continue

            break

    code = inspect.getsource(top_func)
    code = '\n'.join(extralines) + code
    code = textwrap.dedent(code)
    tree = ast.parse(code)

    # Find decorators
    visitor = DecoratorVisitor()
    visitor.visit(tree)

    # Decorators can be called in 4 different ways.
    # Each way is represented differently in AST.
    #
    # 1. @aaa               Name(id='aaa')
    # 2. @aaa(1, kw=2)      Call(func=Name(id='aaa'),
    #                           args=[Constant(value=1)],
    #                           keywords=[keyword(arg='kw', value=Constant(value=2))])
    # 3. @AAA.aaa           Attribute(value=Name(id='AAA'), attr='aaa')
    # 4. @AAA.aaa(1, kw=2)  Call(func=Attribute(value=Name(id='AAA'), attr='aaa'),
    #                           args=[Constant(value=3)],
    #                           keywords=[keyword(arg='kw', value=Constant(value=2)))

    # Map decorator names to AST nodes
    decos = {}
    for deco in visitor.decorators:
        if isinstance(deco, ast.Name):
            deco_name = deco.id
        elif isinstance(deco, ast.Attribute):
            deco_name = deco.value.id + '.' + deco.attr
        elif isinstance(deco, ast.Call):
            if isinstance(deco.func, ast.Name):
                deco_name = deco.func.id
            elif isinstance(deco.func, ast.Attribute):
                deco_name = deco.func.value.id + '.' + deco.func.attr
            else:
                raise TypeError(f'Unknown decorator Call type found {deco}.')
        else:
            raise TypeError(f'Unknown decorator type found {deco}.')

        decos[deco_name] = deco

    if decorator not in decos:
        raise TypeError(f'Decorator {decorator} not found on {function}.')

    # Continue with the requested decorator
    deco = decos[decorator]

    # Find the AST node that represents either the argument or the keyword value.
    value = None
    if argument is not None:
        if not hasattr(deco, 'args'):
            raise TypeError(f'Decorator @{deco_name} has no positional arguments.')

        try:
            value = deco.args[argument]
        except IndexError:
            argno = len(deco.args)
            raise TypeError(f'Decorator @{deco_name} has only {argno} argument(s).')
    else:
        if not hasattr(deco, 'keywords'):
            raise TypeError(f'Decorator @{deco_name} has no keyword arguments.')

        kws = {kw.arg: kw.value for kw in deco.keywords}
        if keyword not in kws:
            raise TypeError(f'Keyword {keyword} not found in decorator @{deco_name}.')

        value = kws[keyword]

    # Get actual object from AST node; this is where it gets really hard.
    #
    # At this point we have an AST representation of the value passed in to the
    # decorator, either by argument or by keyword. We want the actual object of
    # that value, not just the AST representation. I don't know how to get that.
    #
    # I tried to analyze the frame stack (inspect.stack()). Calling frames hold
    # references to objects in memory. However, the stack is linear going from
    # the main caller (__main__ or thread start or something similar) to the
    # current frame. Another decorator that was called and finshed is no longer
    # on the stack.
    #
    # For now this will return only a few simple cases. It will not raise an
    # error for missing cases as there are too many, simply return None.

    if isinstance(value, ast.Constant):
        # int, str, or None
        return value.value
    elif isinstance(value, (ast.List, ast.Tuple, ast.Set)):
        # Only support collections of Constant, nothing nested or more complicated.
        if not all([isinstance(elt, ast.Constant) for elt in value.elts]):
            return

        elts = [elt.value for elt in value.elts]
        if isinstance(value, ast.List):
            return elts
        elif isinstance(value, ast.Tuple):
            return tuple(elts)
        else:
            return set(elts)
    elif isinstance(value, ast.Dict):
        # Only support simple dicts where both keys and values are Constant.
        if not all([isinstance(elt, ast.Constant) for elt in value.keys + value.values]):
            return

        return {k.value: v.value for k, v in zip(value.keys, value.values)}
    elif isinstance(value, ast.Name):
        # Value is a variable name, which means it must be defined or imported.
        # See if it's defined in the globals section of the function/class
        # on which the decorator was placed.
        # TODO: widen search, maybe go up the tree to search in globals for nested
        # function/class definitions, all the way up to module.
        if value.id in top_func.__globals__:
            return top_func.__globals__[value.id]

def date_validator(date_string: str):
    """
    check if date string is a valid iso formatted date (no time)

    Returns
    ------
    str: date specified if it is valid, otherwise raises an error
    """
    import re
    regex = r'^(-?(?:[1-9][0-9]*)?[0-9]{4})-(1[0-2]|0[1-9])-(3[01]|0[1-9]|[12][0-9])'
    match_iso8601 = re.compile(regex).match
    try:            
        if match_iso8601(date_string) is not None:
            return date_string
        else:
            # string does not match requirements
            raise BadRequest("date requested is not formatted properly. Please use ISO format YYYY-MM-DD")
    except TypeError:
        raise BadRequest("date requested is not formatted properly. Please use ISO format YYYY-MM-DD")

def get_time_index(target_time: datetime):
    """
    This function will return the index of the time window corresponding to the provided target_time 
    as defined in the LookupBookingTimeIncrements table.
    
    In order to do this, we query to find the index where the current time falls in the range of
    start time <= current time < end time
    """
    if target_time.hour == 23 and target_time.minute >= 55:
        return LookupBookingTimeIncrements.query.all()[-1].idx
    else:
        return LookupBookingTimeIncrements.query.filter(
            LookupBookingTimeIncrements.start_time <= target_time.time(),
            LookupBookingTimeIncrements.end_time > target_time.time()
        ).one_or_none().idx

class EmailVerification():
    """
    Class for handling email verification routines
    """

    def __init__(self) -> None:
        self.secret = current_app.config['SECRET_KEY']

    @staticmethod
    def generate_token(user_id: int) -> str:
        """
        Generate a JWT with the appropriate user type and user_id
        """
        
        secret = current_app.config['SECRET_KEY']
        
        return jwt.encode({'exp': datetime.utcnow()+timedelta(hours=EMAIL_TOKEN_LIFETIME),
                            'uid': user_id,
                            'ttype': 'email_verification'
                            }, 
                            secret, 
                            algorithm='HS256')

    @staticmethod
    def generate_code() -> str:
        """
        Generate a 4 digit code
        """
        return str(random.randrange(1000, 9999))

    def begin_email_verification(self, user: User, updating: bool, email: str = None) -> dict:
        """
        Email verification process creates an entry into the UserPendingEmailVerification table which stores
        the code and token used to verify new emails. If a user is updating their email address, the new email 
        is temporarily stored in this table until the email is verified.

        Params
        ------
        user : User
        updating : bool
            denotes if the user is updating their email (true) or the email is being provided
            for the first time (false)
        email : str
            if provided, this email is stored in the UserPendingEmailVerifications entry
        
        Returns
        ------
        dict: email verification code, token, email, and user_id
        """
        # Check if email is already in use
        if email:
            if User.query.filter_by(email = email).one_or_none():
                raise BadRequest("Email in use")
            
        # check if there is already a Pending email verification entry
        pending_verification = UserPendingEmailVerifications.query.filter_by(user_id = user.user_id).one_or_none()

        # if there is a pending verification, remove it and create a new one
        if pending_verification:
            db.session.delete(pending_verification)
            db.session.flush()

        # generate token and code for email verification
        token = self.generate_token(user.user_id)
        code = self.generate_code()

        # create pending email verification in db
        email_verification_data = {
            'user_id': user.user_id,
            'token': token,
            'code': code,
            'email': email
        }
        
        verification = UserPendingEmailVerifications(**email_verification_data)
        db.session.add(verification)

        # send email to the user
        if updating:
            #send update email if user already had a verified email
            template = 'email-update'
        else:
            #send first time verify email if user did not have an email on file
            template = 'email-verify'
        
        link = url_for(
            'api.user_user_pending_email_verifications_token_api',
            token=token,
            _external=True)
        
        send_email(
            template,
            user.email,
            name=user.firstname,
            verification_link=link,
            verification_code=code)

        db.session.commit()

        return email_verification_data

    def check_token(self, token: str) ->  UserPendingEmailVerifications:
        """
        checks email verification token (JWT) 

        Params
        ------
        token : str
            JWT for email verification session
        
        Returns
        ------
        UserPendingEmailVerifications
        """
        try:
            jwt.decode(token, self.secret, algorithms='HS256')
        except jwt.ExpiredSignatureError:
            raise Unauthorized('Email verification token expired.')

        verification = UserPendingEmailVerifications.query.filter_by(token=token).one_or_none()

        if not verification:
            raise Unauthorized('Email verification token not found.')

        return  verification

    def check_code(self, user_id: int, code: str) ->  UserPendingEmailVerifications:
        """
        checks provided email verification code and then validates token stored in UserPendingEmailVerifications
        
        Params
        ------
        user_id: int
        code : str
            code provided to user by email
        
        Returns
        ------
        UserPendingEmailVerifications
        """

        verification = UserPendingEmailVerifications.query.filter_by(user_id=user_id).one_or_none()

        if not verification or verification.code != code:
            raise Unauthorized('Email verification failed.')

        # Decode and validate token. Code should expire the same time the token does.
        try:
            jwt.decode(verification.token, self.secret, algorithms='HS256')
        except jwt.ExpiredSignatureError:
            raise Unauthorized('Email verification token expired.')

        return verification


    def complete_email_verification(self, token : str = None, code : str = None, user_id : int = None) -> None:
        """
        Check the provided token or code to validate new emails. If the account is new, a modobio_id is generated and 
        User.email_verified is set to True. 

        Verification occurs through one of two methods
        1. Token is provided. This token is emailed to the user as part of the email verification url. Using just the token validates the
        email, the user's identity, and checks that the user has completed this step within the time allotted. 
        2.Verification using the provided code. Users will also revieve a code in their email to verify their emails. We use this code
        and the user's user_id to verify they are the owner of the email. We then check the token (stored in UserPendingEmailVerifications)
        to ensure the process is completed within the token's TTL

        Params
        ------
        token : str
            JWT encoding the TTL of the email verification routine and the identity of the user.  
        code:
            Short code provided to the user's email. This code, the user's id, and the TTL on the token provide the verification
        user_id:
            required only if verifying email using the provided code
        """

        if token:
            verification = self.check_token(token)
        elif code and user_id:
            verification = self.check_code(user_id = user_id, code = code)
        else:
            raise BadRequest('Code or token not provided')

        user = User.query.filter_by(user_id=verification.user_id).one_or_none()

        # If account is new, update modobio_id, membersince, and set User.email_verified=True
        if user.email_verified == False: 
            user.update({'email_verified': True})
        elif verification.email:
            user.update({'email': verification.email})
        
        if user.modobio_id == None:
            md_id = generate_modobio_id(user.user_id,user.firstname,user.lastname)
            user.update({'modobio_id':md_id,'membersince': DB_SERVER_TIME})      

            # send welcome email
            send_email('email-welcome', user.email, firstname=user.firstname)  

        #code/token were valid, remove the pending request
        db.session.delete(verification)
        db.session.commit()
        return


        
def delete_staff_data(user_id):
    """ Delete staff specific data.
    
    This function is called by :func:`delete_user` to delete staff specific files
    from S3 and rows in staff specific tables.

    Parameters
    ----------
    user_id : int
        User ID number for staff member to be deleted.
    """
    # Delete all staff profile pictures from S3.
    fd = FileDownload(user_id)
    paths = (db.session.execute(
        select(UserProfilePictures.image_path)
        .filter_by(staff_user_id=user_id))
        .scalars()
        .all())
    for path in paths:
        fd.delete(path)
    
    # Get a list of all tables in database that have fields: client_user_id & staff_user_id
    # NOTE - Order matters, must delete these tables before those with user_id 
    # to avoid problems while deleting payment methods
    tableList = db.session.execute("SELECT distinct(table_name) from information_schema.columns\
            WHERE column_name='staff_user_id' OR column_name='client_user_id';").fetchall()
    
    for table in tableList:
        #Do not delete from TelehealthBookings when deleting staff data
        if table.table_name == 'TelehealthBookings':
            continue
        else:
            db.session.execute(f"DELETE FROM \"{table.table_name}\" WHERE staff_user_id={user_id};")

    #Get a list of all staff-specific tables in database that have field: user_id
    tableList = db.session.execute("SELECT distinct(table_name) from information_schema.columns\
            WHERE column_name='user_id' and (table_name LIKE '%Staff%' or table_name LIKE '%Practitioner');").fetchall()

    #delete from staff specific tables where user_id is the user to be deleted
    for table in tableList:
        #added data_per_client table due to issues with the testing database
        if table.table_name not in ('User', 'UserRemovalRequests', 'UserLogin', "UserSubscriptions", "data_per_client"):
            db.session.execute("DELETE FROM \"{}\" WHERE user_id={};".format(table.table_name, user_id))

    #only delete staff subscription
    db.session.execute(f"DELETE FROM \"UserSubscriptions\" WHERE user_id={user_id} AND is_staff=True")

    db.session.commit()
    
def delete_client_data(user_id):
    """ Delete client specific data.
    
    This function is called by :func:`delete_user` to delete client specific files
    from S3, telehealth booking details, status history, and rows in client specific
    tables.

    Parameters
    ----------
    user_id : int
        User ID number for client member to be deleted.
    """
    fd = FileDownload(user_id)

    # Go through all columns that store S3 paths. Delete files from S3.
    cols = (
        ClientConsent.pdf_path,
        ClientConsultContract.pdf_path,
        ClientPolicies.pdf_path,
        ClientRelease.pdf_path,
        ClientSubscriptionContract.pdf_path,
        ClientIndividualContract.pdf_path,
        MedicalImaging.image_path)
    for col in cols:
        results = (db.session.execute(
            select(col)
            .filter_by(user_id=user_id))
            .scalars()
            .all())

        for path in results:
            if path:
                fd.delete(path)

    # This one is special, because it is identified by client_user_id
    paths = (db.session.execute(
        select(UserProfilePictures.image_path)
        .filter_by(client_user_id=user_id))
        .scalars()
        .all())
    for path in paths:
        if path:
            fd.delete(path)

    # TelehealthBookingDetails.images and .voice are identified by booking_id,
    # so filter TelehealthBookings table and use relationships.
    bookings = (db.session.execute(
        select(TelehealthBookings)
        .filter_by(client_user_id=user_id))
        .scalars()
        .all())
    for booking in bookings:
        if booking.booking_details.voice:
            fd.delete(booking.booking_details.voice)
        if booking.booking_details.images:
            for path in booking.booking_details.images:
                if path:
                    fd.delete(path)

    # At this point, all files should be deleted from S3.
    # Double check that that's true, warn if not and delete rest.
    remaining = tuple(fd.bucket.objects.filter(Prefix=fd.prefix))
    if remaining:
        files = (r.key for r in remaining)
        files = '\n'.join(files)
        logger.warning(f'Found the following files remaining in S3 bucket {fd.bucket.name} '
                       f'after deleting all registered files for user {user_id}:\n'
                       f'{files}')
        for f in files:
            fd.delete(f)

    # Get a list of all tables in database that have fields: client_user_id & staff_user_id
    # NOTE - Order matters, must delete these tables before those with user_id 
    # to avoid problems while deleting payment methods
    tableList = db.session.execute("SELECT distinct(table_name) from information_schema.columns\
            WHERE column_name='staff_user_id' OR column_name='client_user_id';").fetchall()
    
    # Delete lines with user_id in all other tables except "User" and "UserRemovalRequests"
    for table in tableList:
        db.session.execute(f"DELETE FROM \"{table.table_name}\" WHERE client_user_id={user_id};")

    # Get a list of all client-specific tables in database that have field: user_id
    tableList = db.session.execute("SELECT distinct(table_name) from information_schema.columns\
            WHERE column_name='user_id' and NOT (table_name LIKE '%Staff%' or table_name LIKE '%Practitioner');").fetchall()
    

    # Delete lines with user_id in all other tables except "User", "UserLogin", "UserRemovalRequests", and "data_per_client"
    for table in tableList:
        # added data_per_client table due to issues with the testing database
        if table.table_name not in ('User', 'UserRemovalRequests', 'UserLogin', "UserSubscriptions", "data_per_client"):
            db.session.execute("DELETE FROM \"{}\" WHERE user_id={};".format(table.table_name, user_id))
            
    # only delete client subscription
    db.session.execute(f"DELETE FROM \"UserSubscriptions\" WHERE user_id={user_id} AND is_staff=False")

    db.session.commit()
        
def delete_user(user_id, requestor_id, delete_type):
    """
    This function is used to delete a user and any relevant user date. It is leveraged by the system
    admin delete user endpoint and (in the future) the task that automatically deletes accounts that have
    been marked as 'closed' for at least 30 days.
    
    Args:
        user_id (int): int id of the user to be deleted
        requestor_id (int): id of the user requesting to delete this user
        staff_delete (str): denotes what type of delete to do. Can be 'client', 'staff', or 'both'.
    """
    check_user_existence(user_id, requestor_id)
    
    user = User.query.filter_by(user_id=user_id).one_or_none()
    
    #save user email before it is nulled so we can send email after everything is done
    user_email = user.email
    
    requester = token_auth.current_user()[0]
    removal_request = UserRemovalRequests(
        requester_user_id=requester.user_id, 
        user_id=user.user_id,
        removal_type=delete_type)

    db.session.add(removal_request)
    db.session.flush()

    if user.was_staff:
        #cases where the user is either only staff or client and staff
        
        #staff users must always retain name, modobio_id, and user_id
        user.phone_number = None
        if delete_type == 'both':
            user.phone_number = None
            user.email = None
            user.deleted = True
            user.is_staff = False
            user.is_client = False
            delete_client_data(user_id)
            delete_staff_data(user_id)
            
            #since entire user is being deleted, we can delete the login info
            db.session.execute(f"DELETE FROM \"UserLogin\" WHERE user_id={user_id};")
            
            #remove user from elastic search indices (must be done after commit)
            search.delete_from_index(user_id)
        elif delete_type == 'client':
            delete_client_data(user_id)
            user.is_client = False
        elif delete_type == 'staff':
            delete_staff_data(user_id)
            if not user.is_client:
                #user was only staff, so we can delete the login info
                db.session.execute(f"DELETE FROM \"UserLogin\" WHERE user_id={user_id};")
                user.phone_number = None
                user.email = None
                user.deleted = True
                
                #remove user from elastic search indices (must be done after commit)
                search.delete_from_index(user_id)
                
            user.is_staff = False
        else:
            raise BadRequest('Invalid delete type.')
    else:
        #cases where the user is only a client user
        if delete_type in ('client', 'both'):
            user.email = None
            user.firstname = None
            user.middlename = None
            user.lastname = None
            user.phone_number = None
            user.deleted = True
            user.is_client = False
            delete_client_data(user_id)
            
            db.session.execute(f"DELETE FROM \"UserLogin\" WHERE user_id={user_id};")
            
            #remove user from elastic search indices (must be done after commit)
            search.delete_from_index(user_id)
    db.session.commit()

    # Send notification email to user being deleted.
    # Also send to user requesting deletion when FLASK_ENV=production
    if user_email != requester.email:
        send_email('account-deleted', requester.email, user_email=user_email)
        
    send_email('account-deleted', user_email, user_email=user_email)

def create_notification(user_id, severity_id, notification_type_id, title, content, persona_type, expires = None):
    #used to create a notification
    
    notification = Notifications(**{
        'user_id': user_id,
        'title': title,
        'content': content,
        'severity_id': severity_id,
        'notification_type_id': notification_type_id,
        'persona_type': persona_type,
        'expires': expires
    })
    
    db.session.add(notification)<|MERGE_RESOLUTION|>--- conflicted
+++ resolved
@@ -33,12 +33,7 @@
     MedicalBloodTests,
     MedicalImaging)
 from odyssey.api.facility.models import RegisteredFacilities
-<<<<<<< HEAD
 from odyssey.api.lookup.models import *
-=======
-# from odyssey.api.lookup.models import LookupDrinks
-from odyssey.api.lookup.models import LookupBookingTimeIncrements
->>>>>>> 1f52a88d
 from odyssey.api.notifications.models import Notifications
 from odyssey.api.telehealth.models import (
     TelehealthBookings,
