"""
Database tables for supporting lookup tables. These tables should be static tables only used for reference,
not to be edited at runtime. 
"""

from odyssey import db
from odyssey.utils.constants import DB_SERVER_TIME

class LookupClientBookingWindow(db.Model):
    """ Stored booking windows for the client in database. 
    """

    __tablename__ = 'LookupClientBookingWindow'

    created_at = db.Column(db.DateTime, default=DB_SERVER_TIME)
    """
    Creation timestamp of this row in the database.

    :type: :class:`datetime.datetime`
    """

    updated_at = db.Column(db.DateTime, default=DB_SERVER_TIME, onupdate=DB_SERVER_TIME)
    """
    Last update timestamp of this row in the database.

    :type: :class:`datetime.datetime`
    """

    idx = db.Column(db.Integer, primary_key=True, autoincrement=True)
    """
    Primary index for 

    :type: int, primary key, autoincrement
    """

    booking_window = db.Column(db.Integer)
    """
    Booking Window
    from 8 hours to 24 hours in increments of 1 hour
    
    :type: int
    """

class LookupTelehealthSessionCost(db.Model):
    """ Stored telehealth session costs in database. 
    """

    __tablename__ = 'LookupTelehealthSessionCost'

    created_at = db.Column(db.DateTime, default=DB_SERVER_TIME)
    """
    Creation timestamp of this row in the database.

    :type: :class:`datetime.datetime`
    """

    updated_at = db.Column(db.DateTime, default=DB_SERVER_TIME, onupdate=DB_SERVER_TIME)
    """
    Last update timestamp of this row in the database.

    :type: :class:`datetime.datetime`
    """

    idx = db.Column(db.Integer, primary_key=True, autoincrement=True)
    """
    Primary index for 

    :type: int, primary key, autoincrement
    """

    profession_type = db.Column(db.String)
    """
    Profession Type 
    i.e. Medical Doctor etc

    :type: str
    """

    territory = db.Column(db.String)
    """
    Territory
    i.e. USA, UK, etc

    :type: str
    """

    session_cost = db.Column(db.Integer)
    """
    session cost in that country's currency
    
    :type: int
    """

class LookupTelehealthSessionDuration(db.Model):
    """ Stored telehealth session durations in database. 
    """

    __tablename__ = 'LookupTelehealthSessionDuration'

    created_at = db.Column(db.DateTime, default=DB_SERVER_TIME)
    """
    Creation timestamp of this row in the database.

    :type: :class:`datetime.datetime`
    """

    updated_at = db.Column(db.DateTime, default=DB_SERVER_TIME, onupdate=DB_SERVER_TIME)
    """
    Last update timestamp of this row in the database.

    :type: :class:`datetime.datetime`
    """

    idx = db.Column(db.Integer, primary_key=True, autoincrement=True)
    """
    Primary index for 

    :type: int, primary key, autoincrement
    """

    session_duration = db.Column(db.Integer)
    """
    session duration
    from 10 minutes to 60 minutes in increments of 5 minutes
    
    :type: int
    """

class LookupActivityTrackers(db.Model):
    """ Look up table for activity trackers and their capabilities. """

    __tablename__ = 'LookupActivityTrackers'

    idx = db.Column(db.Integer, primary_key=True, autoincrement=True)
    """
    Table index.

    :type: int, primary key, autoincrement
    """

    created_at = db.Column(db.DateTime, default=DB_SERVER_TIME)
    """
    Creation timestamp of this row in the database.

    :type: :class:`datetime.datetime`
    """

    brand = db.Column(db.String)
    """
    activity tracker brand name

    :type: str
    """

    series = db.Column(db.String)
    """
    activity tracker series

    :type: str
    """

    model = db.Column(db.String)
    """
    activity tracker model

    :type: str
    """

    ecg_metric_1 = db.Column(db.Boolean)
    """
    2-lead ECG Metric 1
    Text

    :type: bool
    """

    ecg_metric_2 = db.Column(db.Boolean)
    """
    2-lead ECG Metric 2
    Beats Per Minute

    :type: bool
    """

    sp_o2_spot_check = db.Column(db.Boolean)
    """
    % Oxygenation (no decimals)

    :type: bool
    """

    sp_o2_nighttime_avg = db.Column(db.Boolean)
    """
    % Oxygenation (no decimals)

    :type: bool
    """

    sleep_total = db.Column(db.Boolean)
    """
    Time HH:MM

    :type: bool
    """

    deep_sleep = db.Column(db.Boolean)
    """
    Time HH:MM

    :type: bool
    """

    rem_sleep = db.Column(db.Boolean)
    """
    Time HH:MM

    :type: bool
    """

    quality_sleep = db.Column(db.Boolean)
    """
    Time HH:MM

    :type: bool
    """

    light_sleep = db.Column(db.Boolean)
    """
    Time HH:MM

    :type: bool
    """

    awake = db.Column(db.Boolean)
    """
    Time HH:MM

    :type: bool
    """

    sleep_latency = db.Column(db.Boolean)
    """
    Time HH:MM

    :type: bool
    """

    bedtime_consistency = db.Column(db.Boolean)
    """
    + or - Time HH:MM

    :type: bool
    """                            

    wake_consistency = db.Column(db.Boolean)
    """
    + or - Time HH:MM

    :type: bool
    """

    rhr_avg = db.Column(db.Boolean)
    """
    beats per minute

    :type: bool
    """    

    rhr_lowest = db.Column(db.Boolean)
    """
    beats per minute

    :type: bool
    """    
    
    hr_walking = db.Column(db.Boolean)
    """
    beats per minute

    :type: bool
    """     

    hr_24hr_avg = db.Column(db.Boolean)
    """
    beats per minute

    :type: bool
    """ 

    hrv_avg = db.Column(db.Boolean)
    """
    milliseconds (ms)

    :type: bool
    """    

    hrv_highest = db.Column(db.Boolean)
    """
    milliseconds (ms)

    :type: bool
    """

    respiratory_rate = db.Column(db.Boolean)
    """
    per minute

    :type: bool
    """

    body_temperature = db.Column(db.Boolean)
    """
    + or - degrees farenheit

    :type: bool
    """

    steps = db.Column(db.Boolean)
    """
    number
    
    :type: bool
    """

    total_calories = db.Column(db.Boolean)
    """
    calories (kcal)

    :type: bool
    """

    active_calories = db.Column(db.Boolean)
    """
    calories

    :type: bool
    """
    
    walking_equivalency = db.Column(db.Boolean)
    """
    number miles

    :type: bool
    """

    inactivity = db.Column(db.Boolean)
    """
    Time HH:MM

    :type: bool
    """

class LookupDrinks(db.Model):
    """ Static list of drinks that a client can purchase or be recommended. 
    """

    __tablename__ = 'LookupDrinks'

    created_at = db.Column(db.DateTime, default=DB_SERVER_TIME)
    """
    Creation timestamp of this row in the database.

    :type: :class:`datetime.datetime`
    """

    updated_at = db.Column(db.DateTime, default=DB_SERVER_TIME, onupdate=DB_SERVER_TIME)
    """
    Last update timestamp of this row in the database.

    :type: :class:`datetime.datetime`
    """

    drink_id = db.Column(db.Integer, primary_key=True, autoincrement=True)
    """
    Unique id for this drink.

    :type: int, primary key, autoincrement
    """

    primary_goal_id = db.Column(db.Integer, db.ForeignKey('LookupGoals.goal_id'), nullable=False)
    """
    Id of the primary goal that is aided by this drink.

    :type: string
    """

    color = db.Column(db.String)
    """
    Color of this drink.

    :type: string
    """

class LookupDrinkIngredients(db.Model):
    """ List of ingredients that a drink is made up of. 
    """

    __tablename__ = 'LookupDrinkIngredients'

    created_at = db.Column(db.DateTime, default=DB_SERVER_TIME)
    """
    Creation timestamp of this row in the database.

    :type: :class:`datetime.datetime`
    """

    updated_at = db.Column(db.DateTime, default=DB_SERVER_TIME, onupdate=DB_SERVER_TIME)
    """
    Last update timestamp of this row in the database.

    :type: :class:`datetime.datetime`
    """

    idx = db.Column(db.Integer, primary_key=True, autoincrement=True)
    """
    Table index.

    :type: int, primary key, autoincrement
    """

    drink_id = db.Column(db.Integer, db.ForeignKey('LookupDrinks.drink_id'), nullable=False)
    """
    Id of the drink this ingredient belongs to.

    :type: int, foreign key(LookupDrinks.drink_id)
    """

    is_primary_ingredient = db.Column(db.Boolean)
    """
    Denotes if this ingredient is they primary ingredient in the drink.

    :type: boolean
    """

    is_key_additive = db.Column(db.Boolean)
    """
    Denotes if this ingredient is a key additive in the drink.

    :type: boolean
    """

    ingredient_name = db.Column(db.String)
    """
    Name of the ingredient.

    :type: string
    """

    amount = db.Column(db.Float)
    """
    Numerical value of the measurement.

    :type: float
    """

    unit = db.Column(db.String)
    """
    Unit of the measurement.

    :type: string
    """

class LookupGoals(db.Model):
    """ Static list of goals that a client can choose from. 
    """

    __tablename__ = 'LookupGoals'

    created_at = db.Column(db.DateTime, default=DB_SERVER_TIME)
    """
    Creation timestamp of this row in the database.

    :type: :class:`datetime.datetime`
    """

    updated_at = db.Column(db.DateTime, default=DB_SERVER_TIME, onupdate=DB_SERVER_TIME)
    """
    Last update timestamp of this row in the database.

    :type: :class:`datetime.datetime`
    """

    goal_id = db.Column(db.Integer, primary_key=True, autoincrement=True)
    """
    Id of this goal.

    :type: integer, primary key, autoincrementing
    """

    goal_name = db.Column(db.String)
    """
    Name of this goal.

    :type: string
    """

class LookupRaces(db.Model):
    """ Static list of races that a client can choose from. 
    """

    __tablename__ = 'LookupRaces'

    created_at = db.Column(db.DateTime, default=DB_SERVER_TIME)
    """
    Creation timestamp of this row in the database.

    :type: :class:`datetime.datetime`
    """

    updated_at = db.Column(db.DateTime, default=DB_SERVER_TIME, onupdate=DB_SERVER_TIME)
    """
    Last update timestamp of this row in the database.

    :type: :class:`datetime.datetime`
    """

    race_id = db.Column(db.Integer, primary_key=True, autoincrement=True)
    """
    Id of this race.

    :type: integer, primary key, autoincrementing
    """

    race_name = db.Column(db.String)
    """
    Name of this race.

    :type: string
    """
class LookupSubscriptions(db.Model):
    """ Static list of subscription plans that a user can choose from. 
    """

    __tablename__ = 'LookupSubscriptions'

    created_at = db.Column(db.DateTime, default=DB_SERVER_TIME)
    """
    Creation timestamp of this row in the database.

    :type: :class:`datetime.datetime`
    """

    updated_at = db.Column(db.DateTime, default=DB_SERVER_TIME, onupdate=DB_SERVER_TIME)
    """
    Last update timestamp of this row in the database.

    :type: :class:`datetime.datetime`
    """

    sub_id = db.Column(db.Integer, primary_key=True, autoincrement=True)
    """
    Id of this subscription plan.

    :type: integer, primary key, autoincrementing
    """

    name = db.Column(db.String)
    """
    Name of this subscription plan.

    :type: string
    """

    description = db.Column(db.String)
    """
    Description of this subscription plan.

    :type: string
    """

    cost = db.Column(db.Float)
    """
    Cost of this subscription plan in USD.

    :type: float
    """

    frequency = db.Column(db.String)
    """
    Frequency that this subscription plan is paid, must be one of (weekly, monthly, annually)

    :type: string
    """

<<<<<<< HEAD
class LookupNotifications(db.Model):
    """ Static list of notifications types that a user can receive. 
    """

    __tablename__ = 'LookupNotifications'
=======
class LookupClinicalCareTeamResources(db.Model):
    """
    Stores all the database tables which can be accessed by a clinical care team.
    Table names are given an index in order to be referenced by other tables
    """

    __tablename__ = 'LookupClinicalCareTeamResources'
>>>>>>> bd9dc7da

    created_at = db.Column(db.DateTime, default=DB_SERVER_TIME)
    """
    Creation timestamp of this row in the database.

    :type: :class:`datetime.datetime`
    """

    updated_at = db.Column(db.DateTime, default=DB_SERVER_TIME, onupdate=DB_SERVER_TIME)
    """
    Last update timestamp of this row in the database.

    :type: :class:`datetime.datetime`
    """

<<<<<<< HEAD
    notification_type_id = db.Column(db.Integer, primary_key=True, autoincrement=True)
    """
    Id of this notification type.
=======
    resource_id = db.Column(db.Integer, primary_key=True, autoincrement=True)
    """
    ID for the table. 
>>>>>>> bd9dc7da

    :type: integer, primary key, autoincrementing
    """

<<<<<<< HEAD
    notification_type = db.Column(db.String)
    """
    Name of this notification type.
=======
    resource_name = db.Column(db.String)
    """
    Table name 
>>>>>>> bd9dc7da

    :type: string
    """

<<<<<<< HEAD
    icon = db.Column(db.String)
    """
    Icon used for this notification type, denotes a file in an s3 bucket.

    :type: string
    """

    background_color = db.Column(db.String)
    """
    Background color used for this notification type.
    Color names are from the list of 140 colors supported by all browsers
    See: https://htmlcolorcodes.com/color-names/
    """

    symbol_color = db.Column(db.String)
    """
    Symbol color used for this notification type.
    Color names are from the list of 140 colors supported by all browsers
    original means do not apply any color to the svg
    See: https://htmlcolorcodes.com/color-names/
    """
=======
    display_name = db.Column(db.String)
    """
    Name of resource to display to client. We do not want table names getting passed around.
    
    :type: string
    """
>>>>>>> bd9dc7da
<|MERGE_RESOLUTION|>--- conflicted
+++ resolved
@@ -582,63 +582,40 @@
     :type: string
     """
 
-<<<<<<< HEAD
 class LookupNotifications(db.Model):
     """ Static list of notifications types that a user can receive. 
     """
 
     __tablename__ = 'LookupNotifications'
-=======
-class LookupClinicalCareTeamResources(db.Model):
-    """
-    Stores all the database tables which can be accessed by a clinical care team.
-    Table names are given an index in order to be referenced by other tables
-    """
-
-    __tablename__ = 'LookupClinicalCareTeamResources'
->>>>>>> bd9dc7da
-
-    created_at = db.Column(db.DateTime, default=DB_SERVER_TIME)
-    """
-    Creation timestamp of this row in the database.
-
-    :type: :class:`datetime.datetime`
-    """
-
-    updated_at = db.Column(db.DateTime, default=DB_SERVER_TIME, onupdate=DB_SERVER_TIME)
-    """
-    Last update timestamp of this row in the database.
-
-    :type: :class:`datetime.datetime`
-    """
-
-<<<<<<< HEAD
+
+    created_at = db.Column(db.DateTime, default=DB_SERVER_TIME)
+    """
+    Creation timestamp of this row in the database.
+
+    :type: :class:`datetime.datetime`
+    """
+
+    updated_at = db.Column(db.DateTime, default=DB_SERVER_TIME, onupdate=DB_SERVER_TIME)
+    """
+    Last update timestamp of this row in the database.
+
+    :type: :class:`datetime.datetime`
+    """
+
     notification_type_id = db.Column(db.Integer, primary_key=True, autoincrement=True)
     """
     Id of this notification type.
-=======
-    resource_id = db.Column(db.Integer, primary_key=True, autoincrement=True)
-    """
-    ID for the table. 
->>>>>>> bd9dc7da
 
     :type: integer, primary key, autoincrementing
     """
 
-<<<<<<< HEAD
     notification_type = db.Column(db.String)
     """
     Name of this notification type.
-=======
-    resource_name = db.Column(db.String)
-    """
-    Table name 
->>>>>>> bd9dc7da
-
-    :type: string
-    """
-
-<<<<<<< HEAD
+
+    :type: string
+    """
+
     icon = db.Column(db.String)
     """
     Icon used for this notification type, denotes a file in an s3 bucket.
@@ -660,11 +637,46 @@
     original means do not apply any color to the svg
     See: https://htmlcolorcodes.com/color-names/
     """
-=======
+
+class LookupClinicalCareTeamResources(db.Model):
+    """
+    Stores all the database tables which can be accessed by a clinical care team.
+    Table names are given an index in order to be referenced by other tables
+    """
+
+    __tablename__ = 'LookupClinicalCareTeamResources'
+
+    created_at = db.Column(db.DateTime, default=DB_SERVER_TIME)
+    """
+    Creation timestamp of this row in the database.
+
+    :type: :class:`datetime.datetime`
+    """
+
+    updated_at = db.Column(db.DateTime, default=DB_SERVER_TIME, onupdate=DB_SERVER_TIME)
+    """
+    Last update timestamp of this row in the database.
+
+    :type: :class:`datetime.datetime`
+    """
+
+    resource_id = db.Column(db.Integer, primary_key=True, autoincrement=True)
+    """
+    ID for the table. 
+
+    :type: integer, primary key, autoincrementing
+    """
+
+    resource_name = db.Column(db.String)
+    """
+    Table name 
+
+    :type: string
+    """
+
     display_name = db.Column(db.String)
     """
     Name of resource to display to client. We do not want table names getting passed around.
     
     :type: string
-    """
->>>>>>> bd9dc7da
+    """