""" Configuration defaults

This file defines the configuration defaults for the entire API. It is loaded by
:mod:`odyssey.config`.
"""
# This file is imported by config.py, so it must be valid Python.

# General defaults
SECRET_KEY = 'abcdefghijklmnopqrstuvwxyz0123456789'
"""
Flask secret key, used to encrypt sessions amongst other things.
See https://stackoverflow.com/questions/22463939/demystify-flask-app-secret-key

This secret key is also used to sign JWTs. JWTs signed with the HS256 algorith (the default),
must have a key of at least 32 characters long. The same key must also be passed to Hasura
as part of the ``HASURA_GRAPHQL_JWT_SECRET`` variable. See ``hasura/README.md``.
"""

API_VERSION = 'unknown version'
"""
Version number of the API.

Can be set by the environment (like all other parameters) or by running ``python setup.py build``,
which calls :mod:`setuptools_scm`. The latter created a file ``odyssey/version.py``. This is
relevant for pip installation of the API.
"""

SQLALCHEMY_TRACK_MODIFICATIONS = False
"""
Turn this off to prevent warnings.

https://stackoverflow.com/questions/33738467/how-do-i-know-if-i-can-disable-sqlalchemy-track-modifications/33790196#33790196
"""

TESTING = False
"""
Special mode for running tests. There is usually no need to set this manually, it will
be set to True when running pytest.
"""

FLASK_SKIP_DOTENV = True
"""
If :mod:`python-dotenv` is installed, Flask will by default use it to find .env files and
use the contents of those files as environmental variables. It uses :func:`dotenv.find_dotenv`,
which keeps searching up the directory tree until it finds a .env file.

Unfortunately, flask also makes the idiotic assumption that when a .env file is found, it must
be in the root of the project and will change the working directory to that. As a consequence,
``flask db ...`` will look for ``migrations/alembic.ini`` in wherever the .env file is located,
which may not be correct at all.

This setting prevents such stupid behaviour.
"""

LOG_LEVEL = ''
""" Show log message of this level and higher.

Accepted levels are:
DEBUG, INFO, AUDIT, WARNING, ERROR, CRITICAL, or any integer.

If not set, it will default to DEBUG if FLASK_ENV=development and AUDIT otherwise.
"""

LOG_FORMAT_JSON = False
""" Output logs in JSON format.

By default, logging prints pre-formatted strings. This switch enables JSON output for logs,
which is useful for AWS CloudTrail integration.
"""

# Database parameters
DB_FLAV = 'postgresql'
""" Database "flavour" or dialect. """

DB_USER = ''
""" Username for database. """

DB_PASS = ''
""" Password for database. """

DB_HOST = 'localhost'
""" Hostname for database. """

DB_NAME = 'modobio'
""" Name of database. """

DB_NAME_TESTING = 'modobio_test'
""" Name of database specifically for running pytest. """

DB_URI = ''
""" Set the database URI as a single string. Takes precedence over setting the parts. """

# Elasticsearch
ELASTICSEARCH_URL = 'http://localhost:9200'
""" URL of the local elasticsearch instance. """

# Oura Cloud OAuth parameters
OURA_CLIENT_ID = ''
""" Client ID for Oura Ring API. """

OURA_CLIENT_SECRET = ''
""" Client secret for Oura Ring API. """

OURA_AUTH_URL = 'https://cloud.ouraring.com/oauth/authorize'
""" Authorization URL for Oura Ring API. """

OURA_TOKEN_URL = 'https://api.ouraring.com/oauth/token'
""" Token URL for Oura Ring API. """

OURA_SCOPE = 'daily'
""" Oura resources (scopes) to request permission for. """

# Fitbit OAuth parameters
FITBIT_CLIENT_ID = ''
""" Client ID for Fitbit API. """

FITBIT_CLIENT_SECRET = ''
""" Client secret for Fitbit API. """

FITBIT_AUTH_URL = 'https://www.fitbit.com/oauth2/authorize'
""" Authorization URL for Fitbit API. """

FITBIT_TOKEN_URL = 'https://api.fitbit.com/oauth2/token'
""" Token URL for Fitbit API. """

FITBIT_SCOPE = 'activity heartrate nutrition profile sleep weight'
""" Fitbit resources (scopes) to request permission for. """

# AWS settings
AWS_SNS_REGION = 'us-west-1'
"""
Our default AWS region is "us-east-2", but SNS is not available in that region.
Instead, it uses this alternate region.
"""

AWS_S3_BUCKET = 'local-dev-393511634479'
""" Name of the AWS S3 bucket where files are stored. """

AWS_S3_PREFIX = ''
""" Prefix (path) of files in the AWS S3 bucket.

This prefix will be prepended to **every file** stored in the bucket.

There is only one S3 bucket for development. To prevent multiple developers from
interfering with each other, this prefix will be set to the local username during
development.

There is a special prefix "temp". The buckets are configured to delete anything
in "temp" automatically after 24 hours.

When pytest is run, the prefix will be set to "temp/pytest-xxxxxx", where xxxxxx
is a random 6-digit hex string. Pytest should delete this prefix when finished,
but sometimes this does not happen (e.g. when pytest is interrupted or when
:const:`AWS_S3_PYTEST_KEEP` is set). In that case, the files are still deleted
after 24 hours because they are in temp/.

When defining ``AWS_S3_PREFIX``, do **not** add leading or trailing /.

.. seealso:: :const:`AWS_S3_USER_PREFIX`
             :const:`AWS_S3_PYTEST_KEEP`
             :mod:`odyssey.utils.files`
"""

AWS_S3_USER_PREFIX = 'id{user_id:05d}'
""" User specific prefix (path) for files in the AWS S3 bucket.

This prefix will be **appended after** :const:`AWS_S3_PREFIX` and is
specific for each user. It must hold a string formatting template
that will be formatted with ``user_id``.

The full prefix as used in :mod:`odyssey.utils.files` is:

.. code:: python

    prefix = AWS_S3_PREFIX + '/' + AWS_S3_USER_PREFIX.format(user_id=user_id)

:attr:`~odyssey.utils.files.FileUpload.prefix` will be prepended to every
file uploaded through :class:`odyssey.utils.files.FileUpload`.

.. seealso:: :const:`AWS_S3_PREFIX` and :mod:`odyssey.utils.files`
"""

AWS_S3_PYTEST_KEEP = False
""" Keep files on AWS S3 after a pytest run.

Set this to True (default is False) to keep files on AWS S3 after a pytest run ends.
This may be useful to debug tests in combination with file uploads.

Note that files will be kept for only 24 hours after a pytest run, unless
:const:`AWS_S3_PREFIX` is changed to something outside of temp/.

.. seealso:: :const:`AWS_S3_PREFIX`
"""

# Twilio settings
TWILIO_ACCOUNT_SID = ''
""" Twilio account ID number. """

TWILIO_API_KEY_SID = ''
""" Twilio API access key ID number. """

TWILIO_API_KEY_SECRET = ''
""" Twilio API access key secret. """

CONVERSATION_SERVICE_SID = ''
""" Twilio conversation serive ID number. """

# Celery settings.
CELERY_BROKER_URL = 'redis://localhost:6379/0'
""" Celery default broker URL.

This must be a URL in the form of: ``transport://userid:password@hostname:port/virtual_host``

This variable will be converted to ``broker_url`` (lower case) to work with
Celery's new config system.
"""

CELERY_RESULT_BACKEND = ''
""" Celery default backend to store results.

The backend used to store task results (tombstones).

This variable will be converted to ``result_backend`` (lower case) to work with
Celery's new config system.
"""

CELERY_REDBEAT_REDIS_URL = CELERY_BROKER_URL
""" Celery-redbeat will use redis to store a persistent celerybeat schedule

This variable will be converted to ``redbeat_redis_url`` (lower case) to work with
Celery's new config system.
"""

CELERY_ENABLE_UTC = True
""" Celery timezone.

If enabled dates and times in messages will be converted to use the UTC timezone.

Note that workers running Celery versions below 2.5 will assume a local timezone
for all messages, so only enable if all workers have been upgraded.

This variable will be converted to ``enable_utc`` (lower case) to work with
Celery's new config system.
"""

# InstaMed Settings
INSTAMED_MERCHANT_ID = ''
"""InstaMed Merchant ID."""

INSTAMED_API_KEY = ''
""" InstaMed API access key ID number. """

INSTAMED_API_SECRET = ''
""" InstaMed API access key secret. """

# Dosespot Settings
DOSESPOT_API_KEY = ''
""" DoseSpot API access key ID number. """

DOSESPOT_MODOBIO_ID = ''
""" DoseSpot ModoBio ID. """

DOSESPOT_ADMIN_ID = ''
""" DoseSpot Admin ID"""

DOSESPOT_PROXY_USER_ID = '238851'

DOSESPOT_BASE_URL = 'https://my.staging.dosespot.com'

# Wheel settings
WHEEL_API_TOKEN = ''
WHEEL_MD_CONSULT_RATE = '7161c1e9-69a6-4430-a7ef-04593300f48a'
WHEEL_NP_CONSULT_RATE = '9c36e5c6-ed91-4546-a847-c649c81db265'

# mongo db
MONGO_URI = ''

# Calling host base uri 
FRONT_END_DOMAIN_NAME = ''
""" Default name of calling domain

The purpose of the variable is to produce clickable URLs specific to the domain being used
ie. production (modobio.com), dev r7 (dev-r0-7.modobio.com) 
"""

# Google ReCaptcha api secret
GOOGLE_RECAPTCHA_SECRET = ""

WEARABLES_DYNAMO_TABLE = 'Wearables-V1-dev-1.0.2'
""" Name of the table in AWS DynamoDB where wearables data is stored.

The table name is versioned to allow multiple versions of the API to run
at the same time. Make sure to update this value when moving to a new
branch.
"""

# Apple app store 
APPLE_APPSTORE_API_KEY = ''

APPLE_APPSTORE_API_KEY_ID = 'C9PC58MRPT'
"""Identifier for the API key"""

APPLE_APPSTORE_ISSUER_ID = 'a81919e2-a4c0-4611-b8d0-7b260a6fdd62'
"""ID from appstore conenct account"""

APPLE_APPSTORE_BUNDLE_ID = 'com.modobio.ModoBioClient'

APPLE_APPSTORE_BASE_URL = 'https://api.storekit-sandbox.itunes.apple.com'

MAINTENANCE_DYNAMO_TABLE='dev_maintenance_v02'

MAINTENANCE_REASONS_TABLE='prod_maintenance_reasons'

MAINTENANCE_TIMEZONE='UTC'

# Maintenance Business Hours Time Window In UTC
BUSINESS_HRS_START=13

BUSINESS_HRS_END=6

# Maintenance Notice Periods (in days)
MAINT_SHORT_NOTICE = 2

MAINT_STD_NOTICE = 14

<<<<<<< HEAD

SERVER_NAME = '127.0.0.1:5000'
"""
Name and port number of the server. This setting allows for
url generation outside of the Flask request context. This is useful for
creating urls as part of celery tasks. 
"""
=======
# Active Campaign 
ACTIVE_CAMPAIGN_BASE_URL = 'https://modobio.api-us1.com/api/3/'
ACTIVE_CAMPAIGN_LIST = ''
ACTIVE_CAMPAIGN_API_KEY = ''
>>>>>>> 01eeeb18
<|MERGE_RESOLUTION|>--- conflicted
+++ resolved
@@ -323,7 +323,6 @@
 
 MAINT_STD_NOTICE = 14
 
-<<<<<<< HEAD
 
 SERVER_NAME = '127.0.0.1:5000'
 """
@@ -331,9 +330,7 @@
 url generation outside of the Flask request context. This is useful for
 creating urls as part of celery tasks. 
 """
-=======
 # Active Campaign 
 ACTIVE_CAMPAIGN_BASE_URL = 'https://modobio.api-us1.com/api/3/'
 ACTIVE_CAMPAIGN_LIST = ''
-ACTIVE_CAMPAIGN_API_KEY = ''
->>>>>>> 01eeeb18
+ACTIVE_CAMPAIGN_API_KEY = ''