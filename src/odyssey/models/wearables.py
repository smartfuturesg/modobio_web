--- conflicted
+++ resolved
@@ -62,11 +62,7 @@
     """
     User ID number.
 
-<<<<<<< HEAD
-    :type: int, foreign key to :attr:`User.user_id`
-=======
-    :type: int, foreign key to :attr:`ClientInfo.clientid <odyssey.models.client.ClientInfo.clientid>`
->>>>>>> 034ce1d1
+    :type: int, foreign key to :attr:`User.user_id <odyssey.models.user.User.user_id>`
     """
 
     has_oura = Column(Boolean, default=False, nullable=False)
@@ -114,11 +110,7 @@
     """
     Client ID number.
 
-<<<<<<< HEAD
-    :type: int, foreign key to :attr:`User.user_id`
-=======
-    :type: int, foreign key to :attr:`ClientInfo.clientid <odyssey.models.client.ClientInfo.clientid>`
->>>>>>> 034ce1d1
+    :type: int, foreign key to :attr:`User.user_id <odyssey.models.user.User.user_id>`
     """
 
     created_at = db.Column(db.DateTime, default=DB_SERVER_TIME)
@@ -199,11 +191,7 @@
     """
     Client ID number.
 
-<<<<<<< HEAD
-    :type: int, foreign key to :attr:`User.user_id`
-=======
-    :type: int, foreign key to :attr:`ClientInfo.clientid <odyssey.models.client.ClientInfo.clientid>`
->>>>>>> 034ce1d1
+    :type: int, foreign key to :attr:`User.user_id <odyssey.models.user.User.user_id>`
     """
 
     created_at = db.Column(db.DateTime, default=DB_SERVER_TIME)
