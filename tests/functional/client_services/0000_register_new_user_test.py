import base64

from flask.json import dumps

from tests.functional.client_services.data import client_services_register_user_client, client_services_register_user_staff

def test_new_client_user(test_client, init_database, staff_auth_header):
    """
    GIVEN a api end point for creating a new client with the client services API
    WHEN the '/client-services/user/new/' resource  is requested (POST)
    THEN a portalId and new login password are generated
    """
    # register the new client user
    response = test_client.post('/client-services/user/new/', 
                                headers=staff_auth_header,
                                data=dumps(client_services_register_user_client),  
                                content_type='application/json')
<<<<<<< HEAD
    print(response.data)
=======
>>>>>>> e0dd90ef
    password = response.json['password']
    portal_id = response.json['portal_id']

    assert response.status_code == 201
    assert password
    assert portal_id

    ####
    # Verify the portal_id and complete client registration
    ####
    response = test_client.put(f'/user/registration-portal/verify?portal_id={portal_id}', 
                                headers=staff_auth_header)

    
    assert response.status_code == 200

    ####
    # Log in to ensure client has made it into the database
    ####

    valid_credentials = base64.b64encode(
            f"{client_services_register_user_client['email']}:{password}".encode("utf-8")).decode("utf-8")
    
    headers = {'Authorization': f'Basic {valid_credentials}'}
    response = test_client.post('/client/token/',
                            headers=headers, 
                            content_type='application/json')
              
    assert response.status_code == 201
    assert response.json['email'] == client_services_register_user_client['email']

    ####
    # Attenmpt to log in as a staff member, should fail
    ####
    response = test_client.post('/staff/token/',
                        headers=headers, 
                        content_type='application/json')
    assert response.status_code == 401


def test_new_staff_user(test_client, init_database, staff_auth_header):
    """
    GIVEN a api end point for creating a new user through the client services API
    WHEN the '/client-services/user/new/' resource  is requested (POST)
    THEN a portalId and new login password are generated
    """
    # register the new client user
    response = test_client.post('/client-services/user/new/', 
                                headers=staff_auth_header,
                                data=dumps(client_services_register_user_staff),  
                                content_type='application/json')
    print(response.data)
    password = response.json['password']
    portal_id = response.json['portal_id']

    assert response.status_code == 201
    assert password
    assert portal_id

    ####
    # Verify the portal_id and complete client registration
    ####
    response = test_client.put(f'/user/registration-portal/verify?portal_id={portal_id}', 
                                headers=staff_auth_header)
    
    assert response.status_code == 200

    ####
    # Log in to ensure client has made it into the database
    ####

    valid_credentials = base64.b64encode(
            f"{client_services_register_user_staff['email']}:{password}".encode("utf-8")).decode("utf-8")
    
    headers = {'Authorization': f'Basic {valid_credentials}'}
    response = test_client.post('/staff/token/',
                            headers=headers, 
                            content_type='application/json')

    assert response.status_code == 201
    assert response.json['email'] == client_services_register_user_staff['email']


    ####
    # Attenmpt to log in as a client, should fail
    ####
    response = test_client.post('/client/token/',
                        headers=headers, 
                        content_type='application/json')
                        
    assert response.status_code == 401<|MERGE_RESOLUTION|>--- conflicted
+++ resolved
@@ -15,10 +15,7 @@
                                 headers=staff_auth_header,
                                 data=dumps(client_services_register_user_client),  
                                 content_type='application/json')
-<<<<<<< HEAD
-    print(response.data)
-=======
->>>>>>> e0dd90ef
+
     password = response.json['password']
     portal_id = response.json['portal_id']
 
