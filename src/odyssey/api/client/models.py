--- conflicted
+++ resolved
@@ -7,11 +7,7 @@
 
 import pytz
 
-<<<<<<< HEAD
 from sqlalchemy import  UniqueConstraint
-=======
-from sqlalchemy import UniqueConstraint
->>>>>>> 32f476c4
 from sqlalchemy.orm.query import Query
 from odyssey.utils.constants import DB_SERVER_TIME
 from odyssey.utils.base.models import BaseModelWithIdx, UserIdFkeyMixin, BaseModel
