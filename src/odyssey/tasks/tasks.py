import logging
from odyssey.api.user.schemas import UserSubscriptionsSchema

from odyssey.integrations.apple import AppStore
logger = logging.getLogger(__name__)

from datetime import datetime, timedelta
from io import BytesIO
from typing import Any, Dict
from PIL import Image
from pytz import utc

from bson import ObjectId
from flask_migrate import current_app
from sqlalchemy import select
from werkzeug.datastructures import FileStorage

from odyssey import celery, db, mongo
from odyssey.api.client.models import ClientClinicalCareTeam, ClientClinicalCareTeamAuthorizations
from odyssey.api.lookup.models import LookupBookingTimeIncrements, LookupClinicalCareTeamResources, LookupSubscriptions
from odyssey.api.notifications.models import Notifications
from odyssey.api.telehealth.models import TelehealthBookingStatus, TelehealthBookings
from odyssey.api.user.models import User, UserSubscriptions
from odyssey.integrations.instamed import Instamed, cancel_telehealth_appointment
from odyssey.integrations.twilio import Twilio
from odyssey.tasks.base import BaseTaskWithRetry
from odyssey.utils.files import FileUpload
from odyssey.utils.telehealth import complete_booking

@celery.task()
def upcoming_appointment_notification_2hr(booking_id):
    """
    Store notification of upcoming appointment in the Notifications table
    One for each user
    """

    # bring up the booking and the user objects for the booking attendees
    booking = db.session.execute(
        select(TelehealthBookings).
        where(TelehealthBookings.idx == booking_id, TelehealthBookings.status == 'Accepted')
    ).scalars().one_or_none()

    if not booking:
        return

    staff_user = db.session.execute(
        select(User).
        where(User.user_id == booking.staff_user_id)
    ).scalars().one_or_none()

    client_user = db.session.execute(
        select(User).
        where(User.user_id == booking.client_user_id)
    ).scalars().one_or_none()

    # look up the start time and create dt object for the notification expire time (2 hours after the appointment begins)
    start_time = db.session.execute(
        select(LookupBookingTimeIncrements.start_time).
        where(LookupBookingTimeIncrements.idx == booking.booking_window_id_start_time_utc)
    ).scalars().one_or_none()
    
    start_dt = datetime.combine(booking.target_date, start_time)
    expires_at = start_dt+timedelta(hours=2)
    
    # check if either notification exists before adding to database
    # this is meant to prevent duplicate inputs.
    existing_staff_notification = db.session.execute(
        select(Notifications).
        where(Notifications.user_id == staff_user.user_id, 
              Notifications.expires == expires_at, 
              Notifications.notification_type_id == 3)
        ).scalars().one_or_none()
    
    existing_client_notification = db.session.execute(
        select(Notifications).
        where(Notifications.user_id == client_user.user_id, 
              Notifications.expires == expires_at, 
              Notifications.notification_type_id == 3)
        ).scalars().one_or_none()
    
    # create the staff and client notification entries
    if not existing_staff_notification:
        staff_notification = Notifications(
            user_id=booking.staff_user_id,
            title="You have a telehealth appointment in 2 hours",
            content=f"Your telehealth appointment with {client_user.firstname+' '+client_user.lastname} is in 2 hours. Please review your client's medical information before taking the call.",
            expires = expires_at,
            notification_type_id = 3 #Scheduling
        )
        db.session.add(staff_notification)
    
    if not existing_client_notification:
        client_notification = Notifications(
            user_id=booking.client_user_id,
            title="You have a telehealth appointment in 2 hours",
            content=f"Your telehealth appointment with {staff_user.firstname+' '+staff_user.lastname} is in 2 hours. Please ensure your medical information is up to date before taking the call.",
            expires = expires_at,
            notification_type_id = 3 #Scheduling
        )
        db.session.add(client_notification)

    db.session.commit()

    return

@celery.task()
def upcoming_appointment_care_team_permissions(booking_id):
    """
    Apply temporary care team access permissions to the staff member involved in the booking 

    """

    # bring up resouce_group_ids required for medical doctor visits
    # TODO: update this to align with other staff roles 
    resource_ids_needed = db.session.execute(select(
        LookupClinicalCareTeamResources.resource_id, 
    ).where(LookupClinicalCareTeamResources.access_group.in_(['general','medical_doctor']))).scalars().all()

    # bring up booking
    booking = db.session.execute(select(TelehealthBookings).where(
        TelehealthBookings.idx == booking_id,
        TelehealthBookings.status == 'Accepted')).scalars().one_or_none()
    
    if not booking:
        return 
    
    # check if staff is already in care team and has permissions
    care_team_staff = db.session.execute(select(ClientClinicalCareTeam
    ).where(
        ClientClinicalCareTeam.user_id==booking.client_user_id,
        ClientClinicalCareTeam.team_member_user_id == booking.staff_user_id)
    ).scalars().one_or_none()

    # the staff member is already part of the user's care team
    # ensure all necessary permissions are applied
    if care_team_staff:
        # bring up current permissions
        current_resource_auths = db.session.execute(select(
            ClientClinicalCareTeamAuthorizations
        ).where(
            ClientClinicalCareTeamAuthorizations.user_id == booking.client_user_id,
            ClientClinicalCareTeamAuthorizations.team_member_user_id == booking.staff_user_id)
        ).scalars().all()

        current_resource_auth_ids = [item.resource_id for item in current_resource_auths if item.status == 'accepted']
        current_resource_auth_ids_not_accepted = [item for item in current_resource_auths if item.status != 'accepted']

        remaining_auths = len(set(resource_ids_needed) - set(current_resource_auth_ids))
        
        # if more resource authorizations are necessary, either add new auths or approve pending auths
        if remaining_auths > 0:
            # approve current pending auths 
            if len(current_resource_auth_ids_not_accepted) > 0:
                for pending_auth in current_resource_auth_ids_not_accepted:
                    pending_auth.status = 'accepted'
                    current_resource_auth_ids.append(pending_auth.resource_id)
                
                remaining_auths = len(set(resource_ids_needed) - set(current_resource_auth_ids))

            # add new permissions
            if remaining_auths > 0:
                for resource_id in remaining_auths:
                    db.session.add(ClientClinicalCareTeamAuthorizations(**{
                        'user_id': booking.client_user_id,
                        'team_member_user_id': booking.staff_user_id,
                        'resource_id': resource_id
                    }))
        # all necessary authorizations already granted
        else:
            return


    # staff not yet part of care team. Add them as a temporary member, assign permissions
    else:
        db.session.add(ClientClinicalCareTeam(**{
            "team_member_user_id": booking.staff_user_id,
            "user_id": booking.client_user_id,
            "is_temporary": True}))

        db.session.commit()

        for resource_id in resource_ids_needed:
            db.session.add(ClientClinicalCareTeamAuthorizations(**{
                'user_id': booking.client_user_id,
                'team_member_user_id': booking.staff_user_id,
                'resource_id': resource_id
            }))
    
    db.session.commit()

    return

@celery.task()
def process_wheel_webhooks(webhook_payload: Dict[str, Any]):
    """
    TODO: Perform the necessary action depending on the `event` field of the payload
    
    Update the database entry with acknowledgement that the task has been completed
    """
    # bring up the booking in the request
    # if booking does not exist and env != production, skip
    # note, dev mongo db is shared between devlopers, dev environment, and testing environment
    booking = db.session.execute(select(TelehealthBookings
            ).where(TelehealthBookings.external_booking_id == webhook_payload['consult_id'] )).scalars().one_or_none()
    if not booking:
        # possible the request came from another dev instance since our db is not persistent
        if current_app.config['DEV'] or current_app.config['TESTING']:
            mongo.db.wheel.find_one_and_update(
            {"_id": ObjectId(webhook_payload['_id'])}, 
            {"$set":{"modobio_meta.processed":False, "modobio_meta.acknowledged" : True}})
            return
        else:
            # booking somehow was lost in the prod environment, not good
            #TODO: log errors when logger is ready
            return

    ##
    # Handle the webhook request depending on the event field in the payload
    #
    ##

    # sent when clinician recieves notification of the consultation 2-24hrs inadvance. no action
    if webhook_payload['event'] == 'consult.assigned':
        pass

    # consult.unassigned:  consult is canceled on wheel's end, must enact cancellation proceedure
    # clinician.unavailable: the practitioner is no longer available for the booking. treat as a cancellation
    # clinician.no_show: clinician does not enter booking within 10 minutes of their scheduled start time 
    # consult.voided: Sent in rare occasions when wheel clinicians cannot complete the consultation 
    elif webhook_payload['event'] in ('consult.unassigned',  'clinician.no_show', 'clinician.unavailable', 'consult.voided'):
        
        # update booking status to canceled
        booking.status = 'Canceled'

        # create an entry into the TelehealthBookingStatus table
        status_history = TelehealthBookingStatus(
                booking_id = booking.idx,
                reporter_id = booking.staff_user_id,
                reporter_role = 'Practitioner',
                status = 'Canceled'
            )
        db.session.add(status_history)
        
        staff_user = db.session.execute(
            select(User
            ).where(User.user_id == booking.staff_user_id)).scalars().one_or_none()
        
        # add notification to client
        expires_at = datetime.utcnow()+timedelta(days=2)
        client_notification = Notifications(
            user_id=booking.client_user_id,
            title="Your telehealth appointment has been canceled",
            content=f"Your telehealth appointment with {staff_user.firstname+' '+staff_user.lastname} has been canceled. Please reschedule.",
            expires = expires_at,
            notification_type_id = 3 #Scheduling
        )

        db.session.add(client_notification)

        db.session.commit()

    # the practitioner opened the deeplink to the booking and is now reviewing documents
    elif webhook_payload['event'] == 'assignment.accepted':

        # create an entry into the TelehealthBookingStatus table
        status_history = TelehealthBookingStatus(
                booking_id = booking.idx,
                reporter_id = booking.staff_user_id,
                reporter_role = 'Practitioner',
                status = 'Document Review'
            )
        db.session.add(status_history)

        # update booking status to canceled
        booking.status = 'Document Review'

        db.session.commit()
    
    # patient.no_show: patient did not enter booking within 10 minutes of their scheduled start time 
    elif webhook_payload['event'] == 'patient.no_show':

        # update booking status to completed
        booking.status = 'Completed'

        # create an entry into the TelehealthBookingStatus table
        status_history = TelehealthBookingStatus(
                booking_id = booking.idx,
                reporter_id = booking.staff_user_id,
                reporter_role = 'Client',
                status = 'Completed'
            )
        db.session.add(status_history)
        
        staff_user = db.session.execute(
            select(User
            ).where(User.user_id == booking.staff_user_id)).scalars().one_or_none()
            
        # add notification to client
        expires_at = datetime.utcnow()+timedelta(days=2)
        client_notification = Notifications(
            user_id=booking.client_user_id,
            title="Your telehealth appointment has been completed",
            content=f"Your telehealth appointment with {staff_user.firstname+' '+staff_user.lastname} has been completed.",
            expires = expires_at,
            notification_type_id = 3 #Scheduling
        )
        db.session.add(client_notification)

        db.session.commit()
    
    # no event field recognized, should be logged. 
    else:
        return

    # finally, set webhook entry to processed
    if current_app.config['TESTING']:
        return
    else:
        mongo.db.wheel.find_one_and_update(
            {"_id": ObjectId(webhook_payload['_id'])}, 
            {"$set":{"modobio_meta.processed":True, "modobio_meta.acknowledged" :True}})
         
    return

@celery.task()
def charge_telehealth_appointment(booking_id):
    """
    This task will go through the process of attemping to charge a user for a telehealth booking.
    If the payment is unsuccesful, the booking will be canceled.

    TODO: Notify user of the canceled booking via email/notfication
    """
    booking = TelehealthBookings.query.filter_by(idx=booking_id).one_or_none()

    Instamed().charge_user(booking)
    
@celery.task()
def cancel_noshow_appointment(booking_id):
    """
    This task will cancel a booking in which the practitioner did not show up within 10 minutes of
    the start time. It will then refund the user.
    """
    booking = TelehealthBookings.query.filter_by(idx=booking_id).one_or_none()
    
    cancel_telehealth_appointment(booking, reason='Practitioner No Show', refund=True)

@celery.task()
def cleanup_unended_call(booking_id: int):

    completion_info = complete_booking(booking_id)

    return completion_info

@celery.task()
def store_telehealth_transcript(booking_id: int):
    """
    Cache the telehealth transcript related to the booking id provided. Delete the conversation on twilio's platform once
    this is acheived. 

    Params
    ------
    booking_id: TelehealthBookings.idx for a booking that has been completed and is beyond the telehealth review period. 
    """
    twilio = Twilio()

    # bring up booking
    # For now, the boooking state does not matter. 
    booking = db.session.execute(select(TelehealthBookings
        ).where(TelehealthBookings.idx == booking_id)).scalars().one_or_none()
    
    transcript = twilio.get_booking_transcript(booking.idx)

    # if there is media present in the transcript, store it in an s3 bucket
    media_id = 0
    for idx, message in enumerate(transcript):
        if message['media']:
            for media_idx, media in enumerate(message['media']):
                # download media from twilio 
                media_content = twilio.get_media(media['sid'])

<<<<<<< HEAD
                fu = FileUpload(
                    BytesIO(media_content),
                    booking.client_user_id,
                    prefix=f'telehealth/{booking_id}/transcript/media')
                fu.validate()
                fu.save(f'{media_id}.{fu.extension}')

                media['s3_path'] = fu.filename
=======
                if media['content_type'] == 'application/pdf':
                    file_extension = '.pdf'
                    media_file = FileStorage(media_content, filename=f'{media_id}.pdf', content_type=media['content_type'])
                else:
                    img = BytesIO(media_content)
                    tmp = Image.open(img)
                    file_extension = '.'+ tmp.format.lower()
                    tfile = BytesIO()
                    tmp.save(tfile, format='jpeg')
                    media_file = FileStorage(tfile, filename=f'{media_id}{file_extension}', content_type=media['content_type'])

                # save media to s3, update transcript with file save path
                save_file_path_s3 = f'{transcript_media_prefix}/{media_id}{file_extension}'
                fh.save_file_to_s3(media_file, save_file_path_s3)

                media['s3_path'] = save_file_path_s3 
>>>>>>> cd90905d
                transcript[idx]['media'][media_idx] = media
            
                media_id += 1

    payload = {
        'created_at': datetime.utcnow().isoformat(),
        'booking_id': booking.idx,
        'transcript': transcript
    }
    # insert transcript into mongo db under the telehealth_transcripts collection
    if current_app.config['MONGO_URI']:
        _id = mongo.db.telehealth_transcripts.insert(payload)
        logger.info(f"Booking ID {booking.idx}: Conversation stored on MongoDB with idx {str(_id)}")
    else:
        logger.warning('Mongo db has not been setup. Twilio conversation will not be deleted.')
        _id = None  

    # delete the conversation from twilio if the transcript was successfully stored on mongo
    if _id:
        twilio.delete_conversation(booking.chat_room.conversation_sid)
        logger.info(f"Booking ID {booking.idx}: Conversation deleted from twilio.")
        booking.chat_room.conversation_sid = None
        
    # delete the conversation sid entry, add transcript_object_id from mongodb
    booking.chat_room.transcript_object_id = str(_id)

    db.session.commit()

    if current_app.config['TESTING']:
        return payload
    
    return

@celery.task(base=BaseTaskWithRetry)
def update_apple_subscription(user_id:int):
    """
    Updates the user's subscription by checking the subscription status with apple. 
    This task is intended to be scheduled right after the current subscription expires.

    Params
    ------
    user_id: int
        used to grab the latest subscription
    
    """
    
    prev_sub = UserSubscriptions.query.filter_by(user_id=user_id, is_staff=False).order_by(UserSubscriptions.idx.desc()).first()

    # only update the most recent subscription
    if prev_sub.apple_original_transaction_id:
        # if the subscription does not need to be updated, skip update
        if datetime.utcnow() < prev_sub.expire_date:
            return 
        # grab the latest subscription details from Apple
        appstore  = AppStore()
        transaction_info, renewal_info, status = appstore.latest_transaction(prev_sub.apple_original_transaction_id)

        prev_sub.update({'end_date': datetime.fromtimestamp(transaction_info['purchaseDate']/1000, utc).replace(tzinfo=None), 
                        'subscription_status': 'unsubscribed', 
                        'last_checked_date': datetime.utcnow().isoformat()})
        if status not in (1, 3, 4):
            # create entry for unsubscribed status
            new_sub_data = {
                'subscription_status': 'unsubscribed',
                'is_staff': False,
                'start_date':  datetime.utcnow().isoformat()
            }
        else:
            new_sub_data = {
                'subscription_status': 'subscribed',
                'subscription_type_id': LookupSubscriptions.query.filter_by(ios_product_id = transaction_info.get('productId')).one_or_none().sub_id,
                'is_staff': False,
                'apple_original_transaction_id': prev_sub.apple_original_transaction_id,
                'last_checked_date': datetime.utcnow().isoformat(),
                'expire_date': datetime.fromtimestamp(transaction_info['expiresDate']/1000, utc).replace(tzinfo=None).isoformat(),
                'start_date': datetime.fromtimestamp(transaction_info['purchaseDate']/1000, utc).replace(tzinfo=None).isoformat()
            }
        
        new_sub = UserSubscriptionsSchema().load(new_sub_data)
        new_sub.user_id = user_id

        db.session.add(new_sub)

        db.session.commit()

        logger.info(f"Apple subscription updated for user_id: {user_id}")

    return


@celery.task()
def test_task():
    logger.info("Celery test task succeeded")<|MERGE_RESOLUTION|>--- conflicted
+++ resolved
@@ -378,7 +378,6 @@
                 # download media from twilio 
                 media_content = twilio.get_media(media['sid'])
 
-<<<<<<< HEAD
                 fu = FileUpload(
                     BytesIO(media_content),
                     booking.client_user_id,
@@ -387,24 +386,6 @@
                 fu.save(f'{media_id}.{fu.extension}')
 
                 media['s3_path'] = fu.filename
-=======
-                if media['content_type'] == 'application/pdf':
-                    file_extension = '.pdf'
-                    media_file = FileStorage(media_content, filename=f'{media_id}.pdf', content_type=media['content_type'])
-                else:
-                    img = BytesIO(media_content)
-                    tmp = Image.open(img)
-                    file_extension = '.'+ tmp.format.lower()
-                    tfile = BytesIO()
-                    tmp.save(tfile, format='jpeg')
-                    media_file = FileStorage(tfile, filename=f'{media_id}{file_extension}', content_type=media['content_type'])
-
-                # save media to s3, update transcript with file save path
-                save_file_path_s3 = f'{transcript_media_prefix}/{media_id}{file_extension}'
-                fh.save_file_to_s3(media_file, save_file_path_s3)
-
-                media['s3_path'] = save_file_path_s3 
->>>>>>> cd90905d
                 transcript[idx]['media'][media_idx] = media
             
                 media_id += 1
