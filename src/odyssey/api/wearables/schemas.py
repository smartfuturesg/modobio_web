""" Schemas for the wearables API """
import logging
logger = logging.getLogger(__name__)

from datetime import datetime
from marshmallow import Schema, fields, EXCLUDE, post_dump, validate, pre_dump

from odyssey import ma
from odyssey.api.user.models import User
from odyssey.api.wearables.models import Wearables, WearablesFreeStyle


##############################
#
# V1 of the Wearables schemas.
#
##############################

# TODO: deprecated in V2 of the API. Remove when V1 of the API is no longer supported.

class WearablesSchema(ma.SQLAlchemyAutoSchema):
    class Meta:
        model = Wearables
        load_instance = True
        exclude = ('idx', 'user_id', 'created_at', 'updated_at')


# TODO: delete this schema when oura-old endpoint is removed.
class WearablesOuraAuthSchema(Schema):
    oura_client_id = fields.String()
    oauth_state = fields.String()


class WearablesOAuthGetSchema(Schema):
    url = fields.String(required=True)
    client_id = fields.String(required=True)
    redirect_uri = fields.String(required=True)
    response_type = fields.String(required=True)
    scope = fields.String(required=True)
    state = fields.String(required=True)


class WearablesOAuthPostSchema(Schema):
    code = fields.String(required=True)
    state = fields.String(required=True)
    redirect_uri = fields.String(required=True)
    scope = fields.String()


class WearablesFreeStyleSchema(ma.SQLAlchemyAutoSchema):
    class Meta:
        model = WearablesFreeStyle
        load_instance = True
        exclude = ('idx', 'user_id', 'created_at', 'updated_at')

class WearablesFreeStyleActivateSchema(ma.SQLAlchemyAutoSchema):
    class Meta:
        model = WearablesFreeStyle
        load_instance = True
        fields = ('activation_timestamp',)

##############################
#
# V2 of the Wearables schemas.
#
##############################

import terra.api.api_responses

from marshmallow_dataclass import class_schema

from terra.models.v2.activity import Activity
from terra.models.v2.athlete import Athlete
from terra.models.v2.body import Body
from terra.models.v2.daily import Daily
from terra.models.v2.menstruation import Menstruation
from terra.models.v2.nutrition import Nutrition
from terra.models.v2.sleep import Sleep
from terra.models.user import User

class WearablesV2BaseSchema(Schema):
    class Meta:
        unknown = EXCLUDE
        load_only = ('status', 'user_id')

# Automatically convert all Terra classes to marshmallow schemas.
# Terra defines all responses as dataclasses.dataclass. Use the
# module marshmallow_dataclass to convert those directly to
# marshmallow schemas.

# API response classes
for response_class_name in terra.api.api_responses.__all__:
    response_class = getattr(terra.api.api_responses, response_class_name)
    response_schema = class_schema(response_class, WearablesV2BaseSchema)
    globals()[f'WearablesV2{response_class_name}Schema'] = response_schema

# Data classes
WearablesV2ActivitySchema = class_schema(Activity, WearablesV2BaseSchema)
WearablesV2AthleteSchema = class_schema(Athlete, WearablesV2BaseSchema)
WearablesV2BodySchema = class_schema(Body, WearablesV2BaseSchema)
WearablesV2DailySchema = class_schema(Daily, WearablesV2BaseSchema)
WearablesV2MenstruationSchema = class_schema(Menstruation, WearablesV2BaseSchema)
WearablesV2NutritionSchema = class_schema(Nutrition, WearablesV2BaseSchema)
WearablesV2SleepSchema = class_schema(Sleep, WearablesV2BaseSchema)
WearablesV2UserSchema = class_schema(User, WearablesV2BaseSchema)

# Add extra field
WearablesV2UserAuthUrlSchema = WearablesV2UserAuthUrlSchema.from_dict({'token': fields.String(default=None)})


# Additional schemas
class WearablesV2UserGetSchema(Schema):
    wearables = fields.List(fields.String(), dump_default=[])


class WearablesV2ProvidersGetSchema(Schema):
    providers = fields.Dict(keys=fields.String(), values=fields.String())
    sdk_providers = fields.Dict(keys=fields.String(), values=fields.String())

class WearablesV2UserDataSchema(Schema):
    user_id = fields.Integer()
    wearable = fields.String()
    timestamp = fields.DateTime(format='%Y-%m-%dT%H:%M:%S%z')
    data = fields.Dict()

    @pre_dump
    def handle_datetime_fields(self, data, **kwargs):
        """
        Converts datetime objects to the string representation in the 'data' 
        part of the mongo documents in order to serialize the object correctly
        """
        result = self.convert_datetime(data['data'])
        data['data'] = result
        return data

    def convert_datetime(self, data):
        """
        Recursive function that iterates through nested dictionaries and 
        replaces datetime object with string time format. 
        """
        for key, value in data.items():
            if isinstance(value, datetime):
                data[key] = datetime.isoformat(value)
            elif isinstance(value, dict):
                self.convert_datetime(data[key])
            elif isinstance(value, list):
                for x in value:
                    if isinstance(x, dict):
                        self.convert_datetime(x)
        return data


class WearablesV2UserDataGetSchema(Schema):
    results = fields.List(fields.Nested(WearablesV2UserDataSchema))

class WearablesV2UserAuthUrlInputSchema(Schema):
    platform = fields.String(
        required=False,
        load_default='ios',
        validate=validate.OneOf(('ios', 'android')))


class WearablesV2BloodGlucoseCalculationOutputSchema(Schema):
    user_id = fields.Integer(required=True)
    wearable = fields.String(required=True)
    average_glucose = fields.Float(missing=None)
    standard_deviation = fields.Float(missing=None)
    glucose_management_indicator = fields.Float(missing=None)
    glucose_variability = fields.Float(missing=None)

    @post_dump
    def make_object(self, in_data, **kwargs):
        # Round the calculations if they are not null
        if in_data.get('average_glucose'):
            in_data['average_glucose'] = int(round(in_data.get('average_glucose'), 0))
        if in_data.get('standard_deviation'):
            in_data['standard_deviation'] = round(in_data.get('standard_deviation'), 1)
        if in_data.get('glucose_management_indicator'):
            in_data['glucose_management_indicator'] = round(in_data.get('glucose_management_indicator'), 1)
        if in_data.get('glucose_variability'):
            in_data['glucose_variability'] = round(in_data.get('glucose_variability'), 1)

<<<<<<< HEAD
        return in_data

class WearablesV2BloodPressureCalculationTimeBlockSchema(Schema):
    average_systolic = fields.Integer(default=None)
    average_diastolic = fields.Integer(default=None)
    average_pulse = fields.Integer(default=None)
    min_systolic = fields.Integer(default=None)
    max_systolic = fields.Integer(default=None)
    min_diastolic = fields.Integer(default=None)
    max_diastolic = fields.Integer(default=None)
    total_bp_readings = fields.Integer(default=0)
    total_pulse_readings = fields.Integer(default=0)

class WearablesV2BloodPressureCalculationOutputSchema(Schema):
    user_id = fields.Integer(required=True)
    wearable = fields.String(required=True)
    block_one = fields.Nested(WearablesV2BloodPressureCalculationTimeBlockSchema, default={})
    block_two = fields.Nested(WearablesV2BloodPressureCalculationTimeBlockSchema, default={})
    block_three = fields.Nested(WearablesV2BloodPressureCalculationTimeBlockSchema, default={})
    block_four = fields.Nested(WearablesV2BloodPressureCalculationTimeBlockSchema, default={})
    block_five = fields.Nested(WearablesV2BloodPressureCalculationTimeBlockSchema, default={})
    block_six = fields.Nested(WearablesV2BloodPressureCalculationTimeBlockSchema, default={})
    block_seven = fields.Nested(WearablesV2BloodPressureCalculationTimeBlockSchema, default={})
    block_eight = fields.Nested(WearablesV2BloodPressureCalculationTimeBlockSchema, default={})
            
        
# Add extra field
WearablesV2UserAuthUrlSchema = WearablesV2UserAuthUrlSchema.from_dict({'token': fields.String(default=None)})
=======
        return in_data
>>>>>>> 65c6cc74
<|MERGE_RESOLUTION|>--- conflicted
+++ resolved
@@ -180,7 +180,6 @@
         if in_data.get('glucose_variability'):
             in_data['glucose_variability'] = round(in_data.get('glucose_variability'), 1)
 
-<<<<<<< HEAD
         return in_data
 
 class WearablesV2BloodPressureCalculationTimeBlockSchema(Schema):
@@ -204,11 +203,4 @@
     block_five = fields.Nested(WearablesV2BloodPressureCalculationTimeBlockSchema, default={})
     block_six = fields.Nested(WearablesV2BloodPressureCalculationTimeBlockSchema, default={})
     block_seven = fields.Nested(WearablesV2BloodPressureCalculationTimeBlockSchema, default={})
-    block_eight = fields.Nested(WearablesV2BloodPressureCalculationTimeBlockSchema, default={})
-            
-        
-# Add extra field
-WearablesV2UserAuthUrlSchema = WearablesV2UserAuthUrlSchema.from_dict({'token': fields.String(default=None)})
-=======
-        return in_data
->>>>>>> 65c6cc74
+    block_eight = fields.Nested(WearablesV2BloodPressureCalculationTimeBlockSchema, default={})