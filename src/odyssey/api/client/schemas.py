--- conflicted
+++ resolved
@@ -267,14 +267,9 @@
     """
     Schema is used for serializing/deserializing clinical care team related payloads
     """
-<<<<<<< HEAD
     modobio_id = fields.String(dump_only=True)
-    team_member_email = fields.Email(description="email for clinical care team member")
-    team_member_user_id = fields.Integer(description="user_id for clinical care team member", dump_only=True)
-=======
     team_member_email = fields.Email(metadata={'description': 'email for clinical care team member'})
     team_member_user_id = fields.Integer(metadata={'description': 'user_id for clinical care team member'}, dump_only=True)
->>>>>>> 0167b6ec
     firstname = fields.String(dump_only=True, missing=None)
     lastname = fields.String(dump_only=True, missing=None)
 
@@ -337,12 +332,9 @@
     """
     clinical_care_team_authoriztion = fields.Nested(ClinicalCareTeamAuthorizaitonSchema(many=True), missing=[])
 
-<<<<<<< HEAD
-=======
     items = fields.Nested(ClientDataTierSchema(many=True), missing=ClientDataTierSchema().load({}))
     total_stored_bytes = fields.Integer(metadata={'description': 'Total bytes stored for all clients'}, missing=0)
     total_items = fields.Integer(metadata={'description': 'number of clients in this payload'}, missing=0)
->>>>>>> 0167b6ec
 
 class ClientMobileSettingsSchema(ma.SQLAlchemyAutoSchema):
     class Meta:
