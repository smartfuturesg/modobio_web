from datetime import datetime
from marshmallow import (
    Schema, 
    fields, 
    post_load,
    pre_dump,
    ValidationError, 
    validates, 
    validate
)

from odyssey import ma
from odyssey.api.user.models import User
from odyssey.api.lookup.models import LookupGoals
from odyssey.api.client.models import (
    ClientConsent,
    ClientConsultContract,
    ClientInfo,
    ClientIndividualContract, 
    ClientPolicies,
    ClientRelease,
    ClientReleaseContacts,
    ClientSubscriptionContract,
    ClientFacilities,
    ClientMobileSettings,
    ClientAssignedDrinks,
    ClientHeightHistory,
    ClientWeightHistory
)
from odyssey.api.user.schemas import UserInfoPutSchema

class ClientSearchItemsSchema(Schema):
    user_id = fields.Integer()
    firstname = fields.String(required=False, validate=validate.Length(min=1, max= 50), missing=None)
    lastname = fields.String(required=False, validate=validate.Length(min=1,max=50), missing=None)
    email = fields.Email(required=False, missing=None)
    phone = fields.String(required=False, validate=validate.Length(min=0,max=50), missing=None)
    dob = fields.Date(required=False, missing=None)
    record_locator_id = fields.String(required=False, validate=validate.Length(min=0,max=10), missing=None)
    modobio_id = fields.String(required=False, validate=validate.Length(min=0,max=12), missing=None)

class ClientSearchMetaSchema(Schema):
    page = fields.Integer(required=False, missing=0)
    per_page = fields.Integer(required=False, missing=0)
    total_pages = fields.Integer(required=False, missing=0)
    total_items = fields.Integer(required=False, missing=0)

class ClientSearchLinksSchema(Schema):
    _self = fields.String(required=False, validate=validate.Length(min=1, max= 50), missing=None)
    _next = fields.String(required=False, validate=validate.Length(min=1, max= 50), missing=None)
    _prev = fields.String(required=False, validate=validate.Length(min=1, max= 50), missing=None)

class ClientSearchOutSchema(Schema):
    """ ClientSearchOutSchema uses nested ClientSearchItemsSchemas and 
        ClientSearchMetaSchemas """
    items = fields.Nested(ClientSearchItemsSchema(many=True),
                            missing=ClientSearchItemsSchema().load({}))
    _meta = fields.Nested(ClientSearchMetaSchema, missing=ClientSearchMetaSchema().load({}))
    _links = fields.Nested(ClientSearchLinksSchema, missing=ClientSearchLinksSchema().load({}))
    
class ClientFacilitiesSchema(Schema):

    idx = fields.Integer()
    user_id = fields.Integer()
    facility_id = fields.Integer()

    @post_load
    def make_object(self, data, **kwargs):
        return ClientFacilities(**data)

class ClientInfoSchema(ma.SQLAlchemyAutoSchema):
    class Meta:
        model = ClientInfo
        exclude = ('created_at', 'updated_at', 'idx')
        dump_only = ('modobio_id', 'membersince', 'height', 'weight')

    user_id = fields.Integer()
    primary_goal_id = fields.Integer()
    race_id = fields.Integer()

    @post_load
    def make_object(self, data, **kwargs):
        return ClientInfo(**data)

class ClientInfoPutSchema(ma.SQLAlchemyAutoSchema):
    class Meta:
        model = ClientInfo
        exclude = ('created_at', 'updated_at', 'idx')
        dump_only = ('modobio_id', 'membersince', 'is_staff', 'is_client', 'user_id')

    primary_goal_id = fields.Integer()
    race_id = fields.Integer()

class ClientAndUserInfoSchema(Schema):

    client_info = fields.Nested(ClientInfoPutSchema, required=False, missing={})
    user_info = fields.Nested(UserInfoPutSchema, required=False, missing={})

class NewRemoteClientSchema(Schema):

    email = fields.Email()
    firstname = fields.String(required=True, validate=validate.Length(min=1, max= 50))
    lastname = fields.String(required=True, validate=validate.Length(min=1,max=50))
    middlename = fields.String(required=False, validate=validate.Length(min=0,max=50))

    @post_load
    def make_object(self, data, **kwargs):
        return ClientInfo(**data)
        
#class ClientRemoteRegistrationPortalSchema(Schema):
#    """
#        holds client's access information for remote registration
#    """
#    email = fields.Email()
#    user_id = fields.Integer()
#    password = fields.String(dump_only=True)
#    registration_portal_expiration = fields.DateTime(dump_only=True)
#    registration_portal_id = fields.String(dump_only=True)
#
#    @post_load
#    def make_object(self, data, **kwargs):
#        remote_client_portal = RemoteRegistration(user_id=data["user_id"], email=data["email"])
#        remote_client_portal.set_password()
#        remote_client_portal.get_temp_registration_endpoint()
#        return remote_client_portal


#class RefreshRemoteRegistrationSchema(Schema):
#    """
#        refresh the remote registration password and link for the client
#        with the provided email
#    """
#    email = fields.Email(required=True)

class ClientConsentSchema(ma.SQLAlchemyAutoSchema):
    class Meta:
        model = ClientConsent
    
    user_id = fields.Integer(missing=0)

    @post_load
    def make_object(self, data, **kwargs):
        return ClientConsent(**data)

class ClientReleaseContactsSchema(ma.SQLAlchemyAutoSchema):
    class Meta:
        model = ClientReleaseContacts
        exclude = ('idx',)

    user_id = fields.Integer(missing=0)
    release_contract_id = fields.Integer()
    release_direction = fields.String(description="Direction must be either 'TO' (release to) or 'FROM' (release from)")

    @post_load
    def make_object(self, data, **kwargs):
        return ClientReleaseContacts(**data)

    @validates('release_direction')
    def release_direction_picklist(self,value):
        direction_values=['TO', 'FROM']
        if not value in direction_values:
            raise ValidationError(f'release_direction entry invalid. Please use one of the following: {direction_values}')

class ClientReleaseSchema(ma.SQLAlchemyAutoSchema):
    class Meta:
        model = ClientRelease

    release_to = fields.Nested(ClientReleaseContactsSchema, many=True)
    release_from = fields.Nested(ClientReleaseContactsSchema, many=True)
    
    user_id = fields.Integer(missing=0)

    @post_load
    def make_object(self, data, **kwargs):
        data.pop("release_to")
        data.pop("release_from")
        return ClientRelease(**data)

    @pre_dump
    def ravel(self, data, **kwargs):
        """
        nest release contacts objects into release contract
        """
        data_ravel = data.__dict__

        release_to  = ClientReleaseContacts.query.filter_by(release_contract_id = data.idx, release_direction = 'TO').all()
        release_from  = ClientReleaseContacts.query.filter_by(release_contract_id = data.idx, release_direction = 'FROM').all()

        release_to_list = [obj.__dict__ for obj in release_to]
        release_from_list = [obj.__dict__ for obj in release_from]

        data_ravel["release_to"] = release_to_list
        data_ravel["release_from"] = release_from_list
        return data

class SignAndDateSchema(Schema):
    """for marshaling signatures and sign dates into objects (contracts) requiring only a signature"""

    user_id = fields.Integer(missing=0, dump_only=True)
    signdate = fields.Date(format="iso", required=True)
    signature = fields.String(required=True)

class ClientSubscriptionContractSchema(ma.SQLAlchemyAutoSchema):
    class Meta:
        model = ClientSubscriptionContract
    
    user_id = fields.Integer(missing=0)

    @post_load
    def make_object(self, data, **kwargs):
        return ClientSubscriptionContract(
                    user_id = data["user_id"],
                    signature=data["signature"],
                    signdate=data["signdate"]
                    )

class ClientConsultContractSchema(ma.SQLAlchemyAutoSchema):
    class Meta:
        model = ClientConsultContract
    
    user_id = fields.Integer(missing=0)

    @post_load
    def make_object(self, data, **kwargs):
        return ClientConsultContract(
                    user_id = data["user_id"],
                    signature=data["signature"],
                    signdate=data["signdate"]
                    )
    
class ClientPoliciesContractSchema(ma.SQLAlchemyAutoSchema):
    class Meta:
        model = ClientPolicies
    
    user_id = fields.Integer(missing=0)

    @post_load
    def make_object(self, data, **kwargs):
        return ClientPolicies(
                    user_id = data["user_id"],
                    signature=data["signature"],
                    signdate=data["signdate"]
                    )
    

class ClientIndividualContractSchema(ma.SQLAlchemyAutoSchema):
    class Meta:
        model = ClientIndividualContract
        
    user_id = fields.Integer(missing=0)
    @post_load
    def make_object(self, data, **kwargs):
        return ClientIndividualContract(**data)

class SignedDocumentsSchema(Schema):
    """ Dictionary of all signed documents and the URL to the PDF file. """
    urls = fields.Dict(
        keys=fields.String(description='Document display name'),
        values=fields.String(description='URL to PDF file of document.')
    )

class OutstandingForm(Schema):
    """
        Forms that have not yet been completed
        Display name and URI given
    """
    name = fields.String(description='name of form')
    URI = fields.String(description = 'URI for completing form')

class ClientRegistrationStatusSchema(Schema):

    outstanding = fields.Nested(OutstandingForm(many=True))


class ClientDataTierSchema(Schema):

    user_id = fields.Integer(missing=None)
    stored_bytes = fields.Integer(description="total bytes stored for the client", missing=None)
    tier = fields.String(description="data storage tier. Either Tier 1/2/3", missing=None)

class ClientClinicalCareTeamInternalSchema(Schema):
    """
    Schema is used for serializing/deserializing clinical care team related payloads
    """
    team_member_email = fields.Email(description="email for clinical care team member")
    team_member_user_id = fields.Integer(description="user_id for clinical care team member", dump_only=True)
    firstname = fields.String(dump_only=True, missing=None)
    lastname = fields.String(dump_only=True, missing=None)

class ClientClinicalCareTeamSchema(Schema):
    """
    Schema is used for nesting ClientClinicalCareTeamInternalSchema 
    """
    
    care_team = fields.Nested(ClientClinicalCareTeamInternalSchema(many=True), missing=[])
    total_items = fields.Integer(dump_only=True)

class AllClientsDataTier(Schema):

    items = fields.Nested(ClientDataTierSchema(many=True), missing=ClientDataTierSchema().load({}))
    total_stored_bytes = fields.Integer(description="Total bytes stored for all clients", missing=0)
    total_items = fields.Integer(description="number of clients in this payload", missing=0)

class ClientMobileSettingsSchema(ma.SQLAlchemyAutoSchema):
    class Meta:
        model = ClientMobileSettings
        exclude = ('created_at', 'updated_at', 'idx')

    user_id = fields.Integer(dump_only=True)
    date_format = fields.String(validate=validate.OneOf(('%d-%b-%Y','%b-%d-%Y','%d/%m/%Y','%m/%d/%Y')))

    @post_load
    def make_object(self, data, **kwargs):
        return ClientMobileSettings(**data)
        
class ClientAssignedDrinksSchema(ma.SQLAlchemyAutoSchema):
    class Meta:
        model = ClientAssignedDrinks
        exclude = ('created_at', 'updated_at', 'idx')

    user_id = fields.Integer(dump_only=True)
    drink_id = fields.Integer()

    @post_load
    def make_object(self, data, **kwargs):
        return ClientAssignedDrinks(**data)

class ClientAssignedDrinksDeleteSchema(Schema):
    drink_ids = fields.List(fields.Integer)

<<<<<<< HEAD
class ClientHeightSchema(ma.SQLAlchemyAutoSchema):
    class Meta:
        model = ClientHeightHistory
        exclude = ('created_at', 'idx')
        dump_only = ('updated_at', 'user_id')

    user_id = fields.Integer()

    @post_load
    def make_object(self, data, **kwargs):
        return ClientHeightHistory(**data)

class ClientWeightSchema(ma.SQLAlchemyAutoSchema):
    class Meta:
        model = ClientWeightHistory
        exclude = ('created_at', 'idx')
        dump_only = ('updated_at', 'user_id')

    user_id = fields.Integer()

    @post_load
    def make_object(self, data, **kwargs):
        return ClientWeightHistory(**data)
=======
class ClientTokenRequestSchema(Schema):
    user_id = fields.Integer()
    firstname = fields.String(required=False, validate=validate.Length(min=1, max= 50), missing=None)
    lastname = fields.String(required=False, validate=validate.Length(min=1,max=50), missing=None)
    email = fields.Email(required=False, missing=None)   
    token = fields.String()
    refresh_token = fields.String()
>>>>>>> cbca2757
<|MERGE_RESOLUTION|>--- conflicted
+++ resolved
@@ -328,7 +328,6 @@
 class ClientAssignedDrinksDeleteSchema(Schema):
     drink_ids = fields.List(fields.Integer)
 
-<<<<<<< HEAD
 class ClientHeightSchema(ma.SQLAlchemyAutoSchema):
     class Meta:
         model = ClientHeightHistory
@@ -352,12 +351,10 @@
     @post_load
     def make_object(self, data, **kwargs):
         return ClientWeightHistory(**data)
-=======
 class ClientTokenRequestSchema(Schema):
     user_id = fields.Integer()
     firstname = fields.String(required=False, validate=validate.Length(min=1, max= 50), missing=None)
     lastname = fields.String(required=False, validate=validate.Length(min=1,max=50), missing=None)
     email = fields.Email(required=False, missing=None)   
     token = fields.String()
-    refresh_token = fields.String()
->>>>>>> cbca2757
+    refresh_token = fields.String()