--- conflicted
+++ resolved
@@ -859,7 +859,6 @@
         else:
             start_time_client_localized = target_start_datetime_utc.time()
             end_time_client_localized = target_end_datetime_utc.time()
-<<<<<<< HEAD
         
         # consultation rate to booking
         consult_rate = StaffRoles.query.filter_by(user_id=staff_user_id,role=client_in_queue.profession_type).one_or_none().consult_rate
@@ -875,8 +874,6 @@
         
         request.parsed_obj.consult_rate = str(rate)
 
-=======
->>>>>>> 29263f69
 
         db.session.add(request.parsed_obj)
         db.session.flush()
