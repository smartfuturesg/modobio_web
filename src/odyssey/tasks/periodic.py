<<<<<<< HEAD
import logging
logger = logging.getLogger(__name__)

from datetime import datetime, date, timedelta
=======
import requests
import json

from datetime import datetime, date, timedelta, timezone
from flask import current_app
>>>>>>> 05aaacf0

from celery.schedules import crontab
from celery.signals import worker_ready   
from celery.utils.log import get_task_logger
from sqlalchemy import delete, text
from sqlalchemy import and_, or_, select

from odyssey import celery, db, mongo
from odyssey.tasks.base import BaseTaskWithRetry
from odyssey.tasks.tasks import process_wheel_webhooks, upcoming_appointment_care_team_permissions, upcoming_appointment_notification_2hr, charge_telehealth_appointment
from odyssey.api.telehealth.models import TelehealthBookings
from odyssey.api.client.models import ClientClinicalCareTeamAuthorizations, ClientDataStorage, ClientClinicalCareTeam
from odyssey.api.lookup.models import LookupBookingTimeIncrements
from odyssey.api.notifications.schemas import NotificationSchema
from odyssey.api.system.models import SystemTelehealthSessionCosts
from odyssey.api.user.models import User
from odyssey.utils.misc import cancel_telehealth_appointment

from odyssey.config import Config

logger = get_task_logger(__name__)

# access to the config while running tasks
config = Config()

@celery.task()
def refresh_client_data_storage():
    """
    Use data_per_client view to update ClientDataStorage table
    """
    dat = db.session.execute(
        text("SELECT * FROM public.data_per_client")
    ).all()
    db.session.execute(delete(ClientDataStorage))
    db.session.flush()

    for row in dat:
        db.session.add(ClientDataStorage(user_id=row[0], total_bytes=row[1], storage_tier=row[2]))
    db.session.commit()

    return

@celery.task()
def deploy_upcoming_appointment_tasks(booking_window_id_start, booking_window_id_end, target_date=None):
    """
    Scan bookings for upcoming appointments. Deploy scheduled tasks which add an upcoming appointment
    notification to the UserNotification table within 2 hours of the booking. 

    00:00 - 08:00
    06:00 - 14:00
    12:00 - 20:00
    18:00 - 02:00
    00:00 - 08:00 

    Parameters
    ----------
    target_date : to be used if testing. Otherwise date is set using system time (UTC)
    booking_window_id_start: start of booking window provided in UTC
    booking_window_id_end: end of booking window provided in UTC
    """
    # grab the current date for the queries below
    if not target_date:
        target_date = date.today()
    
    # compensate for scanning window inbetween days
    if booking_window_id_start > booking_window_id_end:
        # bookings beginning on current day
        bookings_1 = db.session.execute(
            select(TelehealthBookings). 
                where(and_(
                TelehealthBookings.target_date_utc==target_date, 
                TelehealthBookings.booking_window_id_start_time_utc >= booking_window_id_start , # ex. 18:00
                or_( #ex  meeting ends between 18:00 and 02:00
                    TelehealthBookings.booking_window_id_end_time_utc <= booking_window_id_end, #02:00
                    TelehealthBookings.booking_window_id_end_time_utc > booking_window_id_start),
                )) 
            ).scalars().all()

        # bookings begining on following day of scanning window
        bookings_2 = db.session.execute(
            select(TelehealthBookings). 
            where(and_(
                TelehealthBookings.target_date_utc==target_date+timedelta(days=1), 
                TelehealthBookings.booking_window_id_start_time_utc >= 0 , #00:00
                TelehealthBookings.booking_window_id_end_time_utc <= booking_window_id_end, #02:00
                )) 
            ).scalars().all()
        upcoming_bookings = bookings_1 + bookings_2
    else:
        upcoming_bookings = db.session.execute(
            select(TelehealthBookings). 
            where(and_(
                TelehealthBookings.target_date_utc==target_date, 
                TelehealthBookings.booking_window_id_start_time_utc >= booking_window_id_start , 
                TelehealthBookings.booking_window_id_end_time_utc <= booking_window_id_end, 
                )) 
            ).scalars().all()

    # do not deploy appointment notifications in testing
    if config.TESTING:
        return upcoming_bookings
    
    #schedule pre-appointment tasks
    for booking in upcoming_bookings:
        # create datetime object for scheduling tasks
        booking_start_time = db.session.execute(
                select(LookupBookingTimeIncrements.start_time).
                where(LookupBookingTimeIncrements.idx == booking.booking_window_id_start_time_utc)
            ).scalars().one_or_none()
        notification_eta = datetime.combine(booking.target_date_utc, booking_start_time) - timedelta(hours = 2)
        ehr_permissions_eta = datetime.combine(booking.target_date_utc, booking_start_time) - timedelta(minutes = 30)

        # Deploy scheduled task to update notifications table with upcoming booking notification
        upcoming_appointment_notification_2hr.apply_async((booking.idx,),eta=notification_eta)
        upcoming_appointment_care_team_permissions.apply_async((booking.idx,),eta=ehr_permissions_eta)

    return 

@celery.task()
def cleanup_temporary_care_team():
    """
    This method accomplishes 2 tasks regarding temporary care team members:

    -Temporary members that have less than 24 hours (>= 156 hours since being granted access)
    remaining will trigger a notification for the user whose team they are on.
    -Temporary members who have had access for >= 180 hours will be removed.
    """
    notification_time = datetime.utcnow()-timedelta(hours=156)
    expire_time = datetime.utcnow()-timedelta(hours=180)

    #find temporary members who are within 24 hours of expiration
    notifications = db.session.execute(
        select(ClientClinicalCareTeam). 
                where(and_(
                ClientClinicalCareTeam.created_at <= notification_time, 
                ClientClinicalCareTeam.created_at > expire_time,
                ClientClinicalCareTeam.is_temporary == True)
            )).scalars().all()

    for notification in notifications:
        #create notification that care team member temporary access is expiring
        member = User.query.filter_by(user_id=notification.team_member_user_id).one_or_none()
        data = {
            'notification_type_id': 14,
            'title': f'{member.firstname} {member.lastname}\'s Data Access Is About To Expire',
            'content': f'Would you like to add {member.firstname} {member.lastname} to your team? Swipe right' + \
                        'on their entry in your team list to make them a permanent member of your team!',
            'action': 'Redirect to team member list',
            'time_to_live': 86400
        }
        new_notificiation = NotificationSchema().load(data)
        new_notificiation.user_id = notification.user_id
        db.session.add(new_notificiation)

    #find all temporary members that are older than the 180 hour limit
    expired = db.session.execute(
        select(ClientClinicalCareTeam).
            where(and_(
                ClientClinicalCareTeam.created_at <= expire_time,
                ClientClinicalCareTeam.is_temporary == True
            ))
        ).scalars().all()

    for item in expired:
        # lookup granted permissions, delete those too
        permissions = db.session.execute(select(ClientClinicalCareTeamAuthorizations
        ).where(
            and_(ClientClinicalCareTeamAuthorizations.team_member_user_id == item.team_member_user_id,
            ClientClinicalCareTeamAuthorizations.user_id == item.user_id
        ))).scalars().all()

        for permission in permissions:
            db.session.delete(permission)

        db.session.delete(item)
    
    db.session.commit()

@celery.task(base=BaseTaskWithRetry)
def deploy_webhook_tasks(**kwargs):
    """
    This is a persistent background task intended to listen for new entries into the webhook database.
    Each entry represents a webhook request from a third party service. When inserts are detected, this task will 
    deploy a seperate task to handle the webhook request accordingly. 

    The following steps are taken to ensure each request is handled:
    1. Scan monogoDB webhooks database for any unprocessed webhooks. These will be entries which are not labeled as acknowledged
        or processed. 
    2. Fire off the tasks accordingly, including the full webhook payload. 
    3. Open a change stream in order to listen to changes in the webhook database. The listener is set to only react to
        inserts. All other operations are ignored. 
    4. Send the full payloads to the appropriate task handler.

    As this task is intended to be running constantly in the background, it is called right when the celery workers are 
    done initializing by the `tasks.periodic.startup_tasks` function.

    TODO: details on maintaining persistence in case of failures like temporary outage of mongodb. 
    """
    # create a change stream object on it filtering by only insert operations
    # This step must be done first so that no entries are lost between now and the following step
    stream = mongo.db.watch([{'$match': {'operationType': {'$in': ['insert'] }}}])

    # search for currently unprocessed webhook tasks, handle them accordingly
    # NOTE: each integration is given a colelction in the webhook database. MongoDB allows searching only one collection 
    # at a time. So this step must be done for each integration
    unprocessed_wheel_wh = mongo.db.wheel.find({ "$or" : [{"modobio_meta.processed":False} , {"modobio_meta.acknowleged" : False}]})

    # send wheel payloads for processing
    for wh_payload in unprocessed_wheel_wh:
        wh_payload['_id'] = str(wh_payload['_id'])
        logger.info("deploying task originating from wheel webhook")
        process_wheel_webhooks.delay(wh_payload)

    # open while loop waits for new inserts to the database from any collection
    while True:
        wh_payload = stream.try_next()
        if wh_payload:
            wh_payload['fullDocument']['_id'] = str(wh_payload['fullDocument']['_id'])
            logger.info(f"deploying task originating from {wh_payload['ns']['coll']} webhook")
            # shoot off background task for each integration accordingly 
            if wh_payload['ns']['coll'] == 'wheel':
                process_wheel_webhooks.delay(wh_payload['fullDocument'])

@worker_ready.connect()
def startup_tasks(**kwargs):
    deploy_webhook_tasks.delay()

@celery.task()
def find_chargable_bookings():
    """
    This task will scan the TelehealthBookings table for appointments that are not yet paid and
    are less than 24 hours away. It will then charge the user for the appointment using the 
    payment method saved to the booking.
    """
    #get all bookings that are sheduled <24 hours away and have not been charged yet
    target_time = datetime.now(timezone.utc) + timedelta(hours=24)
    target_time_window = LookupBookingTimeIncrements.query                    \
        .filter(LookupBookingTimeIncrements.start_time <= target_time.time(), \
        LookupBookingTimeIncrements.end_time >= target_time.time()).one_or_none().idx
    bookings = TelehealthBookings.query.filter(TelehealthBookings.charged == False) \
        .filter(or_(
            and_(TelehealthBookings.booking_window_id_start_time_utc >= target_time_window, TelehealthBookings.target_date_utc == datetime.today().date()),
            and_(TelehealthBookings.booking_window_id_start_time_utc <= target_time_window, TelehealthBookings.target_date_utc == target_time.date())
        )).all()
    
    # do not deploy charge task in testing
    if config.TESTING:
        return bookings

    for booking in bookings:
        charge_telehealth_appointment.apply_async((booking.idx,), eta=datetime.now())


celery.conf.beat_schedule = {
    # refresh the client data storage table every day at midnight
    'add-update-client-data-storage-table': {
        'task': 'odyssey.tasks.periodic.refresh_client_data_storage',
        'schedule': crontab(hour=0, minute=0)
    },
    # look for upcoming apppointment within moving windows:
    # (00:00 - 08:00)
    'check-for-upcoming-bookings-00-00': {
        'task': 'odyssey.tasks.periodic.deploy_upcoming_appointment_tasks',
         'args': (1, 96),
        'schedule': crontab(hour=0, minute=0)
    },
    # (06:00 - 14:00)
    'check-for-upcoming-bookings-06-00': {
        'task': 'odyssey.tasks.periodic.deploy_upcoming_appointment_tasks',
         'args': (73, 168),
        'schedule': crontab(hour=6, minute=0)
    },
    # (12:00 - 20:00)
    'check-for-upcoming-bookings-12-00': {
        'task': 'odyssey.tasks.periodic.deploy_upcoming_appointment_tasks',
         'args': (145, 240),
        'schedule': crontab(hour=12, minute=0)
    },
    # (18:00 - 02:00, Next day)
    'check-for-upcoming-bookings-18-00': {
        'task': 'odyssey.tasks.periodic.deploy_upcoming_appointment_tasks',
         'args': (217, 24),
        'schedule': crontab(hour=18, minute=0)
    },
    #temporary member cleanup
    'cleanup_temporary_care_team': {
        'task': 'odyssey.tasks.periodic.cleanup_temporary_care_team',
        'schedule': crontab(hour=1, minute=0)
    },
    #telehealth appointment charging
    'find_chargable_bookings': {
        'task': 'odyssey.tasks.periodic.find_chargable_bookings',
        'schedule': crontab(hour=0, minute=5)
    }
}<|MERGE_RESOLUTION|>--- conflicted
+++ resolved
@@ -1,15 +1,12 @@
-<<<<<<< HEAD
 import logging
 logger = logging.getLogger(__name__)
 
 from datetime import datetime, date, timedelta
-=======
 import requests
 import json
 
 from datetime import datetime, date, timedelta, timezone
 from flask import current_app
->>>>>>> 05aaacf0
 
 from celery.schedules import crontab
 from celery.signals import worker_ready   
@@ -26,7 +23,6 @@
 from odyssey.api.notifications.schemas import NotificationSchema
 from odyssey.api.system.models import SystemTelehealthSessionCosts
 from odyssey.api.user.models import User
-from odyssey.utils.misc import cancel_telehealth_appointment
 
 from odyssey.config import Config
 
