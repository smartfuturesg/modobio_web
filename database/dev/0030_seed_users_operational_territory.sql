--- conflicted
+++ resolved
@@ -15,17 +15,7 @@
 
 insert into "StaffOperationalTerritories" ("user_id", "operational_territory_id", "role_id") values
 (10,1,10),
-<<<<<<< HEAD
-(14,1,11);
-=======
-(10,2,10),
-(10,3,10),
-(10,4,10),
-(14,1,23),
-(14,2,23),
-(14,3,23),
-(14,4,23);
->>>>>>> a41222c8
+(14,1,23);
 -- (30, 1 ,75),
 -- (30, 2 ,75),
 -- (30, 3 ,75),
