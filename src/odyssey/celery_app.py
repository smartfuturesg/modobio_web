--- conflicted
+++ resolved
@@ -38,11 +38,8 @@
 else:
     app.conf.mongodb_backend_settings = {'database': 'modobio_prd'}
 
-<<<<<<< HEAD
 app.conf.beat_scheduler = 'redbeat.RedBeatScheduler'
 
-=======
->>>>>>> bb6745fc
 # Celery uses the billiard logger for multiprocessing which they override our custom
 # Audit Log level (25) name. This signal sets the logging level name back to AUDIT after the
 # celery logging system has been setup.
