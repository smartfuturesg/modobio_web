""" Configuration defaults

This file defines the configuration defaults for the entire API. It is loaded by
:mod:`odyssey.config`.
"""
# This file is imported by config.py, so it must be valid Python.

# General defaults
SECRET_KEY = 'abcdefghijklmnopqrstuvwxyz0123456789'
"""
Flask secret key, used to encrypt sessions amongst other things.
See https://stackoverflow.com/questions/22463939/demystify-flask-app-secret-key

This secret key is also used to sign JWTs. JWTs signed with the HS256 algorith (the default),
must have a key of at least 32 characters long. The same key must also be passed to Hasura
as part of the ``HASURA_GRAPHQL_JWT_SECRET`` variable. See ``hasura/README.md``.
"""

API_VERSION = 'unknown version'
"""
Version number of the API.

Can be set by the environment (like all other parameters) or by running ``python setup.py build``,
which calls :mod:`setuptools_scm`. The latter created a file ``odyssey/version.py``. This is
relevant for pip installation of the API.
"""

SQLALCHEMY_TRACK_MODIFICATIONS = False
"""
Turn this off to prevent warnings.

https://stackoverflow.com/questions/33738467/how-do-i-know-if-i-can-disable-sqlalchemy-track-modifications/33790196#33790196
"""

TESTING = False
"""
Special mode for running tests. There is usually no need to set this manually, it will
be set to True when running pytest.
"""

FLASK_SKIP_DOTENV = True
"""
If :mod:`python-dotenv` is installed, Flask will by default use it to find .env files and
use the contents of those files as environmental variables. It uses :func:`dotenv.find_dotenv`,
which keeps searching up the directory tree until it finds a .env file.

Unfortunately, flask also makes the idiotic assumption that when a .env file is found, it must
be in the root of the project and will change the working directory to that. As a consequence,
``flask db ...`` will look for ``migrations/alembic.ini`` in wherever the .env file is located,
which may not be correct at all.

This setting prevents such stupid behaviour.
"""

# Database parameters
DB_FLAV = 'postgresql'
""" Database "flavour" or dialect. """

DB_USER = ''
""" Username for database. """

DB_PASS = ''
""" Password for database. """

DB_HOST = 'localhost'
""" Hostname for database. """

DB_NAME = 'modobio'
""" Name of database. """

DB_NAME_TESTING = 'modobio_test'
""" Name of database specifically for running pytest. """

DB_URI = ''
""" Set the database URI as a single string. Takes precedence over setting the parts. """

# Elasticsearch
ELASTICSEARCH_URL = 'http://localhost:9200'
""" URL of the local elasticsearch instance. """

# Oura Cloud OAuth parameters
OURA_CLIENT_ID = ''
""" Client ID for Oura Ring API. """

OURA_CLIENT_SECRET = ''
""" Client secret for Oura Ring API. """

OURA_AUTH_URL = 'https://cloud.ouraring.com/oauth/authorize'
""" Authorization URL for Oura Ring API. """

OURA_TOKEN_URL = 'https://api.ouraring.com/oauth/token'
""" Token URL for Oura Ring API. """

OURA_SCOPE = 'daily'
""" Oura resources (scopes) to request permission for. """

# Fitbit OAuth parameters
FITBIT_CLIENT_ID = ''
""" Client ID for Fitbit API. """

FITBIT_CLIENT_SECRET = ''
""" Client secret for Fitbit API. """

FITBIT_AUTH_URL = 'https://www.fitbit.com/oauth2/authorize'
""" Authorization URL for Fitbit API. """

FITBIT_TOKEN_URL = 'https://api.fitbit.com/oauth2/token'
""" Token URL for Fitbit API. """

FITBIT_SCOPE = 'activity heartrate nutrition profile sleep weight'
""" Fitbit resources (scopes) to request permission for. """

# AWS settings
AWS_SNS_REGION = 'us-west-1'
"""
Our default AWS region is "us-east-2", but SNS is not available in that region.
Instead, it uses this alternate region.
"""

AWS_S3_BUCKET = 'local-dev-393511634479'
""" Name of the AWS S3 bucket where files are stored. """

AWS_S3_PREFIX = ''
""" Prefix (path) of files in the AWS S3 bucket.

There is only one S3 bucket for development. To prevent multiple developers from
interfering with each other, the prefix will be set to the local username during
development. When not in development (production environment), the prefix will
be empty.

When pytest is run, the prefix will be set to "pytest-xxxxxx", where xxxxxx is a
random 6-digit hex string. Pytest should delete this prefix when finished.

Finally, prefix can be set to "temp". The buckets are configured to delete anything
in "temp" automatically after 24 h.

Set ``export AWS_S3_PREFIX=none`` in the environment to force an empty prefix, even
during development and testing.

When defining ``AWS_S3_PREFIX``, do **not** using leading or trailing /.
"""

AWS_S3_PYTEST_KEEP = False
""" Keep files on AWS S3 after a pytest run.

Set this to True (default is False) to keep files on AWS S3 after a pytest run ends.
This may be useful to debug tests in combination with file uploads.
"""

# Twilio settings
TWILIO_ACCOUNT_SID = ''
""" Twilio account ID number. """

TWILIO_API_KEY_SID = ''
""" Twilio API access key ID number. """

TWILIO_API_KEY_SECRET = ''
""" Twilio API access key secret. """

CONVERSATION_SERVICE_SID = ''
""" Twilio conversation serive ID number. """

# Celery settings.
CELERY_BROKER_URL = 'redis://localhost:6379/0'
""" Celery default broker URL.

This must be a URL in the form of: ``transport://userid:password@hostname:port/virtual_host``

This variable will be converted to ``broker_url`` (lower case) to work with
Celery's new config system.
"""

CELERY_RESULT_BACKEND = CELERY_BROKER_URL
""" Celery default backend to store results.

The backend used to store task results (tombstones).

This variable will be converted to ``result_backend`` (lower case) to work with
Celery's new config system.
"""

CELERY_ENABLE_UTC = True
""" Celery timezone.

If enabled dates and times in messages will be converted to use the UTC timezone.

Note that workers running Celery versions below 2.5 will assume a local timezone
for all messages, so only enable if all workers have been upgraded.

This variable will be converted to ``enable_utc`` (lower case) to work with
Celery's new config system.
"""

# InstaMed Settings
INSTAMED_API_KEY = ''
""" InstaMed API access key ID number. """

INSTAMED_API_SECRET = ''
""" InstaMed API access key secret. """

<<<<<<< HEAD
# InstaMed Settings
DOSESPOT_API_KEY = ''
""" DoseSpot API access key ID number. """

DOSESPOT_MODOBIO_ID = ''
""" DoseSpot ModoBio ID. """

DOSESPOT_ENCRYPTED_MODOBIO_ID = ''

DOSESPOT_ADMIN_ID = ''
""" DoseSpot Admin ID"""

DOSESPOT_ENCRYPTED_ADMIN_ID = ''
=======
# Wheel settings
WHEEL_API_TOKEN = ''
WHEEL_MD_CONSULT_RATE = '7161c1e9-69a6-4430-a7ef-04593300f48a'
WHEEL_NP_CONSULT_RATE = '9c36e5c6-ed91-4546-a847-c649c81db265'
>>>>>>> abd6655f

# mongo db
MONGO_URI = ''<|MERGE_RESOLUTION|>--- conflicted
+++ resolved
@@ -198,7 +198,6 @@
 INSTAMED_API_SECRET = ''
 """ InstaMed API access key secret. """
 
-<<<<<<< HEAD
 # InstaMed Settings
 DOSESPOT_API_KEY = ''
 """ DoseSpot API access key ID number. """
@@ -212,12 +211,10 @@
 """ DoseSpot Admin ID"""
 
 DOSESPOT_ENCRYPTED_ADMIN_ID = ''
-=======
 # Wheel settings
-WHEEL_API_TOKEN = ''
+WHEEL_API_TOKEN = 'sandbox_a125f8f6bb20530e966b2bc13619732a'
 WHEEL_MD_CONSULT_RATE = '7161c1e9-69a6-4430-a7ef-04593300f48a'
 WHEEL_NP_CONSULT_RATE = '9c36e5c6-ed91-4546-a847-c649c81db265'
->>>>>>> abd6655f
 
 # mongo db
 MONGO_URI = ''