import logging
import uuid
from http import client
from itertools import groupby
from operator import itemgetter

from bson import ObjectId

logger = logging.getLogger(__name__)

import copy
import secrets
from datetime import datetime, time, timedelta, timezone

from dateutil import tz
from dateutil.relativedelta import relativedelta
from flask import current_app, g, request, url_for
from flask_accepts import accepts, responds
from flask_restx import Namespace, Resource
from sqlalchemy import TIMESTAMP, and_, cast, func, or_, select
from twilio.jwt.access_token import AccessToken
from twilio.jwt.access_token.grants import ChatGrant, VideoGrant
from werkzeug.exceptions import BadRequest, Unauthorized

import odyssey.utils.telehealth as telehealth_utils
from odyssey import db, mongo
from odyssey.api.lookup.models import (
    LookupBookingTimeIncrements, LookupRoles, LookupTerritoriesOfOperations, LookupVisitReasons
)
from odyssey.api.payment.models import (PaymentHistory, PaymentMethods, PaymentRefunds)
from odyssey.api.staff.models import StaffRoles
from odyssey.api.telehealth.models import (
    TelehealthBookingDetails, TelehealthBookings, TelehealthChatRooms, TelehealthMeetingRooms,
    TelehealthQueueClientPool, TelehealthStaffAvailability, TelehealthStaffAvailabilityExceptions,
    TelehealthStaffSettings
)
from odyssey.api.telehealth.schemas import *
from odyssey.api.user.models import User
from odyssey.integrations.twilio import Twilio
from odyssey.tasks.tasks import (
    abandon_telehealth_booking, cancel_telehealth_appointment, cleanup_unended_call,
    store_telehealth_transcript
)
from odyssey.utils.auth import token_auth
from odyssey.utils.base.resources import BaseResource
from odyssey.utils.constants import (
    ALLOWED_AUDIO_TYPES, ALLOWED_IMAGE_TYPES, DAY_OF_WEEK, IMAGE_MAX_SIZE,
    NOTIFICATION_SEVERITY_TO_ID, NOTIFICATION_TYPE_TO_ID, SCHEDULED_MAINTENANCE_PADDING,
    TWILIO_ACCESS_KEY_TTL
)
from odyssey.utils.files import AudioUpload, FileDownload, ImageUpload
from odyssey.utils.message import (PushNotification, PushNotificationType, send_email)
from odyssey.utils.misc import (
    check_client_existence, check_provider_existence, check_staff_existence, check_user_existence,
    create_notification
)

ns = Namespace('telehealth', description='telehealth bookings management API')


@ns.route('/bookings/meeting-room/access-token/<int:booking_id>/')
class TelehealthBookingsRoomAccessTokenApi(BaseResource):
    """
    This endpoint is used to GET the staff and client's TWILIO access tokens so they can
    access their chats and videos.

    Here, we create the Booking Meeting Room.

    Call start
    """
    @token_auth.login_required(check_staff_telehealth_access=True)
    @responds(
        schema=TelehealthBookingMeetingRoomsTokensSchema,
        api=ns,
        status_code=200,
    )
    def get(self, booking_id):
        current_user, _ = token_auth.current_user()

        booking = TelehealthBookings.query.get(booking_id)

        # below are some checks to ensure the call may begin:
        # - requester must be one of the participants
        # - the call must be started by the practitioner
        # - calls cannot begin more than 10 minuted before scheduled time
        # - calls may not begin AFTER the scheduled appointment time
        if not booking:
            raise BadRequest('no booking found')

        # make sure the requester is one of the participants
        if not (
            current_user.user_id == booking.client_user_id
            or current_user.user_id == booking.staff_user_id
        ):
            raise Unauthorized('You must be a participant in this booking.')

        # check call timing
        booking_start_time = datetime.combine(
            date=booking.target_date_utc,
            time=LookupBookingTimeIncrements.query.filter_by(
                idx=booking.booking_window_id_start_time_utc
            ).one_or_none().start_time,
        )
        current_time_utc = datetime.utcnow()
        call_start_offset = (booking_start_time - current_time_utc).total_seconds()

        # calculate booking duration
        increment_data = telehealth_utils.get_booking_increment_data()
        if (booking.booking_window_id_end_time < booking.booking_window_id_start_time):
            # booking crosses midnight
            highest_index = increment_data['max_idx'] + 1
            duration = (
                highest_index - booking.booking_window_id_start_time
                + booking.booking_window_id_end_time
            ) * increment_data['length']
        else:
            duration = (
                booking.booking_window_id_end_time - booking.booking_window_id_start_time + 1
            ) * increment_data['length']

        if call_start_offset > 600 or call_start_offset < -60 * duration:
            raise BadRequest(
                'Request to start call occurred too soon or after the'
                ' scheduled call has ended'
            )

        # Create telehealth meeting room entry
        # each telehealth session is given a unique meeting room
        twilio_obj = Twilio()
        meeting_room = db.session.execute(
            select(TelehealthMeetingRooms).where(TelehealthMeetingRooms.booking_id == booking_id, )
        ).scalar()

        # if there is no meeting room, the call has not yet begun.
        # only practitioners may initiate a call
        if not meeting_room:
            if current_user.user_id == booking.staff_user_id:
                """#check that the booking has been paid for and the payment has not been voided or refunded
                payment = PaymentHistory.query.filter_by(idx=booking.payment_history_id).one_or_none()
                if payment:
                    refund = PaymentRefunds.query.filter_by(payment_id=payment.idx).one_or_none()
                    if payment.voided or refund:
                        raise BadRequest('Telehealth call cannot be started because it has not been paid for.')
                else:
                    raise BadRequest('Telehealth call cannot be started because it has not been paid for.')
                """
                # check that booking has been accepted
                if booking.status not in ('Accepted', 'In Progress'):
                    raise BadRequest(
                        'Telehealth call cannot be started because its status'
                        " is not 'Accepted' or 'In Progress'"
                    )

                meeting_room = TelehealthMeetingRooms(
                    booking_id=booking_id,
                    staff_user_id=booking.staff_user_id,
                    client_user_id=booking.client_user_id,
                )
                meeting_room.room_name = (twilio_obj.generate_meeting_room_name())
            else:
                raise BadRequest('Telehealth call may only be initiated by practitioner')

        # Create access token for users to access the Twilio API
        # Add grant for video room access using meeting room name just created
        # Twilio will automatically create a new room by this name.
        # TODO: configure meeting room
        # meeting type (group by default), participant limit , callbacks

        token, video_room_sid = twilio_obj.create_twilio_access_token(
            current_user.modobio_id, meeting_room_name=meeting_room.room_name
        )
        meeting_room.sid = video_room_sid

        if g.user_type == 'provider':
            meeting_room.staff_access_token = token

        elif g.user_type == 'client':
            meeting_room.client_access_token = token

        db.session.add(meeting_room)

        # Update TelehealthBookingStatus to 'In Progress'
        booking.status = 'In Progress'
        db.session.commit()

        # schedule celery task to ensure call is completed 10 min after utc end date_time
        booking_start_time = LookupBookingTimeIncrements.query.get(
            booking.booking_window_id_start_time_utc
        ).start_time

        cleanup_eta = (
            datetime.combine(booking.target_date_utc, booking_start_time, tz.UTC)
            + timedelta(minutes=duration) + timedelta(minutes=10)
        )

        if not current_app.testing:
            cleanup_unended_call.apply_async((booking.idx, ), eta=cleanup_eta)

        # Send push notification to user, only if this endpoint is accessed by staff.
        # Do this as late as possible, have everything else ready.
        if g.user_type == 'provider':
            pn = PushNotification()

            # TODO: at the moment only Apple is supported. When Android is needed,
            # update PushNotification class and templates, then change here.
            msg = pn.apple_voip_tmpl
            msg['data']['booking_id'] = booking_id
            msg['data']['booking_description'] = 'Modo Bio telehealth appointment'
            msg['data']['staff_id'] = booking.staff_user_id
            msg['data']['staff_first_name'] = booking.practitioner.firstname
            msg['data']['staff_middle_name'] = booking.practitioner.middlename
            msg['data']['staff_last_name'] = booking.practitioner.lastname
            msg['data']['booking_uid'] = booking.uid

            urls = {}
            fd = FileDownload(booking.staff_user_id)
            for pic in booking.practitioner.staff_profile.profile_pictures:
                if pic.original:
                    continue

                urls[str(pic.height)] = fd.url(pic.image_path)

            msg['data']['staff_profile_picture'] = urls
            pn.send(booking.client_user_id, PushNotificationType.voip, msg)

        return {
            'twilio_token': token,
            'conversation_sid': booking.chat_room.conversation_sid,
        }


@ns.route('/client/time-select/<int:user_id>/')
@ns.doc(
    params={
        'user_id': 'Client user ID',
        'staff_user_id': 'Practitioner ID',
        'target_date': 'Target date to be seen',
        'timezone': 'Timezone',
        'profession_type': 'Profession Role',
        'location_id': 'Location ID',
        'priority': 'Priority',
        'medical_gender': 'Medical gender preference',
        'duration': 'Duration of appointment'
        #'payment_method_id': 'Payment method ID'
    }
)  # Add all other required params
class TelehealthClientTimeSelectApi(BaseResource):
<<<<<<< HEAD
    @token_auth.login_required(check_staff_telehealth_access=True)
    @responds(schema=TelehealthTimeSelectOutputSchema, api=ns, status_code=200)
    def get(self, user_id):
=======

    # in the case of the same client being added to queue twice, the original entry is overwritten
    __check_resource__ = False

    @token_auth.login_required
    @accepts(schema=TelehealthQueueClientPoolSchema, api=ns)
    @responds(schema=TelehealthTimeSelectOutputSchema, api=ns, status_code=201)
    def post(self, user_id):
>>>>>>> 4fac2a27
        """
        Checks the booking requirements stored in the client queue
        Removes times so that appointments end 0.5 hours before scheduled maintenance
            and only start 0.5 hours after maintenance is over
        Responds with available booking times localized to the client's timezone
        """
        check_client_existence(user_id)

<<<<<<< HEAD
=======
        # Verify target date is client's local today or in the future
        client_tz = request.parsed_obj.timezone
        target_date = datetime.combine(
            request.parsed_obj.target_date.date(),
            time(0, tzinfo=tz.gettz(client_tz)),
        )
        client_local_datetime_now = datetime.now(tz.gettz(client_tz))

>>>>>>> 4fac2a27
        client_in_queue = (
            TelehealthQueueClientPool.query.filter_by(user_id=user_id).order_by(
                TelehealthQueueClientPool.priority.desc(),
                TelehealthQueueClientPool.target_date.asc(),
            ).first()
        )

        # Create queue entry with request params
        if not client_in_queue:
            if not request.args.get('profession_type'):
                raise BadRequest('Profession role not provided.')

            location_id = request.args.get('location_id')
            profession_type = request.args.get('profession_type')
            target_date = (
                request.args.get('target_date')
                if request.args.get('target_date') else datetime.today()
            )
            timezone = (request.args.get('timezone') if request.args.get('timezone') else 'UTC')
            priority = (request.args.get('priority') if request.args.get('priority') else False)
            medical_gender = (
                request.args.get('medical_gender') if request.args.get('medical_gender') else 'np'
            )
            duration = (
                request.args.get('duration') if request.args.get('duration') else
                current_app.config['TELEHEALTH_BOOKING_DURATION']
            )
            payment_method_id = (
                request.args.get('payment_method_id')
                if request.args.get('payment_method_id') else None
            )

            client_in_queue = TelehealthQueueClientPool(
                user_id=user_id,
                profession_type=profession_type,
                target_date=target_date,
                timezone=timezone,
                duration=duration,
                medical_gender=medical_gender,
                location_id=location_id,
                payment_method_id=payment_method_id,
                priority=priority,
            )
            db.session.add(client_in_queue)
            db.session.commit()

        time_inc = LookupBookingTimeIncrements.query.all()

<<<<<<< HEAD
        local_target_date = client_in_queue.target_date
        client_tz = client_in_queue.timezone
        duration = client_in_queue.duration
        profession_type = client_in_queue.profession_type

        utc_target_datetime, _, _, _ = telehealth_utils.get_utc_start_day_time(
            local_target_date, client_tz
=======
        utc_target_datetime, _, _, _ = telehealth_utils.get_utc_start_day_time(
            queue.target_date, queue.timezone
>>>>>>> 4fac2a27
        )

        # list of dicts, dicts have two datetime start_time and end_time
        scheduled_maintenances = (
            telehealth_utils.scheduled_maintenance_date_times(
                utc_target_datetime - timedelta(days=1),
                (utc_target_datetime + timedelta(days=15)),
            )
        )  # minus a day and 15 not 14 to be on the safe side of things

<<<<<<< HEAD
        # days_available =
        # {local_target_date(datetime.date):
        #   {start_time_idx_1:
        #       {'date_start_utc': datetime.date,
        #         'practitioner_ids': {user_id, user_id (set)}
        #       }
        #   },
        #   {start_time_idx_2:
        #       {'date_start_utc': datetime.date,
        #         'practitioner_ids':  {user_id, user_id (set)}
        #       }
        #   }
        # }
=======
>>>>>>> 4fac2a27
        days_available = {}
        days_out = 0
        times_available = 0
        # limit 10 here still but since one pass here can produce as many as 96, it must still be limited to 10 below
        while days_out <= 14 and times_available < 10:
            local_target_date2 = queue.target_date + timedelta(days=days_out)

            (
                day_start_utc,
                start_time_window_utc,
                day_end_utc,
                end_time_window_utc,
            ) = telehealth_utils.get_utc_start_day_time(local_target_date2, client_tz)

<<<<<<< HEAD
            (
                day_start_utc,
                start_time_window_utc,
                day_end_utc,
                end_time_window_utc,
            ) = telehealth_utils.get_utc_start_day_time(local_target_date2, client_tz)

=======
>>>>>>> 4fac2a27
            time_blocks = telehealth_utils.get_possible_ranges(
                day_start_utc,
                day_start_utc.weekday(),
                start_time_window_utc.idx,
                day_end_utc.weekday(),
                end_time_window_utc.idx,
                queue.duration,
            )

            # available_times_with_practitioners =
            # {start_time_idx: {'date_start_utc': datetime.date, 'practitioner_ids': {set of available user_ids}}
            # sample -> {1: {'date_start_utc': datetime.date(2021, 10, 27), 'practitioner_ids': {10}}
            available_times_with_practitioners = {}
            practitioner_ids_set = (
                set()
            )  # {user_id, user_id} set of user_id of available practitioners

            for block in time_blocks:
                conflict_window_datetime_start_utc = time_blocks[block][0][0]  # get date datetime
                conflict_window_datetime_start_utc = (
                    conflict_window_datetime_start_utc.replace(hour=0, minute=0)
                )
                # must add to this because datetime is just date and minutes is separate and in 5 minute increments
                conflict_window_datetime_start_utc = (
                    conflict_window_datetime_start_utc
                    + timedelta(minutes=((time_blocks[block][0][2] - 1) * 5))
                )  # not zeo indexed so minus one there
                conflict_window_datetime_end_utc = (
<<<<<<< HEAD
                    conflict_window_datetime_start_utc + timedelta(minutes=duration)
=======
                    conflict_window_datetime_start_utc + timedelta(minutes=queue.duration)
>>>>>>> 4fac2a27
                )

                and_continue = False
                for maintenance in scheduled_maintenances:
                    # conflicts in descending order of likelihood, short circuits speed this up as much as it can be
                    # appointment starts during maintenance OR appointment ends during maintenance
                    # OR maintenance occurs in midst of appointment OR maintenance encapsulates appointment
                    m_start_time = datetime.fromisoformat(maintenance['start_time'])
                    m_end_time = datetime.fromisoformat(maintenance['end_time'])
                    m_start_time = m_start_time - timedelta(minutes=SCHEDULED_MAINTENANCE_PADDING)
                    m_end_time = m_end_time + timedelta(minutes=SCHEDULED_MAINTENANCE_PADDING)

                    if ((m_start_time < conflict_window_datetime_start_utc < m_end_time)
                        or (m_start_time < conflict_window_datetime_end_utc < m_end_time) or (
                            conflict_window_datetime_start_utc < m_start_time
                            and conflict_window_datetime_end_utc > m_end_time
                        ) or (
                            conflict_window_datetime_start_utc > m_start_time
                            and conflict_window_datetime_end_utc < m_end_time
                        )):
                        and_continue = True
                        break  # break maintenance for loop
                if and_continue:
                    continue  # but continue block for loop

                staff_user_id = (
                    request.args.get('staff_user_id') if request.args.get('staff_user_id') else None
                )
                _practitioner_ids = (
                    telehealth_utils.get_practitioners_available(
                        time_blocks[block], client_in_queue, staff_user_id
                    )
                )

                # if the user has a staff + client account, it may be possible for their staff account
                # to appear as an option when attempting to book a meeting as a client
                # to prevent this, we check if the given user id is in the list of practitioners and remove it
                if user_id in _practitioner_ids:
                    _practitioner_ids.remove(token_auth.current_user()[0].user_id)

                if _practitioner_ids:
                    date1, day1, day1_start, day1_end = time_blocks[block][0]
                    available_times_with_practitioners[block] = {
                        'date_start_utc': date1.date(),
                        'practitioner_ids': _practitioner_ids,
                    }
                    practitioner_ids_set.update(_practitioner_ids)

            if available_times_with_practitioners:
                days_available[local_target_date2.date()] = available_times_with_practitioners

            times_available += len(available_times_with_practitioners)
            days_out += 1

        if not days_available:
            raise BadRequest('No staff available for the upcoming two weeks.')

        # commit queue data once final point of failure is cleared
        db.session.commit()

        # get practitioners details only once
        # dict {user_id: {firstname, lastname, consult_cost, gender, bio, profile_pictures, hourly_consult_rate}}
        practitioners_info = telehealth_utils.get_practitioner_details(
<<<<<<< HEAD
            practitioner_ids_set, profession_type, duration
=======
            practitioner_ids_set, queue.profession_type, queue.duration
>>>>>>> 4fac2a27
        )

        # buffer not taken into consideration here because that only matters to practitioner not client
        final_dict = []
        for day in days_available:
            for time1 in days_available[day]:
                target_date_utc = days_available[day][time1]['date_start_utc']
                client_window_id_start_time_utc = time1
                start_time_utc = time_inc[client_window_id_start_time_utc - 1].start_time

                # client localize target_date_utc + utc_start_time + timezone
                datetime_start = datetime.combine(target_date_utc, start_time_utc,
                                                  tz.UTC).astimezone(tz.gettz(client_tz))
<<<<<<< HEAD
                datetime_end = datetime_start + timedelta(minutes=duration)
=======
                datetime_end = datetime_start + timedelta(minutes=queue.duration)
>>>>>>> 4fac2a27
                localized_window_start = (
                    LookupBookingTimeIncrements.query.filter_by(start_time=datetime_start.time()
                                                               ).first().idx
                )
                localized_window_end = (
                    LookupBookingTimeIncrements.query.filter_by(end_time=datetime_end.time()
                                                               ).first().idx
                )

                final_dict.append({
                    'practitioners_available_ids':
<<<<<<< HEAD
                        list(days_available[day][time]['practitioner_ids']),
=======
                        list(days_available[day][time1]['practitioner_ids']),
>>>>>>> 4fac2a27
                    'target_date':
                        datetime_start.date(),
                    'start_time':
                        datetime_start.time(),
                    'end_time':
                        datetime_end.time(),
                    'booking_window_id_start_time':
                        localized_window_start,
                    'booking_window_id_end_time':
                        localized_window_end,
                })

        payload = {
            'appointment_times': final_dict,
            'total_options': len(final_dict),
            'practitioners_info': practitioners_info,
        }

        return payload


@ns.route('/bookings/')
class TelehealthBookingsApi(BaseResource):
    """
    This API resource is used to get and post client and staff bookings.
    """
    @token_auth.login_required(check_staff_telehealth_access=True)
    @responds(schema=TelehealthBookingsOutputSchema, api=ns, status_code=200)
    @ns.doc(
        params={
            'client_user_id':
                'Client User ID',
            'staff_user_id':
                'Staff User ID',
            'booking_id':
                'booking_id',
            'status':
                'list of booking status options',
            'page':
                'pagination index',
            'per_page':
                'results per page',
            'target_date':
                'target date for booking in UTC',
            'order': (
                'Sorting order. default is most recent booking. options:'
                ' date_asc, date_desc, date_recent '
            ),
        }
    )
    def get(self):
        """
        Returns the list of bookings for clients and/or staff
        """
        current_user, _ = token_auth.current_user()

        client_user_id = request.args.get('client_user_id', type=int)
        staff_user_id = request.args.get('staff_user_id', type=int)
        booking_id = request.args.get('booking_id', type=int)
        page = request.args.get('page', 1, type=int)
        per_page = request.args.get('per_page', 20, type=int)
        status = request.args.getlist('status', type=str)
        target_date = request.args.get('target_date', type=str)
        booking_start_time_id = request.args.get('booking_start_time_id', type=int)
        order = request.args.get(
            'order', 'date_recent', type=str
        )  # date_asc, date_desc, date_recent

        ###
        # There are 5 cases to decide what to return based on booking participants and if a booking_id provided:
        # 1. booking_id is provided: other parameters are ignored, only that booking will be returned to the participating client/staff or any cs
        # 2. No parameter provided: an error will be raised
        # 3. Only staff_user_id provided: all bookings for the staff user will return if logged-in user = staff_user_id or cs
        # 4. Only client_user_id provided: all bookings for the client user will return if logged-in user = client_user_id or cs
        # 5. Both client_user_id and staff_user_id provided: all bookings with both participants return if logged-in user = staff_user_id or client_user_id or cs
        # client_user_id | staff_user_id | booking_id
        #       -        |      -        |      T
        #       F        |      F        |      F
        #       F        |      T        |      F
        #       T        |      F        |      F
        #       T        |      T        |      F
        #
        # Bookings maybe further filtered by:
        #    booking status ('Accepted', 'Canceled' ect.)
        #    Target date
        #    booking start time id
        ###

        query_filter = {}

        if not (client_user_id or staff_user_id or booking_id):
            # 2. No parameter provided, raise error
            raise BadRequest(
                'Must include at least "client_user_id", "staff_user_id", '
                'or "booking_id".'
            )
        elif booking_id:
            # 1. booking_id provided, any other parameter is ignored, only returns booking to participants or client services
            query_filter.update({'idx': booking_id})

        elif staff_user_id and not client_user_id:
            # 3. only staff_user_id provided, return all bookings for such user_id if logged-in user is same user or client services
            if not (
                current_user.user_id == staff_user_id
                or 'client_services' in [role.role for role in current_user.roles]
            ):
                raise Unauthorized('You must be a participant in this booking.')
            query_filter.update({'staff_user_id': staff_user_id})

        elif client_user_id and not staff_user_id:
            # 4. only client_user_id provided, return all bookings for such user_id if logged-in user is same user or client services
            if not (
                current_user.user_id == client_user_id
                or 'client_services' in [role.role for role in current_user.roles]
            ):
                raise Unauthorized('You must be a participant in this booking.')

            query_filter.update({'client_user_id': client_user_id})

        else:
            # 5. both client and user id's are provided, return bookings where both exist if logged in is either or client services
            if not (
                current_user.user_id == client_user_id or current_user.user_id == staff_user_id
                or 'client_services' in [role.role for role in current_user.roles]
            ):
                raise Unauthorized('You must be a participant in this booking.')
            query_filter.update({
                'staff_user_id': staff_user_id,
                'client_user_id': client_user_id,
            })

        # apply datetime filters
        if target_date:
            query_filter.update({'target_date_utc': target_date})
        if booking_start_time_id:
            query_filter.update({'booking_window_id_start_time_utc': booking_start_time_id})

        # Order the bookings query
        if order == 'date_asc':
            bookings_query = TelehealthBookings.query.filter_by(**query_filter).order_by(
                TelehealthBookings.target_date_utc.asc(),
                TelehealthBookings.booking_window_id_start_time_utc.asc(),
            )
        elif order == 'date_desc':
            bookings_query = TelehealthBookings.query.filter_by(**query_filter).order_by(
                TelehealthBookings.target_date_utc.desc(),
                TelehealthBookings.booking_window_id_start_time_utc.desc(),
            )
        else:
            # default case is to sort by most recent date (date_recent)
            bookings_query = TelehealthBookings.query.filter_by(**query_filter).order_by(
                func.abs((
                    func.date_part(
                        'epoch',
                        cast(TelehealthBookings.target_date_utc, TIMESTAMP),
                    ) - func.date_part('epoch', cast(func.current_date(), TIMESTAMP))
                )).asc()
            )

        # apply booking status filter
        # done here to take advantage of in_ operator
        if status:
            bookings_query = bookings_query.filter(TelehealthBookings.status.in_(status))

        bookings_query = bookings_query.paginate(page=page, per_page=per_page, error_out=False)
        bookings = bookings_query.items

        # ensure requested booking_id is allowed
        if booking_id and len(bookings) == 1:
            if not (
                current_user.user_id == bookings[0].client_user_id
                or current_user.user_id == bookings[0].staff_user_id
                or 'client_services' in [role.role for role in current_user.roles]
            ):
                raise Unauthorized('You must be a participant in this booking.')

        time_inc = LookupBookingTimeIncrements.query.all()
        bookings_payload = []

        for booking in bookings:
            ##
            # localize booking times to the staff and client
            # bring up profile pics
            ##

            client = {**booking.client.__dict__}
            practitioner = {**booking.practitioner.__dict__}

            # bookings stored in staff timezone
            practitioner['timezone'] = booking.staff_timezone

            # return the practitioner profile_picture width=128 if the logged in user is the client involved or client services
            if current_user.user_id == booking.client_user_id or (
                'client_services' in [role.role for role in current_user.roles]
            ):
                practitioner['profile_picture'] = None
                fd = FileDownload(booking.staff_user_id)
                for pic in booking.practitioner.staff_profile.profile_pictures:
                    if pic.width == 128:
                        practitioner['profile_picture'] = fd.url(pic.image_path)

            start_time_utc = datetime.combine(
                booking.target_date_utc,
                time_inc[booking.booking_window_id_start_time_utc - 1].start_time,
                tzinfo=tz.UTC,
            )

            # calculate booking duration in minutes
            increment_data = telehealth_utils.get_booking_increment_data()
            if (booking.booking_window_id_end_time_utc < booking.booking_window_id_start_time_utc):
                # booking crosses midnight
                highest_index = increment_data['max_idx'] + 1
                duration = (
                    highest_index - booking.booking_window_id_start_time
                    + booking.booking_window_id_end_time
                ) * increment_data['length']
            else:
                duration = (
                    booking.booking_window_id_end_time - booking.booking_window_id_start_time + 1
                ) * increment_data['length']

            end_time_utc = start_time_utc + timedelta(minutes=duration)

            practitioner['start_date_localized'] = start_time_utc.astimezone(
                tz.gettz(booking.staff_timezone)
            ).date()
            practitioner['start_time_localized'] = start_time_utc.astimezone(
                tz.gettz(booking.staff_timezone)
            ).time()
            practitioner['end_time_localized'] = end_time_utc.astimezone(
                tz.gettz(booking.staff_timezone)
            ).time()

            client['timezone'] = booking.client_timezone
            client['start_date_localized'] = start_time_utc.astimezone(
                tz.gettz(booking.client_timezone)
            ).date()
            client['start_time_localized'] = start_time_utc.astimezone(
                tz.gettz(booking.client_timezone)
            ).time()
            client['end_time_localized'] = end_time_utc.astimezone(
                tz.gettz(booking.client_timezone)
            ).time()
            # return the client profile_picture width=128 if the logged in user is the practitioner involved
            if current_user.user_id == booking.staff_user_id:
                client['profile_picture'] = None
                fd = FileDownload(booking.client_user_id)
                for pic in booking.client.client_info.profile_pictures:
                    if pic.width == 128:
                        client['profile_picture'] = fd.url(pic.image_path)

            # if the associated chat room has an id for the mongo db entry of the transcript, generate a link to retrieve the
            # transcript messages
            if booking.chat_room:
                if booking.chat_room.transcript_object_id:
                    transcript_url = url_for(
                        'api.telehealth_telehealth_transcripts',
                        booking_id=booking.idx,
                        _external=True,
                    )
                    booking_chat_details = booking.chat_room.__dict__
                    booking_chat_details['transcript_url'] = transcript_url
                else:
                    booking_chat_details = booking.chat_room.__dict__
            else:
                # chatroom has not yet been created
                booking_chat_details = None

            # Check for booking description and reason in booking details.
            # This is a request by the frontend to reduce the
            # number of API calls needed to display bookings.
            description = None
            reason = None
            if booking.booking_details:
                description = booking.booking_details.details

                reason = db.session.get(LookupVisitReasons, booking.booking_details.reason_id)
                if reason:
                    reason = reason.reason

            bookings_payload.append({
                'booking_id': booking.idx,
                'uid': booking.uid,
                'target_date_utc': booking.target_date_utc,
                'start_time_utc': start_time_utc.time(),
                'status': booking.status,
                'profession_type': booking.profession_type,
                'chat_room': booking_chat_details,
                'client_location_id': booking.client_location_id,
                'payment_method_id': booking.payment_method_id,
                'status_history': booking.status_history,
                'client': client,
                'practitioner': practitioner,
                'consult_rate': booking.consult_rate,
                'charged': booking.charged,
                'description': description,
                'reason': reason,
            })

        twilio = Twilio()
        # create twilio access token with chat grant
        token, _ = twilio.create_twilio_access_token(current_user.modobio_id)

        payload = {
            'all_bookings': len(bookings_payload),
            'bookings': bookings_payload,
            'twilio_token': token,
            '_links': {
                '_prev':
                    url_for(
                        'api.telehealth_telehealth_bookings_api',
                        page=bookings_query.prev_num,
                        per_page=per_page,
                    ) if bookings_query.has_prev else None,
                '_next':
                    url_for(
                        'api.telehealth_telehealth_bookings_api',
                        page=bookings_query.next_num,
                        per_page=per_page,
                    ) if bookings_query.has_next else None,
            },
        }
        return payload

    @token_auth.login_required(user_type=('client', ))
    @accepts(
        schema=TelehealthBookingsSchema(only=['booking_window_id_start_time', 'target_date']),
        api=ns,
    )
    @responds(schema=TelehealthBookingsOutputSchema, api=ns, status_code=201)
    @ns.doc(params={
        'client_user_id': 'Client User ID',
        'staff_user_id': 'Staff User ID',
    })
    def post(self):
        """
        Add client and staff to a TelehealthBookings table.

        Request body includes date and time localized to the client

        Responds with booking details. The booking will be in the 'Pending' state until the client confirms
        """
        current_user, _ = token_auth.current_user()
        # Do not allow bookings between days
        # if request.parsed_obj.booking_window_id_start_time >= request.parsed_obj.booking_window_id_end_time:
        #    raise BadRequest('Start time must be before end time.')
        # NOTE commented out this check, the input for booking_window_id_end_time will not be taken into cosideration,
        # only booking_window_id_start_time and target_date

        client_user_id = request.args.get('client_user_id', type=int)
        if not client_user_id:
            raise BadRequest('Missing client ID.')
        # Check client existence
        self.check_user(client_user_id, user_type='client')

        staff_user_id = request.args.get('staff_user_id', type=int)
        if not staff_user_id:
            raise BadRequest('Missing practitioner ID.')
        # Check staff existence
        self.check_user(staff_user_id, user_type='provider')

        if client_user_id == staff_user_id:
            raise BadRequest('Staff user id cannot be the same as client user id.')

        # make sure the requester is one of the participants
        if not (current_user.user_id == client_user_id or current_user.user_id == staff_user_id):
            raise BadRequest('You must be a participant in this booking.')

        time_inc = LookupBookingTimeIncrements.query.all()
        start_time_idx_dict = {
            item.start_time.isoformat(): item.idx
            for item in time_inc
        }  # {datetime.time: booking_availability_id}
        # bring up client queue details
        client_in_queue = TelehealthQueueClientPool.query.filter_by(user_id=client_user_id
                                                                   ).one_or_none()
        if not client_in_queue:
            raise BadRequest('Client not in queue.')

        # validate payment method if provided
        # Payments paused 10.24.22
        # payment_method_id = request.parsed_obj.payment_method_id if request.parsed_obj.payment_method_id else client_in_queue.payment_method_id

        # if payment_method_id:
        #     if not PaymentMethods.query.filter_by(user_id=client_user_id, idx=payment_method_id).one_or_none():
        #         raise BadRequest('Payment ID does not exist for user.')

        # requested duration in minutes
        duration = client_in_queue.duration

        # Verify target date is client's local today or in the future
        client_tz = client_in_queue.timezone
        start_idx = request.parsed_obj.booking_window_id_start_time
        if (start_idx - 1) % 3 > 0:
            # verify time idx-1 is multiple of 3. Only allowed start times are: X:00, X:15, X:30, X:45
            raise BadRequest('Invalid start time')

        start_time = time_inc[start_idx - 1].start_time
        # datetime start localized to client's timezone
        target_date = datetime.combine(
            request.parsed_obj.target_date,
            time(
                hour=start_time.hour,
                minute=start_time.minute,
                tzinfo=tz.gettz(client_tz),
            ),
        )
        client_local_datetime_now = datetime.now(tz.gettz(client_tz)).replace(
            second=0, microsecond=0
        ) + timedelta(hours=current_app.config['TELEHEALTH_BOOKING_LEAD_TIME_HRS'])
        if target_date < client_local_datetime_now:
            raise BadRequest('Invalid target date or time')

        # update parsed_obj with client localized end
        # NOTE currently ignoring the incoming 'booking_window_id_end_time' input
        # TODO coordinate with FE to stop requiring 'booking_window_id_end_time'
        target_date_end_time = target_date + timedelta(minutes=duration)
        request.parsed_obj.booking_window_id_end_time = (
            start_time_idx_dict[target_date_end_time.strftime('%H:%M:%S')] - 1
        )
        if request.parsed_obj.booking_window_id_end_time == 0:
            request.parsed_obj.booking_window_id_end_time = 288

        # Localize the requested booking date and time to UTC
        target_start_datetime_utc = target_date.astimezone(tz.UTC)
        target_end_datetime_utc = target_start_datetime_utc + timedelta(minutes=duration)
        target_start_time_idx_utc = start_time_idx_dict[
            target_start_datetime_utc.strftime('%H:%M:%S')]
        target_end_time_idx_utc = (
            start_time_idx_dict[target_end_datetime_utc.strftime('%H:%M:%S')] - 1
        )
        if target_end_time_idx_utc == 0:
            target_end_time_idx_utc = 288

        # call on verify_availability, will raise an error if practitioner doens't have availability requested
        telehealth_utils.verify_availability(
            client_user_id,
            staff_user_id,
            target_start_time_idx_utc,
            target_end_time_idx_utc,
            target_start_datetime_utc,
        )

        # staff and client may proceed with scheduling the booking,
        # create the booking object
        request.parsed_obj.client_user_id = client_user_id
        request.parsed_obj.staff_user_id = staff_user_id

        # Add staff and client timezones to the TelehealthBooking entry
        staff_settings = db.session.execute(
            select(TelehealthStaffSettings).where(TelehealthStaffSettings.user_id == staff_user_id)
        ).scalar_one_or_none()

        # TODO: set a notification for the staff member so they know to update their settings
        if not staff_settings:
            staff_settings = TelehealthStaffSettings(
                timezone='UTC', auto_confirm=True, user_id=staff_user_id
            )
            db.session.add(staff_settings)

        request.parsed_obj.staff_timezone = staff_settings.timezone
        request.parsed_obj.client_timezone = client_in_queue.timezone
        request.parsed_obj.client_location_id = client_in_queue.location_id
        request.parsed_obj.profession_type = client_in_queue.profession_type
        request.parsed_obj.medical_gender_preference = (client_in_queue.medical_gender)

        request.parsed_obj.status = 'Pending'

        # save target date and booking window ids in UTC
        request.parsed_obj.booking_window_id_start_time_utc = (target_start_time_idx_utc)
        request.parsed_obj.booking_window_id_end_time_utc = (target_end_time_idx_utc)
        request.parsed_obj.target_date_utc = target_start_datetime_utc.date()

        # consultation rate to booking
        consult_rate = (
            StaffRoles.query.filter_by(user_id=staff_user_id, role=client_in_queue.profession_type
                                      ).one_or_none().consult_rate
        )

        # Calculate time for display:
        # consult is in hours
        # 30 minutes -> 0.5*consult_rate
        # 60 minutes -> 1*consult_rate
        # 90 minutes -> 1.5*consult_rate
        if consult_rate == None:
            raise BadRequest('Practitioner has not set a consult rate')

        # Payments paused on 10.24.22
        # If provider has a consult rate of 0, assume that they will be handling
        # payment outside of the modobio platform
        # otherwise, the client must have provided a payment method
        # if consult_rate == 0:
        #     request.parsed_obj.charged = True
        #     request.parsed_obj.payment_notified = True
        # elif consult_rate != 0 and not payment_method_id:
        #     raise BadRequest('Payment method required')

        rate = telehealth_utils.calculate_consult_rate(consult_rate, duration)
        request.parsed_obj.consult_rate = str(rate)

        # booking uuid
        request.parsed_obj.uid = uuid.uuid4()
        request.parsed_obj.scheduled_duration_mins = client_in_queue.duration

        db.session.add(request.parsed_obj)
        db.session.flush()

        booking_url = None

        # Once the booking has been successful, delete the client from the queue
        if client_in_queue:
            db.session.delete(client_in_queue)
            db.session.flush()

        # localize to staff timezone
        if staff_settings.timezone != 'UTC':
            booking_start_staff_localized = (
                target_start_datetime_utc.astimezone(tz.gettz(staff_settings.timezone))
            )
            booking_end_staff_localized = target_end_datetime_utc.astimezone(
                tz.gettz(staff_settings.timezone)
            )
        else:
            booking_start_staff_localized = target_start_datetime_utc
            booking_end_staff_localized = target_end_datetime_utc

        db.session.commit()

        # create response payload
        booking = TelehealthBookings.query.filter_by(idx=request.parsed_obj.idx).first()
        client = {**booking.client.__dict__}
        client['timezone'] = booking.client_timezone
        client['start_date_localized'] = target_date.date()
        client['start_time_localized'] = target_date.time()
        client['end_time_localized'] = (target_date + timedelta(minutes=duration)).time()
        practitioner = {**booking.practitioner.__dict__}
        practitioner['timezone'] = booking.staff_timezone
        practitioner['start_date_localized'] = booking_start_staff_localized.date()
        practitioner['start_time_localized'] = booking_start_staff_localized.time()
        practitioner['end_time_localized'] = booking_end_staff_localized.time()

        # schedule task to abandon booking in 30-minutes if not confirmed
        if not current_app.testing:
            abandon_telehealth_booking.apply_async((booking.idx, ),
                                                   eta=datetime.utcnow() + timedelta(minutes=30))

        payload = {
            'all_bookings':
                1,
            'twilio_token':
                None,
            'bookings': [{
                'booking_id': booking.idx,
                'uid': booking.uid,
                'target_date': booking.target_date,
                'start_time': practitioner['start_time_localized'],
                'status': booking.status,
                'profession_type': booking.profession_type,
                'chat_room': booking.chat_room,
                'client_location_id': booking.client_location_id,
                #'payment_method_id': booking.payment_method_id,
                'status_history': booking.status_history,
                'client': client,
                'practitioner': practitioner,
                'booking_url': booking_url,
                'consult_rate': booking.consult_rate,
            }],
        }
        return payload

    @token_auth.login_required(check_staff_telehealth_access=True)
    @accepts(schema=TelehealthBookingsPUTSchema(only=['status']), api=ns)
    @responds(status_code=201, api=ns)
    @ns.doc(params={'booking_id': 'booking_id'})
    def put(self):
        """
        Update the status or payment method of an upcoming booking.

        All status options are set in the utils/constants.BOOKINGS_STATUS attribute

        This endpoint will allow the user to set the following booking status options
            - Confirmed: client agreed to pay for the booking. Comes after booking is in Pending status
            - Accepted: Staff accepts the booking
            - Canceled: Staff or Client can cancel the booking
            - In Progress, Completed: not allowed to be set in this endpoint

        """
        current_user, _ = token_auth.current_user()
        booking_id = request.args.get('booking_id', type=int)

        # Check if booking exists
        booking = TelehealthBookings.query.filter_by(idx=booking_id).one_or_none()
        if not booking:
            raise BadRequest('Booking not found.')

        # Verify loggedin user is part of booking
        if not (
            current_user.user_id == booking.client_user_id
            or current_user.user_id == booking.staff_user_id
        ):
            raise Unauthorized('You must be a participant in this booking.')

        data = request.get_json()
        """payment_id = data.get('payment_method_id')
        # If user wants to change the payment method for booking
        if payment_id:
            # Verify it's the client that's trying to change the payment method
            if not current_user.user_id == booking.client_user_id:
                raise Unauthorized('Only client can update payment method.')

            # Verify payment method idx is valid from PaymentMethods
            # and that the payment method chosen is registered under the client_user_id
            if not PaymentMethods.query.filter_by(user_id=booking.client_user_id, idx=payment_id).one_or_none():
                raise BadRequest('Invalid payment method.')
            
            if booking.charged:
                raise BadRequest('Booking has already been paid for. The payment method cannot be changed.')
        """

        new_status = data.get('status')
        if new_status:
            if new_status in ('In Progress', 'Completed'):
                # Can't update status to 'In Progress' through this endpoint
                raise BadRequest(
                    'This status can only be updated at the start or end of a'
                    ' call.'
                )

            elif new_status == 'Accepted':
                # only practitioner can change status from pending to accepted
                if current_user.user_id != booking.staff_user_id:
                    raise Unauthorized('Only practitioner can update this status.')
                # Booking can only be moved to accepted from Confirmed status
                elif booking.status != 'Confirmed':
                    raise BadRequest('Cannot accept booking')
                staff_settings = TelehealthStaffSettings.query.filter_by(
                    user_id=booking.staff_user_id
                ).one_or_none()
                calendar_idx = telehealth_utils.accept_booking(
                    booking=booking, staff_settings=staff_settings
                )
                booking.staff_calendar_id = calendar_idx

                booking_time = (
                    LookupBookingTimeIncrements.query.filter_by(
                        idx=booking.booking_window_id_start_time_utc
                    ).one_or_none().start_time
                )
                booking_time = booking_time.strftime('%I:%M %p')
                booking_date = booking.target_date.strftime('%d-%b-%Y')

                send_email(
                    'pre-appointment-confirmation',
                    booking.client.email,
                    firstname=booking.client.firstname,
                    provider_firstname=booking.practitioner.firstname,
                    booking_date=booking_date,
                    booking_time=booking_time,
                )

            elif new_status == 'Canceled':
                # both client and practitioner can change status to canceled
                # If staff initiated cancellation, refund should be true.
                # If client initiated, refund should be false.
                booking_time = (
                    LookupBookingTimeIncrements.query.filter_by(
                        idx=booking.booking_window_id_start_time_utc
                    ).one_or_none().start_time
                )
                booking_datetime = datetime.combine(booking.target_date, booking_time)
                expiration_datetime = booking_datetime + timedelta(hours=72)
                if current_user.user_id == booking.staff_user_id:
                    # cancel appointment with refund and send client notification that meeting was cancelled
                    cancel_telehealth_appointment(booking, reason='Practitioner Cancellation')
                    create_notification(
                        booking.client_user_id,
                        NOTIFICATION_SEVERITY_TO_ID.get('High'),
                        NOTIFICATION_TYPE_TO_ID.get('Scheduling'),
                        'Your Telehealth Appointment with'
                        f' {booking.practitioner.firstname} '
                        + f'{booking.practitioner.lastname} was Canceled',
                        'Unfortunately'
                        f' {booking.practitioner.firstname} {booking.practitioner.lastname} '
                        + 'has canceled your appointment at'
                        f' <datetime_utc>{booking_datetime}</datetime_utc>.',
                        'Client',
                        expiration_datetime,
                    )
                else:
                    # cancel appointment without refund and send staff notification that meeting was cancelled
                    cancel_telehealth_appointment(booking)

                    client_fullname = (f'{current_user.firstname} {current_user.lastname}')
                    send_email(
                        'appointment-client-cancelled',
                        booking.practitioner.email,
                        practitioner_firstname=booking.practitioner.firstname,
                        client_fullname=client_fullname,
                    )

            elif new_status == 'Confirmed':
                # only the client may set the status to Confirmed
                if current_user.user_id != booking.client_user_id:
                    raise Unauthorized('Cannot change booking status to Confirmed')
                # booking must only be changed to Confirmed from the Pending status
                elif booking.status != 'Pending':
                    raise BadRequest('Cannot change booking status to Confirmed')

                staff_settings = TelehealthStaffSettings.query.filter_by(
                    user_id=booking.staff_user_id
                ).one_or_none()
                client_fullname = (f'{booking.client.firstname} {booking.client.lastname}')

                send_email(
                    'appointment-booked-practitioner',
                    booking.practitioner.email,
                    practitioner=booking.practitioner.firstname,
                    client=client_fullname,
                )

                # if the staff has the auto_confirm setting set to True, immediately set the status to Accepted
                # add the booking to the Staff's calendar of events
                if staff_settings.auto_confirm:
                    data['status'] = 'Accepted'
                    calendar_idx = telehealth_utils.accept_booking(
                        booking=booking, staff_settings=staff_settings
                    )
                    booking.staff_calendar_id = calendar_idx

                    booking_time = (
                        LookupBookingTimeIncrements.query.filter_by(
                            idx=booking.booking_window_id_start_time_utc
                        ).one_or_none().start_time
                    )
                    booking_time = booking_time.strftime('%I:%M %p')
                    booking_date = booking.target_date.strftime('%d-%b-%Y')

                    send_email(
                        'pre-appointment-confirmation',
                        booking.client.email,
                        firstname=booking.client.firstname,
                        provider_firstname=booking.practitioner.firstname,
                        booking_date=booking_date,
                        booking_time=booking_time,
                    )

            elif new_status == 'Abandoned':
                # only client can abandon booking
                # Booking can only be abandoned from Pending status
                if (booking.status != 'Pending' or current_user.user_id != booking.client_user_id):
                    raise BadRequest('Cannot accept booking')

                # delete the telehealth entry. Nothing else should have been created at this point
                TelehealthBookings.query.filter_by(idx=booking_id).delete()

            else:
                raise BadRequest('Invalid status.')

        booking.update(data)
        db.session.commit()

        return 201

    @token_auth.login_required(check_staff_telehealth_access=True)
    @accepts(schema=TelehealthBookingsSchema, api=ns)
    @responds(status_code=201, api=ns)
    @ns.deprecated
    def delete(self, user_id):
        """
        DEPRECATED 6.9.21 - Use PUT request to update booking status
        This DELETE request is used to delete bookings. However, this table should also serve as a
        a log of bookings, so it is up to the Backened team to use this with caution.
        """
        if (
            request.parsed_obj.booking_window_id_start_time
            >= request.parsed_obj.booking_window_id_end_time
        ):
            raise BadRequest('Start time must be before end time.')

        client_user_id = request.args.get('client_user_id', type=int)

        if not client_user_id:
            raise BadRequest('Missing client ID.')

        staff_user_id = request.args.get('staff_user_id', type=int)

        if not staff_user_id:
            raise BadRequest('Missing Staff ID.')

        # Check client existence
        check_client_existence(client_user_id)

        # Check staff existence
        check_staff_existence(staff_user_id)

        # Check if staff and client have those times open
        bookings = TelehealthBookings.query.filter_by(
            client_user_id=client_user_id,
            staff_user_id=staff_user_id,
            target_date=request.parsed_obj.target_date,
            booking_window_id_start_time=request.parsed_obj.booking_window_id_start_time,
        ).one_or_none()

        if not bookings:
            raise BadRequest('Booking not found.')

        db.session.delete(bookings)
        db.session.commit()


@ns.route('/meeting-room/new/<int:user_id>/')
@ns.deprecated
@ns.doc(params={'user_id': 'User ID number'})
class ProvisionMeetingRooms(BaseResource):
    @token_auth.login_required(user_type=('provider', ))
    @responds(schema=TelehealthMeetingRoomSchema, status_code=201, api=ns)
    def post(self, user_id):
        """
        Deprecated 4.15.21

        Create a new meeting room between the logged-in staff member
        and the client specified in the url param, user_id
        """
        check_client_existence(user_id)

        staff_user, _ = token_auth.current_user()

        # Create telehealth meeting room entry
        # each telehealth session is given a unique meeting room
        twilio = Twilio()
        meeting_room = TelehealthMeetingRooms(
            staff_user_id=staff_user.user_id, client_user_id=user_id
        )
        meeting_room.room_name = twilio.generate_meeting_room_name()

        # Bring up chat room session. Chat rooms are intended to be between a client and staff
        # member and persist through all telehealth interactions between the two.
        # only one chat room will exist between each client-staff pair
        # If this is the first telehealth interaction between
        # the client and staff member, a room will be provisioned.

        twilio_credentials = twilio.grab_twilio_credentials()

        # get_chatroom helper function will take care of creating or bringing forward
        # previously created chat room and add user as a participant using their modobio_id
        conversation = twilio.get_chatroom(
            staff_user_id=staff_user.user_id,
            client_user_id=user_id,
            participant_modobio_id=staff_user.modobio_id,
        )

        # Create access token for users to access the Twilio API
        # Add grant for video room access using meeting room name just created
        # Twilio will automatically create a new room by this name.
        # TODO: configure meeting room
        # meeting type (group by default), participant limit , callbacks

        token = AccessToken(
            twilio_credentials['account_sid'],
            twilio_credentials['api_key'],
            twilio_credentials['api_key_secret'],
            identity=staff_user.modobio_id,
            ttl=TWILIO_ACCESS_KEY_TTL,
        )

        token.add_grant(VideoGrant(room=meeting_room.room_name))
        token.add_grant(ChatGrant(service_sid=current_app.config['CONVERSATION_SERVICE_SID']))

        meeting_room.staff_access_token = token.to_jwt()
        meeting_room.__dict__['access_token'] = meeting_room.staff_access_token
        meeting_room.__dict__['conversation_sid'] = conversation.sid

        db.session.add(meeting_room)
        db.session.commit()
        return meeting_room


@ns.route('/meeting-room/access-token/<int:room_id>/')
@ns.deprecated
@ns.doc(params={'room_id': 'room ID number'})
class GrantMeetingRoomAccess(BaseResource):
    """
    For generating and retrieving meeting room access tokens
    """
    @token_auth.login_required
    @responds(schema=TelehealthMeetingRoomSchema, status_code=201, api=ns)
    def post(self, room_id):
        """
        Generate a new Twilio access token with a grant for the meeting room id provided.
        Tokens also have a grant for the chat room between the two participants in
        the chat room.

        Users may only be granted access if they are one of the two participants.
        """
        client_user, _ = token_auth.current_user()

        meeting_room = TelehealthMeetingRooms.query.filter_by(
            client_user_id=client_user.user_id, room_id=room_id
        ).one_or_none()
        if not meeting_room:
            raise BadRequest('Meeting room not found.')
        elif meeting_room.client_user_id != client_user.user_id:
            raise Unauthorized('Not a participant of this meeting.')

        twilio = Twilio()
        twilio_credentials = twilio.grab_twilio_credentials()

        # get_chatroom helper function will take care of creating or bringing forward
        # previously created chat room and add user as a participant using their modobio_id
        conversation = twilio.get_chatroom(
            staff_user_id=meeting_room.staff_user_id,
            client_user_id=client_user.user_id,
            participant_modobio_id=client_user.modobio_id,
        )

        # API access for the staff user to specifically access this chat room
        token = AccessToken(
            twilio_credentials['account_sid'],
            twilio_credentials['api_key'],
            twilio_credentials['api_key_secret'],
            identity=client_user.modobio_id,
            ttl=TWILIO_ACCESS_KEY_TTL,
        )
        token.add_grant(VideoGrant(room=meeting_room.room_name))
        token.add_grant(ChatGrant(service_sid=conversation.chat_service_sid))

        meeting_room.client_access_token = token.to_jwt()
        meeting_room.__dict__['access_token'] = meeting_room.client_access_token
        meeting_room.__dict__['conversation_sid'] = conversation.sid
        db.session.commit()

        return meeting_room


@ns.route('/meeting-room/status/<int:room_id>/')
@ns.doc(params={'room_id': 'Room ID number'})
class MeetingRoomStatusAPI(BaseResource):
    """
    Update and check meeting room status
    """
    def post(self):
        """
        For status callback directly from twilio

        TODO:
        - authorize access to this API from twilio automated callback
        - check callback reason (we just want the status updated)
        - update meeting status
            - open
            - close
        - use TelehealthMeetingRooms table
        """

    @token_auth.login_required(check_staff_telehealth_access=True)
    @responds(schema=TelehealthMeetingRoomSchema, status_code=200, api=ns)
    def get(self, room_id):
        """
        Check the meeting status

        should just return vital details on meeting rooms
        """
        meeting_room = TelehealthMeetingRooms.query.filter_by(room_id=room_id).one_or_none()
        return meeting_room


@ns.route('/settings/staff/availability/<int:user_id>/')
@ns.doc(params={'user_id': 'User ID for a staff'})
class TelehealthSettingsStaffAvailabilityApi(BaseResource):
    """
    This API resource is used to get, post the staff's general availability
    """
    @token_auth.login_required(check_staff_telehealth_access=True)
    @responds(schema=TelehealthStaffAvailabilityOutputSchema, api=ns, status_code=200)
    def get(self, user_id):
        """
        Returns the staff availability

        This should be for FE usage.

        Opposite of the POST request, the table stores this table as:
        user_id, day_of_week, booking_window_id
        1, 'Monday', 2
        1, 'Monday', 3
        1, 'Monday', 4
        1, 'Monday', 5
        1, 'Monday', 10
        1, 'Monday', 11
        1, 'Monday', 12

        So, now we have to convert booking_window_id back to human understandable time
        and return the payload:

        availability: [{'day_of_week': str, 'start_time': Time, 'end_time': Time}]

        """
        # grab staff availability
        check_provider_existence(user_id)
        # Grab the staff's availability and sorted by booking_window_id AND day_of_week
        # Both of the sorts are necessary for this conversion
        availability = (
            TelehealthStaffAvailability.query.filter_by(user_id=user_id).order_by(
                TelehealthStaffAvailability.day_of_week.asc(),
                TelehealthStaffAvailability.booking_window_id.asc(),
            ).all()
        )

        monday = (
            TelehealthStaffAvailability.query.filter_by(
                user_id=user_id, day_of_week='Monday'
            ).order_by(TelehealthStaffAvailability.booking_window_id.asc()).all()
        )
        tuesday = (
            TelehealthStaffAvailability.query.filter_by(
                user_id=user_id, day_of_week='Tuesday'
            ).order_by(TelehealthStaffAvailability.booking_window_id.asc()).all()
        )
        wednesday = (
            TelehealthStaffAvailability.query.filter_by(
                user_id=user_id, day_of_week='Wednesday'
            ).order_by(TelehealthStaffAvailability.booking_window_id.asc()).all()
        )
        thursday = (
            TelehealthStaffAvailability.query.filter_by(
                user_id=user_id, day_of_week='Thursday'
            ).order_by(TelehealthStaffAvailability.booking_window_id.asc()).all()
        )
        friday = (
            TelehealthStaffAvailability.query.filter_by(
                user_id=user_id, day_of_week='Friday'
            ).order_by(TelehealthStaffAvailability.booking_window_id.asc()).all()
        )
        saturday = (
            TelehealthStaffAvailability.query.filter_by(
                user_id=user_id, day_of_week='Saturday'
            ).order_by(TelehealthStaffAvailability.booking_window_id.asc()).all()
        )
        sunday = (
            TelehealthStaffAvailability.query.filter_by(
                user_id=user_id, day_of_week='Sunday'
            ).order_by(TelehealthStaffAvailability.booking_window_id.asc()).all()
        )

        availability = []
        availability.append(monday) if monday else None
        availability.append(tuesday) if tuesday else None
        availability.append(wednesday) if wednesday else None
        availability.append(thursday) if thursday else None
        availability.append(friday) if friday else None
        availability.append(saturday) if saturday else None
        availability.append(sunday) if sunday else None

        if not availability:
            return
        # return tzone and auto-confirm from TelehealthStaffSettings table
        payload = {
            'settings': {
                'timezone': availability[0][0].settings.timezone,
                'auto_confirm': availability[0][0].settings.auto_confirm,
<<<<<<< HEAD
=======
                'availability_horizon': availability[0][0].settings.availability_horizon,
>>>>>>> 4fac2a27
            },
            'availability': [],
        }

        # pull the static booking window ids
        booking_increments = LookupBookingTimeIncrements.query.all()

        # start_time and end_time are returned in UTC,
        # the timzone returned in payload is practitioner's preferred tz
        for avail_day in availability:
            # find consecutive availability blocks for this day
            window_ids = enumerate([avail.booking_window_id for avail in avail_day])
            for k, g in groupby(window_ids, lambda x: x[0] - x[1]):
                # create a new list of availability indeces per block
                avail_time_block = list(map(itemgetter(1), g))
                start = booking_increments[avail_time_block[0]
                                           - 1].start_time  # first idex in available time block
                end = booking_increments[avail_time_block[-1]
                                         - 1].end_time  # last idex in available time block
                day_o_week = avail_day[0].day_of_week
                payload['availability'].append({
                    'day_of_week': day_o_week,
                    'start_time': start,
                    'end_time': end,
                })

        return payload

    @token_auth.login_required(user_type=('staff_self', ), check_staff_telehealth_access=True)
    @accepts(schema=TelehealthStaffAvailabilityOutputSchema, api=ns)
    @responds(
        schema=TelehealthStaffAvailabilityConflictSchema,
        api=ns,
        status_code=201,
    )
    def post(self, user_id):
        """
        Posts the staff availability
        Times provided are converted to UTC and stored as such in the db.

        The input schema is supposed to look like:

        availability: [{'day_of_week': str, 'start_time': Time, 'end_time': Time}]
        Note, availability is an array of json objects.

        However, we store this information in the database as user_id, day_of_week, booking_window_id
        where booking_window_id is in increments of 5 minutes.

        AKA, we have to convert availability to booking_window_id

        Example:
        user_id, day_of_week, booking_window_id
        1, 'Monday', 2
        1, 'Monday', 3
        1, 'Monday', 4
        1, 'Monday', 5
        1, 'Monday', 10
        1, 'Monday', 11
        1, 'Monday', 12
        """

        # Get the staff's availability
        availability = TelehealthStaffAvailability.query.filter_by(user_id=user_id).all()
        # If the staff already has information in it, delete it, and take the new payload as
        # truth. (This was requested by FE)
        if availability:
            for time in availability:
                db.session.delete(time)

        # To conform to FE request
        # If the staff already has information in telehealthStaffStettings, delete it and take new payload as truth
        settings_query = TelehealthStaffSettings.query.filter_by(user_id=user_id).one_or_none()
        if settings_query:
            db.session.delete(settings_query)

        if request.parsed_obj['availability']:
            booking_increments = LookupBookingTimeIncrements.query.all()
            avail = request.parsed_obj['availability']

            if not request.parsed_obj['settings']:
                raise BadRequest('Missing required field settings.')

            # Update tzone, auto-confirm, and telehealth access in telehealth staff settings table once
            settings_data = request.parsed_obj['settings']
            settings_data.user_id = user_id
            settings_data.provider_telehealth_access = True
            db.session.add(settings_data)

            data = {'user_id': user_id}
            # Loop through the input payload of start_time and end_times
            for avail_time in avail:
                # end time must be after start time
                if avail_time['start_time'] > avail_time['end_time']:
                    db.session.rollback()
                    raise BadRequest('Start Time must be before End Time')

                # Verify time is a multiple of 5 min
                # start_time round up
                five_min = 5
                if avail_time['start_time'].minute % five_min > 0:
                    new_minute = avail_time['start_time'].minute + (
                        five_min - avail_time['start_time'].minute % five_min
                    )
                    new_hour = avail_time['start_time'].hour
                    if new_minute == 60:
                        new_hour = avail_time['start_time'].hour + 1
                        new_minute = 0
                    avail_time['start_time'] = globals()['time'](hour=new_hour, minute=new_minute)
                # end_time round down
                if avail_time['end_time'].minute % five_min > 0:
                    new_minute = (
                        avail_time['end_time'].minute - avail_time['end_time'].minute % five_min
                    )
                    avail_time['end_time'] = globals()['time'](
                        hour=avail_time['end_time'].hour, minute=new_minute
                    )

                # Localize to utc with current week
                today = datetime.now(tz.gettz(settings_data.timezone))
                delta = timedelta(
                    days=-today.weekday() + DAY_OF_WEEK.index(avail_time['day_of_week'])
                )
                # Temp_date is the day_of_week in availability on current local week
                temp_date = today + delta

                # Localize the provided start_time to UTC
                start_date_time_utc = datetime.combine(
                    temp_date,
                    avail_time['start_time'],
                    tzinfo=tz.gettz(settings_data.timezone),
                ).astimezone(tz.UTC)

                # Localize the provided end_time to UTC
                end_date_time_utc = datetime.combine(
                    temp_date,
                    avail_time['end_time'],
                    tzinfo=tz.gettz(settings_data.timezone),
                ).astimezone(tz.UTC)

                # Once availabilities are localized to UTC
                # If the availability spans one or two days, create time blocks for the given days accordingly
                if (
                    start_date_time_utc.weekday() == end_date_time_utc.weekday() or (
                        start_date_time_utc.weekday() != end_date_time_utc.weekday()
                        and end_date_time_utc.time() == globals()['time'](hour=0, minute=0)
                    )
                ):
                    time_blocks = ({
                        'startIdx':
                            LookupBookingTimeIncrements.query.filter_by(
                                start_time=start_date_time_utc.time()
                            ).first().idx,
                        'endIdx':
                            LookupBookingTimeIncrements.query.filter_by(
                                end_time=end_date_time_utc.time()
                            ).first().idx,
                        'weekday':
                            DAY_OF_WEEK[start_date_time_utc.weekday()],
                    }, )
                else:
                    time_blocks = (
                        {
                            'startIdx':
                                LookupBookingTimeIncrements.query.filter_by(
                                    start_time=start_date_time_utc.time()
                                ).first().idx,
                            'endIdx':
                                booking_increments[-1].idx,  # end of day
                            'weekday':
                                DAY_OF_WEEK[start_date_time_utc.weekday()],
                        },
                        {
                            'startIdx':
                                booking_increments[0].idx,  # start of day
                            'endIdx':
                                LookupBookingTimeIncrements.query.filter_by(
                                    end_time=end_date_time_utc.time()
                                ).first().idx,
                            'weekday':
                                DAY_OF_WEEK[end_date_time_utc.weekday()],
                        },
                    )

                for block in time_blocks:
                    # Now, you loop through to store the booking window id into TelehealthStaffAvailability table.
                    for idx in range(block['startIdx'], block['endIdx'] + 1):
                        data['booking_window_id'] = idx
                        data['day_of_week'] = block['weekday']
                        data_in = TelehealthStaffAvailabilitySchema().load(data)
                        db.session.add(data_in)

            # detect if practitoner has scheduled appointments outside of their new availability
            bookings = (
                TelehealthBookings.query.filter_by(staff_user_id=user_id).filter(
                    or_(
                        TelehealthBookings.status == 'Accepted',
                        TelehealthBookings.status == 'Pending',
                    )
                ).all()
            )
            conflicts = []
            time_inc = LookupBookingTimeIncrements.query.all()
            for booking in bookings:
                staff_availability = (
                    db.session.execute(
                        select(TelehealthStaffAvailability).filter(
                            TelehealthStaffAvailability.booking_window_id.in_([
                                idx for idx in range(
                                    booking.booking_window_id_start_time_utc,
                                    booking.booking_window_id_end_time_utc + 1,
                                )
                            ]),
                            TelehealthStaffAvailability.day_of_week == DAY_OF_WEEK[
                                booking.target_date_utc.weekday()],
                            TelehealthStaffAvailability.user_id == user_id,
                        )
                    ).scalars().all()
                )

                # Make sure the full range of requested indices are found in staff_availability
                available_indices = {line.booking_window_id for line in staff_availability}
                requested_indices = {
                    req_idx
                    for req_idx in range(
                        booking.booking_window_id_start_time_utc,
                        booking.booking_window_id_end_time_utc + 1,
                    )
                }
                if not requested_indices.issubset(available_indices):
                    # booking is outside of the bounds of the new availability
                    start_time_utc = datetime.combine(
                        booking.target_date_utc,
                        time_inc[booking.booking_window_id_start_time_utc - 1].start_time,
                        tzinfo=tz.UTC,
                    )

                    client = {**booking.client.__dict__}
                    practitioner = {**booking.practitioner.__dict__}

                    conflicts.append({
                        'booking_id': booking.idx,
                        'target_date_utc': booking.target_date_utc,
                        'start_time_utc': start_time_utc.time(),
                        'status': booking.status,
                        'profession_type': booking.profession_type,
                        'client_location_id': booking.client_location_id,
                        'payment_method_id': booking.payment_method_id,
                        'status_history': booking.status_history,
                        'client': client,
                        'consult_rate': booking.consult_rate,
                        'charged': booking.charged,
                    })

        else:
            # all availability is being removed, so all bookings are conflicts
            time_inc = LookupBookingTimeIncrements.query.all()
            conflicts = (
                TelehealthBookings.query.filter_by(staff_user_id=user_id).filter(
                    or_(
                        TelehealthBookings.status == 'Accepted',
                        TelehealthBookings.status == 'Pending',
                    )
                ).all()
            )
            for conflict in conflicts:
                conflict.start_time_utc = time_inc[conflict.booking_window_id_start_time_utc
                                                   - 1].start_time
        db.session.commit()
        return {'conflicts': conflicts}


@ns.route('/settings/staff/availability/exceptions/<int:user_id>/')
@ns.doc(params={'user_id': 'User ID for a staff'})
class TelehealthSettingsStaffAvailabilityExceptionsApi(BaseResource):
    """
    This API resource is used to view and interact with temporary availability exceptions.
    """

    __check_resource__ = False

    @token_auth.login_required(user_type=('staff_self', ), check_staff_telehealth_access=True)
    @accepts(
        schema=TelehealthStaffAvailabilityExceptionsPOSTSchema(many=True),
        api=ns,
    )
    @responds(
        schema=TelehealthStaffAvailabilityExceptionsOutputSchema,
        api=ns,
        status_code=201,
    )
    def post(self, user_id):
        """
        Add new availability exception. Start and end window_ids should be in reference to UTC.
        To determine the correct window_ids, please see /lookup/telehealth/booking-increments/.
        """
        check_user_existence(user_id, user_type='provider')
        current_date = datetime.now(tz.UTC).date()

        conflicts = []
        exceptions = []
        for exception in request.parsed_obj:
            # temporarily allowed start time to be equal to end time to fix a tricky FE bug
            # will be completely reworked in 2.0.0 so this will no longer matter
            if (exception['exception_start_time'] > exception['exception_end_time']):
                raise BadRequest('Exception start time must be before exception end time.')
            elif (current_date + relativedelta(months=+6) < exception['exception_date']):
                raise BadRequest('Exceptions cannot be set more than 6 months in the'
                                 ' future.')
            elif current_date > exception['exception_date']:
                raise BadRequest('Exceptions cannot be in the past.')
            else:
                exception['user_id'] = user_id
                exception['exception_booking_window_id_start_time'] = (
                    LookupBookingTimeIncrements.query.filter(
                        LookupBookingTimeIncrements.start_time <= exception['exception_start_time'],
                        LookupBookingTimeIncrements.end_time > exception['exception_start_time'],
                    ).one_or_none().idx
                )
                exception['exception_booking_window_id_end_time'] = (
                    LookupBookingTimeIncrements.query.filter(
                        LookupBookingTimeIncrements.start_time < exception['exception_end_time'],
                        LookupBookingTimeIncrements.end_time >= exception['exception_end_time'],
                    ).one_or_none().idx
                )
                exceptions.append(exception)

                # remove time object that does not get stored, only the fkey to time increments is stored
                # copy is made so we don't have to recalculate the time when returning exceptions at the end
                model = copy.deepcopy(exception)
                del model['exception_start_time']
                del model['exception_end_time']
                db.session.add(TelehealthStaffAvailabilityExceptions(**model))

                # detect if conflicts exist with this exception
                if exception['is_busy']:
                    bookings = (
                        TelehealthBookings.query.filter_by(staff_user_id=user_id).filter(
                            or_(
                                TelehealthBookings.status == 'Accepted',
                                TelehealthBookings.status == 'Pending',
                            )
                        ).filter(
                            or_(
                                and_(
                                    TelehealthBookings.booking_window_id_start_time_utc
                                    >= exception['exception_booking_window_id_start_time'],
                                    TelehealthBookings.booking_window_id_start_time_utc
                                    < exception['exception_booking_window_id_end_time'],
                                ),
                                and_(
                                    TelehealthBookings.booking_window_id_end_time_utc
                                    < exception['exception_booking_window_id_start_time'],
                                    TelehealthBookings.booking_window_id_end_time_utc
                                    >= exception['exception_booking_window_id_end_time'],
                                ),
                                and_(
                                    TelehealthBookings.booking_window_id_start_time_utc
                                    <= exception['exception_booking_window_id_start_time'],
                                    TelehealthBookings.booking_window_id_end_time_utc
                                    > exception['exception_booking_window_id_start_time'],
                                ),
                                and_(
                                    TelehealthBookings.booking_window_id_start_time_utc
                                    < exception['exception_booking_window_id_end_time'],
                                    TelehealthBookings.booking_window_id_end_time_utc
                                    >= exception['exception_booking_window_id_end_time'],
                                ),
                            )
                        ).all()
                    )

                    for booking in bookings:
                        client = {**booking.client.__dict__}
                        start_time_utc = (
                            LookupBookingTimeIncrements.query.filter_by(
                                idx=booking.booking_window_id_end_time_utc
                            ).one_or_none().start_time
                        )

                        conflicts.append({
                            'booking_id': booking.idx,
                            'target_date_utc': booking.target_date_utc,
                            'start_time_utc': start_time_utc,
                            'status': booking.status,
                            'profession_type': booking.profession_type,
                            'client_location_id': booking.client_location_id,
                            'payment_method_id': booking.payment_method_id,
                            'status_history': booking.status_history,
                            'client': client,
                            'consult_rate': booking.consult_rate,
                            'charged': booking.charged,
                        })

        db.session.commit()

        return {'exceptions': exceptions, 'conflicts': conflicts}

    @token_auth.login_required(user_type=('provider', ), check_staff_telehealth_access=True)
    @responds(
        schema=TelehealthStaffAvailabilityExceptionsSchema(many=True),
        api=ns,
        status_code=200,
    )
    def get(self, user_id):
        """
        View availability exceptions. start and end window_ids are in reference to UTC.
        To convert window_ids to real time please see /lookup/telehealth/booking-increments/.
        """
        check_user_existence(user_id, user_type='provider')

        exceptions = TelehealthStaffAvailabilityExceptions.query.filter_by(user_id=user_id).all()
        formatted_exceptions = []
        for exception in exceptions:
            # get the real time representation from the id
            exception = exception.__dict__
            del exception['_sa_instance_state']
            exception['exception_start_time'] = (
                LookupBookingTimeIncrements.query.filter_by(
                    idx=exception['exception_booking_window_id_start_time']
                ).one_or_none().start_time
            )
            exception['exception_end_time'] = (
                LookupBookingTimeIncrements.query.filter_by(
                    idx=exception['exception_booking_window_id_end_time']
                ).one_or_none().end_time
            )
            formatted_exceptions.append(exception)

        return formatted_exceptions

    @token_auth.login_required(user_type=('staff_self', ), check_staff_telehealth_access=True)
    @accepts(
        schema=TelehealthStaffAvailabilityExceptionsDeleteSchema(many=True),
        api=ns,
    )
    def delete(self, user_id):
        """
        Remove availability exceptions.
        """
        exception_ids = []
        for exception in request.parsed_obj:
            exception_ids.append(exception['exception_id'])

        TelehealthStaffAvailabilityExceptions.query.filter(
            TelehealthStaffAvailabilityExceptions.user_id == user_id,
            TelehealthStaffAvailabilityExceptions.idx.in_(exception_ids),
        ).delete()
        db.session.commit()

        return ('', 204)


@ns.route('/queue/client-pool/')
class TelehealthGetQueueClientPoolApi(BaseResource):
    """
    This API resource is used to get all the users in the queue.
    """
    @token_auth.login_required(check_staff_telehealth_access=True)
    @responds(schema=TelehealthQueueClientPoolOutputSchema, api=ns, status_code=200)
    def get(self):
        """
        Returns the list of notifications for the given user_id
        """
        # grab the whole queue
        queue = TelehealthQueueClientPool.query.order_by(
            TelehealthQueueClientPool.priority.desc(),
            TelehealthQueueClientPool.target_date.asc(),
        ).all()

        # sort the queue based on target date and priority
        payload = {'queue': queue, 'total_queue': len(queue)}

        return payload


@ns.route('/queue/client-pool/<int:user_id>/')
@ns.doc(params={'user_id': 'User ID'})
class TelehealthQueueClientPoolApi(BaseResource):
    """
    This API resource is used to get, post, and delete the users in the queue.
    """

    # Multiple allowed
    __check_resource__ = False

    @token_auth.login_required(check_staff_telehealth_access=True)
    @responds(schema=TelehealthQueueClientPoolOutputSchema, api=ns, status_code=200)
    def get(self, user_id):
        """
        Returns queue details for the given user_id
        """
        # grab the whole queue
        queue = (
            TelehealthQueueClientPool.query.filter_by(user_id=user_id).order_by(
                TelehealthQueueClientPool.priority.desc(),
                TelehealthQueueClientPool.target_date.asc(),
            ).all()
        )

        # sort the queue based on target date and priority
        payload = {'queue': queue, 'total_queue': len(queue)}

        return payload

    @token_auth.login_required(check_staff_telehealth_access=True)
    @accepts(schema=TelehealthQueueClientPoolSchema, api=ns)
    @responds(api=ns, status_code=201)
    def post(self, user_id):
        """
        Add a client to the queue
        """
        # Verify target date is client's local today or in the future
        client_tz = request.parsed_obj.timezone
        target_date = datetime.combine(
            request.parsed_obj.target_date.date(),
            time(0, tzinfo=tz.gettz(client_tz)),
        )
        client_local_datetime_now = datetime.now(tz.gettz(client_tz))

        if target_date.date() < client_local_datetime_now.date():
            raise BadRequest('Invalid target date')

        # Client can only have one appointment on one day:
        # GOOD: Appointment 1 Day 1, Appointment 2 Day 2
        # BAD: Appointment 1 Day 1, Appointment 2 Day 1
        appointment_in_queue = TelehealthQueueClientPool.query.filter_by(user_id=user_id
                                                                        ).one_or_none()

        if appointment_in_queue:
            db.session.delete(appointment_in_queue)
            db.session.flush()

        # Verify location_id is valid
        location_id = request.parsed_obj.location_id

        if location_id:
            location = LookupTerritoriesOfOperations.query.filter_by(idx=location_id).one_or_none()
            if not location:
                raise BadRequest(f'Location {location_id} does not exist.')

        # payments paused 10.24.22
        # Verify payment method idx is valid from PaymentMethods
        # and that the payment method chosen has the user_id
        # payment_id = request.parsed_obj.payment_method_id
        # if payment_id:
        #     verified_payment_method = PaymentMethods.query.filter_by(user_id=user_id, idx=payment_id).one_or_none()
        #     if not verified_payment_method:
        #         raise BadRequest('Invalid payment method.')

        request.parsed_obj.user_id = user_id
        db.session.add(request.parsed_obj)
        db.session.commit()

    @token_auth.login_required(check_staff_telehealth_access=True)
    @accepts(schema=TelehealthQueueClientPoolSchema, api=ns)
    @responds(api=ns, status_code=204)
    def delete(self, user_id):
        # Search for user by user_id in User table
        check_client_existence(user_id)
        appointment_in_queue = TelehealthQueueClientPool.query.filter_by(
            user_id=user_id,
            target_date=request.parsed_obj.target_date,
            profession_type=request.parsed_obj.profession_type,
        ).one_or_none()
        if appointment_in_queue:
            db.session.delete(appointment_in_queue)
            db.session.commit()


@ns.route('/bookings/details/<int:booking_id>')
class TelehealthBookingDetailsApi(BaseResource):
    """
    This API resource is used to get, post, and delete additional details about a telehealth boooking.
    Details may include a text description, images or voice recordings
    """

    # Cannot use check_resources, because there are no @accepts decorators on post() and put().
    # Those decorators are missing, because data is send as a form, not json. And that is
    # because files are being send.
    __check_resource__ = False

    @token_auth.login_required(check_staff_telehealth_access=True)
    @responds(schema=TelehealthBookingDetailsSchema, api=ns, status_code=200)
    def get(self, booking_id):
        """
        Returns a list of details about the specified booking_id
        """
        # Check booking_id exists
        booking = TelehealthBookings.query.filter_by(idx=booking_id).one_or_none()
        if not booking:
            return

        current_user, _ = token_auth.current_user()
        # verify user trying to access details is the client or staff involved in scheulded booking
        # TODO allow access to Client Services?
        if not (
            booking.client_user_id == current_user.user_id
            or booking.staff_user_id == current_user.user_id
        ):
            raise Unauthorized('Only booking participants can view the details.')

        res = {
            'details': None,
            'images': [],
            'voice': None,
            'visit_reason': None,
        }

        # if there aren't any details saved for the booking_id, GET will return empty
        booking_details = TelehealthBookingDetails.query.filter_by(booking_id=booking_id).first()
        if not booking_details:
            return

        res['details'] = booking_details.details

        # Retrieve all files associated with this booking id.
        # Files belonging to client are stored with client_user_id,
        # even if staff member is viewing them.
        fd = FileDownload(booking.client_user_id)
        if booking_details.images:
            for path in booking_details.images:
                if path:
                    res['images'].append(fd.url(path))

        if booking_details.voice:
            res['voice'] = fd.url(booking_details.voice)

        reason = (
            db.session.query(LookupVisitReasons).filter_by(idx=booking_details.reason_id
                                                          ).one_or_none()
        )
        if reason:
            res['visit_reason'] = reason.reason

        return res

    @token_auth.login_required(check_staff_telehealth_access=True)
    @responds(api=ns, status_code=200)
    def put(self, booking_id):
        """
        Updates telehealth booking details for a specific db entry, filtered by idx
        Edits one file for another, or can edit text details

        Expects form_data: (will ignore anything else)

        Parameters
        ----------
        images : list(file) (optional)
            Image file(s), up to 3 can be send.
        voice : file (optional)
            Audio file, only 1 can be send.
        details : str (optional)
            Further details.
        reason_id : int (optional)
            Reason for visit
        """
        # verify the editor of details is the client or staff from schedulded booking
        booking = TelehealthBookings.query.filter_by(idx=booking_id).one_or_none()
        if not booking:
            raise BadRequest('Booking {booking_id} not found.')

        # only the client involved with the booking should be allowed to edit details
        if booking.client_user_id != token_auth.current_user()[0].user_id:
            raise Unauthorized('Only the client of this booking is allowed to edit details.')

        booking_details = TelehealthBookingDetails.query.filter_by(booking_id=booking_id
                                                                  ).one_or_none()
        if not booking_details:
            raise BadRequest('Booking details you are trying to edit not found.')

        if 'details' in request.form and request.form['details']:
            booking_details.details = str(request.form.get('details'))

        if 'reason_id' in request.form:
            reason_id = request.form.get('reason_id')

            if reason_id == '':
                reason_id = None

            if reason_id is not None:
                try:
                    reason_id = int(reason_id)
                except (TypeError, ValueError):
                    raise BadRequest('reason_id must be a number.')

                # Check if reason_id is valid and if role_id matches staff
                # linked in booking. LookupVisitReason has role_id, but
                # StaffRoles is linked to LookupRoles by role_name, which
                # makes looking up roles complicated.
                match_role = (
                    db.session.query(LookupRoles, StaffRoles, LookupVisitReasons).join(
                        StaffRoles, LookupRoles.role_name == StaffRoles.role
                    ).join(
                        LookupVisitReasons,
                        LookupRoles.idx == LookupVisitReasons.role_id,
                    ).filter(
                        StaffRoles.user_id == booking.staff_user_id,
                        LookupVisitReasons.idx == reason_id,
                    ).one_or_none()
                )

                if not match_role:
                    raise BadRequest(
                        f'The reason for visit does not match the'
                        f" practitioner's qualifications."
                    )

            booking_details.reason_id = reason_id

        if request.files:
            prefix = f'meeting_files/booking{booking_id:05d}'
            hex_token = secrets.token_hex(4)

            if 'images' in request.files:
                # Delete images only after successful upload of new images.
                prev_images = booking_details.images

                # If images is an empty list, then no new images will be uploaded,
                # effectively deleting the current images.
                images = request.files.getlist('images')
                if len(images) > 4:
                    raise BadRequest('Maximum 4 images upload allowed.')

                paths = []

                # File upload peculiarities
                #
                # In this endpoint we consider 4 cases:
                #
                # 1. The key 'images' is not part of the request
                #    -> leave images untouched
                # 2. There is a file upload with the name 'images', but it is empty
                #    -> delete current images
                # 3. There are files in the request with the name 'images'
                #    -> upload new files
                # 4. There are too many files in the request
                #    -> error
                #
                # All uploaded files go into request.files, which is an
                # ImmutableMultiDict object. This is like a dict, but it allows
                # multiple keys with the same name. Calling getlist(key)
                # on it returns a regular list with all the values of the same key.
                # If key does not occur in request.files, getlist returns an empty list.
                #
                # Let's say a user uploads 'file1.jpg', 'file2.jpg', and 'recording.m4a'.
                # requests.files will then look like:
                #
                # ImmutableMultiDict([
                #   ('images', <FileStorage filename='file1.jpg' (image/jpeg)>),
                #   ('images', <FileStorage filename='file2.jpg' (image/jpeg)>),
                #   ('voice',  <FileStorage filename='recording.m4a' (audio/mp4)>)
                # ])
                #
                # Each uploaded file gets wrapped in a FileStorage object. FileStorage has
                # stream (the binary data, a BytesIO object), filename, and content_type.
                #
                # However, because of how the upload system works in werkzeug/flask,
                # not selecting a file during upload (case 2), leads to a list of length 1
                # with an empty FileStorage object:
                #
                # ImmutableMultiDict([
                #   ('images', <FileStorage filename='' (<content_type>)>)
                # ])
                #
                # To complicate things further, the content type is set by the uploading
                # user agent. Postman leaves it empty, but Firefox sets it to
                # application/octet-stream. So we cannot rely on it being set consistently.
                #
                # Given all that, we have the following algorithm:
                #
                # list = request.files.getlist('images')
                # if len(list) == 0:
                #    # case 1, leave images untouched
                #    pass
                # elif len(list) == 1 and not list[0].filename:
                #    # case 2, delete images
                # elif len(list) > 4:
                #    # case 4, too many images error
                # else:
                #    # case 3, upload new images

                if len(images) >= 1 and images[0].filename != '':
                    for i, img in enumerate(images):
                        image = ImageUpload(img.stream, booking.client_user_id, prefix=prefix)
                        image.validate()
                        image.save(f'image_{hex_token}_{i}.{image.extension}')
                        paths.append(image.filename)

                booking_details.images = paths

                # Upload successfull, now delete previous
                if prev_images:
                    fd = FileDownload(booking.client_user_id)
                    for path in prev_images:
                        if path:
                            fd.delete(path)

            if 'voice' in request.files:
                # Save previous recording, only delete after successful upload.
                prev_recording = booking_details.voice

                # If recordings is an empty list, then no new voice recording will be uploaded,
                # effectively deleting the current recording.
                recordings = request.files.getlist('voice')
                if len(recordings) > 1:
                    raise BadRequest('Maximum 1 voice recording upload allowed.')

                booking_details.voice = None
                # please see the above comment for a similar check for images for an explaination
                if len(recordings) >= 1 and recordings[0].filename != '':
                    recording = AudioUpload(
                        recordings[0].stream,
                        booking.client_user_id,
                        prefix=prefix,
                    )
                    recording.validate()
                    recording.save(f'voice_{hex_token}_0.{recording.extension}')
                    booking_details.voice = recording.filename

                if prev_recording:
                    fd = FileDownload(booking.client_user_id)
                    fd.delete(prev_recording)

        db.session.commit()

    @token_auth.login_required(check_staff_telehealth_access=True)
    @responds(api=ns, status_code=201)
    def post(self, booking_id):
        """
        Adds details to a booking_id
        Accepts multiple image or voice recording files

        Expects form-data (will ignore anything else)
            images : file(s) list of image files, up to 4
            voice : file
            details : str
            reason_id : int
        """
        # Check booking_id exists
        booking = TelehealthBookings.query.filter_by(idx=booking_id).one_or_none()
        if not booking:
            raise BadRequest(
                'Can not submit booking details without submitting a booking'
                ' first.'
            )

        booking_details = TelehealthBookingDetails.query.filter_by(booking_id=booking_id
                                                                  ).one_or_none()
        if booking_details:
            raise BadRequest(f'Booking details for booking {booking_id} already exist.')

        # only the client involved with the booking should be allowed to edit details
        if booking.client_user_id != token_auth.current_user()[0].user_id:
            raise Unauthorized('Only the client of this booking is allowed to edit details.')

        booking_details = TelehealthBookingDetails(booking_id=booking_id)

        booking_details.details = str(request.form.get('details'))

        if 'reason_id' in request.form:
            reason_id = request.form.get('reason_id')

            if reason_id == '':
                reason_id = None

            if reason_id is not None:
                try:
                    reason_id = int(reason_id)
                except (TypeError, ValueError):
                    raise BadRequest('reason_id must be a number.')

                # Check if reason_id is valid and if role_id matches staff
                # linked in booking. LookupVisitReason has role_id, but
                # StaffRoles is linked to LookupRoles by role_name, which
                # makes looking up roles complicated.
                match_role = (
                    db.session.query(LookupRoles, StaffRoles, LookupVisitReasons).join(
                        StaffRoles, LookupRoles.role_name == StaffRoles.role
                    ).join(
                        LookupVisitReasons,
                        LookupRoles.idx == LookupVisitReasons.role_id,
                    ).filter(
                        StaffRoles.user_id == booking.staff_user_id,
                        LookupVisitReasons.idx == reason_id,
                    ).one_or_none()
                )

                if not match_role:
                    raise BadRequest(
                        f'The reason for visit does not match the'
                        f" practitioner's qualifications."
                    )

            booking_details.reason_id = reason_id

        if request.files:
            prefix = f'meeting_files/booking{booking_id:05d}'
            hex_token = secrets.token_hex(4)

            images = request.files.getlist('images')
            if len(images) > 4:
                raise BadRequest('Maximum 4 images upload allowed.')

            paths = []

            # See comment in put() for a detailed explanation on file upload.

            if len(images) >= 1 and images[0].filename != '':
                for i, img in enumerate(images):
                    image = ImageUpload(img.stream, booking.client_user_id, prefix=prefix)
                    image.validate()
                    image.save(f'image_{hex_token}_{i}.{image.extension}')
                    paths.append(image.filename)

            booking_details.images = paths

            recordings = request.files.getlist('voice')
            if len(recordings) > 1:
                raise BadRequest('Maximum 1 voice recording upload allowed.')

            # please see the above comment for a similar check for images for an explaination
            if len(recordings) >= 1 and recordings[0].filename != '':
                recording = AudioUpload(recordings[0].stream, booking.client_user_id, prefix=prefix)
                recording.validate()
                recording.save(f'voice_{hex_token}_0.{recording.extension}')
                booking_details.voice = recording.filename

        db.session.add(booking_details)
        db.session.commit()

    @token_auth.login_required(check_staff_telehealth_access=True)
    @responds(status_code=204)
    def delete(self, booking_id):
        """
        Deletes all booking details entries from db
        """
        # only the client involved with the booking should be allowed to edit details
        booking = TelehealthBookings.query.filter_by(idx=booking_id).one_or_none()
        if not booking:
            return

        current_user, _ = token_auth.current_user()
        if booking.client_user_id != current_user.user_id:
            raise Unauthorized('Only the client of this booking is allowed to edit details.')

        details = TelehealthBookingDetails.query.filter_by(booking_id=booking_id).one_or_none()
        if not details:
            return

        fd = FileDownload(current_user.user_id)
        if details.images:
            for path in details.images:
                if path:
                    fd.delete(path)
        if details.voice:
            fd.delete(details.voice)

        db.session.delete(details)
        db.session.commit()


@ns.route('/chat-room/access-token')
@ns.deprecated
@ns.doc(
    params={
        'client_user_id': 'Required. user_id of client participant.',
        'staff_user_id': 'Required. user_id of staff participant',
    }
)
class TelehealthChatRoomApi(BaseResource):
    """
    DEPRECATED 5.10.21

    Creates an access token for the chat room between one staff and one client user.
    Chat rooms persist through the full history of the two users so the chat history (transcript)
    will be preserved by Twilio.
    """
    @token_auth.login_required()
    @responds(schema=TelehealthChatRoomAccessSchema, status_code=201, api=ns)
    def post(self):
        """
        Creates access token for already provisioned chat rooms. If no chat room exists,
        one will not be created.

        Parameters
        ----------
        client_user_id : int
            user_id of the client participant of the chat room.

        staff_user_id : int
            user_id of the staff participant of the chat room.

        """
        staff_user_id = request.args.get('staff_user_id', type=int)
        client_user_id = request.args.get('client_user_id', type=int)

        # check that logged in user is part of the chat room
        user, _ = token_auth.current_user()

        if not staff_user_id or not client_user_id:
            raise BadRequest('Missing either staff or client user_id.')

        if user.user_id not in (staff_user_id, client_user_id):
            raise Unauthorized('Conversation access not allowed.')

        # get_chatroom helper function will take care of creating or bringing forward
        # previously created chat room and add user as a participant using their modobio_id
        # create_new=False so that a new chatroom is not provisioned. This may change in the future.
        twilio = Twilio()
        conversation = twilio.get_chatroom(
            staff_user_id=staff_user_id,
            client_user_id=client_user_id,
            participant_modobio_id=user.modobio_id,
            create_new=False,
        )

        # API access for the user to specifically access this chat room
        twilio_credentials = twilio.grab_twilio_credentials()
        token = AccessToken(
            twilio_credentials['account_sid'],
            twilio_credentials['api_key'],
            twilio_credentials['api_key_secret'],
            identity=user.modobio_id,
            ttl=TWILIO_ACCESS_KEY_TTL,
        )

        token.add_grant(ChatGrant(service_sid=conversation.chat_service_sid))

        payload = {
            'access_token': token.to_jwt(),
            'conversation_sid': conversation.sid,
        }

        return payload


@ns.route('/chat-room/access-token/all/<int:user_id>/')
@ns.deprecated
@ns.doc(params={'user_id': 'User ID number'})
class TelehealthAllChatRoomApi(BaseResource):
    """
    DEPRECATED 5.10.21

    Endpoint for dealing with all conversations a user is a participant to within a certain context (staff or client)
    """
    @token_auth.login_required
    @responds(api=ns, schema=TelehealthConversationsNestedSchema, status_code=200)
    def get(self, user_id):
        """
        Returns all conversations for the user along with a token to access all chat transcripts.

        Conversations will only be displayed for one context or another. Meaning if the user is logged in as staff,
        they will only be returned all conversations in which they are a staff participant of.
        """
        # check context of log in from token
        user_type = g.get('user_type')

        user = g.get('flask_httpauth_user')[0]

        # user requested must be the logged-in user
        if user.user_id != user_id:
            raise Unauthorized('User requested must be logged in user')

        if user_type == 'client':
            stmt = (
                select(TelehealthChatRooms,
                       User).join(User, User.user_id == TelehealthChatRooms.staff_user_id).where(
                           TelehealthChatRooms.client_user_id == user_id
                       )
            )
            query = db.session.execute(stmt).all()
            conversations = [dict(zip(('conversation', 'staff_user'), dat)) for dat in query]
        elif user_type == 'provider':
            stmt = (
                select(TelehealthChatRooms,
                       User).join(User, User.user_id == TelehealthChatRooms.client_user_id).where(
                           TelehealthChatRooms.staff_user_id == user_id
                       )
            )
            query = db.session.execute(stmt).all()
            conversations = [dict(zip(('conversation', 'client_user'), dat)) for dat in query]
        else:
            raise Unauthorized('Unsupported user type.')

        # add chat grants to a new twilio access token
        twilio = Twilio()
        twilio_credentials = twilio.grab_twilio_credentials()
        token = AccessToken(
            twilio_credentials['account_sid'],
            twilio_credentials['api_key'],
            twilio_credentials['api_key_secret'],
            identity=user.modobio_id,
            ttl=TWILIO_ACCESS_KEY_TTL,
        )
        token.add_grant(ChatGrant(service_sid=current_app.config['CONVERSATION_SERVICE_SID']))

        # loop through conversations to create payload
        conversations_payload = []
        for conversation in conversations:
            staff_user = conversation.get('staff_user', user)
            client_user = conversation.get('client_user', user)
            conversations_payload.append({
                'conversation_sid': conversation['conversation'].conversation_sid,
                'booking_id': conversation['conversation'].booking_id,
                'staff_user_id': staff_user.user_id,
                'staff_fullname': staff_user.firstname + ' ' + staff_user.lastname,
                'client_user_id': client_user.user_id,
                'client_fullname': client_user.firstname + ' ' + client_user.lastname,
            })

        payload = {
            'conversations': conversations_payload,
            'twilio_token': token.to_jwt(),
        }

        return payload


@ns.route('/bookings/complete/<int:booking_id>/')
class TelehealthBookingsCompletionApi(BaseResource):
    """
    API for completing bookings
    """
    @token_auth.login_required(user_type=('provider', 'client'), check_staff_telehealth_access=True)
    @responds(api=ns, status_code=200)
    def put(self, booking_id):
        """
        Complete the booking by:
        - update booking status in TelehealthBookings
        - update twilio
        """
        booking = (
            db.session.execute(
                select(TelehealthBookings).where(
                    TelehealthBookings.idx == booking_id,
                    TelehealthBookings.status == 'In Progress',
                )
            ).scalars().one_or_none()
        )
        if not booking:
            raise BadRequest('Meeting does not exist or has not started yet.')

        current_user, _ = token_auth.current_user()

        # make sure the requester is one of the participants
        if current_user.user_id not in [
            booking.staff_user_id,
            booking.client_user_id,
        ]:
            raise Unauthorized('You must be a participant in this booking.')

        telehealth_utils.complete_booking(booking_id=booking.idx)

        return


@ns.route('/bookings/transcript/<int:booking_id>/')
class TelehealthTranscripts(Resource):
    """
    Operations related to stored telehealth transcripts
    """
    @token_auth.login_required(check_staff_telehealth_access=True)
    @responds(api=ns, schema=TelehealthTranscriptsSchema, status_code=200)
    @ns.doc(params={'page': 'pagination index', 'per_page': 'results per page'})
    def get(self, booking_id):
        """
        Retrieve messages from booking transscripts that have been stored on modobio's end
        """
        current_user, _ = token_auth.current_user()

        page = request.args.get('page', 1, type=int)
        per_page = request.args.get('per_page', 20, type=int)

        booking = TelehealthBookings.query.get(booking_id)

        if not booking:
            raise BadRequest('Meeting does not exist yet.')

        # make sure the requester is one of booking the participants
        if not any(
            current_user.user_id == uid for uid in [booking.client_user_id, booking.staff_user_id]
        ):
            raise Unauthorized('You must be a participant in this booking.')

        if not booking.chat_room.transcript_object_id:
            raise BadRequest('Chat transcript not yet cached.')

        # bring up the transcript messages from mongo db
        transcript = mongo.db.telehealth_transcripts.find_one({
            '_id': ObjectId(booking.chat_room.transcript_object_id)
        })

        # if there is any media in the transcript, generate a link to the download from the user's s3 bucket
        fd = FileDownload(booking.client_user_id)

        payload = {'booking_id': booking_id, 'transcript': []}
        has_next = False
        for message_idx, message in enumerate(transcript.get('transcript', [])):
            # pagination logic: loop through all messages until we find the ones that are in the specified page, add those to the payload
            if message_idx < (page - 1) * per_page:
                continue
            elif message_idx >= (page * per_page):
                has_next = True
                break

            if message['media']:
                for media_idx, media in enumerate(message['media']):
                    media['media_link'] = fd.url(media['s3_path'])
                    transcript['transcript'][message_idx]['media'][media_idx] = media

            payload['transcript'].append(transcript['transcript'][message_idx])

        payload['_links'] = {
            '_prev':
                url_for(
                    'api.telehealth_telehealth_transcripts',
                    booking_id=booking_id,
                    page=page - 1,
                    per_page=per_page,
                ) if page > 1 else None,
            '_next':
                url_for(
                    'api.telehealth_telehealth_transcripts',
                    booking_id=booking_id,
                    page=page + 1,
                    per_page=per_page,
                ) if has_next else None,
        }
        return payload

    @token_auth.login_required(user_type=('staff', ), staff_role=('system_admin', ))
    @responds(api=ns, status_code=200)
    def patch(self, booking_id):
        """Store booking transcripts for the booking_id supplied.

        This endpoint is only available in the dev environment. Normally booking
        transcripts are stored by a background process that is fired off following
        the completion of a booking.

        Parameters
        ----------
        booking_id : int
            Numerical booking identifier
        """
        booking = TelehealthBookings.query.get(booking_id)

        if not booking:
            raise BadRequest('Meeting does not exist yet.')

        store_telehealth_transcript.delay(booking.idx)<|MERGE_RESOLUTION|>--- conflicted
+++ resolved
@@ -245,11 +245,6 @@
     }
 )  # Add all other required params
 class TelehealthClientTimeSelectApi(BaseResource):
-<<<<<<< HEAD
-    @token_auth.login_required(check_staff_telehealth_access=True)
-    @responds(schema=TelehealthTimeSelectOutputSchema, api=ns, status_code=200)
-    def get(self, user_id):
-=======
 
     # in the case of the same client being added to queue twice, the original entry is overwritten
     __check_resource__ = False
@@ -258,7 +253,6 @@
     @accepts(schema=TelehealthQueueClientPoolSchema, api=ns)
     @responds(schema=TelehealthTimeSelectOutputSchema, api=ns, status_code=201)
     def post(self, user_id):
->>>>>>> 4fac2a27
         """
         Checks the booking requirements stored in the client queue
         Removes times so that appointments end 0.5 hours before scheduled maintenance
@@ -267,8 +261,6 @@
         """
         check_client_existence(user_id)
 
-<<<<<<< HEAD
-=======
         # Verify target date is client's local today or in the future
         client_tz = request.parsed_obj.timezone
         target_date = datetime.combine(
@@ -277,7 +269,6 @@
         )
         client_local_datetime_now = datetime.now(tz.gettz(client_tz))
 
->>>>>>> 4fac2a27
         client_in_queue = (
             TelehealthQueueClientPool.query.filter_by(user_id=user_id).order_by(
                 TelehealthQueueClientPool.priority.desc(),
@@ -326,18 +317,8 @@
 
         time_inc = LookupBookingTimeIncrements.query.all()
 
-<<<<<<< HEAD
-        local_target_date = client_in_queue.target_date
-        client_tz = client_in_queue.timezone
-        duration = client_in_queue.duration
-        profession_type = client_in_queue.profession_type
-
-        utc_target_datetime, _, _, _ = telehealth_utils.get_utc_start_day_time(
-            local_target_date, client_tz
-=======
         utc_target_datetime, _, _, _ = telehealth_utils.get_utc_start_day_time(
             queue.target_date, queue.timezone
->>>>>>> 4fac2a27
         )
 
         # list of dicts, dicts have two datetime start_time and end_time
@@ -348,22 +329,6 @@
             )
         )  # minus a day and 15 not 14 to be on the safe side of things
 
-<<<<<<< HEAD
-        # days_available =
-        # {local_target_date(datetime.date):
-        #   {start_time_idx_1:
-        #       {'date_start_utc': datetime.date,
-        #         'practitioner_ids': {user_id, user_id (set)}
-        #       }
-        #   },
-        #   {start_time_idx_2:
-        #       {'date_start_utc': datetime.date,
-        #         'practitioner_ids':  {user_id, user_id (set)}
-        #       }
-        #   }
-        # }
-=======
->>>>>>> 4fac2a27
         days_available = {}
         days_out = 0
         times_available = 0
@@ -378,16 +343,6 @@
                 end_time_window_utc,
             ) = telehealth_utils.get_utc_start_day_time(local_target_date2, client_tz)
 
-<<<<<<< HEAD
-            (
-                day_start_utc,
-                start_time_window_utc,
-                day_end_utc,
-                end_time_window_utc,
-            ) = telehealth_utils.get_utc_start_day_time(local_target_date2, client_tz)
-
-=======
->>>>>>> 4fac2a27
             time_blocks = telehealth_utils.get_possible_ranges(
                 day_start_utc,
                 day_start_utc.weekday(),
@@ -416,11 +371,7 @@
                     + timedelta(minutes=((time_blocks[block][0][2] - 1) * 5))
                 )  # not zeo indexed so minus one there
                 conflict_window_datetime_end_utc = (
-<<<<<<< HEAD
-                    conflict_window_datetime_start_utc + timedelta(minutes=duration)
-=======
                     conflict_window_datetime_start_utc + timedelta(minutes=queue.duration)
->>>>>>> 4fac2a27
                 )
 
                 and_continue = False
@@ -484,11 +435,7 @@
         # get practitioners details only once
         # dict {user_id: {firstname, lastname, consult_cost, gender, bio, profile_pictures, hourly_consult_rate}}
         practitioners_info = telehealth_utils.get_practitioner_details(
-<<<<<<< HEAD
-            practitioner_ids_set, profession_type, duration
-=======
             practitioner_ids_set, queue.profession_type, queue.duration
->>>>>>> 4fac2a27
         )
 
         # buffer not taken into consideration here because that only matters to practitioner not client
@@ -502,11 +449,7 @@
                 # client localize target_date_utc + utc_start_time + timezone
                 datetime_start = datetime.combine(target_date_utc, start_time_utc,
                                                   tz.UTC).astimezone(tz.gettz(client_tz))
-<<<<<<< HEAD
-                datetime_end = datetime_start + timedelta(minutes=duration)
-=======
                 datetime_end = datetime_start + timedelta(minutes=queue.duration)
->>>>>>> 4fac2a27
                 localized_window_start = (
                     LookupBookingTimeIncrements.query.filter_by(start_time=datetime_start.time()
                                                                ).first().idx
@@ -518,11 +461,7 @@
 
                 final_dict.append({
                     'practitioners_available_ids':
-<<<<<<< HEAD
-                        list(days_available[day][time]['practitioner_ids']),
-=======
                         list(days_available[day][time1]['practitioner_ids']),
->>>>>>> 4fac2a27
                     'target_date':
                         datetime_start.date(),
                     'start_time':
@@ -1581,10 +1520,7 @@
             'settings': {
                 'timezone': availability[0][0].settings.timezone,
                 'auto_confirm': availability[0][0].settings.auto_confirm,
-<<<<<<< HEAD
-=======
                 'availability_horizon': availability[0][0].settings.availability_horizon,
->>>>>>> 4fac2a27
             },
             'availability': [],
         }
