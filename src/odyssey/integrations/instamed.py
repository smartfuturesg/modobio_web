import requests
from werkzeug.exceptions import BadRequest

from flask import current_app

from odyssey.utils.misc import cancel_telehealth_appointment
from werkzeug.exceptions import BadRequest
from odyssey.api.payment.models import PaymentHistory
from odyssey.utils.misc import cancel_telehealth_appointment

from odyssey import db

class Instamed:
    """ A class for performing common InstaMed API calls """

    def __init__(self):
        """ 
        Prepare the isntamed object
        """
        self.request_header = {'Api-Key': current_app.config.get('INSTAMED_API_KEY'),
                                        'Api-Secret': current_app.config.get('INSTAMED_API_SECRET'),
                                        'Content-Type': 'application/json'}
        self.url_base = "https://connect.instamed.com/rest"
        self.outlet = {
                "MerchantID": '894805',
                "StoreID": '0001',
                "TerminalID": '0002'
        }

    def add_payment_method(self, token, expiration):
        """
        Add a payment method for a user and save the reference token in our db.
        InstaMed URI: /payment/paymentplan


        Params
        ------
        token: (string)
            tokenized card information provided by an InstaMed FE component
        
        expiration: (string)
            card expiration date
        
        Returns
        -------
        dict of information regarding the newly saved payment method
        """

        request_data = {
            "Outlet": self.outlet,
            "PaymentPlanType": "SaveOnFile",
            "PaymentMethod": "Card",
            "Card": {
                "EntryMode": "key",
                "CardNumber": token,
                "Expiration": expiration
            }
        }

        response = requests.post(self.url_base + '/payment/paymentplan',
                                headers=self.request_header,
                                json=request_data)
        
        #check if instamed api raised an error
        try:
            response.raise_for_status()
        except:
            raise BadRequest(f'Instamed returned the following error: {response.text}')

        return response.json()
    
    def refund_payment(self, transaction_id, amount):
        """
        Refund a payment.
        InstaMed URI: /payment/refund


        Params
        ------
        transaction_id: (string)
            InstaMed ID for the transaction to be refunded
        
        amount: (string)
            amount of money to be refunded
        
        Returns
        -------
        dict of information regarding the refund
        """
        request_data = {
            "Outlet": self.outlet,
            "TransactionID": str(transaction_id),
            "Amount": str(amount)
        }

        response = requests.post(self.url_base + '/payment/refund-simple',
                        headers=self.request_header,
                        json=request_data)
        
        #check if instamed api raised an error
        try:
            response.raise_for_status()
        except:
            raise BadRequest(f'Instamed returned the following error: {response.text}')

        return response.json()

    def void_payment(self, booking_id):
        """
        Void a payment before it has been processed. If the transfer of funds has already
        started, refund must be used instead.

        InstaMed URI: /payment/void

        Params
        ------
        booking_id: (integer)
            id of the booking for which this transaction is associated with
        
        Returns
        -------
        dict of information regarding the void
        """
        transaction_id = PaymentHistory.query.filter_by(booking_id=booking_id).one_or_none()
        if not transaction_id:
            raise BadRequest(f'No booking exists with booking id {booking_id}.')

        request_data = {
            "Outlet": self.outlet,
            "TransactionID": str(transaction_id)
        }

        response = requests.post(self.url_base + '/payment/void',
                        headers=self.request_header,
                        json=request_data)
        
        #check if instamed api raised an error
        try:
            response.raise_for_status()
        except:
            raise BadRequest(f'Instamed returned the following error: {response.text}')

        return response.json()

    def charge_user(self, payment_id, amount, booking):
        """
        Charge a user.
        InstaMed URI: /payment/sale


        Params
        ------
        payment_id: (string)
            ID of the payment method to be charged
        
        amount: (string)
            amount of money to be charged

        booking: (TelehealthBookings object)
            the booking for which this payment is associated with
        
        Returns
        -------
        dict of information regarding the sale
        """
        request_data = {
            "Outlet": self.outlet,
            "PaymentMethod": "OnFile",
            "PaymentMethodID": str(payment_id),
            "Amount": str(amount)
        }

        response = requests.post(self.url_base + '/payment/sale',
                        headers=self.request_header,
                        json=request_data)

        #check if instamed api raised an error
        try:
            response.raise_for_status()
        except:
            #transaction was not successful, cancel booking
            cancel_telehealth_appointment(booking)
            return

        #convert response data to json (python dict)
        response_data = response.json()

        #check if card was declined or partially approved
        #(this is not an error as checked above since 200 is returned from InstaMed)
        if response_data['TransactionStatus'] == 'C':
            if response_data['IsPartiallyApproved']:
<<<<<<< HEAD
                #void the payment and cancel appointment
                self.void_payment(response_data['TransactionID'], booking)
=======
                #refund partial amount and log as an unsuccessful payment
                self.refund_payment(response_data['TransactionID'], response_data['PartialApprovalAmount'])
>>>>>>> 86b37046

                #TODO: log if void was unsuccessful

                cancel_telehealth_appointment(booking)
                return
            else:
                #transaction was successful, store in PaymentHistory
                history = PaymentHistory(**{
                    'user_id': booking.client_user_id,
                    'payment_method_id': booking.payment_method_id,
                    'transaction_id': response_data['TransactionID'],
                    'transaction_amount': amount
                })
                db.session.add(history)
                booking.charged = True
                db.session.commit()
        else:
            #transaction was declined, cancel appointment
            cancel_telehealth_appointment(booking)<|MERGE_RESOLUTION|>--- conflicted
+++ resolved
@@ -189,13 +189,8 @@
         #(this is not an error as checked above since 200 is returned from InstaMed)
         if response_data['TransactionStatus'] == 'C':
             if response_data['IsPartiallyApproved']:
-<<<<<<< HEAD
                 #void the payment and cancel appointment
                 self.void_payment(response_data['TransactionID'], booking)
-=======
-                #refund partial amount and log as an unsuccessful payment
-                self.refund_payment(response_data['TransactionID'], response_data['PartialApprovalAmount'])
->>>>>>> 86b37046
 
                 #TODO: log if void was unsuccessful
 
