--- conflicted
+++ resolved
@@ -45,8 +45,9 @@
 telehealth_queue_client_pool_7_post_data = {
   'profession_type': 'Medical Doctor',
   'target_date': '2025-02-05T02:00:00.000',
-<<<<<<< HEAD
-  'priority': True
+  'priority': True,
+  'medical_gender': 'f',
+  'duration': 30
 }
 
 # --------------------------------------------------------------------
@@ -132,9 +133,4 @@
     'start_time': '10:10:00',
     'end_time': '09:00:00'
   }]
-=======
-  'priority': True,
-  'medical_gender': 'f',
-  'duration': 30
->>>>>>> e72eb5dd
 }