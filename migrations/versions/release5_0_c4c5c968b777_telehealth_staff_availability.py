--- conflicted
+++ resolved
@@ -1,11 +1,7 @@
 """telehealth staff availability
 
 Revision ID: c4c5c968b777
-<<<<<<< HEAD
-Revises: 6af4029310ef
-=======
 Revises: 73f1c4845245
->>>>>>> 825a055f
 Create Date: 2021-02-21 22:25:06.384768
 
 """
