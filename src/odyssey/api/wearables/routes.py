import base64
import logging
import secrets
from datetime import time, timedelta
from math import ceil

import boto3
from boto3.dynamodb.conditions import Key
from dateutil import parser
from flask import current_app, jsonify, request
from flask_accepts import accepts, responds
from flask_restx import Namespace
from requests_oauthlib import OAuth2Session
from sqlalchemy import select
from sqlalchemy.sql import text
from werkzeug.exceptions import BadRequest, Unauthorized

from odyssey import mongo
from odyssey.api.wearables.models import *
from odyssey.api.wearables.schemas import *
from odyssey.integrations.active_campaign import ActiveCampaign
from odyssey.integrations.terra import TerraClient
from odyssey.utils.auth import token_auth
from odyssey.utils.base.resources import BaseResource
from odyssey.utils.constants import (
    START_TIME_TO_THREE_HOUR_TIME_BLOCKS, THREE_HOUR_TIME_BLOCK_START_TIMES_LIST,
    WEARABLE_DEVICE_TYPES, WEARABLES_TO_ACTIVE_CAMPAIGN_DEVICE_NAMES
)
from odyssey.utils.json import JSONProvider
from odyssey.utils.misc import (
    create_wearables_filter_query, date_range, date_validator, iso_string_to_iso_datetime,
    lru_cache_with_ttl
)

logger = logging.getLogger(__name__)

#########################
#
# V1 of the Wearables API
#
#########################

ns = Namespace('wearables', description='Endpoints for registering wearable devices.')


@ns.route('/<int:user_id>/')
@ns.doc(params={'user_id': 'User ID number'})
class WearablesEndpoint(BaseResource):
    @token_auth.login_required(user_type=('client', 'staff'), resources=('wearable_data', ))
    @responds(schema=WearablesSchema, status_code=200, api=ns)
    def get(self, user_id):
        """Wearable device information for client ``user_id`` in response to a GET request.

        This endpoint returns information on which wearables a client has. For
        each supported wearable device, two keys exist in the returned dictionary:
        ``has_<device_name>`` to indicate whether or not the client has this device,
        and ``registered_<device_name>`` to indicate whether or not the registration
        of the wearable device with Modo Bio was completed successfully.

        Parameters
        ----------
        user_id : int
            User ID number.

        Returns
        -------
        dict
            JSON encoded dict.
        """
        wearables = Wearables.query.filter_by(user_id=user_id).one_or_none()

        return wearables

    @token_auth.login_required(user_type=('client', ))
    @accepts(schema=WearablesSchema, api=ns)
    @responds(status_code=201, api=ns)
    def post(self, user_id):
        """Create new wearables information for client ``user_id`` in reponse to a POST request.

        Parameters
        ----------
        user_id : int
            User ID number.

        Returns
        -------
        dict
            JSON encoded dict.
        """
        request.parsed_obj.user_id = user_id
        db.session.add(request.parsed_obj)
        db.session.commit()

    @token_auth.login_required(user_type=('client', ))
    @accepts(schema=WearablesSchema, api=ns)
    @responds(status_code=204, api=ns)
    def put(self, user_id):
        """Update wearables information for client ``user_id`` in reponse to a PUT request.

        Parameters
        ----------
        user_id : int
            User ID number.
        """
        query = Wearables.query.filter_by(user_id=user_id)
        data = WearablesSchema().dump(request.parsed_obj)
        query.update(data)
        db.session.commit()


@ns.route('/oura/auth/<int:user_id>/')
@ns.doc(params={'user_id': 'User ID number'})
class WearablesOuraAuthEndpoint(BaseResource):
    @token_auth.login_required(user_type=('client', ))
    @responds(schema=WearablesOAuthGetSchema, status_code=200, api=ns)
    def get(self, user_id):
        """Oura OAuth2 parameters to initialize the access grant process.

        Use these parameters to initiate the OAuth2 access grant process with
        Oura. You must replace the value for ``redirect_uri`` with a
        valid redirect URI. The redirect URI must match the URI registered
        with Oura.

        Parameters
        ----------
        user_id : int
            User ID number.

        Returns
        -------
        dict
            JSON encoded dict containing:
            - url
            - client_id
            - redirect_uri (must be replaced with actual URI)
            - response_type (literal word 'code')
            - state
            - scope (space separated string of scopes)
        """
        info = Wearables.query.filter_by(user_id=user_id).one_or_none()
        if not info:
            raise BadRequest(
                f'user_id {user_id} not found in Wearables table. '
                'Connect to POST /wearables first.'
            )

        state = secrets.token_urlsafe(24)

        # Store state in database
        oura = WearablesOura.query.filter_by(user_id=user_id).one_or_none()

        if not oura:
            oura = WearablesOura(user_id=user_id, oauth_state=state, wearable_id=info.idx)
            db.session.add(oura)
        else:
            oura.oauth_state = state
        db.session.commit()

        url = current_app.config['OURA_AUTH_URL']
        client_id = current_app.config['OURA_CLIENT_ID']
        scope = current_app.config['OURA_SCOPE']

        return {
            'url': url,
            'client_id': client_id,
            'redirect_uri': 'replace-this',
            'response_type': 'code',
            'scope': scope,
            'state': state,
        }

    @token_auth.login_required(user_type=('client', ))
    @accepts(schema=WearablesOAuthPostSchema, api=ns)
    @responds(status_code=201, api=ns)
    def post(self, user_id):
        """Oura OAuth2 access grant code exchange.

        Post OAuth2 parameters here after user clicks 'allow' on the Oura homepage.
        This endpoint will reach out to Oura for the second part of the OAuth2
        process, exchanging the grant code for an access token and a refresh token.

        Parameters
        ----------
        code : str
            Access grant code.

        state : str
            State code, must be the same code as received from `GET /wearables/oura/auth`.

        redirect_uri : str
            The redirect URI used to come back to the frontend app after the user clicked
            'allow' on the Oura homepage. Must be registered with Oura.

        scope : str
            The scopes the user actually selected when clicking 'allow'. Space separated
            string of scopes. Required for Oura.
        """
        oura = WearablesOura.query.filter_by(user_id=user_id).one_or_none()
        if not oura:
            raise BadRequest(
                f'user_id {user_id} not found in WearablesOura table. '
                'Connect to GET /wearables/oura/auth first.'
            )

        if request.parsed_obj['state'] != oura.oauth_state:
            raise BadRequest('OAuth state changed between requests.')

        # Oura ring returns selected scope with redirect.
        # Not requiring email or personal
        minimal_scope = set(current_app.config['OURA_SCOPE'].split())
        scope = set(request.parsed_obj.get('scope', '').split())

        if scope.intersection(minimal_scope) != minimal_scope:
            msg = 'You must agree to share at least: {}.'.format(', '.join(minimal_scope))
            raise BadRequest(msg)

        # Exchange access grant code for access token
        client_id = current_app.config['OURA_CLIENT_ID']
        client_secret = current_app.config['OURA_CLIENT_SECRET']
        token_url = current_app.config['OURA_TOKEN_URL']

        oauth_session = OAuth2Session(
            client_id,
            state=request.parsed_obj['state'],
            redirect_uri=request.parsed_obj['redirect_uri'],
        )
        try:
            oauth_reply = oauth_session.fetch_token(
                token_url,
                code=request.parsed_obj['code'],
                include_client_id=True,
                client_secret=client_secret,
            )
        except Exception as e:
            raise BadRequest(f'Error while exchanging grant code for access token: {e}')

        # Everything was successful
        oura.access_token = oauth_reply['access_token']
        oura.refresh_token = oauth_reply['refresh_token']
        oura.token_expires = datetime.utcnow() + timedelta(seconds=oauth_reply['expires_in'])
        oura.oauth_state = None
        oura.wearable.has_oura = True
        oura.wearable.registered_oura = True

        db.session.commit()

    @token_auth.login_required(user_type=('client', ))
    @responds(status_code=204, api=ns)
    def delete(self, user_id):
        """Revoke Oura OAuth2 data sharing permissions.

        Parameters
        ----------
        user_id : str
            Modo Bio user ID.
        """
        oura = WearablesOura.query.filter_by(user_id=user_id).one_or_none()

        if oura:
            oura.access_token = None
            oura.refresh_token = None
            oura.wearable.registered_oura = False
            db.session.commit()


@ns.route('/fitbit/auth/<int:user_id>/')
@ns.doc(params={'user_id': 'User ID number'})
class WearablesFitbitAuthEndpoint(BaseResource):
    @token_auth.login_required(user_type=('client', ))
    @responds(schema=WearablesOAuthGetSchema, status_code=200, api=ns)
    def get(self, user_id):
        """Fitbit OAuth2 parameters to initialize the access grant process.

        Use these parameters to initiate the OAuth2 access grant process with
        Fitbit. You must replace the value for ``redirect_uri`` with a
        valid redirect URI. The redirect URI must match the URI registered
        with Fitbit.

        Parameters
        ----------
        user_id : int
            User ID number.

        Returns
        -------
        dict
            JSON encoded dict containing:
            - url
            - client_id
            - redirect_uri (must be replaced with actual URI)
            - response_type (literal word 'code')
            - state
            - scope (space separated string of scopes)
        """
        info = Wearables.query.filter_by(user_id=user_id).one_or_none()
        if not info:
            raise BadRequest(
                f'user_id {user_id} not found in Wearables table. '
                'Connect to POST /wearables first.'
            )

        state = secrets.token_urlsafe(24)

        # Store state in database
        fitbit = WearablesFitbit.query.filter_by(user_id=user_id).one_or_none()

        if not fitbit:
            fitbit = WearablesFitbit(user_id=user_id, oauth_state=state, wearable_id=info.idx)
            db.session.add(fitbit)
        else:
            fitbit.oauth_state = state
        db.session.commit()

        url = current_app.config['FITBIT_AUTH_URL']
        client_id = current_app.config['FITBIT_CLIENT_ID']
        scope = current_app.config['FITBIT_SCOPE']

        return {
            'url': url,
            'client_id': client_id,
            'redirect_uri': 'replace-this',
            'response_type': 'code',
            'scope': scope,
            'state': state,
        }

    @token_auth.login_required(user_type=('client', ))
    @accepts(schema=WearablesOAuthPostSchema, api=ns)
    @responds(status_code=201, api=ns)
    def post(self, user_id):
        """Fitbit OAuth2 access grant code exchange.

        Post OAuth2 parameters here after user clicks 'allow' on the Fitbit homepage.
        This endpoint will reach out to Fitbit for the second part of the OAuth2
        process, exchanging the grant code for an access token and a refresh token.

        Parameters
        ----------
        code : str
            Access grant code.

        state : str
            State code, must be the same code as received from `GET /wearables/fitbit/auth`.

        redirect_uri : str
            The redirect URI used to come back to the frontend app after the user clicked
            'allow' on the Fitbit homepage. Must be registered with Fitbit.

        scope : str
            The scopes the user actually selected when clicking 'allow'. Space separated
            string of scopes. Ignored for Fitbit.
        """
        fitbit = WearablesFitbit.query.filter_by(user_id=user_id).one_or_none()
        if not fitbit:
            raise BadRequest(
                f'user_id {user_id} not found in WearablesFitbit table. '
                'Connect to GET /wearables/fitbit/auth first.'
            )

        if request.parsed_obj['state'] != fitbit.oauth_state:
            raise BadRequest('OAuth state changed between requests.')

        # Exchange access grant code for access token
        client_id = current_app.config['FITBIT_CLIENT_ID']
        client_secret = current_app.config['FITBIT_CLIENT_SECRET']
        token_url = current_app.config['FITBIT_TOKEN_URL']

        # Fitbit requires client ID and client secret as basic auth in header.
        auth_str = base64.urlsafe_b64encode(f'{client_id}:{client_secret}'.encode('utf-8')
                                           ).decode('utf-8')

        oauth_session = OAuth2Session(
            client_id,
            state=request.parsed_obj['state'],
            redirect_uri=request.parsed_obj['redirect_uri'],
        )
        try:
            oauth_reply = oauth_session.fetch_token(
                token_url,
                code=request.parsed_obj['code'],
                include_client_id=True,
                client_secret=client_secret,
                headers={'Authorization': f'Basic {auth_str}'},
            )
        except Exception as e:
            raise BadRequest(f'Error while exchanging grant code for access token: {e}')

        # Fitbit sends errors in body with a 200 response.
        if not oauth_reply.get('success', True):
            msg = oauth_reply['errors'][0]['message']
            raise BadRequest(f'fitbit.com returned error: {msg}')

        # Not requiring location, settings, or social
        minimal_scope = set(current_app.config['FITBIT_SCOPE'].split())
        scope = set(oauth_reply.get('scope', []))

        if scope.intersection(minimal_scope) != minimal_scope:
            msg = 'You must agree to share at least: {}.'.format(', '.join(minimal_scope))
            raise BadRequest(msg)

        # Everything was successful
        fitbit.access_token = oauth_reply['access_token']
        fitbit.refresh_token = oauth_reply['refresh_token']
        fitbit.token_expires = datetime.utcnow() + timedelta(seconds=oauth_reply['expires_in'])
        fitbit.oauth_state = None
        fitbit.wearable.has_fitbit = True
        fitbit.wearable.registered_fitbit = True

        db.session.commit()

    @token_auth.login_required(user_type=('client', ))
    @responds(status_code=204, api=ns)
    def delete(self, user_id):
        """Revoke Fitbit OAuth2 data sharing permissions.

        Parameters
        ----------
        user_id : str
            Modo Bio user ID.
        """
        fitbit = WearablesFitbit.query.filter_by(user_id=user_id).one_or_none()

        if fitbit:
            fitbit.access_token = None
            fitbit.refresh_token = None
            fitbit.wearable.registered_fitbit = False
            db.session.commit()


@ns.route('/freestyle/activate/<int:user_id>/')
@ns.doc(params={'user_id': 'User ID number'})
class WearablesFreeStyleActivateEndpoint(BaseResource):
    @token_auth.login_required(user_type=('client', ))
    @responds(schema=WearablesFreeStyleActivateSchema, status_code=200, api=ns)
    def get(self, user_id):
        """Returns CGM activation timestamp for client ``user_id`` in reponse to a GET request.

        Time data on the CGM sensor is stored as minutes since activation and as full
        timestamps in the database. Time data must be converted before it can be
        uploaded to the database, using the activation timestamp retrieved in this GET
        request.

        Parameters
        ----------
        user_id : int
            User ID number.

        Returns
        -------
        str
            JSON encoded, ISO 8601 formatted datetime string.
        """
        cgm = WearablesFreeStyle.query.filter_by(user_id=user_id).one_or_none()

        return cgm

    @token_auth.login_required(user_type=('client', ))
    @accepts(schema=WearablesFreeStyleActivateSchema, api=ns)
    @responds(status_code=201, api=ns)
    def post(self, user_id):
        """Set new activation timestamp for client ``user_id`` in response to POST request.

        When a new CGM is activated, the activation timestamp must be stored in the database.

        Parameters
        ----------
        user_id : int
            User ID number.

        timestamp : str
            ISO 8601 formatted datetime string.
        """
        cgm = WearablesFreeStyle.query.filter_by(user_id=user_id).one_or_none()

        if not cgm:
            info = Wearables.query.filter_by(user_id=user_id).one_or_none()
            if not info:
                info = Wearables(user_id=user_id)
                db.session.add(info)
                db.session.flush()

            cgm = WearablesFreeStyle(user_id=user_id, wearable_id=info.idx, wearable=info)
            db.session.add(cgm)

        cgm.activation_timestamp = request.parsed_obj.activation_timestamp
        cgm.wearable.has_freestyle = True
        cgm.wearable.registered_freestyle = True
        db.session.commit()


@ns.route('/freestyle/<int:user_id>/')
@ns.doc(params={'user_id': 'User ID number'})
class WearablesFreeStyleEndpoint(BaseResource):
    @token_auth.login_required(user_type=('client', ))
    @responds(schema=WearablesFreeStyleSchema, status_code=200, api=ns)
    def get(self, user_id):
        """Return FreeStyle CGM data for client ``user_id`` in reponse to a GET request.

        Parameters
        ----------
        user_id : int
            User ID number.

        Returns
        -------
        str
            JSON encoded dictionary
        """
        cgm = WearablesFreeStyle.query.filter_by(user_id=user_id).one_or_none()

        return cgm

    @token_auth.login_required(user_type=('client', ))
    @accepts(schema=WearablesFreeStyleSchema, api=ns)
    @responds(status_code=204, api=ns)
    def patch(self, user_id):
        """Add CGM data for client ``user_id`` in reponse to a PATCH request.

        Parameters
        ----------
        user_id : int
            User ID number.
        """
        cgm = WearablesFreeStyle.query.filter_by(user_id=user_id).one_or_none()

        if not cgm:
            msg = (f'FreeStyle Libre for client {user_id} has not yet been'
                   ' activated. ')
            msg += (f'Send a POST request to /wearables/freestyle/activate/ first.')
            raise BadRequest(msg)

        if cgm.activation_timestamp != request.parsed_obj.activation_timestamp:
            msg = ('Activation timestamp'
                   f' {request.parsed_obj.activation_timestamp} does not ')
            msg += ('match current activation timestamp'
                    f' {cgm.activation_timestamp}. ')
            msg += (f'Send a GET request to /wearables/freestyle/activate/ first.')
            raise BadRequest(msg)

        tstamps = request.parsed_obj.timestamps
        glucose = request.parsed_obj.glucose

        if len(tstamps) != len(glucose):
            raise BadRequest('Data arrays not equal length.')

        if not tstamps:
            return

        if len(tstamps) != len(set(tstamps)):
            raise BadRequest('Duplicate timestamps in data.')

        # Sort data
        if tstamps != sorted(tstamps):
            temp = sorted(zip(tstamps, glucose))
            tstamps = []
            glucose = []
            for t, g in temp:
                formatted_timestamp = (parser.parse(t).replace(tzinfo=None).isoformat())
                tstamps.append(formatted_timestamp)
                glucose.append(g)

        # Find index where new data starts
        n = 0
        if cgm.timestamps:
            while n < len(tstamps) and tstamps[n] <= cgm.timestamps[-1]:
                n += 1

        # No new data
        if n == len(tstamps):
            return

<<<<<<< HEAD
        # Use array concatenation here, don't use:
        #    cgm.glucose = cgm.glucose + request.parsed_obj.glucose
        # See ... confluence page
        stmt = text(
            """
            UPDATE "WearablesFreeStyle"
            SET glucose = glucose || cast(:gluc as double precision[]),
                timestamps = timestamps || cast(:tstamps as timestamp without time zone[])
            WHERE user_id = :cid;
        """
        ).bindparams(
            gluc=glucose[n:], tstamps=tstamps[n:], cid=user_id
        )
        db.session.execute(stmt)
=======
        # Concatenate new array values to previous values, removing duplicates.
        # {array_name}.copy() is used here because sqlalchemy ARRAY fields are
        # immutable, so we need to make a new copy of the previous values in order
        # to concatenate the new values and remove the duplicates
        if cgm.glucose:
            glucose_copy = cgm.glucose.copy()
            glucose_copy.extend(x for x in glucose[n:] if x not in glucose_copy)
            glucose_update = glucose_copy
        else:
            glucose_update = glucose[n:]

        if cgm.timestamps:
            tstamps_copy = cgm.timestamps.copy()
            tstamps_copy.extend(x for x in tstamps[n:] if x not in tstamps_copy)
            tstamps_update = tstamps_copy
        else:
            tstamps_update = tstamps[n:]

        cgm.update(dict(glucose=glucose_update, timestamps=tstamps_update))
>>>>>>> 4fac2a27
        db.session.commit()


@ns.route('/data/<string:device_type>/<int:user_id>/')
@ns.doc(
    params={
        'user_id': 'User ID number',
        'device_type': 'fitbit, applewatch, oura, freestyle',
        'start_date': '(optional) iso formatted date. start of date range',
        'end_date': '(optional) iso formatted date. end of date range',
    }
)
class WearablesData(BaseResource):
    @token_auth.login_required(user_type=('client', 'staff'), resources=('wearable_data', ))
    @responds(status_code=200, api=ns)
    def get(self, user_id, device_type):
        """Retrieve wearables data from dynamodb.

        Parameters
        ----------
        user_id : int
            User ID number

        device_type : str
            only the data from one device per request.

        Returns
        -------
        dict
            The requested wearables data.
        """

        # connect to dynamo
        dynamodb = boto3.resource('dynamodb')
        table = dynamodb.Table(current_app.config['WEARABLES_DYNAMO_TABLE'])

        # validate device_type request
        if device_type not in WEARABLE_DEVICE_TYPES:
            raise BadRequest(f'wearable device type, {device_type}, not supported')

        # configure date range expression
        # Four cases:
        #   - both start and end date provided: return data for date range
        #   - only start date specified: return start_date + WEARABLE_DATA_DEFAULT_RANGE_DAYS
        #   - only end date specified: return end_date - WEARABLE_DATA_DEFAULT_RANGE_DAYS
        #   - no dates specified: return last WEARABLE_DATA_DEFAULT_RANGE_DAYS days of data
        start_date = (
            date_validator(request.values.get('start_date'))
            if request.values.get('start_date') else None
        )
        end_date = (
            date_validator(request.values.get('end_date'))
            if request.values.get('end_date') else None
        )
        if start_date and end_date:
            date_condition = Key('date').between(start_date, end_date)
        elif start_date:
            end_date = ((
                datetime.fromisoformat(start_date)
                + timedelta(days=current_app.config['WEARABLE_DATA_DEFAULT_RANGE_DAYS'])
            ).date().isoformat())
            date_condition = Key('date').between(start_date, end_date)
        elif end_date:
            start_date = ((
                datetime.fromisoformat(end_date)
                - timedelta(days=current_app.config['WEARABLE_DATA_DEFAULT_RANGE_DAYS'])
            ).date().isoformat())
            date_condition = Key('date').between(start_date, end_date)
        else:
            start_date = ((
                datetime.now()
                - timedelta(days=current_app.config['WEARABLE_DATA_DEFAULT_RANGE_DAYS'])
            ).date().isoformat())
            end_date = datetime.now().date().isoformat()
            date_condition = Key('date').gte(start_date)

        # make reqeust for data
        response = table.query(
            KeyConditionExpression=Key('user_id').eq(user_id) & date_condition,
            FilterExpression=Key('wearable').eq(device_type),
        )

        payload = {
            'start_date': start_date,
            'end_date': end_date,
            'total_items': len(response.get('Items', [])),
            'items': [],
        }

        # only provide the data that is required
        payload['items'] = response.get('Items', [])

        return jsonify(payload)


#########################
#
# V2 of the Wearables API
#
#########################

# V2 is the terra integration. It is namespaced into v2, which will eventually be
# the v2/ prefix for the entire API once we reach v2.0.0. Once that is reached,
# fold this v2 into that.
#

import requests
import terra
from terra.api.api_responses import (
    HOOK_RESPONSE, HOOK_TYPES, USER_DATATYPES, ConnectionErrorHookResponse,
    RequestCompletedHookResponse, RequestProcessingHookResponse
)

ns_v2 = Namespace('wearables', description='Endpoints for registering wearable devices.')

# Fix mistakes in terra-python wrappers:
# - misspelled connexion_error instead of connection_error (v0.0.7)
# - request_processing was replaced by large_request_processing (v0.0.7)
# - request_completed was replaced by large_request_sending (v0.0.7)
# - permission_change is undocumented, seems come be in response to scope change (v0.0.7)
HOOK_TYPES.add('connection_error')
HOOK_RESPONSE['connection_error'] = ConnectionErrorHookResponse

HOOK_TYPES.add('large_request_processing')
HOOK_RESPONSE['large_request_processing'] = RequestProcessingHookResponse

HOOK_TYPES.add('large_request_sending')
HOOK_RESPONSE['large_request_sending'] = RequestCompletedHookResponse

HOOK_TYPES.add('permission_change')

MIDNIGHT = time(0)
ONE_WEEK = timedelta(weeks=1)
THIRTY_DAYS = timedelta(days=30)
WAY_BACK_WHEN = datetime(2010, 1, 1)

WEBHOOK_RESPONSES = HOOK_TYPES.copy()
WEBHOOK_RESPONSES.update(set(USER_DATATYPES))


@lru_cache_with_ttl(maxsize=1, ttl=86400)
def supported_wearables() -> dict:
    """Get the list of supported wearables from Terra.

    Terra's API provides a list of supported wearable devices. This function fetches that
    list and caches the result. It is updated once per day.

    The wearable devices are split into two lists, "providers" (web API based devices) and
    "sdk_providers" (SDK based devices). Each entry has an enum name (used in the API) and
    a display name.

    The display names are generated from the enum names, with an exception list for those
    cases where simply lower-casing is not sufficient. By having a "default translation"
    from enum name to display name plus a list of exceptions, any newly supported devices
    returned from Terra's API are automatically included. Exceptions can later be added
    to the list.

    Returns
    -------
    dict
        Dictionary with two keys "providers" and "sdk_providers". The values are dictionaries
        with enum names as keys and display names as values.
    """
    tc = TerraClient()
    response = tc.list_providers()
    tc.status(response, raise_on_error=False)

    # List of display names that cannot be generated by simply capitalizing the enum names.
    exceptions = {
        'APPLE': 'Apple HealthKit',
        'CONCEPT2': 'Concept 2',
        'EIGHT': 'Eight Sleep',
        'FREESTYLELIBRE': 'Freestyle Libre',
        'FREESTYLELIBRESDK': 'Freestyle Libre (SDK)',
        'GOOGLE': 'Google Fit',
        'GOOGLEFIT': 'Google Fit (SDK)',
        'IFIT': 'iFit',
        'OMRONUS': 'Omron',
        'TEMPO': 'Tempo Fit',
        'TRAININGPEAKS': 'Training Peaks',
        'WEAROS': 'Wear OS',
    }

    # These devices are not supported at the moment.
    # That's a business decision, there is no technical reason not to support them.
    # Simply remove them from this list to start supporting them.
    suppressed = {
        'BIOSTRAP',
        'BRYTONSPORT',
        'CARDIOMOOD',
        'CONCEPT2',
        'CRONOMETER',
        'CYCLINGANALYTICS',
        'EATTHISMUCH',
        'EIGHT',
        'FATSECRET',
        'FINALSURGE',
        'FREESTYLELIBRESDK',
        'HAMMERHEAD',
        'HUAWEI',
        'IFIT',
        'INBODY',
        'KETOMOJOEU',
        'KETOMOJOUS',
        'KOMOOT',
        'LEZYNE',
        'LIVEROWING',
        'MOXY',
        'MYFITNESSPAL',
        'NOLIO',
        'NUTRACHECK',
        'OMRON',
        'PELOTON',
        'PUL',
        'REALTIME',
        'RENPHO',
        'RIDEWITHGPS',
        'ROUVY',
        'STRAVA',
        'TECHNOGYM',
        'TEMPO',
        'TODAYSPLAN',
        'TRAINASONE',
        'TRAINERROAD',
        'TRAININGPEAKS',
        'TRAINXHALE',
        'TREDICT',
        'TRIDOT',
        'UNDERARMOUR',
        'VELOHERO',
        'VIRTUAGYM',
        'WAHOO',
        'WEAROS',
        'WGER',
        'WHOOP',
        'XERT',
        'XOSS',
        'ZWIFT',
    }

    result = {}
    for provider_type in ('providers', 'sdk_providers'):
        subresult = {}
        for provider in getattr(response.parsed_response, provider_type):
            if provider in suppressed:
                continue
            if provider in exceptions:
                subresult[provider] = exceptions[provider]
            else:
                subresult[provider] = provider.capitalize()
        result[provider_type] = subresult

    return result


def parse_wearable(wearable: str) -> str:
    """Parse wearable path parameter.

    Clean up path parameter and check against list of supported devices.
    Cleaning up consists of converting to all-caps and removing spaces.

    Parameters
    ----------
    wearable : str
        Name of the wearable.

    Returns
    -------
    str
        Name of the wearable "cleaned up". Cleaning up consists of converting to
        all-caps and removing spaces.

    Raises
    ------
    :class:`werkzeug.exceptions.BadRequest`
        Raised when the wearable (after cleaning up), is not found in the list
        of supported wearable devices, see :func:`supported_wearables`.
    """
    wearable_clean = wearable.upper().replace(' ', '')
    supported = supported_wearables()
    if (wearable_clean in supported['providers'] or wearable_clean in supported['sdk_providers']):
        return wearable_clean
    raise BadRequest(f'Unknown wearable {wearable}')


@ns_v2.route('')
class WearablesV2Endpoint(BaseResource):
    @token_auth.login_required
    @responds(schema=WearablesV2ProvidersGetSchema, api=ns_v2)
    def get(self):
        """Get a list of all supported wearable devices."""
        return {
<<<<<<< HEAD
            'sdk_providers': {
                'APPLE': 'Apple HealthKit'
            },
=======
>>>>>>> 4fac2a27
            'providers': {
                'COROS': 'Coros',
                'DEXCOM': 'Dexcom',
                'FITBIT': 'Fitbit',
                'FREESTYLELIBRE': 'Freestyle Libre',
                'GARMIN': 'Garmin',
<<<<<<< HEAD
=======
                'GOOGLE': 'Google Fit',
>>>>>>> 4fac2a27
                'OMRONUS': 'Omron',
                'OURA': 'Oura',
                'POLAR': 'Polar',
                'SUUNTO': 'Suunto',
                'WITHINGS': 'Withings',
<<<<<<< HEAD
=======
            },
            'sdk_providers': {
                'GOOGLEFIT': 'Google Fit (SDK)',
                'APPLE': 'Apple HealthKit',
                'SAMSUNG': 'Samsung',
>>>>>>> 4fac2a27
            },
        }


@ns_v2.route('/<int:user_id>')
class WearablesV2UserEndpoint(BaseResource):
    @token_auth.login_required(user_type=('client', 'provider'), resources=('wearable_data', ))
    @responds(schema=WearablesV2UserGetSchema, status_code=200, api=ns_v2)
    def get(self, user_id):
        """Get a list of wearable devices registered to this user."""
        # user_id = self.check_user(uid, user_type='client').user_id

        wearables = (
            db.session.execute(select(WearablesV2.wearable).filter_by(user_id=user_id)
                              ).scalars().all()
        )

        return {'wearables': wearables}


@ns_v2.route('/<int:user_id>/<wearable>')
class WearablesV2DataEndpoint(BaseResource):
    @token_auth.login_required(user_type=('client', 'provider'), resources=('wearable_data', ))
    @ns_v2.doc(
        params={
            'start_date': (
                'Start of specified date range. Can be either ISO format date'
                ' (2023-01-01) or full ISO timestamp.'
            ),
            'end_date': (
                'End of specified date range. Can be either ISO format date'
                ' (2023-01-01) or full ISO timestamp.'
            ),
            'query_specification': (
                'Specifies the wearable data fields that gets returned. Parsed'
                ' as a array. Use the same key to pass multiple values.'
            ),
        }
    )
    @responds(schema=WearablesV2UserDataGetSchema, status_code=200, api=ns_v2)
    def get(self, user_id, wearable):
        """
        Gets the wearable data stored for an user.
        Allows to specify the specific fields of data to be returned.

        Path Parameters
        ---------------
        user_id : int
            User ID number.
        wearable: str
            wearable used to measure blood glucose data

        Query Parameters
        ----------------
        start_date : str
            Start of specified date range - Can be either ISO format date (2023-01-01) or full ISO timestamp (2023-01-01T00:00:00Z).
            Default will be current date - 7 days if not specified
        end_date: str
            End of specified date range - Can be either ISO format date (2023-01-01) or full ISO timestamp (2023-01-01T00:00:00Z).
            Default will be current date if not specified
        query_specification: str
            The specific field or object in the 'data' object to be returned. Ex. (data.daily.heart_rate_data)
            Request multiple values by using multiple 'query_specification' params along with the value.

        Returns
        -------
        dict
        """

        wearable = parse_wearable(wearable)

        # Gets start and end date ranges. Defaults to one week if one or none is provided
        start_date, end_date = date_range(
            start_time=request.args.get('start_date'),
            end_time=request.args.get('end_date'),
            time_range=timedelta(weeks=1),
        )

        query_specification = request.args.getlist('query_specification', str)
        query = create_wearables_filter_query(
            user_id, wearable, start_date, end_date, query_specification
        )
        data = mongo.db.wearables.find(query[0], projection=query[1])

        return {'results': list(data)}

    @token_auth.login_required(user_type=('client', ))
    @accepts(schema=WearablesV2UserAuthUrlInputSchema, api=ns_v2)
    @responds(schema=WearablesV2UserAuthUrlSchema, status_code=201, api=ns_v2)
    def post(self, user_id, wearable):
        """Register a new wearable device for this user."""
        # user_id = self.check_user(uid, user_type='client').user_id
        wearable = parse_wearable(wearable)

        # API based providers
        if wearable in supported_wearables()['providers']:
            # For local testing, set the redirect urls to something like http://localhost/xyz
            # When you copy the URL into a browser and allow access, Terra will redirect back
            # to localhost. It will give an error in the browser, but the URL in the address
            # bar will have all the relevant information.

            # These URL schemes are registered with Apple and Google.
            redirect_url_scheme = 'com.modobio.ModoBioClient'
            if request.parsed_obj['platform'] == 'android':
                # Somebody was not paying attention when registering for Android.
                redirect_url_scheme = redirect_url_scheme.lower()

            # TODO: when frontend adds success and failure views, fill in these paths
            success_path = ''
            failure_path = ''

            tc = TerraClient()
            response = tc.generate_authentication_url(
                resource=wearable,
                auth_success_redirect_url=(f'{redirect_url_scheme}://{success_path}'),
                auth_failure_redirect_url=(f'{redirect_url_scheme}://{failure_path}'),
                reference_id=user_id,
            )
            tc.status(response)

            # Not stored in the database at this point.
            # Registration is only complete when client follows the link to the provider.
            # The response of that action comes in through the webhook and will be stored.

            return response.parsed_response

        # SDK based providers
        else:
            # Functionality not in terra-python (v0.0.7), use requests.
            url = f'{terra.constants.BASE_URL}/auth/generateAuthToken'
            headers = {
                'accept': 'application/json',
                'dev-id': current_app.config['TERRA_DEV_ID'],
                'x-api-key': current_app.config['TERRA_API_KEY'],
            }

            response = requests.post(url, headers=headers)
            response_json = response.json()

            status = response_json.pop('status', 'error')
            if status != 'success':
                raise BadRequest(f'Terra replied: {response_json}')

            # Same as for API based providers, nothing stored in the database at this point.
            # Registration is only complete when frontend calls initConnection() with token.
            # The response of that action comes in through the webhook and will be stored.

            return response_json

    @token_auth.login_required(user_type=('client', ))
    @responds(status_code=204, api=ns_v2)
    def delete(self, user_id, wearable):
        """Revoke access for this wearable device."""
        # user_id = self.check_user(uid, user_type='client').user_id
        wearable = parse_wearable(wearable)

        user_wearable = db.session.get(WearablesV2, (user_id, wearable))

        # Don't error on non-existant users, delete is idempotent
        if not user_wearable:
            logger.debug(f'Nothing to delete for user {user_id} and wearable {wearable}')
            return

        tc = TerraClient()
        try:
            terra_user = tc.from_user_id(str(user_wearable.terra_user_id))
        except (terra.exceptions.NoUserInfoException, KeyError):
            # Terra-python (at least v0.0.7) should fail with NoUserInfoException
            # if terra_user_id does not exist in their system. However, it checks
            # whether response.json is empty, which is not empty in the case of an
            # error (it holds the error message and status). The next step in
            # terra.models.user.User.fill_in_user_info() is to access
            # response.json["user"] which does not exist and fails with KeyError.
            # In any case, we don't care that the terra_user_id is invalid, we
            # were going to delete it anyway.
            # 2023-01-10: Terra has been notified of this bug.
            pass
        else:
            response = tc.deauthenticate_user(terra_user)
            tc.status(response)

        mongo.db.wearables.delete_many({'user_id': user_id, 'wearable': wearable})

        db.session.delete(user_wearable)
        db.session.commit()
        logger.audit(
            f'User {user_id} revoked access to wearable {wearable}. Info and'
            ' data deleted.'
        )

        if not current_app.debug:
            # Removes device tag association from users active campaign account
            ac = ActiveCampaign()
            ac.remove_tag(user_id, WEARABLES_TO_ACTIVE_CAMPAIGN_DEVICE_NAMES[wearable])


@ns_v2.route('/terra')
class WearablesV2TerraWebHookEndpoint(BaseResource):
    @accepts(api=ns_v2)
    def post(self):
        """Webhook for incoming notifications from Terra."""
        # Override JSON handling for this request.
        request.json_module = JSONProvider()

        tc = TerraClient()

        # For testing without TERRA_API_SECRET or the need to sign every request,
        # use the next line instead of the try-except block.
        # response = terra.api.api_responses.TerraWebhookResponse(request.get_json(), dtype='hook')

        try:
            response = tc.handle_flask_webhook(request)
        except KeyError:
            # This happens when terra-signature is not present in the request header.
            raise Unauthorized

        if not response:
            # This happens when terra-signature was present in the header, but wrong.
            # Most likely because TERRA_API_SECRET does not match.
            raise Unauthorized

        tc.status(response, raise_on_error=False)

        if response.dtype not in WEBHOOK_RESPONSES:
            logger.error(
                f'Terra webhook response with unknown type "{response.dtype}".'
                f' Full message: {response.json}'
            )
        elif response.dtype == 'auth':
            # Completion of new wearable registration for user,
            # or reauthentication by existing user.
            tc.auth_response(response)
        elif response.dtype == 'user_reauth':
            # Terra sends both auth and user_reauth in response
            # to reauthentication. Only need one, ignore this one.
            pass
        elif response.dtype == 'permission_change':
            # Undocumented response. Seems to be in response to OAuth scope change.
            pass
        elif response.dtype == 'deauth':
            # User revoked access through our API. Nothing else to do.
            pass
        elif response.dtype in ('access_revoked', 'connection_error'):
            # User revoked access through wearable provider.
            tc.access_revoked_response(response)
        elif response.dtype == 'google_no_datasource':
            # uh, ok
            pass
        elif response.dtype in (
            'request_processing',
            'request_completed',
            'large_request_processing',
            'large_request_sending',
        ):
            # Terra is letting us know that they're working on it. Great.
            pass
        elif response.dtype in USER_DATATYPES:
            tc.store_data(response)


@ns_v2.route('/calculations/blood-glucose/<int:user_id>/<string:wearable>')
class WearablesV2BloodGlucoseCalculationEndpoint(BaseResource):
    @token_auth.login_required(user_type=('client', 'provider'), resources=('wearable_data', ))
    @ns_v2.doc(
        params={
            'start_date': (
                'Start of specified date range. Can be either ISO format date'
                ' (2023-01-01) or full ISO timestamp (2023-01-01T00:00:00Z)'
            ),
            'end_date': (
                'End of specified date range. Can be either ISO format date'
                ' (2023-01-01) or full ISO timestamp (2023-01-01T00:00:00Z)'
            ),
        }
    )
    @responds(
        schema=WearablesV2BloodGlucoseCalculationOutputSchema,
        status_code=200,
        api=ns_v2,
    )
    def get(self, user_id, wearable):
        """Get calculated values related to blood glucose wearable data.

        This route will return all calculated values related to blood glucose data for a particular user_id, wearable, and timestamp range.

        Path Parameters
        ----------
        user_id : int
            User ID number.
        wearable: str
            wearable used to measure blood glucose data

        Query Parameters
        ----------
        start_date : str
            Start of specified date range - Can be either ISO format date (2023-01-01) or full ISO timestamp (2023-01-01T00:00:00Z).
            Default will be current date - 7 days if not specified
        end_date: str
            End of specified date range - Can be either ISO format date (2023-01-01) or full ISO timestamp (2023-01-01T00:00:00Z).
            Default will be current date if not specified

        Returns
        -------
        dict
            JSON encoded dict containing:
            - user_id
            - wearable
            - average_glucose - mg/dL
            - standard_deviation
            - glucose_management_indicator - percentage
            - glucose_variability - percentage
        """

        wearable = parse_wearable(wearable)

        # Default dates
        end_date = datetime.utcnow()
        start_date = end_date - ONE_WEEK

        if request.args.get('start_date') and request.args.get('end_date'):
            start_date = iso_string_to_iso_datetime(request.args.get('start_date'))
            end_date = iso_string_to_iso_datetime(request.args.get('end_date'))
        elif request.args.get('start_date') or request.args.get('end_date'):
            raise BadRequest('Provide both or neither start_date and end_date.')

        # Calculate Average Glucose
        # Begin with defining each stage of the pipeline

        # Filter documents on user_id, wearable, and date range
        stage_match_user_id_and_wearable = {
            '$match': {
                'user_id': user_id,
                'wearable': wearable,
                'timestamp': {
                    '$gte': start_date - timedelta(days=1),
                    '$lte': end_date,
                },
            }
        }

        # Unwind the blood_glucose_samples array so that we can operate on each individual sample
        stage_unwind_blood_glucose_samples = {
            '$unwind': '$data.body.glucose_data.blood_glucose_samples'
        }

        # Filter on the timestamp of each blood glucose sample
        stage_match_date_range = {
            '$match': {
                'data.body.glucose_data.blood_glucose_samples.timestamp': {
                    '$gte': start_date,
                    '$lte': end_date,
                }
            }
        }

        # Group all of these documents together and calculate average glucose and standard deviation for the group
        stage_group_average_and_std_dev = {
            '$group': {
                '_id': None,
                'average_glucose': {
                    '$avg': '$data.body.glucose_data.blood_glucose_samples.blood_glucose_mg_per_dL'
                },
                'standard_deviation': {
                    '$stdDevSamp':
                        '$data.body.glucose_data.blood_glucose_samples.blood_glucose_mg_per_dL'
                },
            }
        }

        # Add field for GMI and calculate it. Calculated as 3.31 + 0.02392 x (mean glucose in mg/dL)
        stage_add_gmi = {
            '$addFields': {
                'glucose_management_indicator': {
                    '$add': [
                        {
                            '$multiply': ['$average_glucose', 0.02392]
                        },
                        3.31,
                    ]
                }
            }
        }

        # Add field for glucose variability and calculate it. Calculated as 100 * (Standard Deviation / Mean Glucose)
        stage_add_glucose_variability = {
            '$addFields': {
                'glucose_variability': {
                    '$multiply': [
                        100,
                        {
                            '$divide': [
                                '$standard_deviation',
                                '$average_glucose',
                            ]
                        },
                    ]
                }
            }
        }

        # Round values
        stage_round_values = {
            '$project': {
                'average_glucose': {
                    '$round': ['$average_glucose', 0]
                },
                'standard_deviation': {
                    '$round': ['$standard_deviation', 1]
                },
                'glucose_management_indicator': {
                    '$round': ['$glucose_management_indicator', 1]
                },
                'glucose_variability': {
                    '$round': ['$glucose_variability', 1]
                },
            }
        }

        # Assemble pipeline
        pipeline = [
            stage_match_user_id_and_wearable,
            stage_unwind_blood_glucose_samples,
            stage_match_date_range,
            stage_group_average_and_std_dev,
            stage_add_gmi,
            stage_add_glucose_variability,
            stage_round_values,
        ]

        # MongoDB pipelines return a cursor
        cursor = mongo.db.wearables.aggregate(pipeline)
        document_list = list(cursor)
        data = {}

        # We need to grab the document that we want from that cursor so we can format the data in a payload
        if document_list:
            data = document_list[0]

        # Build and return payload
        payload = {
            'user_id': user_id,
            'wearable': wearable,
            'average_glucose': data.get('average_glucose'),
            'standard_deviation': data.get('standard_deviation'),
            'glucose_management_indicator': data.get('glucose_management_indicator'),
            'glucose_variability': data.get('glucose_variability'),
        }

        return payload


@ns_v2.route('/calculations/blood-glucose/cgm/time-in-ranges/<int:user_id>/<string:wearable>')
class WearablesV2BloodGlucoseTimeInRangesCalculationsEndpoint(BaseResource):
    @token_auth.login_required(user_type=('client', 'provider'), resources=('wearable_data', ))
    @ns_v2.doc(
        params={
            'start_date': (
                'Start of specified date range. Can be either ISO format date'
                ' (2023-01-01) or full ISO timestamp (2023-01-01T00:00:00Z)'
            ),
            'end_date': (
                'End of specified date range. Can be either ISO format date'
                ' (2023-01-01) or full ISO timestamp (2023-01-01T00:00:00Z)'
            ),
        }
    )
    @responds(
        schema=WearablesV2BloodGlucoseTimeInRangesOutputSchema,
        status_code=200,
        api=ns_v2,
    )
    def get(self, user_id, wearable):
        """
        Calculates time in ranges for CGM data for a specified date range.

        Path Parameters
        ---------------
        user_id : int
            User ID number.
        wearable: str
            wearable used to measure blood glucose data

        Query Parameters
        ----------------
        start_date : str
            Start of specified date range - Can be either ISO format date (2023-01-01) or full ISO timestamp (2023-01-01T00:00:00Z).
            Default will be current date - 7 days if not specified
        end_date: str
            End of specified date range - Can be either ISO format date (2023-01-01) or full ISO timestamp (2023-01-01T00:00:00Z).
            Default will be current date if not specified

        Returns
        -------
        dict
        """
        payload = {}
        wearable = parse_wearable(wearable)

        # Gets start and end dates ranges. Defaults to 30 days if one or none is provided
        start_date, end_date = date_range(
            start_time=request.args.get('start_date'),
            end_time=request.args.get('end_date'),
            time_range=timedelta(days=30),
        )

        # Filter documents on user_id, wearable
        stage_match_user_id_and_wearable = {
            '$match': {
                'user_id': user_id,
                'wearable': wearable,
                'timestamp': {
                    '$gte': start_date - timedelta(days=1),
                    '$lte': end_date,
                },
            }
        }

        # Project out glucose samples to filter start and end time precisely on samples timestamps
        stage_project_bp_samples = {
            '$project': {
                '_id': 0,
                'samples': '$data.body.glucose_data.blood_glucose_samples',
            }
        }
        # Unwind the blood_glucose_samples array so that we can operate on each individual sample
        stage_unwind_bp_samples = {'$unwind': {'path': '$samples'}}

        # Filter on the timestamp of each blood glucose sample
        stage_match_date_range_bp_samples = {
            '$match': {
                'samples.timestamp': {
                    '$gte': start_date,
                    '$lte': end_date
                }
            }
        }

        # Runs multiple stages. Groups samples in buckets by glucose range,
        # gets the total count of glucose samples, and creates array of just
        # samples timestamps.
        stage_facet = {
            '$facet': {
                'samples_buckets': [{
                    '$bucket': {
                        'groupBy': '$samples.blood_glucose_mg_per_dL',
                        'boundaries': [0, 54, 70, 181, 251, 10000],
                        'output': {
                            'count': {
                                '$sum': 1
                            }
                        },
                    }
                }],
                'total_count': [{
                    '$count': 'total_count'
                }],
                'reading_timestamps': [{
                    '$project': {
                        'timestamp': '$samples.timestamp'
                    }
                }],
            }
        }

        # In case there are buckets that dont get filled from samples, this stage aligns the arrays
        # so that there are always the same number of buckets to make calculations from.
        # Also carries over the ID and count of any previously filled buckets
        stage_align_buckets = {
            '$addFields': {
                'samples_buckets': {
                    '$map': {
                        'input': [0, 54, 70, 181, 251],
                        'as': 'i',
                        'in': {
                            '_id': '$$i',
                            'count': {
                                '$cond': [
                                    {
                                        '$eq': [
                                            {
                                                '$indexOfArray': [
                                                    '$samples_buckets._id',
                                                    '$$i',
                                                ]
                                            },
                                            -1,
                                        ]
                                    },
                                    0,
                                    {
                                        '$arrayElemAt': [
                                            '$samples_buckets.count',
                                            {
                                                '$indexOfArray': [
                                                    '$samples_buckets._id',
                                                    '$$i',
                                                ]
                                            },
                                        ]
                                    },
                                ]
                            },
                        },
                    }
                }
            }
        }

        # Projects facet data to new document.
        # Sorts samples buckets and samples timestamps in accending order.
        stage_project_facet_data = {
            '$project': {
                'samples_sorted': {
                    '$sortArray': {
                        'input': '$samples_buckets',
                        'sortBy': 1
                    }
                },
                'timestamp_sorted': {
                    '$sortArray': {
                        'input': '$reading_timestamps',
                        'sortBy': 1
                    }
                },
                'total_samples': '$total_count',
            }
        }

        # Starts calculations get percentages of total time in glucose ranges
        stage_calculate_percentages = {
            '$addFields': {
                'total_time_in_min': {
                    '$dateDiff': {
                        'startDate': {
                            '$arrayElemAt': ['$timestamp_sorted.timestamp', 0]
                        },
                        'endDate': {
                            '$arrayElemAt': ['$timestamp_sorted.timestamp', -1]
                        },
                        'unit': 'minute',
                    }
                },
                'very_low_percentage': {
                    '$round': [
                        {
                            '$multiply': [
                                {
                                    '$divide': [
                                        {
                                            '$arrayElemAt': [
                                                '$samples_sorted.count',
                                                0,
                                            ]
                                        },
                                        {
                                            '$arrayElemAt': [
                                                '$total_samples.total_count',
                                                0,
                                            ]
                                        },
                                    ]
                                },
                                100,
                            ]
                        },
                        0,
                    ]
                },
                'low_percentage': {
                    '$round': [
                        {
                            '$multiply': [
                                {
                                    '$divide': [
                                        {
                                            '$arrayElemAt': [
                                                '$samples_sorted.count',
                                                1,
                                            ]
                                        },
                                        {
                                            '$arrayElemAt': [
                                                '$total_samples.total_count',
                                                0,
                                            ]
                                        },
                                    ]
                                },
                                100,
                            ]
                        },
                        0,
                    ]
                },
                'target_range_percentage': {
                    '$round': [
                        {
                            '$multiply': [
                                {
                                    '$divide': [
                                        {
                                            '$arrayElemAt': [
                                                '$samples_sorted.count',
                                                2,
                                            ]
                                        },
                                        {
                                            '$arrayElemAt': [
                                                '$total_samples.total_count',
                                                0,
                                            ]
                                        },
                                    ]
                                },
                                100,
                            ]
                        },
                        0,
                    ]
                },
                'high_percentage': {
                    '$round': [
                        {
                            '$multiply': [
                                {
                                    '$divide': [
                                        {
                                            '$arrayElemAt': [
                                                '$samples_sorted.count',
                                                3,
                                            ]
                                        },
                                        {
                                            '$arrayElemAt': [
                                                '$total_samples.total_count',
                                                0,
                                            ]
                                        },
                                    ]
                                },
                                100,
                            ]
                        },
                        0,
                    ]
                },
                'very_high_percentage': {
                    '$round': [
                        {
                            '$multiply': [
                                {
                                    '$divide': [
                                        {
                                            '$arrayElemAt': [
                                                '$samples_sorted.count',
                                                4,
                                            ]
                                        },
                                        {
                                            '$arrayElemAt': [
                                                '$total_samples.total_count',
                                                0,
                                            ]
                                        },
                                    ]
                                },
                                100,
                            ]
                        },
                        0,
                    ]
                },
            }
        }

        # Finally use calculated percentages to calculate total time in minutes
        stage_project_total_percentages_and_times = {
            '$project': {
                'very_low_percentage': '$very_low_percentage',
                'low_percentage': '$low_percentage',
                'target_range_percentage': '$target_range_percentage',
                'high_percentage': '$high_percentage',
                'very_high_percentage': '$very_high_percentage',
                'very_low_total_time': {
                    '$round': [{
                        '$multiply': [
                            {
                                '$divide': ['$very_low_percentage', 100]
                            },
                            '$total_time_in_min',
                        ]
                    }]
                },
                'low_total_time': {
                    '$round': [{
                        '$multiply': [
                            {
                                '$divide': ['$low_percentage', 100]
                            },
                            '$total_time_in_min',
                        ]
                    }]
                },
                'target_range_total_time': {
                    '$round': [{
                        '$multiply': [
                            {
                                '$divide': ['$target_range_percentage', 100]
                            },
                            '$total_time_in_min',
                        ]
                    }]
                },
                'high_total_time': {
                    '$round': [{
                        '$multiply': [
                            {
                                '$divide': ['$high_percentage', 100]
                            },
                            '$total_time_in_min',
                        ]
                    }]
                },
                'very_high_total_time': {
                    '$round': [{
                        '$multiply': [
                            {
                                '$divide': ['$very_high_percentage', 100]
                            },
                            '$total_time_in_min',
                        ]
                    }]
                },
            }
        }

        # Build pipeline
        time_in_ranges_pipeline = [
            stage_match_user_id_and_wearable,
            stage_project_bp_samples,
            stage_unwind_bp_samples,
            stage_match_date_range_bp_samples,
            stage_facet,
            stage_align_buckets,
            stage_project_facet_data,
            stage_calculate_percentages,
            stage_project_total_percentages_and_times,
        ]

        cursor = mongo.db.wearables.aggregate(time_in_ranges_pipeline)
        results = list(cursor)

        payload = {
            'user_id': user_id,
            'wearable': wearable,
            'results': results[0],
        }

        return payload


@ns_v2.route('/calculations/blood-glucose/cgm/percentiles/<int:user_id>/<string:wearable>')
class WearablesV2BloodGlucoseCalculationEndpoint(BaseResource):
    @token_auth.login_required(user_type=('client', 'provider'), resources=('wearable_data', ))
    @ns_v2.doc(
        params={
            'start_date': (
                'Start of specified date range. Can be either ISO format date'
                ' (2023-01-01) or full ISO timestamp (2023-01-01T00:00:00Z)'
            ),
            'end_date': (
                'End of specified date range. Can be either ISO format date'
                ' (2023-01-01) or full ISO timestamp (2023-01-01T00:00:00Z)'
            ),
            'increment_mins': 'bin sizes in minutes',
        }
    )
    @responds(
        schema=WearablesV2CGMPercentilesOutputSchema,
        status_code=200,
        api=ns_v2,
    )
    def get(self, user_id, wearable):
        """
        Calculates binned percentiles of CGM data for a specified date range. The glucose
        samples are grouped by time they are taken in a 24 hour day.

        Path Parameters
        ---------------
        user_id : int
            User ID number.
        wearable: str
            wearable used to measure blood glucose data

        Query Parameters
        ----------------
        start_date : str
            Start of specified date range - Can be either ISO format date (2023-01-01) or full ISO timestamp (2023-01-01T00:00:00Z).
            Default will be current date - 7 days if not specified
        end_date: str
            End of specified date range - Can be either ISO format date (2023-01-01) or full ISO timestamp (2023-01-01T00:00:00Z).
            Default will be current date if not specified

        Returns
        -------
        dict
        """

        wearable = parse_wearable(wearable)

        start_date, end_date = date_range(
            start_time=request.args.get('start_date'),
            end_time=request.args.get('end_date'),
            time_range=timedelta(weeks=2),
        )
        increments = request.args.get('increment_mins', 15, type=int)

        boundaries = [i * increments for i in range(ceil(1440 / increments) + 1)]
        boundaries[-1] = 1440  # last index must be 1440

        # Filter documents on user_id, wearable, and date range
        stage_1_match_user_id_and_wearable = {
            '$match': {
                'user_id': user_id,
                'wearable': wearable,
                'timestamp': {
                    '$gte': start_date - timedelta(days=1),
                    '$lte': end_date,
                },
            }
        }

        # bring just the glucose samples up
        stage_2_project_glucose_sample_only = {
            '$project': {
                '_id': 0,
                'samples': '$data.body.glucose_data.blood_glucose_samples',
            }
        }

        # unwind the samples
        stage_3_unwind = {'$unwind': '$samples'}

        # project the timestamp and glucose sample into their own fields
        stage_4_project_samples_parse_timestamp = {
            '$project': {
                'timestamp': '$samples.timestamp',
                'sample': '$samples.blood_glucose_mg_per_dL',
                '24hr_minute': {
                    '$add': [
                        {
                            '$multiply': [{
                                '$hour': '$samples.timestamp'
                            }, 60]
                        },
                        {
                            '$minute': '$samples.timestamp'
                        },
                    ]
                },
            }
        }

        # match on sample timestamp
        stage_5_match_on_samples = {
            '$match': {
                'timestamp': {
                    '$gte': start_date,
                    '$lte': end_date,
                }
            }
        }

        # bucket by minute in 24 hr day
        stage_6_bucket = {
            '$bucket': {
                'groupBy': '$24hr_minute',
                'boundaries': boundaries,
                'output': {
                    'count': {
                        '$sum': 1
                    },
                    'avg_glucose': {
                        '$avg': '$sample'
                    },
                    'samples': {
                        '$push': '$sample'
                    },
                },
            }
        }
        # sort samples in each bucket
        stage_7_sort_samples = {
            '$project': {
                'samplesSorted': {
                    '$sortArray': {
                        'input': '$samples',
                        'sortBy': 1
                    }
                },
                'count': {
                    '$toInt': '$count'
                },
                'avg_glucose': 1,
            },
        }

        stage_8_calculate_percentiles = {
            '$project': {
                'minute': '$_id',
                '_id': 0,
                'count': 1,
                'avg_glucose_mg_per_dL': {
                    '$round': ['$avg_glucose', 2]
                },
                'min': {
                    '$round': [{
                        '$arrayElemAt': ['$samplesSorted', 0]
                    }, 2]
                },
                'max': {
                    '$round': [{
                        '$arrayElemAt': ['$samplesSorted', -1]
                    }, 2]
                },
                'percentile_5th': {
                    '$round': [
                        {
                            '$arrayElemAt': [
                                '$samplesSorted',
                                {
                                    '$cond': {
                                        'if': {
                                            '$gt': [
                                                {
                                                    '$round': {
                                                        '$subtract': [
                                                            {
                                                                '$multiply': [
                                                                    '$count',
                                                                    0.05,
                                                                ]
                                                            },
                                                            1,
                                                        ]
                                                    }
                                                },
                                                0,
                                            ]
                                        },
                                        'then': {
                                            '$round': [
                                                {
                                                    '$subtract': [
                                                        {
                                                            '$multiply': [
                                                                '$count',
                                                                0.05,
                                                            ]
                                                        },
                                                        1,
                                                    ]
                                                },
                                                0,
                                            ]
                                        },
                                        'else': 0,
                                    }
                                },
                            ]
                        },
                        2,
                    ]
                },
                'percentile_25th': {
                    '$round': [
                        {
                            '$arrayElemAt': [
                                '$samplesSorted',
                                {
                                    '$cond': {
                                        'if': {
                                            '$gt': [
                                                {
                                                    '$round': {
                                                        '$subtract': [
                                                            {
                                                                '$multiply': [
                                                                    '$count',
                                                                    0.25,
                                                                ]
                                                            },
                                                            1,
                                                        ]
                                                    }
                                                },
                                                0,
                                            ]
                                        },
                                        'then': {
                                            '$round': [
                                                {
                                                    '$subtract': [
                                                        {
                                                            '$multiply': [
                                                                '$count',
                                                                0.25,
                                                            ]
                                                        },
                                                        1,
                                                    ]
                                                },
                                                0,
                                            ]
                                        },
                                        'else': 0,
                                    }
                                },
                            ]
                        },
                        2,
                    ]
                },
                'percentile_50th': {
                    '$round': [
                        {
                            '$arrayElemAt': [
                                '$samplesSorted',
                                {
                                    '$round': [
                                        {
                                            '$subtract': [
                                                {
                                                    '$multiply': [
                                                        '$count',
                                                        0.50,
                                                    ]
                                                },
                                                1,
                                            ]
                                        },
                                        0,
                                    ]
                                },
                            ]
                        },
                        2,
                    ]
                },
                'percentile_75th': {
                    '$round': [
                        {
                            '$arrayElemAt': [
                                '$samplesSorted',
                                {
                                    '$round': [
                                        {
                                            '$subtract': [
                                                {
                                                    '$multiply': [
                                                        '$count',
                                                        0.75,
                                                    ]
                                                },
                                                1,
                                            ]
                                        },
                                        0,
                                    ]
                                },
                            ]
                        },
                        2,
                    ]
                },
                'percentile_95th': {
                    '$round': [
                        {
                            '$arrayElemAt': [
                                '$samplesSorted',
                                {
                                    '$round': [
                                        {
                                            '$subtract': [
                                                {
                                                    '$multiply': [
                                                        '$count',
                                                        0.95,
                                                    ]
                                                },
                                                1,
                                            ]
                                        },
                                        0,
                                    ]
                                },
                            ]
                        },
                        2,
                    ]
                },
            }
        }

        cursor = mongo.db.wearables.aggregate([
            stage_1_match_user_id_and_wearable,
            stage_2_project_glucose_sample_only,
            stage_3_unwind,
            stage_4_project_samples_parse_timestamp,
            stage_5_match_on_samples,
            stage_6_bucket,
            stage_7_sort_samples,
            stage_8_calculate_percentiles,
        ])

        data = list(cursor)

        # Build and return payload
        payload = {
            'user_id': user_id,
            'start_time': start_date,
            'end_time': end_date,
            'wearable': wearable,
            'data': data,
            'bin_size_mins': increments,
        }

        return payload


@ns_v2.route('/calculations/blood-pressure/variation/<int:user_id>/<string:wearable>')
class WearablesV2BloodPressureVariationCalculationEndpoint(BaseResource):
    @token_auth.login_required(user_type=('client', 'provider'), resources=('wearable_data', ))
    @ns_v2.doc(
        params={
            'start_date': (
                'Start of specified date range. Can be either ISO format date'
                ' (2023-01-01) or full ISO timestamp (2023-01-01T00:00:00Z)'
            ),
            'end_date': (
                'End of specified date range. Can be either ISO format date'
                ' (2023-01-01) or full ISO timestamp (2023-01-01T00:00:00Z)'
            ),
        }
    )
    @responds(
        schema=WearablesV2BloodPressureVariationCalculationOutputSchema,
        status_code=200,
        api=ns_v2,
    )
    def get(self, user_id, wearable):
        """Get calculated blood pressure wearable data.

        This route will return the average for blood pressure readings from a start to end date for a particular
        user_id and wearable.

        Path Parameters
        ----------
        user_id : int
            User ID number.
        wearable: str
            wearable used to measure blood pressure data

        Query Parameters
        ----------
        start_date : str
            Start of specified date range
            Can be either ISO format date (2023-01-01) or full ISO timestamp (2023-01-01T00:00:00Z)
            Default will be current date - 7 days if not specified
        end_date: str
            End of specified date range
            Can be either ISO format date (2023-01-01) or full ISO timestamp (2023-01-01T00:00:00Z)
            Default will be current date if not specified

        Returns
        -------
        dict
            JSON encoded dict containing:
            - user_id
            - wearable
            - diastolic_bp_avg
            - systolic_bp_avg
            - diastolic_standard_deviation
            - systolic_standard_deviation
            - diastolic_bp_coefficient_of_variation
            - systolic_bp_coefficient_of_variation
        """

        wearable = parse_wearable(wearable)

        # Default dates
        end_date = datetime.utcnow() + timedelta(seconds=2)
        start_date = end_date - THIRTY_DAYS

        if request.args.get('start_date') and request.args.get('end_date'):
            start_date = iso_string_to_iso_datetime(request.args.get('start_date'))
            end_date = iso_string_to_iso_datetime(request.args.get('end_date'))
        elif request.args.get('start_date') or request.args.get('end_date'):
            raise BadRequest('Provide both or neither start_date and end_date.')
        """Calculate Average Blood Pressures"""
        # Define each stage of the pipeline
        # Filter documents on user_id, wearable, and date range
        stage_match_user_id_and_wearable = {
            '$match': {
                'user_id': user_id,
                'wearable': wearable,
                'timestamp': {  # search just outside of range to make sure we get objects that encompass the start_date
                    '$gte': start_date - timedelta(days=1),
                    '$lte': end_date,
                },
            }
        }

        # Unwind the samples array so that we can operate on each individual sample
        stage_unwind_blood_pressure_samples = {
            '$unwind': '$data.body.blood_pressure_data.blood_pressure_samples'
        }

        # Filter now again at the sample level to round out objects that overlap the tips of the desired range
        stage_match_date_range = {
            '$match': {
                'data.body.blood_pressure_data.blood_pressure_samples.timestamp': {
                    '$gte': start_date,
                    '$lte': end_date,
                }
            }
        }

        # Group all of these documents together and calculate average pressures and standard deviations for the group
        stage_group_pressure_average_and_std_dev = {
            '$group': {
                '_id': None,
                'diastolic_bp_avg': {
                    '$avg': '$data.body.blood_pressure_data.blood_pressure_samples.diastolic_bp'
                },
                'systolic_bp_avg': {
                    '$avg': '$data.body.blood_pressure_data.blood_pressure_samples.systolic_bp'
                },
                'diastolic_standard_deviation': {
                    '$stdDevSamp':
                        '$data.body.blood_pressure_data.blood_pressure_samples.diastolic_bp'
                },
                'systolic_standard_deviation': {
                    '$stdDevSamp':
                        '$data.body.blood_pressure_data.blood_pressure_samples.systolic_bp'
                },
            }
        }

        # Add field for coefficient_of_variation and calculate it. Calculated as stdDev / mean(average)
        stage_add_coefficient_of_variation = {
            '$addFields': {
                'diastolic_bp_coefficient_of_variation': {
                    '$multiply': [
                        100,
                        {
                            '$divide': [
                                '$diastolic_standard_deviation',
                                '$diastolic_bp_avg',
                            ]
                        },
                    ]
                },
                'systolic_bp_coefficient_of_variation': {
                    '$multiply': [
                        100,
                        {
                            '$divide': [
                                '$systolic_standard_deviation',
                                '$systolic_bp_avg',
                            ]
                        },
                    ]
                },
            }
        }

        # Round values
        stage_round_values = {
            '$project': {
                'diastolic_bp_avg': {
                    '$round': ['$diastolic_bp_avg', 0]
                },
                'systolic_bp_avg': {
                    '$round': ['$systolic_bp_avg', 0]
                },
                'diastolic_standard_deviation': {
                    '$round': ['$diastolic_standard_deviation', 0]
                },
                'systolic_standard_deviation': {
                    '$round': ['$systolic_standard_deviation', 0]
                },
                'diastolic_bp_coefficient_of_variation': {
                    '$round': ['$diastolic_bp_coefficient_of_variation', 0]
                },
                'systolic_bp_coefficient_of_variation': {
                    '$round': ['$systolic_bp_coefficient_of_variation', 0]
                },
            }
        }

        # Assemble pipeline
        pipeline = [
            stage_match_user_id_and_wearable,
            stage_unwind_blood_pressure_samples,
            stage_match_date_range,
            stage_group_pressure_average_and_std_dev,
            stage_add_coefficient_of_variation,
            stage_round_values,
        ]

        # MongoDB pipelines return a cursor
        cursor = mongo.db.wearables.aggregate(pipeline)
        document_list = list(cursor)
        data = {}

        # We need to grab the document that we want from that cursor so we can format the data in a payload
        if document_list:
            data = document_list[0]

        # Build and return payload
        payload = {
            'user_id':
                user_id,
            'wearable':
                wearable,
            'diastolic_bp_avg':
                data.get('diastolic_bp_avg'),
            'systolic_bp_avg':
                data.get('systolic_bp_avg'),
            'diastolic_standard_deviation':
                data.get('diastolic_standard_deviation'),
            'systolic_standard_deviation':
                data.get('systolic_standard_deviation'),
            'diastolic_bp_coefficient_of_variation':
                data.get('diastolic_bp_coefficient_of_variation'),
            'systolic_bp_coefficient_of_variation':
                data.get('systolic_bp_coefficient_of_variation'),
        }

        return payload


@ns_v2.route('/calculations/blood-pressure/30-day-hourly/<int:user_id>/<string:wearable>')
class WearablesV2BloodPressureCalculationEndpoint(BaseResource):
    @token_auth.login_required(user_type=('client', 'provider'), resources=('wearable_data', ))
    @ns_v2.doc(
        params={
            'start_date': (
                'Start of specified date range. Can be either ISO format date'
                ' (2023-01-01) or full ISO timestamp (2023-01-01T00:00:00Z)'
            ),
            'end_date': (
                'End of specified date range. Can be either ISO format date'
                ' (2023-01-01) or full ISO timestamp (2023-01-01T00:00:00Z)'
            ),
        }
    )
    @responds(
        schema=WearablesV2BloodPressureCalculationOutputSchema,
        status_code=200,
        api=ns_v2,
    )
    def get(self, user_id, wearable):
        """Get calculated values related to hourly blood pressure wearable data.

        This route will return hourly blood pressure data for a particular user_id, wearable, and timestamp range with the default date being the previous 30 days.
        The data is grouped into 8 time blocks with each being 3 hours long (0-3, 3-6, 6-9, etc...). See below for exact calculations being returned.

        Path Parameters
        ----------
        user_id : int
            User ID number.
        wearable: str
            wearable used to measure blood pressure data

        Query Parameters
        ----------
        start_date : str
            Start of specified date range - Can be either ISO format date (2023-01-01) or full ISO timestamp (2023-01-01T00:00:00Z).
            Default will be current date - 30 days if not specified
        end_date: str
            End of specified date range - Can be either ISO format date (2023-01-01) or full ISO timestamp (2023-01-01T00:00:00Z).
            Default will be current date if not specified

        Returns
        -------
        dict
            JSON encoded dict containing:
            - user_id
            - wearable
            - block_one - Data for the first time block - (0-3)
            - block_two - Data for the second time block - (3-6)
            - block_three - Data for the third time block - (6-9)
            - block_four - Data for the fourth time block - (9-12)
            - block_five - Data for the fifth time block - (12-15)
            - block_six - Data for the sixth time block - (15-18)
            - block_seven - Data for the seventh time block - (18-21)
            - block_eight - Data for the eighth time block - (21-24)

            Each time block will be a dict containing:
            - total_bp_readings - Number of blood pressure readings
            - total_pulse_readings - Number of heart rate readings
            - average_systolic - average systolic value in mmHg
            - average_diastolic - average diastolic value in mmHg
            - min_systolic - Min systolic value
            - min_diastolic - Min diastolic value
            - max_systolic - Max systolic value
            - max_diastolic - Max diastolic value
            - average_pulse - average pulse value in bpm
        """

        payload = {}
        wearable = parse_wearable(wearable)

        # Default dates
        end_date = datetime.utcnow()
        start_date = end_date - THIRTY_DAYS

        if request.args.get('start_date') and request.args.get('end_date'):
            start_date = iso_string_to_iso_datetime(request.args.get('start_date'))
            end_date = iso_string_to_iso_datetime(request.args.get('end_date'))
        elif request.args.get('start_date') or request.args.get('end_date'):
            raise BadRequest('Provide both or neither start_date and end_date.')

        # Stages for blood pressure calculations

        # Filter documents on user_id, wearable
        stage_match_user_id_and_wearable = {
            '$match': {
                'user_id': user_id,
                'wearable': wearable,
                'timestamp': {  # search just outside of range to make sure we get objects that encompass the start_date
                    '$gte': start_date - timedelta(days=1),
                    '$lte': end_date,
                },
            }
        }

        # Unwind the blood_pressure_samples array so that we can operate on each individual sample
        stage_unwind_bp_samples = {
            '$unwind': '$data.body.blood_pressure_data.blood_pressure_samples'
        }

        # Filter on the timestamp of each blood pressure sample
        stage_match_date_range_bp = {
            '$match': {
                'data.body.blood_pressure_data.blood_pressure_samples.timestamp': {
                    '$gte': start_date,
                    '$lte': end_date,
                }
            }
        }

        # Add the hour field so that we can group all samples based on the hour they were taken
        stage_add_hour_bp = {
            '$addFields': {
                'hour': {
                    '$hour': '$data.body.blood_pressure_data.blood_pressure_samples.timestamp'
                }
            }
        }

        # Place documents in buckets by time block. Each time block is three hours long starting with 0-3 and ending with 21-24
        # After that, calculate total readings, averages, min, and max
        stage_bucket_and_calculate_bp = {
            '$bucket': {
                'groupBy': '$hour',
                'boundaries': THREE_HOUR_TIME_BLOCK_START_TIMES_LIST,
                'output': {
                    'total_bp_readings': {
                        '$sum': 1
                    },
                    'average_systolic': {
                        '$avg': '$data.body.blood_pressure_data.blood_pressure_samples.systolic_bp'
                    },
                    'average_diastolic': {
                        '$avg': '$data.body.blood_pressure_data.blood_pressure_samples.diastolic_bp'
                    },
                    'min_systolic': {
                        '$min': '$data.body.blood_pressure_data.blood_pressure_samples.systolic_bp'
                    },
                    'min_diastolic': {
                        '$min': '$data.body.blood_pressure_data.blood_pressure_samples.diastolic_bp'
                    },
                    'max_systolic': {
                        '$max': '$data.body.blood_pressure_data.blood_pressure_samples.systolic_bp'
                    },
                    'max_diastolic': {
                        '$max': '$data.body.blood_pressure_data.blood_pressure_samples.diastolic_bp'
                    },
                },
            }
        }

        # Round averages
        stage_round_averages_bp = {
            '$project': {
                'total_bp_readings': '$total_bp_readings',
                'average_systolic': {
                    '$round': ['$average_systolic', 0]
                },
                'average_diastolic': {
                    '$round': ['$average_diastolic', 0]
                },
                'min_systolic': '$min_systolic',
                'min_diastolic': '$min_diastolic',
                'max_systolic': '$max_systolic',
                'max_diastolic': '$max_diastolic',
            }
        }

        # Stages for pulse - making another call because the location of the pulse data is nested in another part of the Terra schema

        # Unwind the hr_samples array so that we can operate on each individual sample
        stage_unwind_hr_samples = {'$unwind': '$data.body.heart_data.detailed.hr_samples'}

        # Filter on the timestamp of each hr_sample
        stage_match_date_range_pulse = {
            '$match': {
                'data.body.heart_data.detailed.hr_samples.timestamp': {
                    '$gte': start_date,
                    '$lte': end_date,
                }
            }
        }

        # Add the hour field so that we can group all samples based on the hour they were taken
        stage_add_hour_pulse = {
            '$addFields': {
                'hour': {
                    '$hour': ('$data.body.heart_data.detailed.hr_samples.timestamp')
                }
            }
        }

        # Place documents in buckets by time block. Each time block is three hours long starting with 0-3 and ending with 21-24
        # After that, calculate average and total readings
        stage_bucket_and_calculate_pulse = {
            '$bucket': {
                'groupBy': '$hour',
                'boundaries': THREE_HOUR_TIME_BLOCK_START_TIMES_LIST,
                'output': {
                    'average_pulse': {
                        '$avg': '$data.body.heart_data.detailed.hr_samples.bpm'
                    },
                    'total_pulse_readings': {
                        '$sum': 1
                    },
                },
            }
        }

        # Round averages
        stage_round_averages_pulse = {
            '$project': {
                'total_pulse_readings': '$total_pulse_readings',
                'average_pulse': {
                    '$round': ['$average_pulse', 0]
                },
            }
        }

        # Build blood pressure pipeline
        blood_pressure_pipeline = [
            stage_match_user_id_and_wearable,
            stage_unwind_bp_samples,
            stage_match_date_range_bp,
            stage_add_hour_bp,
            stage_bucket_and_calculate_bp,
            stage_round_averages_bp,
        ]

        # Build pulse pipeline
        pulse_pipeline = [
            stage_match_user_id_and_wearable,
            stage_unwind_hr_samples,
            stage_match_date_range_pulse,
            stage_add_hour_pulse,
            stage_bucket_and_calculate_pulse,
            stage_round_averages_pulse,
        ]

        # Store blood pressure data

        # MongoDB pipelines return a cursor
        cursor = mongo.db.wearables.aggregate(blood_pressure_pipeline)
        bp_document_list = list(cursor)

        # Loop through each document (time block bucket) and add blood pressuredata for that time block to the payload
        if bp_document_list:
            for doc in bp_document_list:
                time_block = START_TIME_TO_THREE_HOUR_TIME_BLOCKS[doc.get('_id')]
                time_block_data = {
                    'total_bp_readings': doc.get('total_bp_readings'),
                    'average_systolic': doc.get('average_systolic'),
                    'average_diastolic': doc.get('average_diastolic'),
                    'min_systolic': doc.get('min_systolic'),
                    'min_diastolic': doc.get('min_diastolic'),
                    'max_systolic': doc.get('max_systolic'),
                    'max_diastolic': doc.get('max_diastolic'),
                }
                payload[time_block] = time_block_data

        # Store pulse data

        # MongoDB pipelines return a cursor
        cursor = mongo.db.wearables.aggregate(pulse_pipeline)
        pulse_document_list = list(cursor)

        # Loop through each document (time block bucket) and add pulse data for that time block to the payload
        if pulse_document_list:
            for doc in pulse_document_list:
                time_block = START_TIME_TO_THREE_HOUR_TIME_BLOCKS[doc.get('_id')]

                payload[time_block]['average_pulse'] = doc.get('average_pulse')
                payload[time_block]['total_pulse_readings'] = doc.get('total_pulse_readings')

        # Add user_id and wearable to payload and return
        payload['user_id'] = user_id
        payload['wearable'] = wearable

        return payload


@ns_v2.route('/calculations/blood-pressure/monitoring-statistics/<int:user_id>/<string:wearable>')
class WearablesV2BloodPressureMonitoringStatisticsCalculationEndpoint(BaseResource):
    @token_auth.login_required(user_type=('client', 'provider'), resources=('wearable_data', ))
    @ns_v2.doc(
        params={
            'start_date': (
                'Start of specified date range. Can be either ISO format date'
                ' (2023-01-01) or full ISO timestamp (2023-01-01T00:00:00Z)'
            )
        }
    )
    @responds(
        schema=WearablesV2BloodPressureMonitoringStatisticsOutputSchema,
        status_code=200,
        api=ns_v2,
    )
    def get(self, user_id, wearable):
        """Get calculated values related to blood pressure monitoring statistics.

        This route will return 2 blocks of general blood pressure data and classification info given a user_id, wearable, and an optional start_date.
        The first block of data will always be from the start_date (default is current date minus 30 days) to the current date. The second block will always be over
        the same range (default 30 days) but will end at the given start_date and span X days (default 30) prior to that. For example, if the distance between start_date
        and the current date is 7 days, both blocks will give data for 7 day blocks. The first will contain data from current date minus 7 days to the current date and the
        second block will contain the 7 days prior to that. The length of blocks is determined by the delta between start_date and current date.

        Path Parameters
        ----------
        user_id : int
            User ID number.
        wearable: str
            wearable used to measure blood pressure data

        Query Parameters
        ----------
        start_date : str
            Start of specified date range - Can be either ISO format date (2023-01-01) or full ISO timestamp (2023-01-01T00:00:00Z).
            Default will be current date - 30 days if not specified

        Returns
        -------
        dict
            JSON encoded dict containing:
            - user_id - User ID number
            - wearable - wearable used to measure blood pressure data
            - current_block - data for most recent block
            - prev_block - data for previous block

            Each block will be a dict containing:
            - start_date - start of time range
            - end_date - end of time range
            - general_data - general blood pressure data
            - classification_data - blood pressure classification data

            general_data will contain the following:
            - average_systolic - average systolic value in mmHg
            - average_diastolic - average diastolic value in mmHg
            - total_bp_readings - total number of blood pressure readings
            - total_pulse_readings - total number of pulse readings
            - average_pulse - average pulse in bpm
            - average_readings_per_day - average number of readings per day over the time period

            classification_data will contain the following:
            - normal - number of readings in the 'normal' range
            - elevated - number of readings in the 'elevated' range
            - hypertension_stage_1 - number of readings in the 'hypertension_stage_1' range
            - hypertension_stage_2 - number of readings in the 'hypertension_stage_2' range
            - hypertensive_crisis - number of readings in the 'hypertensive_crisis' range
            - normal_percentage - percentage of total readings that are in the 'normal' range
            - elevated_percentage - percentage of total readings that are in the 'elevated' range
            - hypertension_stage_1_percentage - percentage of total readings that are in the 'hypertension_stage_1' range
            - hypertension_stage_2_percentage - percentage of total readings that are in the 'hypertension_stage_2' range
            - hypertensive_crisis_percentage - percentage of total readings that are in the 'hypertensive_crisis' range

        """

        wearable = parse_wearable(wearable)

        # Default dates
        end_date = datetime.utcnow()
        start_date = end_date - THIRTY_DAYS
        days = 30

        # For this endpoint, we just allow the user to start_date because end_date will always be the current_date.
        # We will then return data for start_date -> current date and then start_date minus the delta between orginal start_date and current_date -> start_date
        if request.args.get('start_date'):
            start_date = iso_string_to_iso_datetime(request.args.get('start_date'))
            # Get time delta in days for average_readings_per_day calculation
            duration = end_date - start_date
            days = duration.days

        ### Stages for blood pressure monitoring statistics calculations ###

        # Filter documents on user_id, wearable, and current time block dates
        stage_match_user_id_and_wearable = {
            '$match': {
                'user_id': user_id,
                'wearable': wearable,
                'timestamp': {  # search just outside of range to make sure we get objects that encompass the start_date
                    '$gte': start_date - timedelta(days=1),
                    '$lte': end_date,
                },
            }
        }

        # Filter documents on user_id, wearable and prev time block dates
        stage_match_user_id_and_wearable_prev = {
            '$match': {
                'user_id': user_id,
                'wearable': wearable,
                'timestamp': {  # search just outside of range to make sure we get objects that encompass the start_date
                    '$gte': start_date - timedelta(days=days),
                    '$lte': start_date,
                },
            }
        }

        # Unwind the blood_pressure_samples array so that we can operate on each individual sample
        stage_unwind_bp_samples = {
            '$unwind': '$data.body.blood_pressure_data.blood_pressure_samples'
        }

        # Filter on the timestamp of each blood pressure sample
        stage_match_date_range_bp = {
            '$match': {
                'data.body.blood_pressure_data.blood_pressure_samples.timestamp': {
                    '$gte': start_date,
                    '$lte': end_date,
                }
            }
        }

        # Filter on the timestamp of each blood pressure sample in prev time block
        stage_match_date_range_bp_prev = {
            '$match': {
                'data.body.blood_pressure_data.blood_pressure_samples.timestamp': {
                    '$gte': start_date - timedelta(days=days),
                    '$lte': start_date,
                }
            }
        }

        # Group all bp samples to calculate total, averages, min, and max
        stage_group_bp = {
            '$group': {
                '_id': None,
                'total_bp_readings': {
                    '$sum': 1
                },
                'average_systolic': {
                    '$avg': '$data.body.blood_pressure_data.blood_pressure_samples.systolic_bp'
                },
                'average_diastolic': {
                    '$avg': '$data.body.blood_pressure_data.blood_pressure_samples.diastolic_bp'
                },
                'min_systolic': {
                    '$min': '$data.body.blood_pressure_data.blood_pressure_samples.systolic_bp'
                },
                'min_diastolic': {
                    '$min': '$data.body.blood_pressure_data.blood_pressure_samples.diastolic_bp'
                },
                'max_systolic': {
                    '$max': '$data.body.blood_pressure_data.blood_pressure_samples.systolic_bp'
                },
                'max_diastolic': {
                    '$max': '$data.body.blood_pressure_data.blood_pressure_samples.diastolic_bp'
                },
            }
        }

        # Project those previous calculations and then calculate average_readings_per_day
        stage_project_bp = {
            '$project': {
                'average_readings_per_day': {
                    '$round': [{
                        '$divide': ['$total_bp_readings', days]
                    }, 1]
                },
                'total_bp_readings': '$total_bp_readings',
                'average_systolic': '$average_systolic',
                'average_diastolic': '$average_diastolic',
                'min_systolic': '$min_systolic',
                'min_diastolic': '$min_diastolic',
                'max_systolic': '$max_systolic',
                'max_diastolic': '$max_diastolic',
            }
        }

        ### Stages for blood pressure classification ###

        # Add classification field to samples
        stage_add_classification = {
            '$addFields': {
                'classification': {
                    '$switch': {
                        'branches': [
                            {
                                'case': {
                                    '$and': [
                                        {
                                            '$lt': [
                                                '$data.body.blood_pressure_data.blood_pressure_samples.systolic_bp',
                                                120,
                                            ]
                                        },
                                        {
                                            '$lt': [
                                                '$data.body.blood_pressure_data.blood_pressure_samples.diastolic_bp',
                                                80,
                                            ]
                                        },
                                    ]
                                },
                                'then': 'normal',
                            },
                            {
                                'case': {
                                    '$and': [
                                        {
                                            '$and': [
                                                {
                                                    '$gte': [
                                                        '$data.body.blood_pressure_data.blood_pressure_samples.systolic_bp',
                                                        120,
                                                    ]
                                                },
                                                {
                                                    '$lte': [
                                                        '$data.body.blood_pressure_data.blood_pressure_samples.systolic_bp',
                                                        129,
                                                    ]
                                                },
                                            ]
                                        },
                                        {
                                            '$lt': [
                                                '$data.body.blood_pressure_data.blood_pressure_samples.diastolic_bp',
                                                80,
                                            ]
                                        },
                                    ]
                                },
                                'then': 'elevated',
                            },
                            {
                                'case': {
                                    '$or': [
                                        {
                                            '$and': [
                                                {
                                                    '$gte': [
                                                        '$data.body.blood_pressure_data.blood_pressure_samples.systolic_bp',
                                                        130,
                                                    ]
                                                },
                                                {
                                                    '$lte': [
                                                        '$data.body.blood_pressure_data.blood_pressure_samples.systolic_bp',
                                                        139,
                                                    ]
                                                },
                                            ]
                                        },
                                        {
                                            '$and': [
                                                {
                                                    '$gte': [
                                                        '$data.body.blood_pressure_data.blood_pressure_samples.diastolic_bp',
                                                        80,
                                                    ]
                                                },
                                                {
                                                    '$lte': [
                                                        '$data.body.blood_pressure_data.blood_pressure_samples.diastolic_bp',
                                                        89,
                                                    ]
                                                },
                                            ]
                                        },
                                    ]
                                },
                                'then': 'hypertension_stage_1',
                            },
                            {
                                'case': {
                                    '$or': [
                                        {
                                            '$and': [
                                                {
                                                    '$gte': [
                                                        '$data.body.blood_pressure_data.blood_pressure_samples.systolic_bp',
                                                        140,
                                                    ]
                                                },
                                                {
                                                    '$lte': [
                                                        '$data.body.blood_pressure_data.blood_pressure_samples.systolic_bp',
                                                        180,
                                                    ]
                                                },
                                            ]
                                        },
                                        {
                                            '$and': [
                                                {
                                                    '$gte': [
                                                        '$data.body.blood_pressure_data.blood_pressure_samples.diastolic_bp',
                                                        90,
                                                    ]
                                                },
                                                {
                                                    '$lte': [
                                                        '$data.body.blood_pressure_data.blood_pressure_samples.diastolic_bp',
                                                        120,
                                                    ]
                                                },
                                            ]
                                        },
                                    ]
                                },
                                'then': 'hypertension_stage_2',
                            },
                            {
                                'case': {
                                    '$or': [
                                        {
                                            '$gt': [
                                                '$data.body.blood_pressure_data.blood_pressure_samples.systolic_bp',
                                                180,
                                            ]
                                        },
                                        {
                                            '$gt': [
                                                '$data.body.blood_pressure_data.blood_pressure_samples.diastolic_bp',
                                                120,
                                            ]
                                        },
                                    ]
                                },
                                'then': 'hypertensive_crisis',
                            },
                        ],
                        'default': None,
                    }
                }
            }
        }

        # Group by classification and pass total count forward
        stage_facet_classification = {
            '$facet': {
                'buckets': [{
                    '$group': {
                        '_id': '$classification',
                        'count': {
                            '$sum': 1
                        },
                    }
                }],
                'total_count': [{
                    '$count': 'total_count'
                }],
            }
        }

        # Unwind new buckets
        stage_unwind_buckets = {'$unwind': '$buckets'}

        # Pass forward bucket and count to calculate percentage for each classification
        stage_project_classification = {
            '$project': {
                'percentage': {
                    '$multiply': [
                        {
                            '$round': [
                                {
                                    '$divide': [
                                        '$buckets.count',
                                        {
                                            '$arrayElemAt': [
                                                '$total_count.total_count',
                                                0,
                                            ]
                                        },
                                    ]
                                },
                                2,
                            ]
                        },
                        100,
                    ]
                },
                'bucket': '$buckets._id',
                'count': '$buckets.count',
            }
        }

        ### Stages for heart rate calculations ###

        # Unwind the hr_samples array so that we can operate on each individual sample
        stage_unwind_hr_samples = {'$unwind': '$data.body.heart_data.detailed.hr_samples'}

        # Filter on the timestamp of each hr_sample
        stage_match_date_range_pulse = {
            '$match': {
                'data.body.heart_data.detailed.hr_samples.timestamp': {
                    '$gte': start_date,
                    '$lte': end_date,
                }
            }
        }

        # Filter on the timestamp of each prev hr_sample
        stage_match_date_range_pulse_prev = {
            '$match': {
                'data.body.heart_data.detailed.hr_samples.timestamp': {
                    '$gte': start_date - timedelta(days=days),
                    '$lte': start_date,
                }
            }
        }
        # Group all pulse and calculate total and average
        stage_group_pulse = {
            '$group': {
                '_id': None,
                'total_pulse_readings': {
                    '$sum': 1
                },
                'average_pulse': {
                    '$avg': '$data.body.heart_data.detailed.hr_samples.bpm'
                },
            }
        }

        ### Current time block pipelines ###

        # Build bp pipeline
        pipeline = [
            stage_match_user_id_and_wearable,
            stage_unwind_bp_samples,
            stage_match_date_range_bp,
            stage_group_bp,
            stage_project_bp,
        ]

        # Build pulse pipeline
        pulse_pipeline = [
            stage_match_user_id_and_wearable,
            stage_unwind_hr_samples,
            stage_match_date_range_pulse,
            stage_group_pulse,
        ]

        # Build classification pipeline
        classification_pipeline = [
            stage_match_user_id_and_wearable,
            stage_unwind_bp_samples,
            stage_match_date_range_bp,
            stage_add_classification,
            stage_facet_classification,
            stage_unwind_buckets,
            stage_project_classification,
        ]

        ### Previous time block pipelines ###

        # Build prev bp pipeline
        prev_pipeline = [
            stage_match_user_id_and_wearable_prev,
            stage_unwind_bp_samples,
            stage_match_date_range_bp_prev,
            stage_group_bp,
            stage_project_bp,
        ]

        # Build prev pulse pipeline
        prev_pulse_pipeline = [
            stage_match_user_id_and_wearable_prev,
            stage_unwind_hr_samples,
            stage_match_date_range_pulse_prev,
            stage_group_pulse,
        ]

        # Build prev classification pipeline
        prev_classification_pipeline = [
            stage_match_user_id_and_wearable_prev,
            stage_unwind_bp_samples,
            stage_match_date_range_bp_prev,
            stage_add_classification,
            stage_facet_classification,
            stage_unwind_buckets,
            stage_project_classification,
        ]

        ### Add current time block data to payload ###

        # General bp data
        cursor = mongo.db.wearables.aggregate(pipeline)
        document_list = list(cursor)
        data = {}

        if document_list:
            data = document_list[0]

        # Build general bp info for payload
        payload = {'user_id': user_id, 'wearable': wearable}

        # Add general info to current_block in the payload
        payload['current_block'] = {}
        payload['current_block']['start_date'] = start_date
        payload['current_block']['end_date'] = end_date
        payload['current_block']['general_data'] = {}
        payload['current_block']['general_data']['average_systolic'] = data.get('average_systolic')
        payload['current_block']['general_data']['average_diastolic'] = data.get(
            'average_diastolic'
        )
        payload['current_block']['general_data']['min_systolic'] = data.get('min_systolic')
        payload['current_block']['general_data']['max_systolic'] = data.get('max_systolic')
        payload['current_block']['general_data']['min_diastolic'] = data.get('min_diastolic')
        payload['current_block']['general_data']['max_diastolic'] = data.get('max_diastolic')
        payload['current_block']['general_data']['total_bp_readings'] = data.get(
            'total_bp_readings'
        )
        payload['current_block']['general_data']['average_readings_per_day'] = data.get(
            'average_readings_per_day'
        )

        # Pulse data
        cursor = mongo.db.wearables.aggregate(pulse_pipeline)
        document_list = list(cursor)
        pulse_data = {}

        if document_list:
            pulse_data = document_list[0]

        # Add pulse data to current_block in the payload
        payload['current_block']['general_data']['average_pulse'] = pulse_data.get('average_pulse')
        payload['current_block']['general_data']['total_pulse_readings'] = pulse_data.get(
            'total_pulse_readings'
        )

        # Systolic classifications
        cursor = mongo.db.wearables.aggregate(classification_pipeline)
        classification_document_list = list(cursor)

        if classification_document_list:
            payload['current_block']['classification_data'] = {}
            for doc in classification_document_list:
                # Add classification data to current_block in the payload
                payload['current_block']['classification_data'][doc.get('bucket')
                                                               ] = doc.get('count')
                payload['current_block']['classification_data'][
                    doc.get('bucket') + '_percentage'] = doc.get('percentage')

        ### Add previous time block data to payload ###

        # General bp data prev
        cursor = mongo.db.wearables.aggregate(prev_pipeline)
        document_list = list(cursor)
        data = {}

        if document_list:
            data = document_list[0]

        # Add general info to prev_block in the payload
        payload['prev_block'] = {}
        payload['prev_block']['start_date'] = start_date - timedelta(days=days)
        payload['prev_block']['end_date'] = start_date
        payload['prev_block']['general_data'] = {}
        payload['prev_block']['general_data']['average_systolic'] = data.get('average_systolic')
        payload['prev_block']['general_data']['average_diastolic'] = data.get('average_diastolic')
        payload['prev_block']['general_data']['min_systolic'] = data.get('min_systolic')
        payload['prev_block']['general_data']['max_systolic'] = data.get('max_systolic')
        payload['prev_block']['general_data']['min_diastolic'] = data.get('min_diastolic')
        payload['prev_block']['general_data']['max_diastolic'] = data.get('max_diastolic')
        payload['prev_block']['general_data']['total_bp_readings'] = data.get('total_bp_readings')
        payload['prev_block']['general_data']['average_readings_per_day'] = data.get(
            'average_readings_per_day'
        )

        # Pulse data prev
        cursor = mongo.db.wearables.aggregate(prev_pulse_pipeline)
        document_list = list(cursor)
        pulse_data = {}

        if document_list:
            pulse_data = document_list[0]

        # Add pulse data to prev_block in the payload
        payload['prev_block']['general_data']['average_pulse'] = pulse_data.get('average_pulse')
        payload['prev_block']['general_data']['total_pulse_readings'] = pulse_data.get(
            'total_pulse_readings'
        )

        # Systolic classifications prev
        cursor = mongo.db.wearables.aggregate(prev_classification_pipeline)
        classification_document_list = list(cursor)

        if classification_document_list:
            payload['prev_block']['classification_data'] = {}
            for doc in classification_document_list:
                # Add classification data to current_block in the payload
                payload['prev_block']['classification_data'][doc.get('bucket')] = doc.get('count')
                payload['prev_block']['classification_data'][doc.get('bucket') +
                                                             '_percentage'] = doc.get('percentage')

        # Return completed payload
        return payload<|MERGE_RESOLUTION|>--- conflicted
+++ resolved
@@ -569,22 +569,6 @@
         if n == len(tstamps):
             return
 
-<<<<<<< HEAD
-        # Use array concatenation here, don't use:
-        #    cgm.glucose = cgm.glucose + request.parsed_obj.glucose
-        # See ... confluence page
-        stmt = text(
-            """
-            UPDATE "WearablesFreeStyle"
-            SET glucose = glucose || cast(:gluc as double precision[]),
-                timestamps = timestamps || cast(:tstamps as timestamp without time zone[])
-            WHERE user_id = :cid;
-        """
-        ).bindparams(
-            gluc=glucose[n:], tstamps=tstamps[n:], cid=user_id
-        )
-        db.session.execute(stmt)
-=======
         # Concatenate new array values to previous values, removing duplicates.
         # {array_name}.copy() is used here because sqlalchemy ARRAY fields are
         # immutable, so we need to make a new copy of the previous values in order
@@ -604,7 +588,6 @@
             tstamps_update = tstamps[n:]
 
         cgm.update(dict(glucose=glucose_update, timestamps=tstamps_update))
->>>>>>> 4fac2a27
         db.session.commit()
 
 
@@ -897,35 +880,23 @@
     def get(self):
         """Get a list of all supported wearable devices."""
         return {
-<<<<<<< HEAD
-            'sdk_providers': {
-                'APPLE': 'Apple HealthKit'
-            },
-=======
->>>>>>> 4fac2a27
             'providers': {
                 'COROS': 'Coros',
                 'DEXCOM': 'Dexcom',
                 'FITBIT': 'Fitbit',
                 'FREESTYLELIBRE': 'Freestyle Libre',
                 'GARMIN': 'Garmin',
-<<<<<<< HEAD
-=======
                 'GOOGLE': 'Google Fit',
->>>>>>> 4fac2a27
                 'OMRONUS': 'Omron',
                 'OURA': 'Oura',
                 'POLAR': 'Polar',
                 'SUUNTO': 'Suunto',
                 'WITHINGS': 'Withings',
-<<<<<<< HEAD
-=======
             },
             'sdk_providers': {
                 'GOOGLEFIT': 'Google Fit (SDK)',
                 'APPLE': 'Apple HealthKit',
                 'SAMSUNG': 'Samsung',
->>>>>>> 4fac2a27
             },
         }
 
