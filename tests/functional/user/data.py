--- conflicted
+++ resolved
@@ -112,10 +112,8 @@
 
 users_subscription_data = {
   "is_staff": False,
-<<<<<<< HEAD
   "subscription_status": 'subscribed',
   "subscription_type_id": 2
-=======
   "subscription_rate": 9.99,
   "subscription_type": "subscribed"
 }
@@ -126,5 +124,4 @@
   'action': 'https.test2.com',
   'read': False,
   'deleted': True
->>>>>>> 214e8604
 }