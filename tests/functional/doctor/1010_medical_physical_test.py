from flask.json import dumps

from odyssey.api.user.models import User, UserLogin
from tests.functional.trainer.data import trainer_medical_physical_data

<<<<<<< HEAD
def test_post_medical_physical(test_client):
    payload = trainer_medical_physical_data

    response = test_client.post(
        f'/doctor/physical/{test_client.client_id}/',
        headers=test_client.client_auth_header,
        data=dumps(payload),
        content_type='application/json')

=======

def test_post_medical_physical(test_client, init_database, client_auth_header):
    """
    GIVEN a api end point for medical history assessment
    WHEN the '/doctor/physical/<client id>' resource  is requested (POST)
    THEN check the response is valid
    """
    payload = trainer_medical_physical_data
    
    # send get request for client info on user_id = 1 
    response = test_client.post('/doctor/physical/1/',
                                headers=client_auth_header, 
                                data=dumps(payload), 
                                content_type='application/json')
>>>>>>> 8187244a
    assert response.status_code == 201
    assert response.json['vital_weight'] == trainer_medical_physical_data['vital_weight']
    assert response.json['abdominal_hard'] == trainer_medical_physical_data['abdominal_hard']

<<<<<<< HEAD
def test_get_medical_physical(test_client):
    response = test_client.get(
        f'/doctor/physical/{test_client.client_id}/',
        headers=test_client.client_auth_header,
        content_type='application/json')

=======
def test_get_medical_physical(test_client, init_database, client_auth_header):
    """
    GIVEN a api end point for retrieving medical history
    WHEN the  '/doctor/physical/<client id>' resource  is requested (GET)
    THEN check the response is valid
    """
    # send get request for client info on user_id = 1 
    response = test_client.get('/doctor/physical/1/',
                                headers=client_auth_header, 
                                content_type='application/json')
>>>>>>> 8187244a
    assert response.status_code == 200
    assert response.json[0]['vital_weight'] == 110.0
    assert response.json[0]['abdominal_hard'] == True
    assert response.json[0]['reporter_lastname'] == 'Tested'<|MERGE_RESOLUTION|>--- conflicted
+++ resolved
@@ -1,9 +1,7 @@
 from flask.json import dumps
 
-from odyssey.api.user.models import User, UserLogin
 from tests.functional.trainer.data import trainer_medical_physical_data
 
-<<<<<<< HEAD
 def test_post_medical_physical(test_client):
     payload = trainer_medical_physical_data
 
@@ -13,46 +11,17 @@
         data=dumps(payload),
         content_type='application/json')
 
-=======
-
-def test_post_medical_physical(test_client, init_database, client_auth_header):
-    """
-    GIVEN a api end point for medical history assessment
-    WHEN the '/doctor/physical/<client id>' resource  is requested (POST)
-    THEN check the response is valid
-    """
-    payload = trainer_medical_physical_data
-    
-    # send get request for client info on user_id = 1 
-    response = test_client.post('/doctor/physical/1/',
-                                headers=client_auth_header, 
-                                data=dumps(payload), 
-                                content_type='application/json')
->>>>>>> 8187244a
     assert response.status_code == 201
     assert response.json['vital_weight'] == trainer_medical_physical_data['vital_weight']
     assert response.json['abdominal_hard'] == trainer_medical_physical_data['abdominal_hard']
 
-<<<<<<< HEAD
 def test_get_medical_physical(test_client):
     response = test_client.get(
         f'/doctor/physical/{test_client.client_id}/',
         headers=test_client.client_auth_header,
         content_type='application/json')
 
-=======
-def test_get_medical_physical(test_client, init_database, client_auth_header):
-    """
-    GIVEN a api end point for retrieving medical history
-    WHEN the  '/doctor/physical/<client id>' resource  is requested (GET)
-    THEN check the response is valid
-    """
-    # send get request for client info on user_id = 1 
-    response = test_client.get('/doctor/physical/1/',
-                                headers=client_auth_header, 
-                                content_type='application/json')
->>>>>>> 8187244a
     assert response.status_code == 200
     assert response.json[0]['vital_weight'] == 110.0
     assert response.json[0]['abdominal_hard'] == True
-    assert response.json[0]['reporter_lastname'] == 'Tested'+    assert response.json[0]['reporter_lastname'] == 'testerson'