import logging
import uuid
from http import client
from itertools import groupby
from operator import itemgetter

from bson import ObjectId

logger = logging.getLogger(__name__)

import copy
import secrets
from datetime import datetime, time, timedelta, timezone

from dateutil import tz
from dateutil.relativedelta import relativedelta
from flask import current_app, g, request, url_for
from flask_accepts import accepts, responds
from flask_restx import Namespace, Resource
from sqlalchemy import TIMESTAMP, and_, cast, func, or_, select
from twilio.jwt.access_token import AccessToken
from twilio.jwt.access_token.grants import ChatGrant, VideoGrant
from werkzeug.exceptions import BadRequest, Unauthorized

import odyssey.utils.telehealth as telehealth_utils
from odyssey import db, mongo
from odyssey.api.lookup.models import (
    LookupBookingTimeIncrements, LookupRoles, LookupTerritoriesOfOperations, LookupVisitReasons
)
from odyssey.api.payment.models import (PaymentHistory, PaymentMethods, PaymentRefunds)
from odyssey.api.staff.models import StaffRoles
from odyssey.api.telehealth.models import (
    TelehealthBookingDetails, TelehealthBookings, TelehealthChatRooms, TelehealthMeetingRooms,
    TelehealthQueueClientPool, TelehealthStaffAvailability, TelehealthStaffAvailabilityExceptions,
    TelehealthStaffSettings
)
from odyssey.api.telehealth.schemas import *
from odyssey.api.user.models import User
from odyssey.integrations.twilio import Twilio
from odyssey.tasks.tasks import (
    abandon_telehealth_booking, cancel_telehealth_appointment, cleanup_unended_call,
    store_telehealth_transcript
)
from odyssey.utils.auth import token_auth
from odyssey.utils.base.resources import BaseResource
from odyssey.utils.constants import (
    ALLOWED_AUDIO_TYPES, ALLOWED_IMAGE_TYPES, DAY_OF_WEEK, IMAGE_MAX_SIZE,
    NOTIFICATION_SEVERITY_TO_ID, NOTIFICATION_TYPE_TO_ID, SCHEDULED_MAINTENANCE_PADDING,
    TWILIO_ACCESS_KEY_TTL
)
from odyssey.utils.files import AudioUpload, FileDownload, ImageUpload
from odyssey.utils.message import (PushNotification, PushNotificationType, send_email)
from odyssey.utils.misc import (
    check_client_existence, check_provider_existence, check_staff_existence, check_user_existence,
    create_notification
)

ns = Namespace('telehealth', description='telehealth bookings management API')


@ns.route('/bookings/meeting-room/access-token/<int:booking_id>/')
class TelehealthBookingsRoomAccessTokenApi(BaseResource):
    """
    This endpoint is used to GET the staff and client's TWILIO access tokens so they can
    access their chats and videos.

    Here, we create the Booking Meeting Room.

    Call start
    """
    @token_auth.login_required(check_staff_telehealth_access=True)
    @responds(
        schema=TelehealthBookingMeetingRoomsTokensSchema,
        api=ns,
        status_code=200,
    )
    def get(self, booking_id):
        current_user, _ = token_auth.current_user()

        booking = TelehealthBookings.query.get(booking_id)

        # below are some checks to ensure the call may begin:
        # - requester must be one of the participants
        # - the call must be started by the practitioner
        # - calls cannot begin more than 10 minuted before scheduled time
        # - calls may not begin AFTER the scheduled appointment time
        if not booking:
            raise BadRequest('no booking found')

        # make sure the requester is one of the participants
        if not (
            current_user.user_id == booking.client_user_id
            or current_user.user_id == booking.staff_user_id
        ):
            raise Unauthorized('You must be a participant in this booking.')

        # check call timing
        booking_start_time = datetime.combine(
            date=booking.target_date_utc,
            time=LookupBookingTimeIncrements.query.filter_by(
                idx=booking.booking_window_id_start_time_utc
            ).one_or_none().start_time,
        )
        current_time_utc = datetime.utcnow()
        call_start_offset = (booking_start_time - current_time_utc).total_seconds()

        # calculate booking duration
        increment_data = telehealth_utils.get_booking_increment_data()
        if (booking.booking_window_id_end_time < booking.booking_window_id_start_time):
            # booking crosses midnight
            highest_index = increment_data['max_idx'] + 1
            duration = (
                highest_index - booking.booking_window_id_start_time
                + booking.booking_window_id_end_time
            ) * increment_data['length']
        else:
            duration = (
                booking.booking_window_id_end_time - booking.booking_window_id_start_time + 1
            ) * increment_data['length']

        if call_start_offset > 600 or call_start_offset < -60 * duration:
            raise BadRequest(
                'Request to start call occurred too soon or after the'
                ' scheduled call has ended'
            )

        # Create telehealth meeting room entry
        # each telehealth session is given a unique meeting room
        twilio_obj = Twilio()
        meeting_room = db.session.execute(
            select(TelehealthMeetingRooms).where(TelehealthMeetingRooms.booking_id == booking_id, )
        ).scalar()

        # if there is no meeting room, the call has not yet begun.
        # only practitioners may initiate a call
        if not meeting_room:
            if current_user.user_id == booking.staff_user_id:
                """#check that the booking has been paid for and the payment has not been voided or refunded
                payment = PaymentHistory.query.filter_by(idx=booking.payment_history_id).one_or_none()
                if payment:
                    refund = PaymentRefunds.query.filter_by(payment_id=payment.idx).one_or_none()
                    if payment.voided or refund:
                        raise BadRequest('Telehealth call cannot be started because it has not been paid for.')
                else:
                    raise BadRequest('Telehealth call cannot be started because it has not been paid for.')
                """
                # check that booking has been accepted
                if booking.status not in ('Accepted', 'In Progress'):
                    raise BadRequest(
                        'Telehealth call cannot be started because its status'
                        " is not 'Accepted' or 'In Progress'"
                    )

                meeting_room = TelehealthMeetingRooms(
                    booking_id=booking_id,
                    staff_user_id=booking.staff_user_id,
                    client_user_id=booking.client_user_id,
                )
                meeting_room.room_name = (twilio_obj.generate_meeting_room_name())
            else:
                raise BadRequest('Telehealth call may only be initiated by practitioner')

        # Create access token for users to access the Twilio API
        # Add grant for video room access using meeting room name just created
        # Twilio will automatically create a new room by this name.
        # TODO: configure meeting room
        # meeting type (group by default), participant limit , callbacks

        token, video_room_sid = twilio_obj.create_twilio_access_token(
            current_user.modobio_id, meeting_room_name=meeting_room.room_name
        )
        meeting_room.sid = video_room_sid

        if g.user_type == 'provider':
            meeting_room.staff_access_token = token

        elif g.user_type == 'client':
            meeting_room.client_access_token = token

        db.session.add(meeting_room)

        # Update TelehealthBookingStatus to 'In Progress'
        booking.status = 'In Progress'
        db.session.commit()

        # schedule celery task to ensure call is completed 10 min after utc end date_time
        booking_start_time = LookupBookingTimeIncrements.query.get(
            booking.booking_window_id_start_time_utc
        ).start_time

        cleanup_eta = (
            datetime.combine(booking.target_date_utc, booking_start_time, tz.UTC)
            + timedelta(minutes=duration) + timedelta(minutes=10)
        )

        if not current_app.testing:
            cleanup_unended_call.apply_async((booking.idx, ), eta=cleanup_eta)

        # Send push notification to user, only if this endpoint is accessed by staff.
        # Do this as late as possible, have everything else ready.
        if g.user_type == 'provider':
            pn = PushNotification()

            # TODO: at the moment only Apple is supported. When Android is needed,
            # update PushNotification class and templates, then change here.
            msg = pn.apple_voip_tmpl
            msg['data']['booking_id'] = booking_id
            msg['data']['booking_description'] = 'Modo Bio telehealth appointment'
            msg['data']['staff_id'] = booking.staff_user_id
            msg['data']['staff_first_name'] = booking.practitioner.firstname
            msg['data']['staff_middle_name'] = booking.practitioner.middlename
            msg['data']['staff_last_name'] = booking.practitioner.lastname
            msg['data']['booking_uid'] = booking.uid

            urls = {}
            fd = FileDownload(booking.staff_user_id)
            for pic in booking.practitioner.staff_profile.profile_pictures:
                if pic.original:
                    continue

                urls[str(pic.height)] = fd.url(pic.image_path)

            msg['data']['staff_profile_picture'] = urls
            pn.send(booking.client_user_id, PushNotificationType.voip, msg)

        return {
            'twilio_token': token,
            'conversation_sid': booking.chat_room.conversation_sid,
        }


@ns.route('/client/time-select/<int:user_id>/')
@ns.doc(
    params={
        'user_id': 'Client user ID',
        'staff_user_id': 'Practitioner ID',
        'target_date': 'Target date to be seen',
        'timezone': 'Timezone',
        'profession_type': 'Profession Role',
        'location_id': 'Location ID',
        'priority': 'Priority',
        'medical_gender': 'Medical gender preference',
        'duration': 'Duration of appointment'
        #'payment_method_id': 'Payment method ID'
    }
)  # Add all other required params
class TelehealthClientTimeSelectApi(BaseResource):
<<<<<<< HEAD
    @token_auth.login_required(check_staff_telehealth_access=True)
    @responds(schema=TelehealthTimeSelectOutputSchema, api=ns, status_code=200)
    def get(self, user_id):
=======

    #in the case of the same client being added to queue twice, the original entry is overwritten
    __check_resource__ = False

    @token_auth.login_required
    @accepts(schema=TelehealthQueueClientPoolSchema, api=ns)
    @responds(schema=TelehealthTimeSelectOutputSchema, api=ns, status_code=201)
    def post(self, user_id):
>>>>>>> 1c3c311f
        """
        Checks the booking requirements stored in the client queue
        Removes times so that appointments end 0.5 hours before scheduled maintenance
            and only start 0.5 hours after maintenance is over
        Responds with available booking times localized to the client's timezone
        """
        check_client_existence(user_id)
        
        # Verify target date is client's local today or in the future 
        client_tz = request.parsed_obj.timezone
        target_date = datetime.combine(request.parsed_obj.target_date.date(), time(0, tzinfo=tz.gettz(client_tz)))
        client_local_datetime_now = datetime.now(tz.gettz(client_tz))

        client_in_queue = (
            TelehealthQueueClientPool.query.filter_by(user_id=user_id).order_by(
                TelehealthQueueClientPool.priority.desc(),
                TelehealthQueueClientPool.target_date.asc(),
            ).first()
        )

        # Create queue entry with request params
        if not client_in_queue:
            if not request.args.get('profession_type'):
                raise BadRequest('Profession role not provided.')

            location_id = request.args.get('location_id')
            profession_type = request.args.get('profession_type')
            target_date = (
                request.args.get('target_date')
                if request.args.get('target_date') else datetime.today()
            )
            timezone = (request.args.get('timezone') if request.args.get('timezone') else 'UTC')
            priority = (request.args.get('priority') if request.args.get('priority') else False)
            medical_gender = (
                request.args.get('medical_gender') if request.args.get('medical_gender') else 'np'
            )
            duration = (
                request.args.get('duration') if request.args.get('duration') else
                current_app.config['TELEHEALTH_BOOKING_DURATION']
            )
            payment_method_id = (
                request.args.get('payment_method_id')
                if request.args.get('payment_method_id') else None
            )

            client_in_queue = TelehealthQueueClientPool(
                user_id=user_id,
                profession_type=profession_type,
                target_date=target_date,
                timezone=timezone,
                duration=duration,
                medical_gender=medical_gender,
                location_id=location_id,
                payment_method_id=payment_method_id,
                priority=priority,
            )
            db.session.add(client_in_queue)
            db.session.commit()

        time_inc = LookupBookingTimeIncrements.query.all()

<<<<<<< HEAD
        local_target_date = client_in_queue.target_date
        client_tz = client_in_queue.timezone
        duration = client_in_queue.duration
        profession_type = client_in_queue.profession_type

        utc_target_datetime, _, _, _ = telehealth_utils.get_utc_start_day_time(
            local_target_date, client_tz
        )
=======
        utc_target_datetime, _, _, _ = telehealth_utils.get_utc_start_day_time(queue.target_date, queue.timezone)
>>>>>>> 1c3c311f

        # list of dicts, dicts have two datetime start_time and end_time
        scheduled_maintenances = (
            telehealth_utils.scheduled_maintenance_date_times(
                utc_target_datetime - timedelta(days=1),
                (utc_target_datetime + timedelta(days=15)),
            )
        )  # minus a day and 15 not 14 to be on the safe side of things

<<<<<<< HEAD
        # days_available =
        # {local_target_date(datetime.date):
        #   {start_time_idx_1:
        #       {'date_start_utc': datetime.date,
        #         'practitioner_ids': {user_id, user_id (set)}
        #       }
        #   },
        #   {start_time_idx_2:
        #       {'date_start_utc': datetime.date,
        #         'practitioner_ids':  {user_id, user_id (set)}
        #       }
        #   }
        # }
=======
>>>>>>> 1c3c311f
        days_available = {}
        days_out = 0
        times_available = 0
        # limit 10 here still but since one pass here can produce as many as 96, it must still be limited to 10 below
        while days_out <= 14 and times_available < 10:
            local_target_date2 = queue.target_date + timedelta(days=days_out)

            (
                day_start_utc,
                start_time_window_utc,
                day_end_utc,
                end_time_window_utc,
            ) = telehealth_utils.get_utc_start_day_time(local_target_date2, client_tz)

            time_blocks = telehealth_utils.get_possible_ranges(
                day_start_utc,
                day_start_utc.weekday(),
                start_time_window_utc.idx,
                day_end_utc.weekday(),
                end_time_window_utc.idx,
                queue.duration,
            )

            # available_times_with_practitioners =
            # {start_time_idx: {'date_start_utc': datetime.date, 'practitioner_ids': {set of available user_ids}}
            # sample -> {1: {'date_start_utc': datetime.date(2021, 10, 27), 'practitioner_ids': {10}}
            available_times_with_practitioners = {}
            practitioner_ids_set = (
                set()
            )  # {user_id, user_id} set of user_id of available practitioners

            for block in time_blocks:
                conflict_window_datetime_start_utc = time_blocks[block][0][0]  # get date datetime
                conflict_window_datetime_start_utc = (
                    conflict_window_datetime_start_utc.replace(hour=0, minute=0)
                )
                # must add to this because datetime is just date and minutes is separate and in 5 minute increments
<<<<<<< HEAD
                conflict_window_datetime_start_utc = (
                    conflict_window_datetime_start_utc
                    + timedelta(minutes=((time_blocks[block][0][2] - 1) * 5))
                )  # not zeo indexed so minus one there
                conflict_window_datetime_end_utc = (
                    conflict_window_datetime_start_utc + timedelta(minutes=duration)
                )
=======
                conflict_window_datetime_start_utc = conflict_window_datetime_start_utc + \
                    timedelta(minutes=((time_blocks[block][0][2] - 1) * 5))  # not zeo indexed so minus one there
                conflict_window_datetime_end_utc = conflict_window_datetime_start_utc + timedelta(minutes=queue.duration)
>>>>>>> 1c3c311f

                and_continue = False
                for maintenance in scheduled_maintenances:
                    # conflicts in descending order of likelihood, short circuits speed this up as much as it can be
                    # appointment starts during maintenance OR appointment ends during maintenance
                    # OR maintenance occurs in midst of appointment OR maintenance encapsulates appointment
                    m_start_time = datetime.fromisoformat(maintenance['start_time'])
                    m_end_time = datetime.fromisoformat(maintenance['end_time'])
                    m_start_time = m_start_time - timedelta(minutes=SCHEDULED_MAINTENANCE_PADDING)
                    m_end_time = m_end_time + timedelta(minutes=SCHEDULED_MAINTENANCE_PADDING)

                    if ((m_start_time < conflict_window_datetime_start_utc < m_end_time)
                        or (m_start_time < conflict_window_datetime_end_utc < m_end_time) or (
                            conflict_window_datetime_start_utc < m_start_time
                            and conflict_window_datetime_end_utc > m_end_time
                        ) or (
                            conflict_window_datetime_start_utc > m_start_time
                            and conflict_window_datetime_end_utc < m_end_time
                        )):
                        and_continue = True
                        break  # break maintenance for loop
                if and_continue:
                    continue  # but continue block for loop

                staff_user_id = (
                    request.args.get('staff_user_id') if request.args.get('staff_user_id') else None
                )
                _practitioner_ids = (
                    telehealth_utils.get_practitioners_available(
                        time_blocks[block], client_in_queue, staff_user_id
                    )
                )

                # if the user has a staff + client account, it may be possible for their staff account
                # to appear as an option when attempting to book a meeting as a client
                # to prevent this, we check if the given user id is in the list of practitioners and remove it
                if user_id in _practitioner_ids:
                    _practitioner_ids.remove(token_auth.current_user()[0].user_id)

                if _practitioner_ids:
                    date1, day1, day1_start, day1_end = time_blocks[block][0]
                    available_times_with_practitioners[block] = {
                        'date_start_utc': date1.date(),
                        'practitioner_ids': _practitioner_ids,
                    }
                    practitioner_ids_set.update(_practitioner_ids)

            if available_times_with_practitioners:
                days_available[local_target_date2.date()] = available_times_with_practitioners

            times_available += len(available_times_with_practitioners)
            days_out += 1

        if not days_available:
            raise BadRequest('No staff available for the upcoming two weeks.')

        # commit queue data once final point of failure is cleared
        db.session.commit()

        # get practitioners details only once
        # dict {user_id: {firstname, lastname, consult_cost, gender, bio, profile_pictures, hourly_consult_rate}}
<<<<<<< HEAD
        practitioners_info = telehealth_utils.get_practitioner_details(
            practitioner_ids_set, profession_type, duration
        )
=======
        practitioners_info = telehealth_utils.get_practitioner_details(practitioner_ids_set, queue.profession_type, queue.duration)
>>>>>>> 1c3c311f

        # buffer not taken into consideration here because that only matters to practitioner not client
        final_dict = []
        for day in days_available:
            for time1 in days_available[day]:
                target_date_utc = days_available[day][time1]['date_start_utc']
                client_window_id_start_time_utc = time1
                start_time_utc = time_inc[client_window_id_start_time_utc - 1].start_time

                # client localize target_date_utc + utc_start_time + timezone
<<<<<<< HEAD
                datetime_start = datetime.combine(target_date_utc, start_time_utc,
                                                  tz.UTC).astimezone(tz.gettz(client_tz))
                datetime_end = datetime_start + timedelta(minutes=duration)
                localized_window_start = (
                    LookupBookingTimeIncrements.query.filter_by(start_time=datetime_start.time()
                                                               ).first().idx
                )
                localized_window_end = (
                    LookupBookingTimeIncrements.query.filter_by(end_time=datetime_end.time()
                                                               ).first().idx
                )

                final_dict.append({
                    'practitioners_available_ids':
                        list(days_available[day][time]['practitioner_ids']),
                    'target_date':
                        datetime_start.date(),
                    'start_time':
                        datetime_start.time(),
                    'end_time':
                        datetime_end.time(),
                    'booking_window_id_start_time':
                        localized_window_start,
                    'booking_window_id_end_time':
                        localized_window_end,
=======
                datetime_start = datetime.combine(target_date_utc, start_time_utc, tz.UTC).astimezone(tz.gettz(client_tz))
                datetime_end = datetime_start + timedelta(minutes=queue.duration)
                localized_window_start = LookupBookingTimeIncrements.query.filter_by(start_time=datetime_start.time()).first().idx
                localized_window_end = LookupBookingTimeIncrements.query.filter_by(end_time=datetime_end.time()).first().idx

                final_dict.append({
                    'practitioners_available_ids': list(days_available[day][time1]['practitioner_ids']),
                    'target_date': datetime_start.date(),
                    'start_time': datetime_start.time(),
                    'end_time': datetime_end.time(),
                    'booking_window_id_start_time': localized_window_start,
                    'booking_window_id_end_time': localized_window_end
>>>>>>> 1c3c311f
                })

        payload = {
            'appointment_times': final_dict,
            'total_options': len(final_dict),
            'practitioners_info': practitioners_info,
        }

        return payload


@ns.route('/bookings/')
class TelehealthBookingsApi(BaseResource):
    """
    This API resource is used to get and post client and staff bookings.
    """
    @token_auth.login_required(check_staff_telehealth_access=True)
    @responds(schema=TelehealthBookingsOutputSchema, api=ns, status_code=200)
    @ns.doc(
        params={
            'client_user_id':
                'Client User ID',
            'staff_user_id':
                'Staff User ID',
            'booking_id':
                'booking_id',
            'status':
                'list of booking status options',
            'page':
                'pagination index',
            'per_page':
                'results per page',
            'target_date':
                'target date for booking in UTC',
            'order': (
                'Sorting order. default is most recent booking. options:'
                ' date_asc, date_desc, date_recent '
            ),
        }
    )
    def get(self):
        """
        Returns the list of bookings for clients and/or staff
        """
        current_user, _ = token_auth.current_user()

        client_user_id = request.args.get('client_user_id', type=int)
        staff_user_id = request.args.get('staff_user_id', type=int)
        booking_id = request.args.get('booking_id', type=int)
        page = request.args.get('page', 1, type=int)
        per_page = request.args.get('per_page', 20, type=int)
        status = request.args.getlist('status', type=str)
        target_date = request.args.get('target_date', type=str)
        booking_start_time_id = request.args.get('booking_start_time_id', type=int)
        order = request.args.get(
            'order', 'date_recent', type=str
        )  # date_asc, date_desc, date_recent

        ###
        # There are 5 cases to decide what to return based on booking participants and if a booking_id provided:
        # 1. booking_id is provided: other parameters are ignored, only that booking will be returned to the participating client/staff or any cs
        # 2. No parameter provided: an error will be raised
        # 3. Only staff_user_id provided: all bookings for the staff user will return if logged-in user = staff_user_id or cs
        # 4. Only client_user_id provided: all bookings for the client user will return if logged-in user = client_user_id or cs
        # 5. Both client_user_id and staff_user_id provided: all bookings with both participants return if logged-in user = staff_user_id or client_user_id or cs
        # client_user_id | staff_user_id | booking_id
        #       -        |      -        |      T
        #       F        |      F        |      F
        #       F        |      T        |      F
        #       T        |      F        |      F
        #       T        |      T        |      F
        #
        # Bookings maybe further filtered by:
        #    booking status ('Accepted', 'Canceled' ect.)
        #    Target date
        #    booking start time id
        ###

        query_filter = {}

        if not (client_user_id or staff_user_id or booking_id):
            # 2. No parameter provided, raise error
            raise BadRequest(
                'Must include at least "client_user_id", "staff_user_id", '
                'or "booking_id".'
            )
        elif booking_id:
            # 1. booking_id provided, any other parameter is ignored, only returns booking to participants or client services
            query_filter.update({'idx': booking_id})

        elif staff_user_id and not client_user_id:
            # 3. only staff_user_id provided, return all bookings for such user_id if logged-in user is same user or client services
            if not (
                current_user.user_id == staff_user_id
                or 'client_services' in [role.role for role in current_user.roles]
            ):
                raise Unauthorized('You must be a participant in this booking.')
            query_filter.update({'staff_user_id': staff_user_id})

        elif client_user_id and not staff_user_id:
            # 4. only client_user_id provided, return all bookings for such user_id if logged-in user is same user or client services
            if not (
                current_user.user_id == client_user_id
                or 'client_services' in [role.role for role in current_user.roles]
            ):
                raise Unauthorized('You must be a participant in this booking.')

            query_filter.update({'client_user_id': client_user_id})

        else:
            # 5. both client and user id's are provided, return bookings where both exist if logged in is either or client services
            if not (
                current_user.user_id == client_user_id or current_user.user_id == staff_user_id
                or 'client_services' in [role.role for role in current_user.roles]
            ):
                raise Unauthorized('You must be a participant in this booking.')
            query_filter.update({
                'staff_user_id': staff_user_id,
                'client_user_id': client_user_id,
            })

        # apply datetime filters
        if target_date:
            query_filter.update({'target_date_utc': target_date})
        if booking_start_time_id:
            query_filter.update({'booking_window_id_start_time_utc': booking_start_time_id})

        # Order the bookings query
        if order == 'date_asc':
            bookings_query = TelehealthBookings.query.filter_by(**query_filter).order_by(
                TelehealthBookings.target_date_utc.asc(),
                TelehealthBookings.booking_window_id_start_time_utc.asc(),
            )
        elif order == 'date_desc':
            bookings_query = TelehealthBookings.query.filter_by(**query_filter).order_by(
                TelehealthBookings.target_date_utc.desc(),
                TelehealthBookings.booking_window_id_start_time_utc.desc(),
            )
        else:
            # default case is to sort by most recent date (date_recent)
            bookings_query = TelehealthBookings.query.filter_by(**query_filter).order_by(
                func.abs((
                    func.date_part(
                        'epoch',
                        cast(TelehealthBookings.target_date_utc, TIMESTAMP),
                    ) - func.date_part('epoch', cast(func.current_date(), TIMESTAMP))
                )).asc()
            )

        # apply booking status filter
        # done here to take advantage of in_ operator
        if status:
            bookings_query = bookings_query.filter(TelehealthBookings.status.in_(status))

        bookings_query = bookings_query.paginate(page=page, per_page=per_page, error_out=False)
        bookings = bookings_query.items

        # ensure requested booking_id is allowed
        if booking_id and len(bookings) == 1:
            if not (
                current_user.user_id == bookings[0].client_user_id
                or current_user.user_id == bookings[0].staff_user_id
                or 'client_services' in [role.role for role in current_user.roles]
            ):
                raise Unauthorized('You must be a participant in this booking.')

        time_inc = LookupBookingTimeIncrements.query.all()
        bookings_payload = []

        for booking in bookings:
            ##
            # localize booking times to the staff and client
            # bring up profile pics
            ##

            client = {**booking.client.__dict__}
            practitioner = {**booking.practitioner.__dict__}

            # bookings stored in staff timezone
            practitioner['timezone'] = booking.staff_timezone

            # return the practitioner profile_picture width=128 if the logged in user is the client involved or client services
            if current_user.user_id == booking.client_user_id or (
                'client_services' in [role.role for role in current_user.roles]
            ):
                practitioner['profile_picture'] = None
                fd = FileDownload(booking.staff_user_id)
                for pic in booking.practitioner.staff_profile.profile_pictures:
                    if pic.width == 128:
                        practitioner['profile_picture'] = fd.url(pic.image_path)

            start_time_utc = datetime.combine(
                booking.target_date_utc,
                time_inc[booking.booking_window_id_start_time_utc - 1].start_time,
                tzinfo=tz.UTC,
            )

            # calculate booking duration in minutes
            increment_data = telehealth_utils.get_booking_increment_data()
            if (booking.booking_window_id_end_time_utc < booking.booking_window_id_start_time_utc):
                # booking crosses midnight
                highest_index = increment_data['max_idx'] + 1
                duration = (
                    highest_index - booking.booking_window_id_start_time
                    + booking.booking_window_id_end_time
                ) * increment_data['length']
            else:
                duration = (
                    booking.booking_window_id_end_time - booking.booking_window_id_start_time + 1
                ) * increment_data['length']

            end_time_utc = start_time_utc + timedelta(minutes=duration)

            practitioner['start_date_localized'] = start_time_utc.astimezone(
                tz.gettz(booking.staff_timezone)
            ).date()
            practitioner['start_time_localized'] = start_time_utc.astimezone(
                tz.gettz(booking.staff_timezone)
            ).time()
            practitioner['end_time_localized'] = end_time_utc.astimezone(
                tz.gettz(booking.staff_timezone)
            ).time()

            client['timezone'] = booking.client_timezone
            client['start_date_localized'] = start_time_utc.astimezone(
                tz.gettz(booking.client_timezone)
            ).date()
            client['start_time_localized'] = start_time_utc.astimezone(
                tz.gettz(booking.client_timezone)
            ).time()
            client['end_time_localized'] = end_time_utc.astimezone(
                tz.gettz(booking.client_timezone)
            ).time()
            # return the client profile_picture width=128 if the logged in user is the practitioner involved
            if current_user.user_id == booking.staff_user_id:
                client['profile_picture'] = None
                fd = FileDownload(booking.client_user_id)
                for pic in booking.client.client_info.profile_pictures:
                    if pic.width == 128:
                        client['profile_picture'] = fd.url(pic.image_path)

            # if the associated chat room has an id for the mongo db entry of the transcript, generate a link to retrieve the
            # transcript messages
            if booking.chat_room:
                if booking.chat_room.transcript_object_id:
                    transcript_url = url_for(
                        'api.telehealth_telehealth_transcripts',
                        booking_id=booking.idx,
                        _external=True,
                    )
                    booking_chat_details = booking.chat_room.__dict__
                    booking_chat_details['transcript_url'] = transcript_url
                else:
                    booking_chat_details = booking.chat_room.__dict__
            else:
                # chatroom has not yet been created
                booking_chat_details = None

            # Check for booking description and reason in booking details.
            # This is a request by the frontend to reduce the
            # number of API calls needed to display bookings.
            description = None
            reason = None
            if booking.booking_details:
                description = booking.booking_details.details

                reason = db.session.get(LookupVisitReasons, booking.booking_details.reason_id)
                if reason:
                    reason = reason.reason

            bookings_payload.append({
                'booking_id': booking.idx,
                'uid': booking.uid,
                'target_date_utc': booking.target_date_utc,
                'start_time_utc': start_time_utc.time(),
                'status': booking.status,
                'profession_type': booking.profession_type,
                'chat_room': booking_chat_details,
                'client_location_id': booking.client_location_id,
                'payment_method_id': booking.payment_method_id,
                'status_history': booking.status_history,
                'client': client,
                'practitioner': practitioner,
                'consult_rate': booking.consult_rate,
                'charged': booking.charged,
                'description': description,
                'reason': reason,
            })

        twilio = Twilio()
        # create twilio access token with chat grant
        token, _ = twilio.create_twilio_access_token(current_user.modobio_id)

        payload = {
            'all_bookings': len(bookings_payload),
            'bookings': bookings_payload,
            'twilio_token': token,
            '_links': {
                '_prev':
                    url_for(
                        'api.telehealth_telehealth_bookings_api',
                        page=bookings_query.prev_num,
                        per_page=per_page,
                    ) if bookings_query.has_prev else None,
                '_next':
                    url_for(
                        'api.telehealth_telehealth_bookings_api',
                        page=bookings_query.next_num,
                        per_page=per_page,
                    ) if bookings_query.has_next else None,
            },
        }
        return payload

    @token_auth.login_required(user_type=('client', ))
    @accepts(
        schema=TelehealthBookingsSchema(only=['booking_window_id_start_time', 'target_date']),
        api=ns,
    )
    @responds(schema=TelehealthBookingsOutputSchema, api=ns, status_code=201)
    @ns.doc(params={
        'client_user_id': 'Client User ID',
        'staff_user_id': 'Staff User ID',
    })
    def post(self):
        """
        Add client and staff to a TelehealthBookings table.

        Request body includes date and time localized to the client

        Responds with booking details. The booking will be in the 'Pending' state until the client confirms
        """
        current_user, _ = token_auth.current_user()
        # Do not allow bookings between days
        # if request.parsed_obj.booking_window_id_start_time >= request.parsed_obj.booking_window_id_end_time:
        #    raise BadRequest('Start time must be before end time.')
        # NOTE commented out this check, the input for booking_window_id_end_time will not be taken into cosideration,
        # only booking_window_id_start_time and target_date

        client_user_id = request.args.get('client_user_id', type=int)
        if not client_user_id:
            raise BadRequest('Missing client ID.')
        # Check client existence
        self.check_user(client_user_id, user_type='client')

        staff_user_id = request.args.get('staff_user_id', type=int)
        if not staff_user_id:
            raise BadRequest('Missing practitioner ID.')
        # Check staff existence
        self.check_user(staff_user_id, user_type='provider')

        if client_user_id == staff_user_id:
            raise BadRequest('Staff user id cannot be the same as client user id.')

        # make sure the requester is one of the participants
        if not (current_user.user_id == client_user_id or current_user.user_id == staff_user_id):
            raise BadRequest('You must be a participant in this booking.')

        time_inc = LookupBookingTimeIncrements.query.all()
        start_time_idx_dict = {
            item.start_time.isoformat(): item.idx
            for item in time_inc
        }  # {datetime.time: booking_availability_id}
        # bring up client queue details
        client_in_queue = TelehealthQueueClientPool.query.filter_by(user_id=client_user_id
                                                                   ).one_or_none()
        if not client_in_queue:
            raise BadRequest('Client not in queue.')

        # validate payment method if provided
        # Payments paused 10.24.22
        # payment_method_id = request.parsed_obj.payment_method_id if request.parsed_obj.payment_method_id else client_in_queue.payment_method_id

        # if payment_method_id:
        #     if not PaymentMethods.query.filter_by(user_id=client_user_id, idx=payment_method_id).one_or_none():
        #         raise BadRequest('Payment ID does not exist for user.')

        # requested duration in minutes
        duration = client_in_queue.duration

        # Verify target date is client's local today or in the future
        client_tz = client_in_queue.timezone
        start_idx = request.parsed_obj.booking_window_id_start_time
        if (start_idx - 1) % 3 > 0:
            # verify time idx-1 is multiple of 3. Only allowed start times are: X:00, X:15, X:30, X:45
            raise BadRequest('Invalid start time')

        start_time = time_inc[start_idx - 1].start_time
        # datetime start localized to client's timezone
        target_date = datetime.combine(
            request.parsed_obj.target_date,
            time(
                hour=start_time.hour,
                minute=start_time.minute,
                tzinfo=tz.gettz(client_tz),
            ),
        )
        client_local_datetime_now = datetime.now(tz.gettz(client_tz)).replace(
            second=0, microsecond=0
        ) + timedelta(hours=current_app.config['TELEHEALTH_BOOKING_LEAD_TIME_HRS'])
        if target_date < client_local_datetime_now:
            raise BadRequest('Invalid target date or time')

        # update parsed_obj with client localized end
        # NOTE currently ignoring the incoming 'booking_window_id_end_time' input
        # TODO coordinate with FE to stop requiring 'booking_window_id_end_time'
        target_date_end_time = target_date + timedelta(minutes=duration)
        request.parsed_obj.booking_window_id_end_time = (
            start_time_idx_dict[target_date_end_time.strftime('%H:%M:%S')] - 1
        )
        if request.parsed_obj.booking_window_id_end_time == 0:
            request.parsed_obj.booking_window_id_end_time = 288

        # Localize the requested booking date and time to UTC
        target_start_datetime_utc = target_date.astimezone(tz.UTC)
        target_end_datetime_utc = target_start_datetime_utc + timedelta(minutes=duration)
        target_start_time_idx_utc = start_time_idx_dict[
            target_start_datetime_utc.strftime('%H:%M:%S')]
        target_end_time_idx_utc = (
            start_time_idx_dict[target_end_datetime_utc.strftime('%H:%M:%S')] - 1
        )
        if target_end_time_idx_utc == 0:
            target_end_time_idx_utc = 288

        # call on verify_availability, will raise an error if practitioner doens't have availability requested
        telehealth_utils.verify_availability(
            client_user_id,
            staff_user_id,
            target_start_time_idx_utc,
            target_end_time_idx_utc,
            target_start_datetime_utc,
        )

        # staff and client may proceed with scheduling the booking,
        # create the booking object
        request.parsed_obj.client_user_id = client_user_id
        request.parsed_obj.staff_user_id = staff_user_id

        # Add staff and client timezones to the TelehealthBooking entry
        staff_settings = db.session.execute(
            select(TelehealthStaffSettings).where(TelehealthStaffSettings.user_id == staff_user_id)
        ).scalar_one_or_none()

        # TODO: set a notification for the staff member so they know to update their settings
        if not staff_settings:
            staff_settings = TelehealthStaffSettings(
                timezone='UTC', auto_confirm=True, user_id=staff_user_id
            )
            db.session.add(staff_settings)

        request.parsed_obj.staff_timezone = staff_settings.timezone
        request.parsed_obj.client_timezone = client_in_queue.timezone
        request.parsed_obj.client_location_id = client_in_queue.location_id
        request.parsed_obj.profession_type = client_in_queue.profession_type
        request.parsed_obj.medical_gender_preference = (client_in_queue.medical_gender)

        request.parsed_obj.status = 'Pending'

        # save target date and booking window ids in UTC
        request.parsed_obj.booking_window_id_start_time_utc = (target_start_time_idx_utc)
        request.parsed_obj.booking_window_id_end_time_utc = (target_end_time_idx_utc)
        request.parsed_obj.target_date_utc = target_start_datetime_utc.date()

        # consultation rate to booking
        consult_rate = (
            StaffRoles.query.filter_by(user_id=staff_user_id, role=client_in_queue.profession_type
                                      ).one_or_none().consult_rate
        )

        # Calculate time for display:
        # consult is in hours
        # 30 minutes -> 0.5*consult_rate
        # 60 minutes -> 1*consult_rate
        # 90 minutes -> 1.5*consult_rate
        if consult_rate == None:
            raise BadRequest('Practitioner has not set a consult rate')

        # Payments paused on 10.24.22
        # If provider has a consult rate of 0, assume that they will be handling
        # payment outside of the modobio platform
        # otherwise, the client must have provided a payment method
        # if consult_rate == 0:
        #     request.parsed_obj.charged = True
        #     request.parsed_obj.payment_notified = True
        # elif consult_rate != 0 and not payment_method_id:
        #     raise BadRequest('Payment method required')

        rate = telehealth_utils.calculate_consult_rate(consult_rate, duration)
        request.parsed_obj.consult_rate = str(rate)

        # booking uuid
        request.parsed_obj.uid = uuid.uuid4()
        request.parsed_obj.scheduled_duration_mins = client_in_queue.duration

        db.session.add(request.parsed_obj)
        db.session.flush()

        booking_url = None

        # Once the booking has been successful, delete the client from the queue
        if client_in_queue:
            db.session.delete(client_in_queue)
            db.session.flush()

        # localize to staff timezone
        if staff_settings.timezone != 'UTC':
            booking_start_staff_localized = (
                target_start_datetime_utc.astimezone(tz.gettz(staff_settings.timezone))
            )
            booking_end_staff_localized = target_end_datetime_utc.astimezone(
                tz.gettz(staff_settings.timezone)
            )
        else:
            booking_start_staff_localized = target_start_datetime_utc
            booking_end_staff_localized = target_end_datetime_utc

        db.session.commit()

        # create response payload
        booking = TelehealthBookings.query.filter_by(idx=request.parsed_obj.idx).first()
        client = {**booking.client.__dict__}
        client['timezone'] = booking.client_timezone
        client['start_date_localized'] = target_date.date()
        client['start_time_localized'] = target_date.time()
        client['end_time_localized'] = (target_date + timedelta(minutes=duration)).time()
        practitioner = {**booking.practitioner.__dict__}
        practitioner['timezone'] = booking.staff_timezone
        practitioner['start_date_localized'] = booking_start_staff_localized.date()
        practitioner['start_time_localized'] = booking_start_staff_localized.time()
        practitioner['end_time_localized'] = booking_end_staff_localized.time()

        # schedule task to abandon booking in 30-minutes if not confirmed
        if not current_app.testing:
            abandon_telehealth_booking.apply_async((booking.idx, ),
                                                   eta=datetime.utcnow() + timedelta(minutes=30))

        payload = {
            'all_bookings':
                1,
            'twilio_token':
                None,
            'bookings': [{
                'booking_id': booking.idx,
                'uid': booking.uid,
                'target_date': booking.target_date,
                'start_time': practitioner['start_time_localized'],
                'status': booking.status,
                'profession_type': booking.profession_type,
                'chat_room': booking.chat_room,
                'client_location_id': booking.client_location_id,
                #'payment_method_id': booking.payment_method_id,
                'status_history': booking.status_history,
                'client': client,
                'practitioner': practitioner,
                'booking_url': booking_url,
                'consult_rate': booking.consult_rate,
            }],
        }
        return payload

    @token_auth.login_required(check_staff_telehealth_access=True)
    @accepts(schema=TelehealthBookingsPUTSchema(only=['status']), api=ns)
    @responds(status_code=201, api=ns)
    @ns.doc(params={'booking_id': 'booking_id'})
    def put(self):
        """
        Update the status or payment method of an upcoming booking.

        All status options are set in the utils/constants.BOOKINGS_STATUS attribute

        This endpoint will allow the user to set the following booking status options
            - Confirmed: client agreed to pay for the booking. Comes after booking is in Pending status
            - Accepted: Staff accepts the booking
            - Canceled: Staff or Client can cancel the booking
            - In Progress, Completed: not allowed to be set in this endpoint

        """
        current_user, _ = token_auth.current_user()
        booking_id = request.args.get('booking_id', type=int)

        # Check if booking exists
        booking = TelehealthBookings.query.filter_by(idx=booking_id).one_or_none()
        if not booking:
            raise BadRequest('Booking not found.')

        # Verify loggedin user is part of booking
        if not (
            current_user.user_id == booking.client_user_id
            or current_user.user_id == booking.staff_user_id
        ):
            raise Unauthorized('You must be a participant in this booking.')

        data = request.get_json()
        """payment_id = data.get('payment_method_id')
        # If user wants to change the payment method for booking
        if payment_id:
            # Verify it's the client that's trying to change the payment method
            if not current_user.user_id == booking.client_user_id:
                raise Unauthorized('Only client can update payment method.')

            # Verify payment method idx is valid from PaymentMethods
            # and that the payment method chosen is registered under the client_user_id
            if not PaymentMethods.query.filter_by(user_id=booking.client_user_id, idx=payment_id).one_or_none():
                raise BadRequest('Invalid payment method.')
            
            if booking.charged:
                raise BadRequest('Booking has already been paid for. The payment method cannot be changed.')
        """

        new_status = data.get('status')
        if new_status:
            if new_status in ('In Progress', 'Completed'):
                # Can't update status to 'In Progress' through this endpoint
                raise BadRequest(
                    'This status can only be updated at the start or end of a'
                    ' call.'
                )

            elif new_status == 'Accepted':
                # only practitioner can change status from pending to accepted
                if current_user.user_id != booking.staff_user_id:
                    raise Unauthorized('Only practitioner can update this status.')
                # Booking can only be moved to accepted from Confirmed status
                elif booking.status != 'Confirmed':
                    raise BadRequest('Cannot accept booking')
                staff_settings = TelehealthStaffSettings.query.filter_by(
                    user_id=booking.staff_user_id
                ).one_or_none()
                calendar_idx = telehealth_utils.accept_booking(
                    booking=booking, staff_settings=staff_settings
                )
                booking.staff_calendar_id = calendar_idx

                booking_time = (
                    LookupBookingTimeIncrements.query.filter_by(
                        idx=booking.booking_window_id_start_time_utc
                    ).one_or_none().start_time
                )
                booking_time = booking_time.strftime('%I:%M %p')
                booking_date = booking.target_date.strftime('%d-%b-%Y')

                send_email(
                    'pre-appointment-confirmation',
                    booking.client.email,
                    firstname=booking.client.firstname,
                    provider_firstname=booking.practitioner.firstname,
                    booking_date=booking_date,
                    booking_time=booking_time,
                )

            elif new_status == 'Canceled':
                # both client and practitioner can change status to canceled
                # If staff initiated cancellation, refund should be true.
                # If client initiated, refund should be false.
                booking_time = (
                    LookupBookingTimeIncrements.query.filter_by(
                        idx=booking.booking_window_id_start_time_utc
                    ).one_or_none().start_time
                )
                booking_datetime = datetime.combine(booking.target_date, booking_time)
                expiration_datetime = booking_datetime + timedelta(hours=72)
                if current_user.user_id == booking.staff_user_id:
                    # cancel appointment with refund and send client notification that meeting was cancelled
                    cancel_telehealth_appointment(booking, reason='Practitioner Cancellation')
                    create_notification(
                        booking.client_user_id,
                        NOTIFICATION_SEVERITY_TO_ID.get('High'),
                        NOTIFICATION_TYPE_TO_ID.get('Scheduling'),
                        'Your Telehealth Appointment with'
                        f' {booking.practitioner.firstname} '
                        + f'{booking.practitioner.lastname} was Canceled',
                        'Unfortunately'
                        f' {booking.practitioner.firstname} {booking.practitioner.lastname} '
                        + 'has canceled your appointment at'
                        f' <datetime_utc>{booking_datetime}</datetime_utc>.',
                        'Client',
                        expiration_datetime,
                    )
                else:
                    # cancel appointment without refund and send staff notification that meeting was cancelled
                    cancel_telehealth_appointment(booking)

                    client_fullname = (f'{current_user.firstname} {current_user.lastname}')
                    send_email(
                        'appointment-client-cancelled',
                        booking.practitioner.email,
                        practitioner_firstname=booking.practitioner.firstname,
                        client_fullname=client_fullname,
                    )

            elif new_status == 'Confirmed':
                # only the client may set the status to Confirmed
                if current_user.user_id != booking.client_user_id:
                    raise Unauthorized('Cannot change booking status to Confirmed')
                # booking must only be changed to Confirmed from the Pending status
                elif booking.status != 'Pending':
                    raise BadRequest('Cannot change booking status to Confirmed')

                staff_settings = TelehealthStaffSettings.query.filter_by(
                    user_id=booking.staff_user_id
                ).one_or_none()
                client_fullname = (f'{booking.client.firstname} {booking.client.lastname}')

                send_email(
                    'appointment-booked-practitioner',
                    booking.practitioner.email,
                    practitioner=booking.practitioner.firstname,
                    client=client_fullname,
                )

                # if the staff has the auto_confirm setting set to True, immediately set the status to Accepted
                # add the booking to the Staff's calendar of events
                if staff_settings.auto_confirm:
                    data['status'] = 'Accepted'
                    calendar_idx = telehealth_utils.accept_booking(
                        booking=booking, staff_settings=staff_settings
                    )
                    booking.staff_calendar_id = calendar_idx

                    booking_time = (
                        LookupBookingTimeIncrements.query.filter_by(
                            idx=booking.booking_window_id_start_time_utc
                        ).one_or_none().start_time
                    )
                    booking_time = booking_time.strftime('%I:%M %p')
                    booking_date = booking.target_date.strftime('%d-%b-%Y')

                    send_email(
                        'pre-appointment-confirmation',
                        booking.client.email,
                        firstname=booking.client.firstname,
                        provider_firstname=booking.practitioner.firstname,
                        booking_date=booking_date,
                        booking_time=booking_time,
                    )

            elif new_status == 'Abandoned':
                # only client can abandon booking
                # Booking can only be abandoned from Pending status
                if (booking.status != 'Pending' or current_user.user_id != booking.client_user_id):
                    raise BadRequest('Cannot accept booking')

                # delete the telehealth entry. Nothing else should have been created at this point
                TelehealthBookings.query.filter_by(idx=booking_id).delete()

            else:
                raise BadRequest('Invalid status.')

        booking.update(data)
        db.session.commit()

        return 201

    @token_auth.login_required(check_staff_telehealth_access=True)
    @accepts(schema=TelehealthBookingsSchema, api=ns)
    @responds(status_code=201, api=ns)
    @ns.deprecated
    def delete(self, user_id):
        """
        DEPRECATED 6.9.21 - Use PUT request to update booking status
        This DELETE request is used to delete bookings. However, this table should also serve as a
        a log of bookings, so it is up to the Backened team to use this with caution.
        """
        if (
            request.parsed_obj.booking_window_id_start_time
            >= request.parsed_obj.booking_window_id_end_time
        ):
            raise BadRequest('Start time must be before end time.')

        client_user_id = request.args.get('client_user_id', type=int)

        if not client_user_id:
            raise BadRequest('Missing client ID.')

        staff_user_id = request.args.get('staff_user_id', type=int)

        if not staff_user_id:
            raise BadRequest('Missing Staff ID.')

        # Check client existence
        check_client_existence(client_user_id)

        # Check staff existence
        check_staff_existence(staff_user_id)

        # Check if staff and client have those times open
        bookings = TelehealthBookings.query.filter_by(
            client_user_id=client_user_id,
            staff_user_id=staff_user_id,
            target_date=request.parsed_obj.target_date,
            booking_window_id_start_time=request.parsed_obj.booking_window_id_start_time,
        ).one_or_none()

        if not bookings:
            raise BadRequest('Booking not found.')

        db.session.delete(bookings)
        db.session.commit()


@ns.route('/meeting-room/new/<int:user_id>/')
@ns.deprecated
@ns.doc(params={'user_id': 'User ID number'})
class ProvisionMeetingRooms(BaseResource):
    @token_auth.login_required(user_type=('provider', ))
    @responds(schema=TelehealthMeetingRoomSchema, status_code=201, api=ns)
    def post(self, user_id):
        """
        Deprecated 4.15.21

        Create a new meeting room between the logged-in staff member
        and the client specified in the url param, user_id
        """
        check_client_existence(user_id)

        staff_user, _ = token_auth.current_user()

        # Create telehealth meeting room entry
        # each telehealth session is given a unique meeting room
        twilio = Twilio()
        meeting_room = TelehealthMeetingRooms(
            staff_user_id=staff_user.user_id, client_user_id=user_id
        )
        meeting_room.room_name = twilio.generate_meeting_room_name()

        # Bring up chat room session. Chat rooms are intended to be between a client and staff
        # member and persist through all telehealth interactions between the two.
        # only one chat room will exist between each client-staff pair
        # If this is the first telehealth interaction between
        # the client and staff member, a room will be provisioned.

        twilio_credentials = twilio.grab_twilio_credentials()

        # get_chatroom helper function will take care of creating or bringing forward
        # previously created chat room and add user as a participant using their modobio_id
        conversation = twilio.get_chatroom(
            staff_user_id=staff_user.user_id,
            client_user_id=user_id,
            participant_modobio_id=staff_user.modobio_id,
        )

        # Create access token for users to access the Twilio API
        # Add grant for video room access using meeting room name just created
        # Twilio will automatically create a new room by this name.
        # TODO: configure meeting room
        # meeting type (group by default), participant limit , callbacks

        token = AccessToken(
            twilio_credentials['account_sid'],
            twilio_credentials['api_key'],
            twilio_credentials['api_key_secret'],
            identity=staff_user.modobio_id,
            ttl=TWILIO_ACCESS_KEY_TTL,
        )

        token.add_grant(VideoGrant(room=meeting_room.room_name))
        token.add_grant(ChatGrant(service_sid=current_app.config['CONVERSATION_SERVICE_SID']))

        meeting_room.staff_access_token = token.to_jwt()
        meeting_room.__dict__['access_token'] = meeting_room.staff_access_token
        meeting_room.__dict__['conversation_sid'] = conversation.sid

        db.session.add(meeting_room)
        db.session.commit()
        return meeting_room


@ns.route('/meeting-room/access-token/<int:room_id>/')
@ns.deprecated
@ns.doc(params={'room_id': 'room ID number'})
class GrantMeetingRoomAccess(BaseResource):
    """
    For generating and retrieving meeting room access tokens
    """
    @token_auth.login_required
    @responds(schema=TelehealthMeetingRoomSchema, status_code=201, api=ns)
    def post(self, room_id):
        """
        Generate a new Twilio access token with a grant for the meeting room id provided.
        Tokens also have a grant for the chat room between the two participants in
        the chat room.

        Users may only be granted access if they are one of the two participants.
        """
        client_user, _ = token_auth.current_user()

        meeting_room = TelehealthMeetingRooms.query.filter_by(
            client_user_id=client_user.user_id, room_id=room_id
        ).one_or_none()
        if not meeting_room:
            raise BadRequest('Meeting room not found.')
        elif meeting_room.client_user_id != client_user.user_id:
            raise Unauthorized('Not a participant of this meeting.')

        twilio = Twilio()
        twilio_credentials = twilio.grab_twilio_credentials()

        # get_chatroom helper function will take care of creating or bringing forward
        # previously created chat room and add user as a participant using their modobio_id
        conversation = twilio.get_chatroom(
            staff_user_id=meeting_room.staff_user_id,
            client_user_id=client_user.user_id,
            participant_modobio_id=client_user.modobio_id,
        )

        # API access for the staff user to specifically access this chat room
        token = AccessToken(
            twilio_credentials['account_sid'],
            twilio_credentials['api_key'],
            twilio_credentials['api_key_secret'],
            identity=client_user.modobio_id,
            ttl=TWILIO_ACCESS_KEY_TTL,
        )
        token.add_grant(VideoGrant(room=meeting_room.room_name))
        token.add_grant(ChatGrant(service_sid=conversation.chat_service_sid))

        meeting_room.client_access_token = token.to_jwt()
        meeting_room.__dict__['access_token'] = meeting_room.client_access_token
        meeting_room.__dict__['conversation_sid'] = conversation.sid
        db.session.commit()

        return meeting_room


@ns.route('/meeting-room/status/<int:room_id>/')
@ns.doc(params={'room_id': 'Room ID number'})
class MeetingRoomStatusAPI(BaseResource):
    """
    Update and check meeting room status
    """
    def post(self):
        """
        For status callback directly from twilio

        TODO:
        - authorize access to this API from twilio automated callback
        - check callback reason (we just want the status updated)
        - update meeting status
            - open
            - close
        - use TelehealthMeetingRooms table
        """

    @token_auth.login_required(check_staff_telehealth_access=True)
    @responds(schema=TelehealthMeetingRoomSchema, status_code=200, api=ns)
    def get(self, room_id):
        """
        Check the meeting status

        should just return vital details on meeting rooms
        """
        meeting_room = TelehealthMeetingRooms.query.filter_by(room_id=room_id).one_or_none()
        return meeting_room


@ns.route('/settings/staff/availability/<int:user_id>/')
@ns.doc(params={'user_id': 'User ID for a staff'})
class TelehealthSettingsStaffAvailabilityApi(BaseResource):
    """
    This API resource is used to get, post the staff's general availability
    """
    @token_auth.login_required(check_staff_telehealth_access=True)
    @responds(schema=TelehealthStaffAvailabilityOutputSchema, api=ns, status_code=200)
    def get(self, user_id):
        """
        Returns the staff availability

        This should be for FE usage.

        Opposite of the POST request, the table stores this table as:
        user_id, day_of_week, booking_window_id
        1, 'Monday', 2
        1, 'Monday', 3
        1, 'Monday', 4
        1, 'Monday', 5
        1, 'Monday', 10
        1, 'Monday', 11
        1, 'Monday', 12

        So, now we have to convert booking_window_id back to human understandable time
        and return the payload:

        availability: [{'day_of_week': str, 'start_time': Time, 'end_time': Time}]

        """
        # grab staff availability
        check_provider_existence(user_id)
        # Grab the staff's availability and sorted by booking_window_id AND day_of_week
        # Both of the sorts are necessary for this conversion
        availability = (
            TelehealthStaffAvailability.query.filter_by(user_id=user_id).order_by(
                TelehealthStaffAvailability.day_of_week.asc(),
                TelehealthStaffAvailability.booking_window_id.asc(),
            ).all()
        )

        monday = (
            TelehealthStaffAvailability.query.filter_by(
                user_id=user_id, day_of_week='Monday'
            ).order_by(TelehealthStaffAvailability.booking_window_id.asc()).all()
        )
        tuesday = (
            TelehealthStaffAvailability.query.filter_by(
                user_id=user_id, day_of_week='Tuesday'
            ).order_by(TelehealthStaffAvailability.booking_window_id.asc()).all()
        )
        wednesday = (
            TelehealthStaffAvailability.query.filter_by(
                user_id=user_id, day_of_week='Wednesday'
            ).order_by(TelehealthStaffAvailability.booking_window_id.asc()).all()
        )
        thursday = (
            TelehealthStaffAvailability.query.filter_by(
                user_id=user_id, day_of_week='Thursday'
            ).order_by(TelehealthStaffAvailability.booking_window_id.asc()).all()
        )
        friday = (
            TelehealthStaffAvailability.query.filter_by(
                user_id=user_id, day_of_week='Friday'
            ).order_by(TelehealthStaffAvailability.booking_window_id.asc()).all()
        )
        saturday = (
            TelehealthStaffAvailability.query.filter_by(
                user_id=user_id, day_of_week='Saturday'
            ).order_by(TelehealthStaffAvailability.booking_window_id.asc()).all()
        )
        sunday = (
            TelehealthStaffAvailability.query.filter_by(
                user_id=user_id, day_of_week='Sunday'
            ).order_by(TelehealthStaffAvailability.booking_window_id.asc()).all()
        )

        availability = []
        availability.append(monday) if monday else None
        availability.append(tuesday) if tuesday else None
        availability.append(wednesday) if wednesday else None
        availability.append(thursday) if thursday else None
        availability.append(friday) if friday else None
        availability.append(saturday) if saturday else None
        availability.append(sunday) if sunday else None

        if not availability:
            return
        # return tzone and auto-confirm from TelehealthStaffSettings table
        payload = {
            'settings': {
                'timezone': availability[0][0].settings.timezone,
                'auto_confirm': availability[0][0].settings.auto_confirm,
<<<<<<< HEAD
            },
            'availability': [],
=======
                'availability_horizon': availability[0][0].settings.availability_horizon},
            'availability': []
>>>>>>> 1c3c311f
        }

        # pull the static booking window ids
        booking_increments = LookupBookingTimeIncrements.query.all()

        # start_time and end_time are returned in UTC,
        # the timzone returned in payload is practitioner's preferred tz
        for avail_day in availability:
            # find consecutive availability blocks for this day
            window_ids = enumerate([avail.booking_window_id for avail in avail_day])
            for k, g in groupby(window_ids, lambda x: x[0] - x[1]):
                # create a new list of availability indeces per block
                avail_time_block = list(map(itemgetter(1), g))
                start = booking_increments[avail_time_block[0]
                                           - 1].start_time  # first idex in available time block
                end = booking_increments[avail_time_block[-1]
                                         - 1].end_time  # last idex in available time block
                day_o_week = avail_day[0].day_of_week
                payload['availability'].append({
                    'day_of_week': day_o_week,
                    'start_time': start,
                    'end_time': end,
                })

        return payload

    @token_auth.login_required(user_type=('staff_self', ), check_staff_telehealth_access=True)
    @accepts(schema=TelehealthStaffAvailabilityOutputSchema, api=ns)
    @responds(
        schema=TelehealthStaffAvailabilityConflictSchema,
        api=ns,
        status_code=201,
    )
    def post(self, user_id):
        """
        Posts the staff availability
        Times provided are converted to UTC and stored as such in the db.

        The input schema is supposed to look like:

        availability: [{'day_of_week': str, 'start_time': Time, 'end_time': Time}]
        Note, availability is an array of json objects.

        However, we store this information in the database as user_id, day_of_week, booking_window_id
        where booking_window_id is in increments of 5 minutes.

        AKA, we have to convert availability to booking_window_id

        Example:
        user_id, day_of_week, booking_window_id
        1, 'Monday', 2
        1, 'Monday', 3
        1, 'Monday', 4
        1, 'Monday', 5
        1, 'Monday', 10
        1, 'Monday', 11
        1, 'Monday', 12
        """

        # Get the staff's availability
        availability = TelehealthStaffAvailability.query.filter_by(user_id=user_id).all()
        # If the staff already has information in it, delete it, and take the new payload as
        # truth. (This was requested by FE)
        if availability:
            for time in availability:
                db.session.delete(time)

        # To conform to FE request
        # If the staff already has information in telehealthStaffStettings, delete it and take new payload as truth
        settings_query = TelehealthStaffSettings.query.filter_by(user_id=user_id).one_or_none()
        if settings_query:
            db.session.delete(settings_query)

        if request.parsed_obj['availability']:
            booking_increments = LookupBookingTimeIncrements.query.all()
            avail = request.parsed_obj['availability']

            if not request.parsed_obj['settings']:
                raise BadRequest('Missing required field settings.')

            # Update tzone, auto-confirm, and telehealth access in telehealth staff settings table once
            settings_data = request.parsed_obj['settings']
            settings_data.user_id = user_id
            settings_data.provider_telehealth_access = True
            db.session.add(settings_data)

            data = {'user_id': user_id}
            # Loop through the input payload of start_time and end_times
            for avail_time in avail:
                # end time must be after start time
                if avail_time['start_time'] > avail_time['end_time']:
                    db.session.rollback()
                    raise BadRequest('Start Time must be before End Time')

                # Verify time is a multiple of 5 min
                # start_time round up
                five_min = 5
                if avail_time['start_time'].minute % five_min > 0:
                    new_minute = avail_time['start_time'].minute + (
                        five_min - avail_time['start_time'].minute % five_min
                    )
                    new_hour = avail_time['start_time'].hour
                    if new_minute == 60:
                        new_hour = avail_time['start_time'].hour + 1
                        new_minute = 0
                    avail_time['start_time'] = globals()['time'](hour=new_hour, minute=new_minute)
                # end_time round down
                if avail_time['end_time'].minute % five_min > 0:
                    new_minute = (
                        avail_time['end_time'].minute - avail_time['end_time'].minute % five_min
                    )
                    avail_time['end_time'] = globals()['time'](
                        hour=avail_time['end_time'].hour, minute=new_minute
                    )

                # Localize to utc with current week
                today = datetime.now(tz.gettz(settings_data.timezone))
                delta = timedelta(
                    days=-today.weekday() + DAY_OF_WEEK.index(avail_time['day_of_week'])
                )
                # Temp_date is the day_of_week in availability on current local week
                temp_date = today + delta

                # Localize the provided start_time to UTC
                start_date_time_utc = datetime.combine(
                    temp_date,
                    avail_time['start_time'],
                    tzinfo=tz.gettz(settings_data.timezone),
                ).astimezone(tz.UTC)

                # Localize the provided end_time to UTC
                end_date_time_utc = datetime.combine(
                    temp_date,
                    avail_time['end_time'],
                    tzinfo=tz.gettz(settings_data.timezone),
                ).astimezone(tz.UTC)

                # Once availabilities are localized to UTC
                # If the availability spans one or two days, create time blocks for the given days accordingly
                if (
                    start_date_time_utc.weekday() == end_date_time_utc.weekday() or (
                        start_date_time_utc.weekday() != end_date_time_utc.weekday()
                        and end_date_time_utc.time() == globals()['time'](hour=0, minute=0)
                    )
                ):
                    time_blocks = ({
                        'startIdx':
                            LookupBookingTimeIncrements.query.filter_by(
                                start_time=start_date_time_utc.time()
                            ).first().idx,
                        'endIdx':
                            LookupBookingTimeIncrements.query.filter_by(
                                end_time=end_date_time_utc.time()
                            ).first().idx,
                        'weekday':
                            DAY_OF_WEEK[start_date_time_utc.weekday()],
                    }, )
                else:
                    time_blocks = (
                        {
                            'startIdx':
                                LookupBookingTimeIncrements.query.filter_by(
                                    start_time=start_date_time_utc.time()
                                ).first().idx,
                            'endIdx':
                                booking_increments[-1].idx,  # end of day
                            'weekday':
                                DAY_OF_WEEK[start_date_time_utc.weekday()],
                        },
                        {
                            'startIdx':
                                booking_increments[0].idx,  # start of day
                            'endIdx':
                                LookupBookingTimeIncrements.query.filter_by(
                                    end_time=end_date_time_utc.time()
                                ).first().idx,
                            'weekday':
                                DAY_OF_WEEK[end_date_time_utc.weekday()],
                        },
                    )

                for block in time_blocks:
                    # Now, you loop through to store the booking window id into TelehealthStaffAvailability table.
                    for idx in range(block['startIdx'], block['endIdx'] + 1):
                        data['booking_window_id'] = idx
                        data['day_of_week'] = block['weekday']
                        data_in = TelehealthStaffAvailabilitySchema().load(data)
                        db.session.add(data_in)

            # detect if practitoner has scheduled appointments outside of their new availability
            bookings = (
                TelehealthBookings.query.filter_by(staff_user_id=user_id).filter(
                    or_(
                        TelehealthBookings.status == 'Accepted',
                        TelehealthBookings.status == 'Pending',
                    )
                ).all()
            )
            conflicts = []
            time_inc = LookupBookingTimeIncrements.query.all()
            for booking in bookings:
                staff_availability = (
                    db.session.execute(
                        select(TelehealthStaffAvailability).filter(
                            TelehealthStaffAvailability.booking_window_id.in_([
                                idx for idx in range(
                                    booking.booking_window_id_start_time_utc,
                                    booking.booking_window_id_end_time_utc + 1,
                                )
                            ]),
                            TelehealthStaffAvailability.day_of_week == DAY_OF_WEEK[
                                booking.target_date_utc.weekday()],
                            TelehealthStaffAvailability.user_id == user_id,
                        )
                    ).scalars().all()
                )

                # Make sure the full range of requested indices are found in staff_availability
                available_indices = {line.booking_window_id for line in staff_availability}
                requested_indices = {
                    req_idx
                    for req_idx in range(
                        booking.booking_window_id_start_time_utc,
                        booking.booking_window_id_end_time_utc + 1,
                    )
                }
                if not requested_indices.issubset(available_indices):
                    # booking is outside of the bounds of the new availability
                    start_time_utc = datetime.combine(
                        booking.target_date_utc,
                        time_inc[booking.booking_window_id_start_time_utc - 1].start_time,
                        tzinfo=tz.UTC,
                    )

                    client = {**booking.client.__dict__}
                    practitioner = {**booking.practitioner.__dict__}

                    conflicts.append({
                        'booking_id': booking.idx,
                        'target_date_utc': booking.target_date_utc,
                        'start_time_utc': start_time_utc.time(),
                        'status': booking.status,
                        'profession_type': booking.profession_type,
                        'client_location_id': booking.client_location_id,
                        'payment_method_id': booking.payment_method_id,
                        'status_history': booking.status_history,
                        'client': client,
                        'consult_rate': booking.consult_rate,
                        'charged': booking.charged,
                    })

        else:
            # all availability is being removed, so all bookings are conflicts
            time_inc = LookupBookingTimeIncrements.query.all()
            conflicts = (
                TelehealthBookings.query.filter_by(staff_user_id=user_id).filter(
                    or_(
                        TelehealthBookings.status == 'Accepted',
                        TelehealthBookings.status == 'Pending',
                    )
                ).all()
            )
            for conflict in conflicts:
                conflict.start_time_utc = time_inc[conflict.booking_window_id_start_time_utc
                                                   - 1].start_time
        db.session.commit()
        return {'conflicts': conflicts}


@ns.route('/settings/staff/availability/exceptions/<int:user_id>/')
@ns.doc(params={'user_id': 'User ID for a staff'})
class TelehealthSettingsStaffAvailabilityExceptionsApi(BaseResource):
    """
    This API resource is used to view and interact with temporary availability exceptions.
    """

    __check_resource__ = False

    @token_auth.login_required(user_type=('staff_self', ), check_staff_telehealth_access=True)
    @accepts(
        schema=TelehealthStaffAvailabilityExceptionsPOSTSchema(many=True),
        api=ns,
    )
    @responds(
        schema=TelehealthStaffAvailabilityExceptionsOutputSchema,
        api=ns,
        status_code=201,
    )
    def post(self, user_id):
        """
        Add new availability exception. Start and end window_ids should be in reference to UTC.
        To determine the correct window_ids, please see /lookup/telehealth/booking-increments/.
        """
        check_user_existence(user_id, user_type='provider')
        current_date = datetime.now(tz.UTC).date()

        conflicts = []
        exceptions = []
        for exception in request.parsed_obj:
            # temporarily allowed start time to be equal to end time to fix a tricky FE bug
            # will be completely reworked in 2.0.0 so this will no longer matter
            if (exception['exception_start_time'] > exception['exception_end_time']):
                raise BadRequest('Exception start time must be before exception end time.')
            elif (current_date + relativedelta(months=+6) < exception['exception_date']):
                raise BadRequest('Exceptions cannot be set more than 6 months in the'
                                 ' future.')
            elif current_date > exception['exception_date']:
                raise BadRequest('Exceptions cannot be in the past.')
            else:
                exception['user_id'] = user_id
                exception['exception_booking_window_id_start_time'] = (
                    LookupBookingTimeIncrements.query.filter(
                        LookupBookingTimeIncrements.start_time <= exception['exception_start_time'],
                        LookupBookingTimeIncrements.end_time > exception['exception_start_time'],
                    ).one_or_none().idx
                )
                exception['exception_booking_window_id_end_time'] = (
                    LookupBookingTimeIncrements.query.filter(
                        LookupBookingTimeIncrements.start_time < exception['exception_end_time'],
                        LookupBookingTimeIncrements.end_time >= exception['exception_end_time'],
                    ).one_or_none().idx
                )
                exceptions.append(exception)

                # remove time object that does not get stored, only the fkey to time increments is stored
                # copy is made so we don't have to recalculate the time when returning exceptions at the end
                model = copy.deepcopy(exception)
                del model['exception_start_time']
                del model['exception_end_time']
                db.session.add(TelehealthStaffAvailabilityExceptions(**model))

                # detect if conflicts exist with this exception
                if exception['is_busy']:
                    bookings = (
                        TelehealthBookings.query.filter_by(staff_user_id=user_id).filter(
                            or_(
                                TelehealthBookings.status == 'Accepted',
                                TelehealthBookings.status == 'Pending',
                            )
                        ).filter(
                            or_(
                                and_(
                                    TelehealthBookings.booking_window_id_start_time_utc
                                    >= exception['exception_booking_window_id_start_time'],
                                    TelehealthBookings.booking_window_id_start_time_utc
                                    < exception['exception_booking_window_id_end_time'],
                                ),
                                and_(
                                    TelehealthBookings.booking_window_id_end_time_utc
                                    < exception['exception_booking_window_id_start_time'],
                                    TelehealthBookings.booking_window_id_end_time_utc
                                    >= exception['exception_booking_window_id_end_time'],
                                ),
                                and_(
                                    TelehealthBookings.booking_window_id_start_time_utc
                                    <= exception['exception_booking_window_id_start_time'],
                                    TelehealthBookings.booking_window_id_end_time_utc
                                    > exception['exception_booking_window_id_start_time'],
                                ),
                                and_(
                                    TelehealthBookings.booking_window_id_start_time_utc
                                    < exception['exception_booking_window_id_end_time'],
                                    TelehealthBookings.booking_window_id_end_time_utc
                                    >= exception['exception_booking_window_id_end_time'],
                                ),
                            )
                        ).all()
                    )

                    for booking in bookings:
                        client = {**booking.client.__dict__}
                        start_time_utc = (
                            LookupBookingTimeIncrements.query.filter_by(
                                idx=booking.booking_window_id_end_time_utc
                            ).one_or_none().start_time
                        )

                        conflicts.append({
                            'booking_id': booking.idx,
                            'target_date_utc': booking.target_date_utc,
                            'start_time_utc': start_time_utc,
                            'status': booking.status,
                            'profession_type': booking.profession_type,
                            'client_location_id': booking.client_location_id,
                            'payment_method_id': booking.payment_method_id,
                            'status_history': booking.status_history,
                            'client': client,
                            'consult_rate': booking.consult_rate,
                            'charged': booking.charged,
                        })

        db.session.commit()

        return {'exceptions': exceptions, 'conflicts': conflicts}

    @token_auth.login_required(user_type=('provider', ), check_staff_telehealth_access=True)
    @responds(
        schema=TelehealthStaffAvailabilityExceptionsSchema(many=True),
        api=ns,
        status_code=200,
    )
    def get(self, user_id):
        """
        View availability exceptions. start and end window_ids are in reference to UTC.
        To convert window_ids to real time please see /lookup/telehealth/booking-increments/.
        """
        check_user_existence(user_id, user_type='provider')

        exceptions = TelehealthStaffAvailabilityExceptions.query.filter_by(user_id=user_id).all()
        formatted_exceptions = []
        for exception in exceptions:
            # get the real time representation from the id
            exception = exception.__dict__
            del exception['_sa_instance_state']
            exception['exception_start_time'] = (
                LookupBookingTimeIncrements.query.filter_by(
                    idx=exception['exception_booking_window_id_start_time']
                ).one_or_none().start_time
            )
            exception['exception_end_time'] = (
                LookupBookingTimeIncrements.query.filter_by(
                    idx=exception['exception_booking_window_id_end_time']
                ).one_or_none().end_time
            )
            formatted_exceptions.append(exception)

        return formatted_exceptions

    @token_auth.login_required(user_type=('staff_self', ), check_staff_telehealth_access=True)
    @accepts(
        schema=TelehealthStaffAvailabilityExceptionsDeleteSchema(many=True),
        api=ns,
    )
    def delete(self, user_id):
        """
        Remove availability exceptions.
        """
        exception_ids = []
        for exception in request.parsed_obj:
            exception_ids.append(exception['exception_id'])

        TelehealthStaffAvailabilityExceptions.query.filter(
            TelehealthStaffAvailabilityExceptions.user_id == user_id,
            TelehealthStaffAvailabilityExceptions.idx.in_(exception_ids),
        ).delete()
        db.session.commit()

        return ('', 204)


@ns.route('/queue/client-pool/')
class TelehealthGetQueueClientPoolApi(BaseResource):
    """
    This API resource is used to get all the users in the queue.
    """
    @token_auth.login_required(check_staff_telehealth_access=True)
    @responds(schema=TelehealthQueueClientPoolOutputSchema, api=ns, status_code=200)
    def get(self):
        """
        Returns the list of notifications for the given user_id
        """
        # grab the whole queue
        queue = TelehealthQueueClientPool.query.order_by(
            TelehealthQueueClientPool.priority.desc(),
            TelehealthQueueClientPool.target_date.asc(),
        ).all()

        # sort the queue based on target date and priority
        payload = {'queue': queue, 'total_queue': len(queue)}

        return payload


@ns.route('/queue/client-pool/<int:user_id>/')
@ns.doc(params={'user_id': 'User ID'})
class TelehealthQueueClientPoolApi(BaseResource):
    """
    This API resource is used to get, post, and delete the users in the queue.
    """

    # Multiple allowed
    __check_resource__ = False

    @token_auth.login_required(check_staff_telehealth_access=True)
    @responds(schema=TelehealthQueueClientPoolOutputSchema, api=ns, status_code=200)
    def get(self, user_id):
        """
        Returns queue details for the given user_id
        """
        # grab the whole queue
        queue = (
            TelehealthQueueClientPool.query.filter_by(user_id=user_id).order_by(
                TelehealthQueueClientPool.priority.desc(),
                TelehealthQueueClientPool.target_date.asc(),
            ).all()
        )

        # sort the queue based on target date and priority
        payload = {'queue': queue, 'total_queue': len(queue)}

        return payload

    @token_auth.login_required(check_staff_telehealth_access=True)
    @accepts(schema=TelehealthQueueClientPoolSchema, api=ns)
    @responds(api=ns, status_code=201)
    def post(self, user_id):
        """
        Add a client to the queue
        """
        # Verify target date is client's local today or in the future
        client_tz = request.parsed_obj.timezone
        target_date = datetime.combine(
            request.parsed_obj.target_date.date(),
            time(0, tzinfo=tz.gettz(client_tz)),
        )
        client_local_datetime_now = datetime.now(tz.gettz(client_tz))

        if target_date.date() < client_local_datetime_now.date():
            raise BadRequest('Invalid target date')

        # Client can only have one appointment on one day:
        # GOOD: Appointment 1 Day 1, Appointment 2 Day 2
        # BAD: Appointment 1 Day 1, Appointment 2 Day 1
        appointment_in_queue = TelehealthQueueClientPool.query.filter_by(user_id=user_id
                                                                        ).one_or_none()

        if appointment_in_queue:
            db.session.delete(appointment_in_queue)
            db.session.flush()

        # Verify location_id is valid
        location_id = request.parsed_obj.location_id

        if location_id:
            location = LookupTerritoriesOfOperations.query.filter_by(idx=location_id).one_or_none()
            if not location:
                raise BadRequest(f'Location {location_id} does not exist.')

        # payments paused 10.24.22
        # Verify payment method idx is valid from PaymentMethods
        # and that the payment method chosen has the user_id
        # payment_id = request.parsed_obj.payment_method_id
        # if payment_id:
        #     verified_payment_method = PaymentMethods.query.filter_by(user_id=user_id, idx=payment_id).one_or_none()
        #     if not verified_payment_method:
        #         raise BadRequest('Invalid payment method.')

        request.parsed_obj.user_id = user_id
        db.session.add(request.parsed_obj)
        db.session.commit()

    @token_auth.login_required(check_staff_telehealth_access=True)
    @accepts(schema=TelehealthQueueClientPoolSchema, api=ns)
    @responds(api=ns, status_code=204)
    def delete(self, user_id):
        # Search for user by user_id in User table
        check_client_existence(user_id)
        appointment_in_queue = TelehealthQueueClientPool.query.filter_by(
            user_id=user_id,
            target_date=request.parsed_obj.target_date,
            profession_type=request.parsed_obj.profession_type,
        ).one_or_none()
        if appointment_in_queue:
            db.session.delete(appointment_in_queue)
            db.session.commit()


@ns.route('/bookings/details/<int:booking_id>')
class TelehealthBookingDetailsApi(BaseResource):
    """
    This API resource is used to get, post, and delete additional details about a telehealth boooking.
    Details may include a text description, images or voice recordings
    """

    # Cannot use check_resources, because there are no @accepts decorators on post() and put().
    # Those decorators are missing, because data is send as a form, not json. And that is
    # because files are being send.
    __check_resource__ = False

    @token_auth.login_required(check_staff_telehealth_access=True)
    @responds(schema=TelehealthBookingDetailsSchema, api=ns, status_code=200)
    def get(self, booking_id):
        """
        Returns a list of details about the specified booking_id
        """
        # Check booking_id exists
        booking = TelehealthBookings.query.filter_by(idx=booking_id).one_or_none()
        if not booking:
            return

        current_user, _ = token_auth.current_user()
        # verify user trying to access details is the client or staff involved in scheulded booking
        # TODO allow access to Client Services?
        if not (
            booking.client_user_id == current_user.user_id
            or booking.staff_user_id == current_user.user_id
        ):
            raise Unauthorized('Only booking participants can view the details.')

        res = {
            'details': None,
            'images': [],
            'voice': None,
            'visit_reason': None,
        }

        # if there aren't any details saved for the booking_id, GET will return empty
        booking_details = TelehealthBookingDetails.query.filter_by(booking_id=booking_id).first()
        if not booking_details:
            return

        res['details'] = booking_details.details

        # Retrieve all files associated with this booking id.
        # Files belonging to client are stored with client_user_id,
        # even if staff member is viewing them.
        fd = FileDownload(booking.client_user_id)
        if booking_details.images:
            for path in booking_details.images:
                if path:
                    res['images'].append(fd.url(path))

        if booking_details.voice:
            res['voice'] = fd.url(booking_details.voice)

        reason = (
            db.session.query(LookupVisitReasons).filter_by(idx=booking_details.reason_id
                                                          ).one_or_none()
        )
        if reason:
            res['visit_reason'] = reason.reason

        return res

    @token_auth.login_required(check_staff_telehealth_access=True)
    @responds(api=ns, status_code=200)
    def put(self, booking_id):
        """
        Updates telehealth booking details for a specific db entry, filtered by idx
        Edits one file for another, or can edit text details

        Expects form_data: (will ignore anything else)

        Parameters
        ----------
        images : list(file) (optional)
            Image file(s), up to 3 can be send.
        voice : file (optional)
            Audio file, only 1 can be send.
        details : str (optional)
            Further details.
        reason_id : int (optional)
            Reason for visit
        """
        # verify the editor of details is the client or staff from schedulded booking
        booking = TelehealthBookings.query.filter_by(idx=booking_id).one_or_none()
        if not booking:
            raise BadRequest('Booking {booking_id} not found.')

        # only the client involved with the booking should be allowed to edit details
        if booking.client_user_id != token_auth.current_user()[0].user_id:
            raise Unauthorized('Only the client of this booking is allowed to edit details.')

        booking_details = TelehealthBookingDetails.query.filter_by(booking_id=booking_id
                                                                  ).one_or_none()
        if not booking_details:
            raise BadRequest('Booking details you are trying to edit not found.')

        if 'details' in request.form and request.form['details']:
            booking_details.details = str(request.form.get('details'))

        if 'reason_id' in request.form:
            reason_id = request.form.get('reason_id')

            if reason_id == '':
                reason_id = None

            if reason_id is not None:
                try:
                    reason_id = int(reason_id)
                except (TypeError, ValueError):
                    raise BadRequest('reason_id must be a number.')

                # Check if reason_id is valid and if role_id matches staff
                # linked in booking. LookupVisitReason has role_id, but
                # StaffRoles is linked to LookupRoles by role_name, which
                # makes looking up roles complicated.
                match_role = (
                    db.session.query(LookupRoles, StaffRoles, LookupVisitReasons).join(
                        StaffRoles, LookupRoles.role_name == StaffRoles.role
                    ).join(
                        LookupVisitReasons,
                        LookupRoles.idx == LookupVisitReasons.role_id,
                    ).filter(
                        StaffRoles.user_id == booking.staff_user_id,
                        LookupVisitReasons.idx == reason_id,
                    ).one_or_none()
                )

                if not match_role:
                    raise BadRequest(
                        f'The reason for visit does not match the'
                        f" practitioner's qualifications."
                    )

            booking_details.reason_id = reason_id

        if request.files:
            prefix = f'meeting_files/booking{booking_id:05d}'
            hex_token = secrets.token_hex(4)

            if 'images' in request.files:
                # Delete images only after successful upload of new images.
                prev_images = booking_details.images

                # If images is an empty list, then no new images will be uploaded,
                # effectively deleting the current images.
                images = request.files.getlist('images')
                if len(images) > 4:
                    raise BadRequest('Maximum 4 images upload allowed.')

                paths = []

                # File upload peculiarities
                #
                # In this endpoint we consider 4 cases:
                #
                # 1. The key 'images' is not part of the request
                #    -> leave images untouched
                # 2. There is a file upload with the name 'images', but it is empty
                #    -> delete current images
                # 3. There are files in the request with the name 'images'
                #    -> upload new files
                # 4. There are too many files in the request
                #    -> error
                #
                # All uploaded files go into request.files, which is an
                # ImmutableMultiDict object. This is like a dict, but it allows
                # multiple keys with the same name. Calling getlist(key)
                # on it returns a regular list with all the values of the same key.
                # If key does not occur in request.files, getlist returns an empty list.
                #
                # Let's say a user uploads 'file1.jpg', 'file2.jpg', and 'recording.m4a'.
                # requests.files will then look like:
                #
                # ImmutableMultiDict([
                #   ('images', <FileStorage filename='file1.jpg' (image/jpeg)>),
                #   ('images', <FileStorage filename='file2.jpg' (image/jpeg)>),
                #   ('voice',  <FileStorage filename='recording.m4a' (audio/mp4)>)
                # ])
                #
                # Each uploaded file gets wrapped in a FileStorage object. FileStorage has
                # stream (the binary data, a BytesIO object), filename, and content_type.
                #
                # However, because of how the upload system works in werkzeug/flask,
                # not selecting a file during upload (case 2), leads to a list of length 1
                # with an empty FileStorage object:
                #
                # ImmutableMultiDict([
                #   ('images', <FileStorage filename='' (<content_type>)>)
                # ])
                #
                # To complicate things further, the content type is set by the uploading
                # user agent. Postman leaves it empty, but Firefox sets it to
                # application/octet-stream. So we cannot rely on it being set consistently.
                #
                # Given all that, we have the following algorithm:
                #
                # list = request.files.getlist('images')
                # if len(list) == 0:
                #    # case 1, leave images untouched
                #    pass
                # elif len(list) == 1 and not list[0].filename:
                #    # case 2, delete images
                # elif len(list) > 4:
                #    # case 4, too many images error
                # else:
                #    # case 3, upload new images

                if len(images) >= 1 and images[0].filename != '':
                    for i, img in enumerate(images):
                        image = ImageUpload(img.stream, booking.client_user_id, prefix=prefix)
                        image.validate()
                        image.save(f'image_{hex_token}_{i}.{image.extension}')
                        paths.append(image.filename)

                booking_details.images = paths

                # Upload successfull, now delete previous
                if prev_images:
                    fd = FileDownload(booking.client_user_id)
                    for path in prev_images:
                        if path:
                            fd.delete(path)

            if 'voice' in request.files:
                # Save previous recording, only delete after successful upload.
                prev_recording = booking_details.voice

                # If recordings is an empty list, then no new voice recording will be uploaded,
                # effectively deleting the current recording.
                recordings = request.files.getlist('voice')
                if len(recordings) > 1:
                    raise BadRequest('Maximum 1 voice recording upload allowed.')

                booking_details.voice = None
                # please see the above comment for a similar check for images for an explaination
                if len(recordings) >= 1 and recordings[0].filename != '':
                    recording = AudioUpload(
                        recordings[0].stream,
                        booking.client_user_id,
                        prefix=prefix,
                    )
                    recording.validate()
                    recording.save(f'voice_{hex_token}_0.{recording.extension}')
                    booking_details.voice = recording.filename

                if prev_recording:
                    fd = FileDownload(booking.client_user_id)
                    fd.delete(prev_recording)

        db.session.commit()

    @token_auth.login_required(check_staff_telehealth_access=True)
    @responds(api=ns, status_code=201)
    def post(self, booking_id):
        """
        Adds details to a booking_id
        Accepts multiple image or voice recording files

        Expects form-data (will ignore anything else)
            images : file(s) list of image files, up to 4
            voice : file
            details : str
            reason_id : int
        """
        # Check booking_id exists
        booking = TelehealthBookings.query.filter_by(idx=booking_id).one_or_none()
        if not booking:
            raise BadRequest(
                'Can not submit booking details without submitting a booking'
                ' first.'
            )

        booking_details = TelehealthBookingDetails.query.filter_by(booking_id=booking_id
                                                                  ).one_or_none()
        if booking_details:
            raise BadRequest(f'Booking details for booking {booking_id} already exist.')

        # only the client involved with the booking should be allowed to edit details
        if booking.client_user_id != token_auth.current_user()[0].user_id:
            raise Unauthorized('Only the client of this booking is allowed to edit details.')

        booking_details = TelehealthBookingDetails(booking_id=booking_id)

        booking_details.details = str(request.form.get('details'))

        if 'reason_id' in request.form:
            reason_id = request.form.get('reason_id')

            if reason_id == '':
                reason_id = None

            if reason_id is not None:
                try:
                    reason_id = int(reason_id)
                except (TypeError, ValueError):
                    raise BadRequest('reason_id must be a number.')

                # Check if reason_id is valid and if role_id matches staff
                # linked in booking. LookupVisitReason has role_id, but
                # StaffRoles is linked to LookupRoles by role_name, which
                # makes looking up roles complicated.
                match_role = (
                    db.session.query(LookupRoles, StaffRoles, LookupVisitReasons).join(
                        StaffRoles, LookupRoles.role_name == StaffRoles.role
                    ).join(
                        LookupVisitReasons,
                        LookupRoles.idx == LookupVisitReasons.role_id,
                    ).filter(
                        StaffRoles.user_id == booking.staff_user_id,
                        LookupVisitReasons.idx == reason_id,
                    ).one_or_none()
                )

                if not match_role:
                    raise BadRequest(
                        f'The reason for visit does not match the'
                        f" practitioner's qualifications."
                    )

            booking_details.reason_id = reason_id

        if request.files:
            prefix = f'meeting_files/booking{booking_id:05d}'
            hex_token = secrets.token_hex(4)

            images = request.files.getlist('images')
            if len(images) > 4:
                raise BadRequest('Maximum 4 images upload allowed.')

            paths = []

            # See comment in put() for a detailed explanation on file upload.

            if len(images) >= 1 and images[0].filename != '':
                for i, img in enumerate(images):
                    image = ImageUpload(img.stream, booking.client_user_id, prefix=prefix)
                    image.validate()
                    image.save(f'image_{hex_token}_{i}.{image.extension}')
                    paths.append(image.filename)

            booking_details.images = paths

            recordings = request.files.getlist('voice')
            if len(recordings) > 1:
                raise BadRequest('Maximum 1 voice recording upload allowed.')

            # please see the above comment for a similar check for images for an explaination
            if len(recordings) >= 1 and recordings[0].filename != '':
                recording = AudioUpload(recordings[0].stream, booking.client_user_id, prefix=prefix)
                recording.validate()
                recording.save(f'voice_{hex_token}_0.{recording.extension}')
                booking_details.voice = recording.filename

        db.session.add(booking_details)
        db.session.commit()

    @token_auth.login_required(check_staff_telehealth_access=True)
    @responds(status_code=204)
    def delete(self, booking_id):
        """
        Deletes all booking details entries from db
        """
        # only the client involved with the booking should be allowed to edit details
        booking = TelehealthBookings.query.filter_by(idx=booking_id).one_or_none()
        if not booking:
            return

        current_user, _ = token_auth.current_user()
        if booking.client_user_id != current_user.user_id:
            raise Unauthorized('Only the client of this booking is allowed to edit details.')

        details = TelehealthBookingDetails.query.filter_by(booking_id=booking_id).one_or_none()
        if not details:
            return

        fd = FileDownload(current_user.user_id)
        if details.images:
            for path in details.images:
                if path:
                    fd.delete(path)
        if details.voice:
            fd.delete(details.voice)

        db.session.delete(details)
        db.session.commit()


@ns.route('/chat-room/access-token')
@ns.deprecated
@ns.doc(
    params={
        'client_user_id': 'Required. user_id of client participant.',
        'staff_user_id': 'Required. user_id of staff participant',
    }
)
class TelehealthChatRoomApi(BaseResource):
    """
    DEPRECATED 5.10.21

    Creates an access token for the chat room between one staff and one client user.
    Chat rooms persist through the full history of the two users so the chat history (transcript)
    will be preserved by Twilio.
    """
    @token_auth.login_required()
    @responds(schema=TelehealthChatRoomAccessSchema, status_code=201, api=ns)
    def post(self):
        """
        Creates access token for already provisioned chat rooms. If no chat room exists,
        one will not be created.

        Parameters
        ----------
        client_user_id : int
            user_id of the client participant of the chat room.

        staff_user_id : int
            user_id of the staff participant of the chat room.

        """
        staff_user_id = request.args.get('staff_user_id', type=int)
        client_user_id = request.args.get('client_user_id', type=int)

        # check that logged in user is part of the chat room
        user, _ = token_auth.current_user()

        if not staff_user_id or not client_user_id:
            raise BadRequest('Missing either staff or client user_id.')

        if user.user_id not in (staff_user_id, client_user_id):
            raise Unauthorized('Conversation access not allowed.')

        # get_chatroom helper function will take care of creating or bringing forward
        # previously created chat room and add user as a participant using their modobio_id
        # create_new=False so that a new chatroom is not provisioned. This may change in the future.
        twilio = Twilio()
        conversation = twilio.get_chatroom(
            staff_user_id=staff_user_id,
            client_user_id=client_user_id,
            participant_modobio_id=user.modobio_id,
            create_new=False,
        )

        # API access for the user to specifically access this chat room
        twilio_credentials = twilio.grab_twilio_credentials()
        token = AccessToken(
            twilio_credentials['account_sid'],
            twilio_credentials['api_key'],
            twilio_credentials['api_key_secret'],
            identity=user.modobio_id,
            ttl=TWILIO_ACCESS_KEY_TTL,
        )

        token.add_grant(ChatGrant(service_sid=conversation.chat_service_sid))

        payload = {
            'access_token': token.to_jwt(),
            'conversation_sid': conversation.sid,
        }

        return payload


@ns.route('/chat-room/access-token/all/<int:user_id>/')
@ns.deprecated
@ns.doc(params={'user_id': 'User ID number'})
class TelehealthAllChatRoomApi(BaseResource):
    """
    DEPRECATED 5.10.21

    Endpoint for dealing with all conversations a user is a participant to within a certain context (staff or client)
    """
    @token_auth.login_required
    @responds(api=ns, schema=TelehealthConversationsNestedSchema, status_code=200)
    def get(self, user_id):
        """
        Returns all conversations for the user along with a token to access all chat transcripts.

        Conversations will only be displayed for one context or another. Meaning if the user is logged in as staff,
        they will only be returned all conversations in which they are a staff participant of.
        """
        # check context of log in from token
        user_type = g.get('user_type')

        user = g.get('flask_httpauth_user')[0]

        # user requested must be the logged-in user
        if user.user_id != user_id:
            raise Unauthorized('User requested must be logged in user')

        if user_type == 'client':
            stmt = (
                select(TelehealthChatRooms,
                       User).join(User, User.user_id == TelehealthChatRooms.staff_user_id).where(
                           TelehealthChatRooms.client_user_id == user_id
                       )
            )
            query = db.session.execute(stmt).all()
            conversations = [dict(zip(('conversation', 'staff_user'), dat)) for dat in query]
        elif user_type == 'provider':
            stmt = (
                select(TelehealthChatRooms,
                       User).join(User, User.user_id == TelehealthChatRooms.client_user_id).where(
                           TelehealthChatRooms.staff_user_id == user_id
                       )
            )
            query = db.session.execute(stmt).all()
            conversations = [dict(zip(('conversation', 'client_user'), dat)) for dat in query]
        else:
            raise Unauthorized('Unsupported user type.')

        # add chat grants to a new twilio access token
        twilio = Twilio()
        twilio_credentials = twilio.grab_twilio_credentials()
        token = AccessToken(
            twilio_credentials['account_sid'],
            twilio_credentials['api_key'],
            twilio_credentials['api_key_secret'],
            identity=user.modobio_id,
            ttl=TWILIO_ACCESS_KEY_TTL,
        )
        token.add_grant(ChatGrant(service_sid=current_app.config['CONVERSATION_SERVICE_SID']))

        # loop through conversations to create payload
        conversations_payload = []
        for conversation in conversations:
            staff_user = conversation.get('staff_user', user)
            client_user = conversation.get('client_user', user)
            conversations_payload.append({
                'conversation_sid': conversation['conversation'].conversation_sid,
                'booking_id': conversation['conversation'].booking_id,
                'staff_user_id': staff_user.user_id,
                'staff_fullname': staff_user.firstname + ' ' + staff_user.lastname,
                'client_user_id': client_user.user_id,
                'client_fullname': client_user.firstname + ' ' + client_user.lastname,
            })

        payload = {
            'conversations': conversations_payload,
            'twilio_token': token.to_jwt(),
        }

        return payload


@ns.route('/bookings/complete/<int:booking_id>/')
class TelehealthBookingsCompletionApi(BaseResource):
    """
    API for completing bookings
    """
    @token_auth.login_required(user_type=('provider', 'client'), check_staff_telehealth_access=True)
    @responds(api=ns, status_code=200)
    def put(self, booking_id):
        """
        Complete the booking by:
        - update booking status in TelehealthBookings
        - update twilio
        """
        booking = (
            db.session.execute(
                select(TelehealthBookings).where(
                    TelehealthBookings.idx == booking_id,
                    TelehealthBookings.status == 'In Progress',
                )
            ).scalars().one_or_none()
        )
        if not booking:
            raise BadRequest('Meeting does not exist or has not started yet.')

        current_user, _ = token_auth.current_user()

        # make sure the requester is one of the participants
        if current_user.user_id not in [
            booking.staff_user_id,
            booking.client_user_id,
        ]:
            raise Unauthorized('You must be a participant in this booking.')

        telehealth_utils.complete_booking(booking_id=booking.idx)

        return


@ns.route('/bookings/transcript/<int:booking_id>/')
class TelehealthTranscripts(Resource):
    """
    Operations related to stored telehealth transcripts
    """
    @token_auth.login_required(check_staff_telehealth_access=True)
    @responds(api=ns, schema=TelehealthTranscriptsSchema, status_code=200)
    @ns.doc(params={'page': 'pagination index', 'per_page': 'results per page'})
    def get(self, booking_id):
        """
        Retrieve messages from booking transscripts that have been stored on modobio's end
        """
        current_user, _ = token_auth.current_user()

        page = request.args.get('page', 1, type=int)
        per_page = request.args.get('per_page', 20, type=int)

        booking = TelehealthBookings.query.get(booking_id)

        if not booking:
            raise BadRequest('Meeting does not exist yet.')

        # make sure the requester is one of booking the participants
        if not any(
            current_user.user_id == uid for uid in [booking.client_user_id, booking.staff_user_id]
        ):
            raise Unauthorized('You must be a participant in this booking.')

        if not booking.chat_room.transcript_object_id:
            raise BadRequest('Chat transcript not yet cached.')

        # bring up the transcript messages from mongo db
        transcript = mongo.db.telehealth_transcripts.find_one({
            '_id': ObjectId(booking.chat_room.transcript_object_id)
        })

        # if there is any media in the transcript, generate a link to the download from the user's s3 bucket
        fd = FileDownload(booking.client_user_id)

        payload = {'booking_id': booking_id, 'transcript': []}
        has_next = False
        for message_idx, message in enumerate(transcript.get('transcript', [])):
            # pagination logic: loop through all messages until we find the ones that are in the specified page, add those to the payload
            if message_idx < (page - 1) * per_page:
                continue
            elif message_idx >= (page * per_page):
                has_next = True
                break

            if message['media']:
                for media_idx, media in enumerate(message['media']):
                    media['media_link'] = fd.url(media['s3_path'])
                    transcript['transcript'][message_idx]['media'][media_idx] = media

            payload['transcript'].append(transcript['transcript'][message_idx])

        payload['_links'] = {
            '_prev':
                url_for(
                    'api.telehealth_telehealth_transcripts',
                    booking_id=booking_id,
                    page=page - 1,
                    per_page=per_page,
                ) if page > 1 else None,
            '_next':
                url_for(
                    'api.telehealth_telehealth_transcripts',
                    booking_id=booking_id,
                    page=page + 1,
                    per_page=per_page,
                ) if has_next else None,
        }
        return payload

    @token_auth.login_required(user_type=('staff', ), staff_role=('system_admin', ))
    @responds(api=ns, status_code=200)
    def patch(self, booking_id):
        """Store booking transcripts for the booking_id supplied.

        This endpoint is only available in the dev environment. Normally booking
        transcripts are stored by a background process that is fired off following
        the completion of a booking.

        Parameters
        ----------
        booking_id : int
            Numerical booking identifier
        """
        booking = TelehealthBookings.query.get(booking_id)

        if not booking:
            raise BadRequest('Meeting does not exist yet.')

        store_telehealth_transcript.delay(booking.idx)<|MERGE_RESOLUTION|>--- conflicted
+++ resolved
@@ -245,20 +245,9 @@
     }
 )  # Add all other required params
 class TelehealthClientTimeSelectApi(BaseResource):
-<<<<<<< HEAD
     @token_auth.login_required(check_staff_telehealth_access=True)
     @responds(schema=TelehealthTimeSelectOutputSchema, api=ns, status_code=200)
     def get(self, user_id):
-=======
-
-    #in the case of the same client being added to queue twice, the original entry is overwritten
-    __check_resource__ = False
-
-    @token_auth.login_required
-    @accepts(schema=TelehealthQueueClientPoolSchema, api=ns)
-    @responds(schema=TelehealthTimeSelectOutputSchema, api=ns, status_code=201)
-    def post(self, user_id):
->>>>>>> 1c3c311f
         """
         Checks the booking requirements stored in the client queue
         Removes times so that appointments end 0.5 hours before scheduled maintenance
@@ -320,7 +309,6 @@
 
         time_inc = LookupBookingTimeIncrements.query.all()
 
-<<<<<<< HEAD
         local_target_date = client_in_queue.target_date
         client_tz = client_in_queue.timezone
         duration = client_in_queue.duration
@@ -329,9 +317,6 @@
         utc_target_datetime, _, _, _ = telehealth_utils.get_utc_start_day_time(
             local_target_date, client_tz
         )
-=======
-        utc_target_datetime, _, _, _ = telehealth_utils.get_utc_start_day_time(queue.target_date, queue.timezone)
->>>>>>> 1c3c311f
 
         # list of dicts, dicts have two datetime start_time and end_time
         scheduled_maintenances = (
@@ -341,7 +326,6 @@
             )
         )  # minus a day and 15 not 14 to be on the safe side of things
 
-<<<<<<< HEAD
         # days_available =
         # {local_target_date(datetime.date):
         #   {start_time_idx_1:
@@ -355,8 +339,6 @@
         #       }
         #   }
         # }
-=======
->>>>>>> 1c3c311f
         days_available = {}
         days_out = 0
         times_available = 0
@@ -394,7 +376,6 @@
                     conflict_window_datetime_start_utc.replace(hour=0, minute=0)
                 )
                 # must add to this because datetime is just date and minutes is separate and in 5 minute increments
-<<<<<<< HEAD
                 conflict_window_datetime_start_utc = (
                     conflict_window_datetime_start_utc
                     + timedelta(minutes=((time_blocks[block][0][2] - 1) * 5))
@@ -402,11 +383,6 @@
                 conflict_window_datetime_end_utc = (
                     conflict_window_datetime_start_utc + timedelta(minutes=duration)
                 )
-=======
-                conflict_window_datetime_start_utc = conflict_window_datetime_start_utc + \
-                    timedelta(minutes=((time_blocks[block][0][2] - 1) * 5))  # not zeo indexed so minus one there
-                conflict_window_datetime_end_utc = conflict_window_datetime_start_utc + timedelta(minutes=queue.duration)
->>>>>>> 1c3c311f
 
                 and_continue = False
                 for maintenance in scheduled_maintenances:
@@ -468,13 +444,9 @@
 
         # get practitioners details only once
         # dict {user_id: {firstname, lastname, consult_cost, gender, bio, profile_pictures, hourly_consult_rate}}
-<<<<<<< HEAD
         practitioners_info = telehealth_utils.get_practitioner_details(
             practitioner_ids_set, profession_type, duration
         )
-=======
-        practitioners_info = telehealth_utils.get_practitioner_details(practitioner_ids_set, queue.profession_type, queue.duration)
->>>>>>> 1c3c311f
 
         # buffer not taken into consideration here because that only matters to practitioner not client
         final_dict = []
@@ -485,7 +457,6 @@
                 start_time_utc = time_inc[client_window_id_start_time_utc - 1].start_time
 
                 # client localize target_date_utc + utc_start_time + timezone
-<<<<<<< HEAD
                 datetime_start = datetime.combine(target_date_utc, start_time_utc,
                                                   tz.UTC).astimezone(tz.gettz(client_tz))
                 datetime_end = datetime_start + timedelta(minutes=duration)
@@ -511,20 +482,6 @@
                         localized_window_start,
                     'booking_window_id_end_time':
                         localized_window_end,
-=======
-                datetime_start = datetime.combine(target_date_utc, start_time_utc, tz.UTC).astimezone(tz.gettz(client_tz))
-                datetime_end = datetime_start + timedelta(minutes=queue.duration)
-                localized_window_start = LookupBookingTimeIncrements.query.filter_by(start_time=datetime_start.time()).first().idx
-                localized_window_end = LookupBookingTimeIncrements.query.filter_by(end_time=datetime_end.time()).first().idx
-
-                final_dict.append({
-                    'practitioners_available_ids': list(days_available[day][time1]['practitioner_ids']),
-                    'target_date': datetime_start.date(),
-                    'start_time': datetime_start.time(),
-                    'end_time': datetime_end.time(),
-                    'booking_window_id_start_time': localized_window_start,
-                    'booking_window_id_end_time': localized_window_end
->>>>>>> 1c3c311f
                 })
 
         payload = {
@@ -1573,13 +1530,8 @@
             'settings': {
                 'timezone': availability[0][0].settings.timezone,
                 'auto_confirm': availability[0][0].settings.auto_confirm,
-<<<<<<< HEAD
             },
             'availability': [],
-=======
-                'availability_horizon': availability[0][0].settings.availability_horizon},
-            'availability': []
->>>>>>> 1c3c311f
         }
 
         # pull the static booking window ids
