--- conflicted
+++ resolved
@@ -16,11 +16,13 @@
 
 from odyssey import celery, db, mongo
 from odyssey.tasks.base import BaseTaskWithRetry
-<<<<<<< HEAD
-from odyssey.tasks.tasks import process_wheel_webhooks, upcoming_appointment_care_team_permissions, upcoming_appointment_notification_2hr, charge_telehealth_appointment
-=======
-from odyssey.tasks.tasks import process_wheel_webhooks, store_telehealth_transcript, upcoming_appointment_care_team_permissions, upcoming_appointment_notification_2hr
->>>>>>> b38833e2
+from odyssey.tasks.tasks import (
+    process_wheel_webhooks, 
+    upcoming_appointment_care_team_permissions, 
+    upcoming_appointment_notification_2hr, 
+    charge_telehealth_appointment, 
+    store_telehealth_transcript
+)
 from odyssey.api.telehealth.models import TelehealthBookings
 from odyssey.api.client.models import ClientClinicalCareTeamAuthorizations, ClientDataStorage, ClientClinicalCareTeam
 from odyssey.api.lookup.models import LookupBookingTimeIncrements
@@ -346,16 +348,14 @@
         'task': 'odyssey.tasks.periodic.cleanup_temporary_care_team',
         'schedule': crontab(hour=1, minute=0)
     },
-<<<<<<< HEAD
     #telehealth appointment charging
     'find_chargable_bookings': {
         'task': 'odyssey.tasks.periodic.find_chargable_bookings',
         'schedule': crontab(hour=0, minute=5)
-=======
+    },
     # search for telehealth transcripts that need to be stored, deploy those storage tasks
     'appointment_transcript_store_scheduler': {
         'task': 'odyssey.tasks.periodic.deploy_appointment_transcript_store_tasks',
         'schedule': crontab(hour=0, minute=10)
->>>>>>> b38833e2
     }
 }