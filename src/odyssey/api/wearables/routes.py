import base64
import logging
import secrets
from datetime import datetime, date, time, timedelta

import boto3
from boto3.dynamodb.conditions import Key
from flask import current_app, jsonify, request
from flask_accepts import accepts, responds
from flask_restx import Namespace
<<<<<<< HEAD
from flask_pymongo import ASCENDING, DESCENDING
from requests_oauthlib import OAuth2Session
from sqlalchemy.sql import text
from sqlalchemy import select
from werkzeug.exceptions import BadRequest, Unauthorized

=======
>>>>>>> 931df447
from odyssey import db, mongo
from odyssey.api.wearables.models import (
    WearablesV2,
    Wearables,
    WearablesOura,
    WearablesFitbit,
    WearablesFreeStyle,
)
from odyssey.api.wearables.schemas import (
    WearablesV2ProvidersGetSchema,
    WearablesV2UserGetSchema,
    WearablesV2UserAuthUrlSchema,
    WearablesSchema,
    WearablesOAuthGetSchema,
    WearablesOAuthPostSchema,
    WearablesFreeStyleActivateSchema,
    WearablesFreeStyleSchema,
    WearablesV2BloodGlucoseCalculationOutputSchema,
)
from odyssey.integrations.terra import TerraClient
from odyssey.utils.auth import token_auth
from odyssey.utils.base.resources import BaseResource
from odyssey.utils.constants import WEARABLE_DEVICE_TYPES
from odyssey.utils.json import JSONProvider
from odyssey.utils.misc import date_validator, lru_cache_with_ttl, iso_string_to_iso_datetime
from requests_oauthlib import OAuth2Session
from sqlalchemy import select
from sqlalchemy.sql import text
from werkzeug.exceptions import BadRequest

logger = logging.getLogger(__name__)


#########################
#
# V1 of the Wearables API
#
#########################

ns = Namespace('wearables', description='Endpoints for registering wearable devices.')

@ns.route('/<int:user_id>/')
@ns.doc(params={'user_id': 'User ID number'})
class WearablesEndpoint(BaseResource):
    @token_auth.login_required(user_type=('client','staff'), resources=('wearable_data',))
    @responds(schema=WearablesSchema, status_code=200, api=ns)
    def get(self, user_id):
        """ Wearable device information for client ``user_id`` in response to a GET request.

        This endpoint returns information on which wearables a client has. For
        each supported wearable device, two keys exist in the returned dictionary:
        ``has_<device_name>`` to indicate whether or not the client has this device,
        and ``registered_<device_name>`` to indicate whether or not the registration
        of the wearable device with Modo Bio was completed successfully.

        Parameters
        ----------
        user_id : int
            User ID number.

        Returns
        -------
        dict
            JSON encoded dict.
        """
        wearables = (
            Wearables.query
            .filter_by(user_id=user_id)
            .one_or_none())

        return wearables

    @token_auth.login_required(user_type=('client',))
    @accepts(schema=WearablesSchema, api=ns)
    @responds(status_code=201, api=ns)
    def post(self, user_id):
        """ Create new wearables information for client ``user_id`` in reponse to a POST request.

        Parameters
        ----------
        user_id : int
            User ID number.

        Returns
        -------
        dict
            JSON encoded dict.
        """
        request.parsed_obj.user_id = user_id
        db.session.add(request.parsed_obj)
        db.session.commit()

    @token_auth.login_required(user_type=('client',))
    @accepts(schema=WearablesSchema, api=ns)
    @responds(status_code=204, api=ns)
    def put(self, user_id):
        """ Update wearables information for client ``user_id`` in reponse to a PUT request.

        Parameters
        ----------
        user_id : int
            User ID number.
        """
        query = Wearables.query.filter_by(user_id=user_id)
        data = WearablesSchema().dump(request.parsed_obj)
        query.update(data)
        db.session.commit()


@ns.route('/oura/auth/<int:user_id>/')
@ns.doc(params={'user_id': 'User ID number'})
class WearablesOuraAuthEndpoint(BaseResource):
    @token_auth.login_required(user_type=('client',))
    @responds(schema=WearablesOAuthGetSchema, status_code=200, api=ns)
    def get(self, user_id):
        """ Oura OAuth2 parameters to initialize the access grant process.

        Use these parameters to initiate the OAuth2 access grant process with
        Oura. You must replace the value for ``redirect_uri`` with a
        valid redirect URI. The redirect URI must match the URI registered
        with Oura.

        Parameters
        ----------
        user_id : int
            User ID number.

        Returns
        -------
        dict
            JSON encoded dict containing:
            - url
            - client_id
            - redirect_uri (must be replaced with actual URI)
            - response_type (literal word 'code')
            - state
            - scope (space separated string of scopes)
        """
        info = Wearables.query.filter_by(user_id=user_id).one_or_none()
        if not info:
            raise BadRequest(
                f'user_id {user_id} not found in Wearables table. '
                f'Connect to POST /wearables first.')

        state = secrets.token_urlsafe(24)

        # Store state in database
        oura = (
            WearablesOura.query
            .filter_by(user_id=user_id)
            .one_or_none())

        if not oura:
            oura = WearablesOura(user_id=user_id, oauth_state=state, wearable_id=info.idx)
            db.session.add(oura)
        else:
            oura.oauth_state = state
        db.session.commit()

        url = current_app.config['OURA_AUTH_URL']
        client_id = current_app.config['OURA_CLIENT_ID']
        scope = current_app.config['OURA_SCOPE']

        return {
            'url': url,
            'client_id': client_id,
            'redirect_uri': 'replace-this',
            'response_type': 'code',
            'scope': scope,
            'state': state}

    @token_auth.login_required(user_type=('client',))
    @accepts(schema=WearablesOAuthPostSchema, api=ns)
    @responds(status_code=201, api=ns)
    def post(self, user_id):
        """ Oura OAuth2 access grant code exchange.

        Post OAuth2 parameters here after user clicks 'allow' on the Oura homepage.
        This endpoint will reach out to Oura for the second part of the OAuth2
        process, exchanging the grant code for an access token and a refresh token.

        Parameters
        ----------
        code : str
            Access grant code.

        state : str
            State code, must be the same code as received from `GET /wearables/oura/auth`.

        redirect_uri : str
            The redirect URI used to come back to the frontend app after the user clicked
            'allow' on the Oura homepage. Must be registered with Oura.

        scope : str
            The scopes the user actually selected when clicking 'allow'. Space separated
            string of scopes. Required for Oura.
        """
        oura = WearablesOura.query.filter_by(user_id=user_id).one_or_none()
        if not oura:
            raise BadRequest(
                f'user_id {user_id} not found in WearablesOura table. '
                f'Connect to GET /wearables/oura/auth first.')

        if request.parsed_obj['state'] != oura.oauth_state:
            raise BadRequest('OAuth state changed between requests.')

        # Oura ring returns selected scope with redirect.
        # Not requiring email or personal
        minimal_scope = set(current_app.config['OURA_SCOPE'].split())
        scope = set(request.parsed_obj.get('scope', '').split())

        if scope.intersection(minimal_scope) != minimal_scope:
            msg = 'You must agree to share at least: {}.'.format(', '.join(minimal_scope))
            raise BadRequest(msg)

        # Exchange access grant code for access token
        client_id = current_app.config['OURA_CLIENT_ID']
        client_secret = current_app.config['OURA_CLIENT_SECRET']
        token_url = current_app.config['OURA_TOKEN_URL']

        oauth_session = OAuth2Session(
            client_id,
            state=request.parsed_obj['state'],
            redirect_uri=request.parsed_obj['redirect_uri'])
        try:
            oauth_reply = oauth_session.fetch_token(
                token_url,
                code=request.parsed_obj['code'],
                include_client_id=True,
                client_secret=client_secret)
        except Exception as e:
            raise BadRequest(f'Error while exchanging grant code for access token: {e}')

        # Everything was successful
        oura.access_token = oauth_reply['access_token']
        oura.refresh_token = oauth_reply['refresh_token']
        oura.token_expires = datetime.utcnow() + timedelta(seconds=oauth_reply['expires_in'])
        oura.oauth_state = None
        oura.wearable.has_oura = True
        oura.wearable.registered_oura = True

        db.session.commit()

    @token_auth.login_required(user_type=('client',))
    @responds(status_code=204, api=ns)
    def delete(self, user_id):
        """ Revoke Oura OAuth2 data sharing permissions.

        Parameters
        ----------
        user_id : str
            Modo Bio user ID.
        """
        oura = (
            WearablesOura.query
            .filter_by(user_id=user_id)
            .one_or_none())

        if oura:
            oura.access_token = None
            oura.refresh_token = None
            oura.wearable.registered_oura = False
            db.session.commit()


@ns.route('/fitbit/auth/<int:user_id>/')
@ns.doc(params={'user_id': 'User ID number'})
class WearablesFitbitAuthEndpoint(BaseResource):
    @token_auth.login_required(user_type=('client',))
    @responds(schema=WearablesOAuthGetSchema, status_code=200, api=ns)
    def get(self, user_id):
        """ Fitbit OAuth2 parameters to initialize the access grant process.

        Use these parameters to initiate the OAuth2 access grant process with
        Fitbit. You must replace the value for ``redirect_uri`` with a
        valid redirect URI. The redirect URI must match the URI registered
        with Fitbit.

        Parameters
        ----------
        user_id : int
            User ID number.

        Returns
        -------
        dict
            JSON encoded dict containing:
            - url
            - client_id
            - redirect_uri (must be replaced with actual URI)
            - response_type (literal word 'code')
            - state
            - scope (space separated string of scopes)
        """
        info = Wearables.query.filter_by(user_id=user_id).one_or_none()
        if not info:
            raise BadRequest(
                f'user_id {user_id} not found in Wearables table. '
                f'Connect to POST /wearables first.')

        state = secrets.token_urlsafe(24)

        # Store state in database
        fitbit = (
            WearablesFitbit.query
            .filter_by(user_id=user_id)
            .one_or_none())

        if not fitbit:
            fitbit = WearablesFitbit(user_id=user_id, oauth_state=state, wearable_id=info.idx)
            db.session.add(fitbit)
        else:
            fitbit.oauth_state = state
        db.session.commit()

        url = current_app.config['FITBIT_AUTH_URL']
        client_id = current_app.config['FITBIT_CLIENT_ID']
        scope = current_app.config['FITBIT_SCOPE']

        return {
            'url': url,
            'client_id': client_id,
            'redirect_uri': 'replace-this',
            'response_type': 'code',
            'scope': scope,
            'state': state}

    @token_auth.login_required(user_type=('client',))
    @accepts(schema=WearablesOAuthPostSchema, api=ns)
    @responds(status_code=201, api=ns)
    def post(self, user_id):
        """ Fitbit OAuth2 access grant code exchange.

        Post OAuth2 parameters here after user clicks 'allow' on the Fitbit homepage.
        This endpoint will reach out to Fitbit for the second part of the OAuth2
        process, exchanging the grant code for an access token and a refresh token.

        Parameters
        ----------
        code : str
            Access grant code.

        state : str
            State code, must be the same code as received from `GET /wearables/fitbit/auth`.

        redirect_uri : str
            The redirect URI used to come back to the frontend app after the user clicked
            'allow' on the Fitbit homepage. Must be registered with Fitbit.

        scope : str
            The scopes the user actually selected when clicking 'allow'. Space separated
            string of scopes. Ignored for Fitbit.
        """
        fitbit = WearablesFitbit.query.filter_by(user_id=user_id).one_or_none()
        if not fitbit:
            raise BadRequest(
                f'user_id {user_id} not found in WearablesFitbit table. '
                f'Connect to GET /wearables/fitbit/auth first.')

        if request.parsed_obj['state'] != fitbit.oauth_state:
            raise BadRequest('OAuth state changed between requests.')

        # Exchange access grant code for access token
        client_id = current_app.config['FITBIT_CLIENT_ID']
        client_secret = current_app.config['FITBIT_CLIENT_SECRET']
        token_url = current_app.config['FITBIT_TOKEN_URL']

        # Fitbit requires client ID and client secret as basic auth in header.
        auth_str = base64.urlsafe_b64encode(f'{client_id}:{client_secret}'.encode('utf-8')).decode('utf-8')

        oauth_session = OAuth2Session(
            client_id,
            state=request.parsed_obj['state'],
            redirect_uri=request.parsed_obj['redirect_uri'])
        try:
            oauth_reply = oauth_session.fetch_token(
                token_url,
                code=request.parsed_obj['code'],
                include_client_id=True,
                client_secret=client_secret,
                headers = {'Authorization': f'Basic {auth_str}'})
        except Exception as e:
            raise BadRequest(f'Error while exchanging grant code for access token: {e}')

        # Fitbit sends errors in body with a 200 response.
        if not oauth_reply.get('success', True):
            msg = oauth_reply['errors'][0]['message']
            raise BadRequest(f'fitbit.com returned error: {msg}')

        # Not requiring location, settings, or social
        minimal_scope = set(current_app.config['FITBIT_SCOPE'].split())
        scope = set(oauth_reply.get('scope', []))

        if scope.intersection(minimal_scope) != minimal_scope:
            msg = 'You must agree to share at least: {}.'.format(', '.join(minimal_scope))
            raise BadRequest(msg)

        # Everything was successful
        fitbit.access_token = oauth_reply['access_token']
        fitbit.refresh_token = oauth_reply['refresh_token']
        fitbit.token_expires = datetime.utcnow() + timedelta(seconds=oauth_reply['expires_in'])
        fitbit.oauth_state = None
        fitbit.wearable.has_fitbit = True
        fitbit.wearable.registered_fitbit = True

        db.session.commit()

    @token_auth.login_required(user_type=('client',))
    @responds(status_code=204, api=ns)
    def delete(self, user_id):
        """ Revoke Fitbit OAuth2 data sharing permissions.

        Parameters
        ----------
        user_id : str
            Modo Bio user ID.
        """
        fitbit = (
            WearablesFitbit.query
            .filter_by(user_id=user_id)
            .one_or_none())

        if fitbit:
            fitbit.access_token = None
            fitbit.refresh_token = None
            fitbit.wearable.registered_fitbit = False
            db.session.commit()


@ns.route('/freestyle/activate/<int:user_id>/')
@ns.doc(params={'user_id': 'User ID number'})
class WearablesFreeStyleActivateEndpoint(BaseResource):
    @token_auth.login_required(user_type=('client',))
    @responds(schema=WearablesFreeStyleActivateSchema, status_code=200, api=ns)
    def get(self, user_id):
        """ Returns CGM activation timestamp for client ``user_id`` in reponse to a GET request.

        Time data on the CGM sensor is stored as minutes since activation and as full
        timestamps in the database. Time data must be converted before it can be
        uploaded to the database, using the activation timestamp retrieved in this GET
        request.

        Parameters
        ----------
        user_id : int
            User ID number.

        Returns
        -------
        str
            JSON encoded, ISO 8601 formatted datetime string.
        """
        cgm = (
            WearablesFreeStyle.query
            .filter_by(user_id=user_id)
            .one_or_none())

        return cgm

    @token_auth.login_required(user_type=('client',))
    @accepts(schema=WearablesFreeStyleActivateSchema, api=ns)
    @responds(status_code=201, api=ns)
    def post(self, user_id):
        """ Set new activation timestamp for client ``user_id`` in response to POST request.

        When a new CGM is activated, the activation timestamp must be stored in the database.

        Parameters
        ----------
        user_id : int
            User ID number.

        timestamp : str
            ISO 8601 formatted datetime string.
        """
        cgm = (
            WearablesFreeStyle.query
            .filter_by(user_id=user_id)
            .one_or_none())

        if not cgm:
            info = Wearables.query.filter_by(user_id=user_id).one_or_none()
            if not info:
                info = Wearables(user_id=user_id)
                db.session.add(info)
                db.session.flush()

            cgm = WearablesFreeStyle(user_id=user_id, wearable_id=info.idx, wearable=info)
            db.session.add(cgm)

        cgm.activation_timestamp = request.parsed_obj.activation_timestamp
        cgm.wearable.has_freestyle = True
        cgm.wearable.registered_freestyle = True
        db.session.commit()


@ns.route('/freestyle/<int:user_id>/')
@ns.doc(params={'user_id': 'User ID number'})
class WearablesFreeStyleEndpoint(BaseResource):
    @token_auth.login_required(user_type=('client',))
    @responds(schema=WearablesFreeStyleSchema, status_code=200, api=ns)
    def get(self, user_id):
        """ Return FreeStyle CGM data for client ``user_id`` in reponse to a GET request.

        Parameters
        ----------
        user_id : int
            User ID number.

        Returns
        -------
        str
            JSON encoded dictionary
        """
        cgm = (
            WearablesFreeStyle.query
            .filter_by(user_id=user_id)
            .one_or_none())

        return cgm

    @token_auth.login_required(user_type=('client',))
    @accepts(schema=WearablesFreeStyleSchema, api=ns)
    @responds(status_code=204, api=ns)
    def patch(self, user_id):
        """ Add CGM data for client ``user_id`` in reponse to a PATCH request.

        Parameters
        ----------
        user_id : int
            User ID number.
        """
        cgm = (
            WearablesFreeStyle.query
            .filter_by(user_id=user_id)
            .one_or_none())

        if not cgm:
            msg =  f'FreeStyle Libre for client {user_id} has not yet been activated. '
            msg += f'Send a POST request to /wearables/freestyle/activate/ first.'
            raise BadRequest(msg)

        if cgm.activation_timestamp != request.parsed_obj.activation_timestamp:
            msg =  f'Activation timestamp {request.parsed_obj.activation_timestamp} does not '
            msg += f'match current activation timestamp {cgm.activation_timestamp}. '
            msg += f'Send a GET request to /wearables/freestyle/activate/ first.'
            raise BadRequest(msg)

        tstamps = request.parsed_obj.timestamps
        glucose = request.parsed_obj.glucose

        if len(tstamps) != len(glucose):
            raise BadRequest('Data arrays not equal length.')

        if not tstamps:
            return

        if len(tstamps) != len(set(tstamps)):
            raise BadRequest('Duplicate timestamps in data.')

        # Sort data
        if tstamps != sorted(tstamps):
            temp = sorted(zip(tstamps, glucose))
            tstamps = []
            glucose = []
            for t, g in temp:
                tstamps.append(t)
                glucose.append(g)

        # Find index where new data starts
        n = 0
        if cgm.timestamps:
            while n < len(tstamps) and tstamps[n] <= cgm.timestamps[-1]:
                n += 1

        # No new data
        if n == len(tstamps):
            return

        # Use array concatenation here, don't use:
        #    cgm.glucose = cgm.glucose + request.parsed_obj.glucose
        # See ... confluence page
        stmt = text('''
            UPDATE "WearablesFreeStyle"
            SET glucose = glucose || cast(:gluc as double precision[]),
                timestamps = timestamps || cast(:tstamps as timestamp without time zone[])
            WHERE user_id = :cid;
        ''').bindparams(
            gluc=glucose[n:],
            tstamps=tstamps[n:],
            cid=user_id)
        db.session.execute(stmt)
        db.session.commit()


@ns.route('/data/<string:device_type>/<int:user_id>/')
@ns.doc(params={
    'user_id': 'User ID number',
    'device_type': 'fitbit, applewatch, oura, freestyle',
    'start_date': '(optional) iso formatted date. start of date range',
    'end_date': '(optional) iso formatted date. end of date range'
    })
class WearablesData(BaseResource):
    @token_auth.login_required(user_type=('client','staff'), resources=('wearable_data',))
    @responds(status_code=200, api=ns)
    def get(self, user_id, device_type):
        """ Retrieve wearables data from dynamodb.

        Parameters
        ----------
        user_id : int
            User ID number

        device_type : str
            only the data from one device per request.

        Returns
        -------
        dict
            The requested wearables data.
        """

        # connect to dynamo
        dynamodb = boto3.resource('dynamodb')
        table = dynamodb.Table(current_app.config['WEARABLES_DYNAMO_TABLE'])

        # validate device_type request
        if device_type not in WEARABLE_DEVICE_TYPES:
            raise BadRequest(f"wearable device type, {device_type}, not supported")

        # configure date range expression
        # Four cases:
        #   - both start and end date provided: return data for date range
        #   - only start date specified: return start_date + WEARABLE_DATA_DEFAULT_RANGE_DAYS
        #   - only end date specified: return end_date - WEARABLE_DATA_DEFAULT_RANGE_DAYS
        #   - no dates specified: return last WEARABLE_DATA_DEFAULT_RANGE_DAYS days of data
        start_date = date_validator(request.values.get('start_date')) if request.values.get('start_date') else None
        end_date =  date_validator(request.values.get('end_date')) if request.values.get('end_date') else None
        if start_date and end_date:
            date_condition = Key('date').between(start_date, end_date)
        elif start_date:
            end_date = (datetime.fromisoformat(start_date) + timedelta(days=current_app.config['WEARABLE_DATA_DEFAULT_RANGE_DAYS'])).date().isoformat()
            date_condition = Key('date').between(start_date, end_date)
        elif end_date:
            start_date = (datetime.fromisoformat(end_date) - timedelta(days=current_app.config['WEARABLE_DATA_DEFAULT_RANGE_DAYS'])).date().isoformat()
            date_condition = Key('date').between(start_date, end_date)
        else:
            start_date = (datetime.now() - timedelta(days=current_app.config['WEARABLE_DATA_DEFAULT_RANGE_DAYS'])).date().isoformat()
            end_date = datetime.now().date().isoformat() 
            date_condition =  Key('date').gte(start_date)

        # make reqeust for data
        response = table.query(
            KeyConditionExpression= Key('user_id').eq(user_id) & date_condition,
            FilterExpression = Key('wearable').eq(device_type))

        payload = {'start_date': start_date, 'end_date': end_date, 'total_items': len(response.get('Items', [])), 'items': []}

        # only provide the data that is required
        payload['items'] = response.get('Items', [])

        return jsonify(payload)


#########################
#
# V2 of the Wearables API
#
#########################

# V2 is the terra integration. It is namespaced into v2, which will eventually be
# the v2/ prefix for the entire API once we reach v2.0.0. Once that is reached,
# fold this v2 into that.
#

import requests
import terra

from terra.api.api_responses import (
    HOOK_TYPES,
    HOOK_RESPONSE,
    USER_DATATYPES,
    ConnectionErrorHookResponse,
    RequestProcessingHookResponse,
    RequestCompletedHookResponse)

ns_v2 = Namespace(
    'wearables',
    description='Endpoints for registering wearable devices.')

# Fix mistakes in terra-python wrappers:
# - misspelled connexion_error instead of connection_error (v0.0.7)
# - request_processing was replaced by large_request_processing (v0.0.7)
# - request_completed was replaced by large_request_sending (v0.0.7)
# - permission_change is undocumented, seems come be in response to scope change (v0.0.7)
HOOK_TYPES.add('connection_error')
HOOK_RESPONSE['connection_error'] = ConnectionErrorHookResponse

HOOK_TYPES.add('large_request_processing')
HOOK_RESPONSE['large_request_processing'] = RequestProcessingHookResponse

HOOK_TYPES.add('large_request_sending')
HOOK_RESPONSE['large_request_sending'] = RequestCompletedHookResponse

HOOK_TYPES.add('permission_change')

MIDNIGHT = time(0)
ONE_WEEK = timedelta(weeks=1)
WAY_BACK_WHEN = datetime(2010, 1, 1)

WEBHOOK_RESPONSES = HOOK_TYPES.copy()
WEBHOOK_RESPONSES.update(set(USER_DATATYPES))


@lru_cache_with_ttl(maxsize=1, ttl=86400)
def supported_wearables() -> dict:
    """ Get the list of supported wearables from Terra.

    Terra's API provides a list of supported wearable devices. This function fetches that
    list and caches the result. It is updated once per day.

    The wearable devices are split into two lists, "providers" (web API based devices) and
    "sdk_providers" (SDK based devices). Each entry has an enum name (used in the API) and
    a display name.

    The display names are generated from the enum names, with an exception list for those
    cases where simply lower-casing is not sufficient. By having a "default translation"
    from enum name to display name plus a list of exceptions, any newly supported devices
    returned from Terra's API are automatically included. Exceptions can later be added
    to the list.

    Returns
    -------
    dict
        Dictionary with two keys "providers" and "sdk_providers". The values are dictionaries
        with enum names as keys and display names as values.
    """
    tc = TerraClient()
    response = tc.list_providers()
    tc.status(response, raise_on_error=False)

    # List of display names that cannot be generated by simply capitalizing the enum names.
    exceptions = {
        'APPLE': 'Apple HealthKit',
        'CONCEPT2': 'Concept 2',
        'EIGHT': 'Eight Sleep',
        'FREESTYLELIBRE': 'Freestyle Libre',
        'FREESTYLELIBRESDK': 'Freestyle Libre (SDK)',
        'GOOGLE': 'Google Fit',
        'GOOGLEFIT': 'Google Fit (SDK)',
        'IFIT': 'iFit',
        'TEMPO': 'Tempo Fit',
        'TRAININGPEAKS': 'Training Peaks',
        'WEAROS': 'Wear OS'}

    # These devices are not supported at the moment.
    # That's a business decision, there is no technical reason not to support them.
    # Simply remove them from this list to start supporting them.
    suppressed = {
        'BIOSTRAP',
        'BRYTONSPORT',
        'CARDIOMOOD',
        'CONCEPT2',
        'CRONOMETER',
        'CYCLINGANALYTICS',
        'EATTHISMUCH',
        'EIGHT',
        'FATSECRET',
        'FINALSURGE',
        'GOOGLE',
        'GOOGLEFIT',
        'HAMMERHEAD',
        'HUAWEI',
        'IFIT',
        'INBODY',
        'KETOMOJOEU',
        'KETOMOJOUS',
        'KOMOOT',
        'LEZYNE',
        'LIVEROWING',
        'MOXY',
        'MYFITNESSPAL',
        'NOLIO',
        'NUTRACHECK',
        'PELOTON',
        'PUL',
        'REALTIME',
        'RENPHO',
        'RIDEWITHGPS',
        'ROUVY',
        'SAMSUNG',
        'TECHNOGYM',
        'TEMPO',
        'TODAYSPLAN',
        'TRAINERROAD',
        'TRAININGPEAKS',
        'TRAINXHALE',
        'TRIDOT',
        'UNDERARMOUR',
        'VELOHERO',
        'VIRTUAGYM',
        'WAHOO',
        'WEAROS',
        'WGER',
        'WHOOP',
        'XERT',
        'XOSS',
        'ZWIFT'}

    result = {}
    for provider_type in ('providers', 'sdk_providers'):
        subresult = {}
        for provider in getattr(response.parsed_response, provider_type):
            if provider in suppressed:
                continue
            if provider in exceptions:
                subresult[provider] = exceptions[provider]
            else:
                subresult[provider] = provider.capitalize()
        result[provider_type] = subresult

    return result

def parse_wearable(wearable: str) -> str:
    """ Parse wearable path parameter.

    Clean up path parameter and check against list of supported devices.
    Cleaning up consists of converting to all-caps and removing spaces.

    Parameters
    ----------
    wearable : str
        Name of the wearable.

    Returns
    -------
    str
        Name of the wearable "cleaned up". Cleaning up consists of converting to
        all-caps and removing spaces.

    Raises
    ------
    :class:`werkzeug.exceptions.BadRequest`
        Raised when the wearable (after cleaning up), is not found in the list
        of supported wearable devices, see :func:`supported_wearables`.
    """
    wearable_clean = wearable.upper().replace(' ', '')
    supported = supported_wearables()
    if (wearable_clean in supported['providers']
        or wearable_clean in supported['sdk_providers']):
        return wearable_clean
    raise BadRequest(f'Unknown wearable {wearable}')


@ns_v2.route('')
class WearablesV2Endpoint(BaseResource):
    @token_auth.login_required
    @responds(schema=WearablesV2ProvidersGetSchema, api=ns_v2)
    def get(self):
        """ Get a list of all supported wearable devices. """
        return supported_wearables()


@ns_v2.route('/<int:user_id>')
class WearablesV2UserEndpoint(BaseResource):
    @token_auth.login_required
    @responds(schema=WearablesV2UserGetSchema, status_code=200, api=ns_v2)
    def get(self, user_id):
        """ Get a list of wearable devices registered to this user. """
        # user_id = self.check_user(uid, user_type='client').user_id

        wearables = (db.session.execute(
            select(WearablesV2.wearable)
            .filter_by(user_id=user_id))
            .scalars()
            .all())

        return {'wearables': wearables}


@ns_v2.route('/<int:user_id>/<wearable>')
class WearablesV2DataEndpoint(BaseResource):
    @token_auth.login_required
    # @responds(schema=WearablesV2DataSchema, status_code=200, api=ns_v2)
    def get(self, user_id, wearable):
        """ Get data for this combination of user and wearable device for the default date range. """
        wearable = parse_wearable(wearable)
        today = datetime.utcnow()
        start = today - ONE_WEEK
        data = mongo.db.wearables.find({
            'user_id': user_id,
            'wearable': wearable,
            'timestamp': {'$gte': start}})

        return JSONProvider().dumps(list(data))

    @token_auth.login_required
    @responds(schema=WearablesV2UserAuthUrlSchema, status_code=201, api=ns_v2)
    def post(self, user_id, wearable):
        """ Register a new wearable device for this user. """
        # user_id = self.check_user(uid, user_type='client').user_id
        wearable = parse_wearable(wearable)

        # API based providers
        if wearable in supported_wearables()['providers']:
            # For local testing, set the redirect urls to something like http://localhost/xyz
            # When you copy the URL into a browser and allow access, Terra will redirect back
            # to localhost. It will give an error in the browser, but the URL in the address
            # bar will have all the relevant information.
            tc = TerraClient()
            response = tc.generate_authentication_url(
                resource=wearable,
                auth_success_redirect_url='modobio://wearablesAuthSuccess',
                auth_failure_redirect_url='modobio://wearablesAuthFailure',
                reference_id=user_id)
            tc.status(response)

            # Not stored in the database at this point.
            # Registration is only complete when client follows the link to the provider.
            # The response of that action comes in through the webhook and will be stored.

            return response.parsed_response

        # SDK based providers
        else:
            # Functionality not in terra-python (v0.0.7), use requests.
            url = f'{terra.constants.BASE_URL}/auth/generateAuthToken'
            headers = {
                'accept': 'application/json',
                'dev-id': current_app.config['TERRA_DEV_ID'],
                'x-api-key': current_app.config['TERRA_API_KEY']}

            response = requests.post(url, headers=headers)
            response_json = response.json()

            status = response_json.pop('status', 'error')
            if status != 'success':
                raise BadRequest(f'Terra replied: {response_json}')

            # Same as for API based providers, nothing stored in the database at this point.
            # Registration is only complete when frontend calls initConnection() with token.
            # The response of that action comes in through the webhook and will be stored.

            return response_json

    @token_auth.login_required
    @responds(status_code=204, api=ns_v2)
    def delete(self, user_id, wearable):
        """ Revoke access for this wearable device. """
        # user_id = self.check_user(uid, user_type='client').user_id
        wearable = parse_wearable(wearable)

        user_wearable = db.session.get(WearablesV2, (user_id, wearable))

        # Don't error on non-existant users, delete is idempotent
        if not user_wearable:
            logger.debug(f'Nothing to delete for user {user_id} and wearable {wearable}')
            return

        tc = TerraClient()
        try:
            terra_user = tc.from_user_id(str(user_wearable.terra_user_id))
        except (terra.exceptions.NoUserInfoException, KeyError):
            # Terra-python (at least v0.0.7) should fail with NoUserInfoException
            # if terra_user_id does not exist in their system. However, it checks
            # whether response.json is empty, which is not empty in the case of an
            # error (it holds the error message and status). The next step in
            # terra.models.user.User.fill_in_user_info() is to access
            # response.json["user"] which does not exist and fails with KeyError.
            # In any case, we don't care that the terra_user_id is invalid, we
            # were going to delete it anyway.
            # 2023-01-10: Terra has been notified of this bug.
            pass
        else:
            response = tc.deauthenticate_user(terra_user)
            tc.status(response)

        mongo.db.wearables.delete_many({
            'user_id': user_id,
            'wearable': wearable})

        db.session.delete(user_wearable)
        db.session.commit()
        logger.audit(
            f'User {user_id} revoked access to wearable {wearable}. Info and data deleted.')


@ns_v2.route('/<int:user_id>/<wearable>/<date:start_date>')
@ns_v2.route('/<int:user_id>/<wearable>/<datetime:start_date>')
class WearablesV2DataStartDateEndpoint(BaseResource):
    @token_auth.login_required
    # @responds(schema=WearablesV2DataSchema, status_code=200, api=ns_v2)
    def get(self, user_id, wearable, start_date):
        """ Get data for this combination of user and wearable device from start_date to now.

        Date range includes start date and latest available data. Start_date can be either
        a full ISO8601 datetime, or just the date.
        """
        if isinstance(start_date, date):
            start_date = datetime.combine(start_date, MIDNIGHT)

        wearable = parse_wearable(wearable)
        data = mongo.db.wearables.find({
            'user_id': user_id,
            'wearable': wearable,
            'timestamp': {'$gte': start_date}})

        return JSONProvider().dumps(list(data))


@ns_v2.route('/<int:user_id>/<wearable>/<date:start_date>/<date:end_date>')
@ns_v2.route('/<int:user_id>/<wearable>/<datetime:start_date>/<datetime:end_date>')
class WearablesV2DataStartToEndDateEndpoint(BaseResource):
    @token_auth.login_required
    # @responds(schema=WearablesV2DataSchema, status_code=200, api=ns_v2)
    def get(self, user_id, wearable, start_date, end_date):
        """ Get data for this combination of user and wearable device from start_date to end_date.

        Date range includes boundaries: [start_date, end_date]. Start_date can be either
        a full ISO8601 datetime, or just the date. End_date must be of the same format as
        start_date.
        """
        if isinstance(start_date, date):
            start_date = datetime.combine(start_date, MIDNIGHT)
            end_date = datetime.combine(end_date, MIDNIGHT)

        wearable = parse_wearable(wearable)
        data = mongo.db.wearables.find({
            'user_id': user_id,
            'wearable': wearable,
            'timestamp': {
                '$and': [
                    {'$gte': start_date},
                    {'$lte': end_date}]}})

        return JSONProvider().dumps(list(data))


@ns_v2.route('/terra')
class WearablesV2TerraWebHookEndpoint(BaseResource):
    @accepts(api=ns_v2)
    def post(self):
        """ Webhook for incoming notifications from Terra. """
        # Override JSON handling for this request.
        request.json_module = JSONProvider()

        tc = TerraClient()

        # For testing without TERRA_API_SECRET or the need to sign every request,
        # use the next line instead of the try-except block.
        # response = terra.api.api_responses.TerraWebhookResponse(request.get_json(), dtype='hook')

        try:
            response = tc.handle_flask_webhook(request)
        except KeyError:
            # This happens when terra-signature is not present in the request header.
            raise Unauthorized

        if not response:
            # This happens when terra-signature was present in the header, but wrong.
            # Most likely because TERRA_API_SECRET does not match.
            raise Unauthorized

        tc.status(response, raise_on_error=False)

        if response.dtype not in WEBHOOK_RESPONSES:
            logger.error(
                f'Terra webhook response with unknown type "{response.dtype}". '
                f'Full message: {response.json}')
        elif response.dtype == 'auth':
            # Completion of new wearable registration for user,
            # or reauthentication by existing user.
            tc.auth_response(response)
        elif response.dtype == 'user_reauth':
            # Terra sends both auth and user_reauth in response
            # to reauthentication. Only need one, ignore this one.
            pass
        elif response.dtype == 'permission_change':
            # Undocumented response. Seems to be in response to OAuth scope change.
            pass
        elif response.dtype == 'deauth':
            # User revoked access through our API. Nothing else to do.
            pass
        elif response.dtype in ('access_revoked', 'connection_error'):
            # User revoked access through wearable provider.
            tc.access_revoked_response(response)
        elif response.dtype == 'google_no_datasource':
            # uh, ok
            pass
        elif response.dtype in (
            'request_processing',
            'request_completed',
            'large_request_processing',
            'large_request_sending'):
            # Terra is letting us know that they're working on it. Great.
            pass
        elif response.dtype in USER_DATATYPES:
            tc.store_data(response)


@ns_v2.route('/calculations/blood-glucose/<int:user_id>/<string:wearable>')
class WearablesV2BloodGlucoseCalculationEndpoint(BaseResource):
    @token_auth.login_required
    @ns_v2.doc(params={'start_date': 'Start of specified date range. Can be either ISO format date (2023-01-01) or full ISO timestamp (2023-01-01T00:00:00Z)',
                'end_date': 'End of specified date range. Can be either ISO format date (2023-01-01) or full ISO timestamp (2023-01-01T00:00:00Z)'})
    @responds(schema=WearablesV2BloodGlucoseCalculationOutputSchema, status_code=200, api=ns_v2)
    def get(self, user_id, wearable):
        """ Get calculated values related to blood glucose wearable data.

        This route will return all calculated values related to blood glucose data for a particular user_id, wearable, and date range.

        Path Parameters
        ----------
        user_id : int
            User ID number.
        wearable: str
            wearable used to measure blood glucose data

        Query Parameters
        ----------
        start_date : str
            Start of specified date range - Can be either ISO format date (2023-01-01) or full ISO timestamp (2023-01-01T00:00:00Z).
            Default will be current date - 7 days if not specified 
        end_date: str
            End of specified date range - Can be either ISO format date (2023-01-01) or full ISO timestamp (2023-01-01T00:00:00Z).
            Default will be current date if not specified

        Returns
        -------
        dict
            JSON encoded dict containing:
            - user_id
            - average_glucose - mg/dL
            - standard_deviation
            - glucose_management_indicator - percentage
            - glucose_variability - percentage
        """

        wearable = parse_wearable(wearable)

        # Default dates
        today = datetime.utcnow()
        start = today - ONE_WEEK

        start_date = iso_string_to_iso_datetime(request.args.get('start_date')) if request.args.get('start_date') else start
        end_date = iso_string_to_iso_datetime(request.args.get('end_date')) if request.args.get('end_date') else today

        """Calculate Average Glucose"""
        #  Begin with defining each stage of the pipeline

        # Filter documents on user_id, wearable, and date range
        stage_match_user_id_and_wearable = {
            '$match': {
                'user_id': user_id,
                'wearable': wearable,
                'timestamp': {
                    '$gte': start_date,
                    '$lte': end_date
                }
            }
        }

        # Unwind the blood_glucose_samples array so that we can operate on each individual sample
        stage_unwind_blood_glucose_samples = {
            '$unwind': '$data.body.glucose_data.blood_glucose_samples'
        }

        # Group all of these documents together and calculate average glucose and standard deviation for the group
        stage_group_average_and_std_dev = {
            '$group': {
                '_id': None,
                'average_glucose': { 
                    '$avg': '$data.body.glucose_data.blood_glucose_samples.blood_glucose_mg_per_dL'
                    },
                'standard_deviation': {
                    '$stdDevPop': '$data.body.glucose_data.blood_glucose_samples.blood_glucose_mg_per_dL'
                }
            }
        }

        # Add field for GMI and calculate it. Calculated as 3.31 + 0.02392 x (mean glucose in mg/dL) 
        stage_add_gmi = {
            '$addFields': {
                'glucose_management_indicator': { '$add': [{'$multiply': ['$average_glucose', 0.02392]}, 3.31] }
            }
        }

        # Add field for glucose variability and calculate it. Calculated as 100 * (Standard Deviation / Mean Glucose)
        stage_add_glucose_variability = {
            '$addFields': {
                'glucose_variability': { '$multiply': [100, {'$divide': ['$standard_deviation', '$average_glucose']}] }
            }
        }

        # Assemble pipeline
        pipeline = [
            stage_match_user_id_and_wearable,
            stage_unwind_blood_glucose_samples,
            stage_group_average_and_std_dev,
            stage_add_gmi,
            stage_add_glucose_variability
        ]

        # MongoDB pipelines return a cursor
        cursor = mongo.db.wearables.aggregate(pipeline)
        document_list = list(cursor)
        data = {}

        # We need to grab the document that we want from that cursor so we can format the data in a payload
        if document_list:
            data = document_list[0]

        # Build and return payload
        payload = {
            'user_id': user_id,
            'wearable': wearable,
            'average_glucose': data.get('average_glucose'),
            'standard_deviation': data.get('standard_deviation'),
            'glucose_management_indicator': data.get('glucose_management_indicator'),
            'glucose_variability': data.get('glucose_variability')
        }

        return payload
        
<|MERGE_RESOLUTION|>--- conflicted
+++ resolved
@@ -1,22 +1,20 @@
 import base64
 import logging
 import secrets
+
 from datetime import datetime, date, time, timedelta
 
 import boto3
+
 from boto3.dynamodb.conditions import Key
 from flask import current_app, jsonify, request
 from flask_accepts import accepts, responds
 from flask_restx import Namespace
-<<<<<<< HEAD
-from flask_pymongo import ASCENDING, DESCENDING
 from requests_oauthlib import OAuth2Session
+from sqlalchemy import select
 from sqlalchemy.sql import text
-from sqlalchemy import select
 from werkzeug.exceptions import BadRequest, Unauthorized
 
-=======
->>>>>>> 931df447
 from odyssey import db, mongo
 from odyssey.api.wearables.models import (
     WearablesV2,
@@ -42,10 +40,6 @@
 from odyssey.utils.constants import WEARABLE_DEVICE_TYPES
 from odyssey.utils.json import JSONProvider
 from odyssey.utils.misc import date_validator, lru_cache_with_ttl, iso_string_to_iso_datetime
-from requests_oauthlib import OAuth2Session
-from sqlalchemy import select
-from sqlalchemy.sql import text
-from werkzeug.exceptions import BadRequest
 
 logger = logging.getLogger(__name__)
 
