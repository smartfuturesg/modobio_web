import logging
import secrets
from datetime import date, datetime

from dateutil.relativedelta import relativedelta
<<<<<<< HEAD
from flask import current_app, g, request, url_for
=======
from flask import g, current_app, redirect, request, url_for
>>>>>>> 1c3c311f
from flask_accepts import accepts, responds
from flask_restx import Namespace
from sqlalchemy import and_, or_, select
from werkzeug.exceptions import BadRequest

from odyssey import db
<<<<<<< HEAD
from odyssey.api.client.models import ClientFertility, ClientRaceAndEthnicity
from odyssey.api.doctor.models import (
    MedicalBloodPressures, MedicalBloodTestResults, MedicalBloodTestResultTypes, MedicalBloodTests,
    MedicalConditions, MedicalExternalMR, MedicalFamilyHistory, MedicalGeneralInfo,
    MedicalGeneralInfoMedicationAllergy, MedicalGeneralInfoMedications, MedicalHistory,
    MedicalImaging, MedicalLookUpBloodPressureRange, MedicalLookUpSTD, MedicalPhysicalExam,
    MedicalSocialHistory, MedicalSTDHistory, MedicalSurgeries
)
from odyssey.api.doctor.schemas import (
    AllMedicalBloodTestSchema, BloodTestsByTestIDSchema, CheckBoxArrayDeleteSchema,
    MedicalAllergiesInfoInputSchema, MedicalBloodPressuresOutputSchema, MedicalBloodPressuresSchema,
    MedicalBloodTestResultsOutputSchema, MedicalBloodTestResultTypesSchema, MedicalBloodTestSchema,
    MedicalBloodTestsInputSchema, MedicalConditionsOutputSchema, MedicalExternalMREntrySchema,
    MedicalExternalMRSchema, MedicalFamilyHistInputSchema, MedicalFamilyHistOutputSchema,
    MedicalGeneralInfoInputSchema, MedicalGeneralInfoSchema, MedicalHistorySchema,
    MedicalImagingOutputSchema, MedicalImagingSchema, MedicalInstitutionsSchema,
    MedicalLookUpBloodPressureRangesOutputSchema, MedicalLookUpSTDOutputSchema,
    MedicalMedicationsInfoInputSchema, MedicalPhysicalExamSchema, MedicalSocialHistoryOutputSchema,
    MedicalSurgeriesSchema
)
from odyssey.api.facility.models import MedicalInstitutions
from odyssey.api.lookup.models import (LookupBloodTestRanges, LookupBloodTests, LookupRaces)
from odyssey.api.user.models import User, UserProfilePictures
from odyssey.utils.auth import token_auth
=======
from odyssey.api.doctor.models import *
from odyssey.api.facility.models import MedicalInstitutions
from odyssey.api.lookup.models import LookupBloodTests, LookupBloodTestRanges, LookupRaces, LookupSTDs
from odyssey.api.user.models import User
from odyssey.api.client.models import ClientFertility, ClientRaceAndEthnicity
from odyssey.api.staff.models import StaffRoles
from odyssey.api.practitioner.models import PractitionerCredentials

from odyssey.api.doctor.schemas import *

from odyssey.utils.auth import token_auth
from odyssey.utils.misc import check_medical_condition_existence, date_validator
from odyssey.utils.files import FileDownload, FileUpload, ImageUpload, get_profile_pictures
from odyssey.utils.constants import ALLOWED_MEDICAL_IMAGE_TYPES, MEDICAL_IMAGE_MAX_SIZE
from odyssey.api.doctor.schemas import *
from odyssey.api.client.models import *
>>>>>>> 1c3c311f
from odyssey.utils.base.resources import BaseResource
from odyssey.utils.constants import (ALLOWED_MEDICAL_IMAGE_TYPES, MEDICAL_IMAGE_MAX_SIZE)
from odyssey.utils.files import (FileDownload, FileUpload, ImageUpload, get_profile_pictures)
from odyssey.utils.misc import (check_medical_condition_existence, date_validator)

logger = logging.getLogger(__name__)

ns = Namespace('doctor', description='Operations related to doctor')


@ns.route('/bloodpressure/<int:user_id>/')
@ns.doc(params={'user_id': 'User ID number'})
class MedBloodPressures(BaseResource):
    # Multiple blood pressure measurements per user allowed
    __check_resource__ = False

    @token_auth.login_required(user_type=('client', 'provider'), resources=('blood_pressure', ))
    @responds(schema=MedicalBloodPressuresOutputSchema, api=ns)
    def get(self, user_id):
        """
        This request gets the users submitted blood pressure if it exists
        """
        self.check_user(user_id, user_type='client')
        bp_info = MedicalBloodPressures.query.filter_by(user_id=user_id).all()

        reporter_pics = {}  # key = user_id, value =  dict of pic links
        for data in bp_info:
            reporter = User.query.filter_by(user_id=data.reporter_id).one_or_none()
            data.reporter_firstname = reporter.firstname
            data.reporter_lastname = reporter.lastname

            if (data.reporter_id != user_id and data.reporter_id not in reporter_pics):
                reporter_pics[data.reporter_id] = get_profile_pictures(data.reporter_id, True)
            elif data.reporter_id not in reporter_pics:
                reporter_pics[data.reporter_id] = get_profile_pictures(user_id, False)

            data.reporter_profile_pictures = reporter_pics[data.reporter_id]

        payload = {'items': bp_info, 'total_items': len(bp_info)}
        return payload

    @token_auth.login_required(
        user_type=('client', 'provider'),
        staff_role=('medical_doctor', ),
        resources=('blood_pressure', ),
    )
    @accepts(schema=MedicalBloodPressuresSchema, api=ns)
    @responds(schema=MedicalBloodPressuresSchema, status_code=201, api=ns)
    def post(self, user_id):
        """
        Post request to post the client's blood pressure
        """
        # First check if the client exists
        self.check_user(user_id, user_type='client')

        if request.parsed_obj.source:
            if (request.parsed_obj.source == 'device' and not request.parsed_obj.device_name):
                raise BadRequest('Device name is missing.')

        self.set_reporter_id(request.parsed_obj)

        request.parsed_obj.user_id = user_id

        db.session.add(request.parsed_obj)
        db.session.commit()

        return request.parsed_obj

    @token_auth.login_required(
        user_type=('client', 'provider'),
        staff_role=('medical_doctor', ),
        resources=('blood_pressure', ),
    )
    @ns.doc(params={
        'idx': 'int',
    })
    @responds(status_code=204, api=ns)
    def delete(self, user_id):
        """
        Delete request for a client's blood pressure
        """
        self.check_user(user_id, user_type='client')

        idx = request.args.get('idx', type=int)
        if idx:
            result = MedicalBloodPressures.query.filter_by(user_id=user_id, idx=idx).one_or_none()
            if not result:
                raise BadRequest(f'Blood pressure result {idx} not found.')

            # ensure logged in user is the reporter for this pressure reasing
            self.check_ehr_permissions(result)

            db.session.delete(result)
            db.session.commit()
        else:
            raise BadRequest('idx must be an integer.')

<<<<<<< HEAD

@ns.route('/lookupbloodpressureranges/')
class MedicalLookUpBloodPressureResource(BaseResource):
    """Returns blood pressure ranges stored in the database in response to a GET request.

    Returns
    -------
    dict
        JSON encoded dict.
    """
    @token_auth.login_required
    @responds(
        schema=MedicalLookUpBloodPressureRangesOutputSchema,
        status_code=200,
        api=ns,
    )
    def get(self):
        bp_ranges = MedicalLookUpBloodPressureRange.query.all()
        payload = {'items': bp_ranges, 'total_items': len(bp_ranges)}

        return payload
=======
>>>>>>> 1c3c311f


@ns.route('/medicalgeneralinfo/<int:user_id>/')
@ns.doc(params={'user_id': 'User ID number'})
class MedicalGenInformation(BaseResource):
    @token_auth.login_required(
        user_type=('client', 'provider'),
        resources=('medications', 'general_medical_info'),
    )
    @responds(
        schema=MedicalGeneralInfoInputSchema(exclude=['medications.idx', 'allergies.idx']),
        api=ns,
    )
    def get(self, user_id):
        """
        This request gets the users personal and family history if it exists
        """
        self.check_user(user_id, user_type='client')
        current_user, _ = token_auth.current_user()

        genInfo = MedicalGeneralInfo.query.filter_by(user_id=user_id).first()
        medications = MedicalGeneralInfoMedications.query.filter_by(user_id=user_id).all()
        allergies = MedicalGeneralInfoMedicationAllergy.query.filter_by(user_id=user_id).all()

        payload = {
            'gen_info': (
                genInfo if (
                    current_user.user_id == user_id
                    or 'general_medical_info' in g.get('clinical_care_authorized_resources')
                ) else None
            ),
            'medications': (
                medications if (
                    current_user.user_id == user_id
                    or 'medications' in g.get('clinical_care_authorized_resources')
                ) else None
            ),
            'allergies': (
                allergies if (
                    current_user.user_id == user_id
                    or 'medications' in g.get('clinical_care_authorized_resources')
                ) else None
            ),
        }
        return payload

    @token_auth.login_required(
        user_type=('client', 'provider'),
        staff_role=('medical_doctor', ),
        resources=('medications', 'general_medical_info'),
    )
    @accepts(
        schema=MedicalGeneralInfoInputSchema(exclude=['medications.idx', 'allergies.idx']),
        api=ns,
    )
    @responds(
        schema=MedicalGeneralInfoInputSchema(exclude=['medications.idx', 'allergies.idx']),
        status_code=201,
        api=ns,
    )
    def post(self, user_id):
        """
        Post request to post the client's onboarding personal and family history
        """
        current_user, _ = token_auth.current_user()
        user_is_self = True if current_user.user_id == user_id else False

        # First check if the client exists
        self.check_user(user_id, user_type='client')
        payload = {}

        # If the user submits something for general history, then removes it from the payload,
        # remove the everything for that user in general history table

        gen_info_current = MedicalGeneralInfo.query.filter_by(user_id=user_id).one_or_none()
        if gen_info_current and (
            user_is_self or 'general_medical_info' in g.get('clinical_care_authorized_resources')
        ):
            if gen_info_current:
                db.session.delete(gen_info_current)

        generalInfo = request.parsed_obj['gen_info']
        if generalInfo and (
            user_is_self or 'general_medical_info' in g.get('clinical_care_authorized_resources')
        ):
            if generalInfo.primary_doctor_contact_name:
                # If the client has a primary care doctor, we need either the
                # phone number or email
                if (
                    not generalInfo.primary_doctor_contact_phone
                    and not generalInfo.primary_doctor_contact_email
                ):
                    db.session.rollback()
                    raise BadRequest(
                        'If a primary doctor name is given, the client must'
                        ' also provide the doctors phone number or email'
                    )

            if (generalInfo.blood_type or generalInfo.blood_type_positive is not None):
                # if the client starts by indication which blood type they have or the sign
                # they also need the other.
                if (generalInfo.blood_type is None or generalInfo.blood_type_positive is None):
                    db.session.rollback()
                    raise BadRequest('If bloodtype or sign is given, client must provide'
                                     ' both.')

            generalInfo.user_id = user_id
            db.session.add(generalInfo)

            payload['gen_info'] = generalInfo

        # Before storing data, delete what exists in the database
        # If the user submits something for medication history, then removes it from the payload,
        # remove everything for that user in medication history table
        meds = MedicalGeneralInfoMedications.query.filter_by(user_id=user_id).all()
        if meds and (user_is_self or 'medications' in g.get('clinical_care_authorized_resources')):
            if meds:
                for med in meds:
                    db.session.delete(med)

        medications = request.parsed_obj['medications']
        if medications and (
            user_is_self or 'medications' in g.get('clinical_care_authorized_resources')
        ):
            payload['medications'] = []
            for medication in medications:
                # If the client is taking medications, they MUST tell us what
                # medication
                if medication.medication_name is None:
                    db.session.rollback()
                    raise BadRequest('Medication name required.')
                else:
                    # If the client gives a medication dosage, they must also give
                    # the units
                    if (medication.medication_dosage and medication.medication_units is None):
                        db.session.rollback()
                        raise BadRequest('Medication dosage units required.')

                    if medication.medication_freq:
                        if (
                            medication.medication_times_per_freq is None
                            and medication.medication_time_units is None
                        ):
                            db.session.rollback()
                            raise BadRequest('Medication frequency and time unit required.')

                    medication.user_id = user_id
                    medication.reporter_id = token_auth.current_user()[0].user_id
                    db.session.add(medication)

                    payload['medications'].append(medication)

        # If the user submits something for allergy history, then removes it from the payload,
        # remove everything for that user in allergy history table

        # If the client is allergic to certain medication, they MUST tell us what
        # medication
        allergies_current = (
            MedicalGeneralInfoMedicationAllergy.query.filter_by(user_id=user_id).all()
        )
        if allergies_current and (
            user_is_self or 'medications' in g.get('clinical_care_authorized_resources')
        ):
            for allergy in allergies_current:
                db.session.delete(allergy)

        allergies = request.parsed_obj['allergies']
        if allergies and (
            user_is_self or 'medications' in g.get('clinical_care_authorized_resources')
        ):
            payload['allergies'] = []

            for allergicTo in allergies:
                if not allergicTo.medication_name:
                    # If the client indicates they have an allergy to a medication
                    # they must AT LEAST send the name of the medication they are allergic to
                    db.session.rollback()
                    raise BadRequest('Name of medication with allergic reaction required.')
                else:
                    allergicTo.user_id = user_id
                    payload['allergies'].append(allergicTo)
                    db.session.add(allergicTo)

        # insert results into the result table
        db.session.commit()
        return payload


@ns.route('/medicalinfo/general/<int:user_id>/')
@ns.doc(params={'user_id': 'User ID number'})
class MedicalGeneralInformation(BaseResource):
    @token_auth.login_required(
        user_type=('client', 'provider'), resources=('general_medical_info', )
    )
    @responds(schema=MedicalGeneralInfoSchema, api=ns)
    def get(self, user_id):
        """
        This request gets the users personal and family history if it exists
        """
        self.check_user(user_id, user_type='client')
        genInfo = MedicalGeneralInfo.query.filter_by(user_id=user_id).first()
        payload = {'general_info': genInfo}
        return genInfo

    @token_auth.login_required(
        user_type=('client', 'provider'),
        staff_role=('medical_doctor', ),
        resources=('general_medical_info', ),
    )
    @accepts(schema=MedicalGeneralInfoSchema, api=ns)
    @responds(schema=MedicalGeneralInfoSchema, status_code=201, api=ns)
    def post(self, user_id):
        """
        Post request to post the client's onboarding personal and family history
        """
        # First check if the client exists
        self.check_user(user_id, user_type='client')

        generalInfo = request.parsed_obj
        if generalInfo:
            if generalInfo.primary_doctor_contact_name:
                # If the client has a primary care doctor, we need either the
                # phone number or email
                if (
                    not generalInfo.primary_doctor_contact_phone
                    and not generalInfo.primary_doctor_contact_email
                ):
                    raise BadRequest(
                        'If a primary doctor name is given, the client must'
                        ' also provide the doctors phone number or email'
                    )

            generalInfo.user_id = user_id
            db.session.add(generalInfo)
        else:
            # If first post is empty, put in a placeholder in this table to force to use
            # a put request
            generalInfo.user_id = user_id
            db.session.add(generalInfo)
        # insert results into the result table
        db.session.commit()
        return generalInfo

    @token_auth.login_required(
        user_type=('client', 'provider'),
        staff_role=('medical_doctor', ),
        resources=('general_medical_info', ),
    )
    @accepts(schema=MedicalGeneralInfoSchema, api=ns)
    @responds(schema=MedicalGeneralInfoSchema, status_code=201, api=ns)
    def put(self, user_id):
        """
        Put request to update the client's onboarding personal and family history
        """
        self.check_user(user_id, user_type='client')

        generalInfo = request.json
        if generalInfo:
            # del generalInfo.__dict__['_sa_instance_state']
            if generalInfo.get('primary_doctor_contact_name'):
                # If the client has a primary care doctor, we need either the
                # phone number or email
                if not generalInfo.get('primary_doctor_contact_phone'
                                      ) and not generalInfo.get('primary_doctor_contact_email'):
                    raise BadRequest(
                        'If a primary doctor name is given, the client must'
                        ' also provide the doctors phone number or email'
                    )

            generalInfo['user_id'] = user_id
            genInfo = MedicalGeneralInfo.query.filter_by(user_id=user_id).one_or_none()
            genInfo.update(generalInfo)

        # insert results into the result table
        db.session.commit()
        return generalInfo


@ns.route('/medicalinfo/medications/<int:user_id>/')
@ns.doc(params={'user_id': 'User ID number'})
class MedicalMedicationInformation(BaseResource):
    # Multiple medications per user allowed
    __check_resource__ = False

    @token_auth.login_required(user_type=('client', 'provider'), resources=('medications', ))
    @responds(schema=MedicalMedicationsInfoInputSchema, api=ns)
    def get(self, user_id):
        """
        This request gets the users personal and family history if it exists
        """
        self.check_user(user_id, user_type='client')

        medications = MedicalGeneralInfoMedications.query.filter_by(user_id=user_id).all()
        payload = {'medications': medications}
        return payload

    @token_auth.login_required(
        user_type=('client', 'provider'),
        staff_role=('medical_doctor', ),
        resources=('medications', ),
    )
    @accepts(
        schema=MedicalMedicationsInfoInputSchema(exclude=['medications.idx']),
        api=ns,
    )
    @responds(schema=MedicalMedicationsInfoInputSchema, status_code=201, api=ns)
    def post(self, user_id):
        """
        Post request to post the client's onboarding personal and family history
        """
        self.check_user(user_id, user_type='client')

        payload = {}

        if request.parsed_obj['medications']:
            medications = request.parsed_obj['medications']
            payload['medications'] = []

            for medication in medications:
                # If the client is taking medications, they MUST tell us what
                # medication
                if not medication.medication_name:
                    raise BadRequest('Medication name required.')
                else:
                    # If the client gives a medication dosage, they must also give
                    # the units
                    if (medication.medication_dosage and not medication.medication_units):
                        raise BadRequest('Medication dosage units required.')

                    if medication.medication_freq:
                        if (
                            not medication.medication_times_per_freq
                            and not medication.medication_time_units
                        ):
                            raise BadRequest('Medication frequency and time unit required.')
                    medication.user_id = user_id
                    medication.reporter_id = token_auth.current_user()[0].user_id
                    payload['medications'].append(medication)
                    db.session.add(medication)

        # insert results into the result table
        db.session.commit()
        return payload

    @token_auth.login_required(
        user_type=('client', 'provider'),
        staff_role=('medical_doctor', ),
        resources=('medications', ),
    )
    @accepts(schema=MedicalMedicationsInfoInputSchema, api=ns)
    @responds(schema=MedicalMedicationsInfoInputSchema, status_code=201, api=ns)
    def put(self, user_id):
        """
        Put request to update the client's onboarding personal and family history
        """
        self.check_user(user_id, user_type='client')

        payload = {}

        if request.parsed_obj['medications']:
            medications = request.parsed_obj['medications']
            payload['medications'] = []
            for medication in medications:
                # If the client is taking medications, they MUST tell us what
                # medication
                if not medication.medication_name:
                    raise BadRequest('Medication name required.')
                else:
                    # If the client gives a medication dosage, they must also give
                    # the units
                    if (medication.medication_dosage and not medication.medication_units):
                        raise BadRequest('Medication dosage units required.')

                    if medication.medication_freq:
                        if (
                            not medication.medication_times_per_freq
                            and not medication.medication_time_units
                        ):
                            raise BadRequest('Medication frequency and time unit required.')

                    medication.__dict__['user_id'] = user_id
                    # If medication and user are in it already, then send an update
                    # else, add it to the db
                    medicationInDB = (
                        MedicalGeneralInfoMedications.query.filter_by(user_id=user_id).filter_by(
                            idx=medication.idx
                        ).one_or_none()
                    )
                    if medicationInDB:
                        del medication.__dict__['_sa_instance_state']
                        medicationInDB.update(medication.__dict__)
                    else:
                        raise BadRequest('Medication table not found, use POST first.')

                    payload['medications'].append(medication)

        # insert results into the result table
        db.session.commit()
        return payload

    @token_auth.login_required(
        user_type=('client', 'provider'),
        staff_role=('medical_doctor', ),
        resources=('medications', ),
    )
    @accepts(schema=CheckBoxArrayDeleteSchema, api=ns)
    @responds(status_code=201, api=ns)
    def delete(self, user_id):
        """
        Put request to update the client's onboarding personal and family history
        """
        payload = {}

        self.check_user(user_id, user_type='client')

        ids_to_delete = request.parsed_obj['delete_ids']
        for ids in ids_to_delete:
            medicationInDB = (
                MedicalGeneralInfoMedications.query.filter_by(user_id=user_id
                                                             ).filter_by(idx=ids['idx']
                                                                        ).one_or_none()
            )
            if medicationInDB:
                db.session.delete(medicationInDB)

        # insert results into the result table
        db.session.commit()
        return 201


@ns.route('/medicalinfo/allergies/<int:user_id>/')
@ns.doc(params={'user_id': 'User ID number'})
class MedicalAllergiesInformation(BaseResource):
    # Multiple allergies per user allowed
    __check_resource__ = False

    @token_auth.login_required(user_type=('client', 'provider'), resources=('medications', ))
    @responds(schema=MedicalAllergiesInfoInputSchema, api=ns)
    def get(self, user_id):
        """
        This request gets the users personal and family history if it exists
        """
        self.check_user(user_id, user_type='client')

        allergies = MedicalGeneralInfoMedicationAllergy.query.filter_by(user_id=user_id).all()
        payload = {'allergies': allergies}
        return payload

    @token_auth.login_required(
        user_type=('client', 'provider'),
        staff_role=('medical_doctor', ),
        resources=('medications', ),
    )
    @accepts(
        schema=MedicalAllergiesInfoInputSchema(exclude=['allergies.idx']),
        api=ns,
    )
    @responds(schema=MedicalAllergiesInfoInputSchema, status_code=201, api=ns)
    def post(self, user_id):
        """
        Post request to post the client's onboarding personal and family history
        """
        # First check if the client exists
        self.check_user(user_id, user_type='client')

        payload = {}

        # If the client is allergic to certain medication, they MUST tell us what
        # medication
        if request.parsed_obj['allergies']:
            allergies = request.parsed_obj['allergies']
            payload['allergies'] = []
            for allergicTo in allergies:
                if not allergicTo.medication_name:
                    # If the client indicates they have an allergy to a medication
                    # they must AT LEAST send the name of the medication they are allergic to
                    raise BadRequest('Name of medication with allergic reaction required.')
                else:
                    allergicTo.user_id = user_id
                    payload['allergies'].append(allergicTo)
                    db.session.add(allergicTo)

        # insert results into the result table
        db.session.commit()
        return payload

    @token_auth.login_required(
        user_type=('client', 'provider'),
        staff_role=('medical_doctor', ),
        resources=('medications', ),
    )
    @accepts(schema=MedicalAllergiesInfoInputSchema, api=ns)
    @responds(schema=MedicalAllergiesInfoInputSchema, status_code=201, api=ns)
    def put(self, user_id):
        """
        Put request to update the client's onboarding personal and family history
        """
        payload = {}

        self.check_user(user_id, user_type='client')

        # If the client is allergic to certain medication, they MUST tell us what
        # medication
        if request.parsed_obj['allergies']:
            allergies = request.parsed_obj['allergies']
            payload['allergies'] = []
            for allergicTo in allergies:
                if not allergicTo.medication_name:
                    # If the client indicates they have an allergy to a medication
                    # they must AT LEAST send the name of the medication they are allergic to
                    raise BadRequest('Name of medication with allergic reaction required.')
                else:
                    allergicTo.__dict__['user_id'] = user_id
                    allergyInDB = (
                        MedicalGeneralInfoMedicationAllergy.query.filter_by(
                            user_id=user_id
                        ).filter_by(idx=allergicTo.idx).one_or_none()
                    )
                    if allergyInDB:
                        del allergicTo.__dict__['_sa_instance_state']
                        allergyInDB.update(allergicTo.__dict__)
                    else:
                        db.session.add(allergicTo)
                    payload['allergies'].append(allergicTo)

        # insert results into the result table
        db.session.commit()
        return payload

    @token_auth.login_required(
        user_type=('client', 'provider'),
        staff_role=('medical_doctor', ),
        resources=('medications', ),
    )
    @accepts(schema=CheckBoxArrayDeleteSchema, api=ns)
    @responds(status_code=201, api=ns)
    def delete(self, user_id):
        """
        delete request to update the client's onboarding personal and family history
        """

        self.check_user(user_id, user_type='client')

        # If the client is allergic to certain medication, they MUST tell us what
        # medication

        ids_to_delete = request.parsed_obj['delete_ids']
        for ids in ids_to_delete:
            allergyInDB = (
                MedicalGeneralInfoMedicationAllergy.query.filter_by(user_id=user_id
                                                                   ).filter_by(idx=ids['idx']
                                                                              ).one_or_none()
            )
            if allergyInDB:
                db.session.delete(allergyInDB)

        # insert results into the result table
        db.session.commit()
        return


<<<<<<< HEAD
@ns.route('/lookupstd/')
class MedicalLookUpSTDResource(BaseResource):
    """Returns STD list stored in the database in response to a GET request.

    Returns
    -------
    dict
        JSON encoded dict.
    """
    @token_auth.login_required
    @responds(schema=MedicalLookUpSTDOutputSchema, status_code=200, api=ns)
    def get(self):
        std_types = MedicalLookUpSTD.query.all()
        payload = {'items': std_types, 'total_items': len(std_types)}

        return payload

=======
>>>>>>> 1c3c311f

@ns.route('/medicalinfo/social/<int:user_id>/')
@ns.doc(params={'user_id': 'User ID number'})
class MedicalSocialHist(BaseResource):
    @token_auth.login_required(
        user_type=('client', 'provider'),
        resources=('sexual_history', 'social_history'),
    )
    @responds(schema=MedicalSocialHistoryOutputSchema, api=ns)
    def get(self, user_id):
        """Social and sexual history information.

        Parameters
        ----------
        user_id : int
            User ID number.

        Returns
        -------
        dict
            JSON encoded dict.
        """
        current_user, _ = token_auth.current_user()
        self.check_user(user_id, user_type='client')
        care_team_resources = g.get('clinical_care_authorized_resources')

        payload = {}

        if (current_user.user_id == user_id or 'social_history' in care_team_resources):
            social = MedicalSocialHistory.query.filter_by(user_id=user_id).one_or_none()
            payload['social_history'] = social

        if (current_user.user_id == user_id or 'sexual_history' in care_team_resources):
            std = MedicalSTDHistory.query.filter_by(user_id=user_id).all()
            payload['std_history'] = std

        return payload

    @token_auth.login_required(
        user_type=('client', 'provider'),
        staff_role=('medical_doctor', ),
        resources=('sexual_history', 'social_history'),
    )
    @accepts(schema=MedicalSocialHistoryOutputSchema, api=ns)
    @responds(status_code=201, api=ns)
    def post(self, user_id):
        """Update social and sexual history information.

        The two parts "social_history" and "sexual_history" can be updated independently
        from each other. For each part:

        1. If the part is not there, it will not be updated or deleted.
        2. If the part is there and contains data, it will override the current
           entry in the database.
        3. If the part is present but empty, the entry will be deleted from the database.

        Parameters
        ----------
        user_id : int
            User ID number.

        Returns
        -------
        dict
            JSON encoded dict.
        """
        # TODO: this is all kinds of wrong.
        # - POST method should be used to add new info for user only, not updates or deletes.
        # - There should be a PATCH method to allow partial updates of individual items.
        # - There should be a DELETE method to delete all info, not rely on empty body.
        # - This should be split into two endpoints, one for social and one for sexual.
        #   Why were they forced together?
        # - The use of multiple inputs for last_smoke_date (N as number + days/months/years
        #   as text) is infuriating. Backend should only deal with a datetime. Let
        #   frontend handle how it's entered.

        current_user, _ = token_auth.current_user()
        self.check_user(user_id, user_type='client')
        care_team_resources = g.get('clinical_care_authorized_resources')

        # If social_history is empty, it will get filled with 'missing' values from schema.
        social = request.parsed_obj['social_history']

        if social and (current_user.user_id == user_id or 'social_history' in care_team_resources):

            if social.ever_smoked and not social.currently_smoke:
                # if last_smoke or last_smoke_time (in days/months/years) is present,
                # then both must be present
                if (social.last_smoke is not None and social.last_smoke_time is None):
                    raise BadRequest('Last smoked date unit (days/months/years) is missing.')
                if (social.last_smoke_time is not None and social.last_smoke is None):
                    raise BadRequest('Number of last smoked days/months/years is missing.')

                if social.last_smoke_time == 'days':
                    social.last_smoke_date = datetime.now() - relativedelta(days=social.last_smoke)
                elif social.last_smoke_time == 'months':
                    social.last_smoke_date = datetime.now() - relativedelta(
                        months=social.last_smoke
                    )
                elif social.last_smoke_time == 'years':
                    social.last_smoke_date = datetime.now() - relativedelta(years=social.last_smoke)
                else:
                    # both are None, clear entry
                    social.last_smoke_date = None

            social_current = MedicalSocialHistory.query.filter_by(user_id=user_id).one_or_none()

            if social_current:
                social_current.update(social)
            else:
                social.user_id = user_id
                db.session.add(social)

            db.session.commit()

        # stds is None if not present, empty list if deleting all entries, or list with entries.
        stds = request.parsed_obj['std_history']

        if stds is not None and (
            current_user.user_id == user_id or 'sexual_history' in care_team_resources
        ):

            stds_current = MedicalSTDHistory.query.filter_by(user_id=user_id).all()
<<<<<<< HEAD
            possible_stds = (db.session.execute(select(MedicalLookUpSTD.std_id)).scalars().all())
=======
            possible_stds = db.session.execute(select(LookupSTDs.std_id)).scalars().all()
>>>>>>> 1c3c311f

            # Maps std_ids to instances, for both existing and requested
            existing = {s.std_id: s for s in stds_current}
            requested = {s.std_id: s for s in stds}

            to_add = set(requested.keys()) - set(existing.keys())
            to_del = set(existing.keys()) - set(requested.keys())

            invalid = to_add - set(possible_stds)
            if invalid:
                raise BadRequest(f'Invalid STD IDs: {invalid}')

            for std_id in to_del:
                db.session.delete(existing[std_id])
            for std_id in to_add:
                req = requested[std_id]
                req.user_id = user_id
                db.session.add(req)

        db.session.commit()


<<<<<<< HEAD
@ns.route('/medicalconditions/')
class MedicalCondition(BaseResource):
    """
    Returns the medical conditions currently documented in the DB
    """
    @token_auth.login_required(
        user_type=('client', 'provider'),
    )
    @responds(schema=MedicalConditionsOutputSchema, status_code=200, api=ns)
    def get(self):
        medcon_types = MedicalConditions.query.all()
        payload = {'items': medcon_types, 'total_items': len(medcon_types)}

        return payload
=======
>>>>>>> 1c3c311f


@ns.route('/familyhistory/<int:user_id>/')
@ns.doc(params={'user_id': 'User ID number'})
class MedicalFamilyHist(BaseResource):
    @token_auth.login_required(
        user_type=('client', 'provider'),
        resources=('personal_medical_history', ),
    )
    @responds(schema=MedicalFamilyHistOutputSchema, api=ns)
    def get(self, user_id):
        """
        This request gets the users personal and family history if it exists
        """
        self.check_user(user_id, user_type='client')

        client_personalfamilyhist = MedicalFamilyHistory.query.filter_by(user_id=user_id).all()
        payload = {
            'items': client_personalfamilyhist,
            'total_items': len(client_personalfamilyhist),
        }
        return payload

    @token_auth.login_required(
        user_type=('client', 'provider'),
        staff_role=('medical_doctor', ),
        resources=('personal_medical_history', ),
    )
    @accepts(schema=MedicalFamilyHistInputSchema, api=ns)
    @responds(schema=MedicalFamilyHistOutputSchema, status_code=201, api=ns)
    def post(self, user_id):
        """
        Post request to post the client's onboarding personal and family history
        """
        self.check_user(user_id, user_type='client')

        # the data expected for the backend is:
        # parameter: user_id
        # payload: medical_condition_id, myself, father, mother, brother, sister

        for result in request.parsed_obj['conditions']:
            check_medical_condition_existence(result.medical_condition_id)
            user_and_medcon = (
                MedicalFamilyHistory.query.filter_by(user_id=user_id).filter_by(
                    medical_condition_id=result.medical_condition_id
                ).one_or_none()
            )
            if user_and_medcon:
                raise BadRequest(
                    f'Medical condition {result.medical_condition_id} '
                    f'already exists for user {user_id}.'
                )
            else:
                if (
                    result.myself or result.father or result.brother or result.mother
                    or result.sister
                ):
                    # only add if at least 1 value is true
                    result.user_id = user_id
                    db.session.add(result)

        db.session.commit()
        updated_history = MedicalFamilyHistory.query.filter_by(user_id=user_id).all()
        payload = {
            'items': updated_history,
            'total_items': len(updated_history),
        }
        return payload

    @token_auth.login_required(
        user_type=('client', 'provider'),
        staff_role=('medical_doctor', ),
        resources=('personal_medical_history', ),
    )
    @accepts(schema=MedicalFamilyHistInputSchema, api=ns)
    @responds(schema=MedicalFamilyHistOutputSchema, status_code=201, api=ns)
    def put(self, user_id):
        """
        Put request to update the client's onboarding personal and family history
        """
        self.check_user(user_id, user_type='client')

        # the data expected for the backend is:
        # parameter: user_id
        # payload: medical_condition_id, myself, father, mother, brother, sister
        for idx, result in enumerate(request.parsed_obj['conditions']):
            check_medical_condition_existence(result.medical_condition_id)
            user_and_medcon = (
                MedicalFamilyHistory.query.filter_by(user_id=user_id).filter_by(
                    medical_condition_id=result.medical_condition_id
                ).one_or_none()
            )
            if user_and_medcon:
                if (
                    request.json['conditions'][idx]['myself']
                    or request.json['conditions'][idx]['father']
                    or request.json['conditions'][idx]['brother']
                    or request.json['conditions'][idx]['mother']
                    or request.json['conditions'][idx]['sister']
                ):
                    user_and_medcon.update(request.json['conditions'][idx])
                else:
                    # all conditions set to false, remove this row
                    db.session.delete(user_and_medcon)
            else:
                result.user_id = user_id
                db.session.add(result)

        db.session.commit()
        updated_history = MedicalFamilyHistory.query.filter_by(user_id=user_id).all()
        payload = {
            'items': updated_history,
            'total_items': len(updated_history),
        }
        return payload


@ns.route('/images/<int:user_id>/')
@ns.doc(params={'user_id': 'User ID number'})
class MedicalImagingEndpoint(BaseResource):
    __check_resource__ = False

    @token_auth.login_required(user_type=('client', 'provider'), resources=('diagnostic_imaging', ))
    @responds(schema=MedicalImagingOutputSchema, status_code=200, api=ns)
    def get(self, user_id):
        """Get all medical images for this user.

        Images are returned as URLs to the actual image on AWS S3.
        Along with the first name, last name, and profile picture as urls of the reporters of images
        Related by user id
        """
        self.check_user(user_id, user_type='client')

        med_images = (
            db.session.query(
                # Basically a right join, we still get all images for user but now also name and id of reporter
                MedicalImaging,
                User.firstname,
                User.lastname,
                User.user_id,
            ).filter(
                MedicalImaging.user_id == user_id,
                MedicalImaging.reporter_id == User.user_id,
            ).all()
        )

        fd = FileDownload(user_id)

        images = []
        reporter_infos = {}
        for row in med_images:
            med_image, firstname, lastname, reporter_id = row
            images.append(med_image)

            # still need to check if already added reporter info to not call get_profile_pictures repeatedly
            if reporter_id not in reporter_infos.keys():
                their_pic = get_profile_pictures(
                    reporter_id, True if reporter_id != user_id else False
                )
                reporter_infos[reporter_id] = {
                    'firstname': firstname,
                    'lastname': lastname,
                    'profile_pictures': their_pic,
                }

        # Serialize here, because we want to replace image_path with URL,
        # but only in the response, not store it in the DB.
        images = [item.__dict__ for item in images]
        for img in images:
            if img['image_path']:
                img['image_path'] = fd.url(img['image_path'])

        return {
            'reporter_infos': reporter_infos,
            'images': images,
            'total_images': len(images),
        }

    # Unable to use @accepts because the input files come in a form-data, not json.
    @token_auth.login_required(
        user_type=('client', 'provider'),
        staff_role=('medical_doctor', ),
        resources=('diagnostic_imaging', ),
    )
    @responds(status_code=201, api=ns)
    def post(self, user_id):
        """For adding one or many medical images to the database for the specified user_id

        Expects form-data

        "image": (file_path , open(file_path, mode='rb'), 'Mime type')
        "image_date": "2020-09-25",
        "image_origin_location": "string",
        "image_type": "string",
        "image_read": "string",
        "image_path": "string"

        """
        self.check_user(user_id, user_type='client')

        reporter, _ = token_auth.current_user()
        mi_schema = MedicalImagingSchema()
        hex_token = secrets.token_hex(4)

        images = []
        for i, img in enumerate(request.files.getlist('image')):
            mi_data = mi_schema.load(request.form)
            mi_data.user_id = user_id
            mi_data.reporter_id = reporter.user_id

            img = ImageUpload(img.stream, user_id, prefix='medical_images')
            img.allowed_types = ALLOWED_MEDICAL_IMAGE_TYPES
            img.max_size = MEDICAL_IMAGE_MAX_SIZE
            img.validate()
            img.save(f'{mi_data.image_type}_{mi_data.image_date}_{hex_token}_{i}.{img.extension}')
            mi_data.image_path = img.filename

            images.append(mi_data)

        if not images:
            # No images uploaded, still want to store rest of form data.
            mi_data = mi_schema.load(request.form)
            mi_data.user_id = user_id
            mi_data.reporter_id = reporter.user_id

            images.append(mi_data)

        db.session.add_all(images)
        db.session.commit()

    @ns.doc(params={'image_id': 'ID of the image to be deleted'})
    @token_auth.login_required(
        user_type=('client', 'provider'),
        staff_role=('medical_doctor', ),
        resources=('diagnostic_imaging', ),
    )
    @responds(status_code=204, api=ns)
    def delete(self, user_id):
        idx = request.args.get('image_id', type=int)

        if not idx:
            raise BadRequest(f'Please provide an image ID.')

        data = MedicalImaging.query.filter_by(user_id=user_id, idx=idx).one_or_none()
        if not data:
            raise BadRequest(f'Image {idx} not found.')

        # ensure logged in user is the reporter for this image
        self.check_ehr_permissions(data)

        fd = FileDownload(user_id)
        fd.delete(data.image_path)

        db.session.delete(data)
        db.session.commit()


@ns.route('/bloodtest/<int:user_id>/')
@ns.doc(params={'user_id': 'User ID number'})
class MedBloodTest(BaseResource):

    # Multiple tests per user allowed
    __check_resource__ = False

    @token_auth.login_required(
        user_type=('client', 'provider'),
        staff_role=('medical_doctor', ),
        resources=('blood_chemistry', ),
    )
    @accepts(schema=MedicalBloodTestsInputSchema, api=ns)
    @responds(schema=MedicalBloodTestSchema, status_code=201, api=ns)
    def post(self, user_id):
        """
        Resource to submit a new blood test instance for the specified client.

        Test submissions are given a test_id which can be used to reference back
        to the results related to this submission. Each submission may have
        multiple results (e.g. in a panel)
        """

        self.check_user(user_id, user_type='client')

        # remove results from data, commit test info without results to db
        results = request.parsed_obj['results']

        # insert non results data into MedicalBloodTests in order to generate the test_id
        client_bt = MedicalBloodTests(
            **{
                'user_id': user_id,
                'reporter_id': token_auth.current_user()[0].user_id,
                'date': request.parsed_obj['date'],
                'notes': request.parsed_obj['notes'],
                'was_fasted': request.parsed_obj['was_fasted'],
            }
        )

        db.session.add(client_bt)
        db.session.commit()

        # for each provided result, evaluate the results based on the range that most applies to the client
        for result in results:
            ranges = LookupBloodTestRanges.query.filter_by(
                modobio_test_code=result['modobio_test_code']
            )
            client = User.query.filter_by(user_id=user_id).one_or_none()

            if ranges.count() > 1:

                # calculate client age
                today = date.today()
                client_age = today.year - client.dob.year
                if today.month < client.dob.month or (
                    today.month == client.dob.month and today.day < client.dob.day
                ):
                    client_age -= 1

                # filter results by client age
                age_ranges = ranges.filter(
                    and_(
                        or_(
                            LookupBloodTestRanges.age_min <= client_age,
                            LookupBloodTestRanges.age_min == None,
                        ),
                        or_(
                            LookupBloodTestRanges.age_max >= client_age,
                            LookupBloodTestRanges.age_max == None,
                        ),
                    )
                )

                # if age filtering narrowed results, record client age as a determining factor
                if ranges.count() > age_ranges.count():
                    result['age'] = client_age

                # filter results by client biological sex
                sex_ranges = age_ranges.filter(
                    or_(
                        LookupBloodTestRanges.biological_sex_male == client.biological_sex_male,
                        LookupBloodTestRanges.biological_sex_male == None,
                    )
                )

                # if biological sex filtering narrowed results, record client sex as a determining factor
                if age_ranges.count() > sex_ranges.count():
                    result['biological_sex_male'] = client.biological_sex_male

                # filter results by menstrual cycle if client bioligocal sex is female
                if not client.biological_sex_male:
                    client_cycle_row = (
                        ClientFertility.query.filter_by(user_id=user_id).order_by(
                            ClientFertility.created_at.desc()
                        ).first()
                    )
                    if (client_cycle_row == None or client_cycle_row.status == 'unknown'):
                        # default if client has not submitted any fertility information
                        client_cycle = 'follicular phase'
                    else:
                        client_cycle = client_cycle_row.status

                    relevant_cycles = []
                    for cycle in sex_ranges.all():
                        if cycle.menstrual_cycle:
                            relevant_cycles.append(cycle.menstrual_cycle)

                    # some tests only care if the client is 'pregnant', 'not pregnant', or 'postmenopausal'
                    if 'pregnant' in relevant_cycles:
                        if client_cycle_row == None:
                            client_cycle = 'not pregnant'
                        else:
                            if client_cycle_row.status != 'postmenopausal':
                                client_cycle = client_cycle_row.pregnant

                    if client_cycle in relevant_cycles:
                        cycle_ranges = sex_ranges.filter_by(menstrual_cycle=client_cycle)
                    else:
                        # if client cycle is not in one of the cycles that explicitely matters to this test
                        # type, only ranges with None as the menstrual cycle can be considered
                        cycle_ranges = sex_ranges.filter_by(menstrual_cycle=None)
                else:
                    cycle_ranges = sex_ranges

                # if menstrual cycle filtering narrowed results, record client cycle as a determining factor
                if sex_ranges.count() > cycle_ranges.count():
                    result['menstrual_cycle'] = client_cycle

                client_races = {}
                for id, name in (
                    db.session.query(ClientRaceAndEthnicity.race_id, LookupRaces.race_name).filter(
                        ClientRaceAndEthnicity.race_id == LookupRaces.race_id,
                        ClientRaceAndEthnicity.user_id == user_id,
                    ).all()
                ):
                    client_races[id] = name

                # prune remaining ranges by races relevant to the client
                applicable_race = False
                race_ranges = []
                result['race'] = []
                for range in cycle_ranges.all():
                    if range.race_id:
                        if range.race_id in client_races:
                            applicable_race = True
                            race_ranges.append(range)
                            result['race'].append(client_races[range.race_id])

                if not applicable_race:
                    # if the range had no races that were applicable to the client, only consider ranges
                    # with None as the race
                    race_ranges = cycle_ranges.filter_by(race_id=None).all()

                # if race filtering narrowed results, record client race as a determining factor
                if cycle_ranges.count() > len(race_ranges):
                    result['race'] = ', '.join(result['race'])

                if len(race_ranges) > 1:
                    """
                    If more than 1 range remains at this point, it is because the client has multiple
                    races that can impact the evaluation. In this case, we want the 'most conservative'
                    range. Meaning of all the remaining ranges, we want to take the highest min values
                    and lowest max values.
                    """
                    critical_min = ref_min = 0
                    critical_max = ref_max = float('inf')
                    races = []
                    for range in race_ranges:
                        if (range.critical_min != None and range.critical_min > critical_min):
                            critical_min = range.critical_min
                        if range.ref_min != None and range.ref_min > ref_min:
                            ref_min = range.ref_min
                        if range.ref_max != None and range.ref_max < ref_max:
                            ref_max = range.ref_max
                        if (range.critical_max != None and range.critical_max < critical_max):
                            critical_max = range.critical_max
                        if range.race_id != None:
                            races.append(
                                LookupRaces.query.filter_by(race_id=range.race_id
                                                           ).one_or_none().race_name
                            )
                    if len(races) > 0:
                        result['race'] = ','.join(races)
                    eval_values = {
                        'critical_min': critical_min,
                        'ref_min': ref_min,
                        'ref_max': ref_max,
                        'critical_max': critical_max,
                    }
                else:
                    eval_values = {
                        'critical_min': race_ranges[0].critical_min,
                        'ref_min': race_ranges[0].ref_min,
                        'ref_max': race_ranges[0].ref_max,
                        'critical_max': race_ranges[0].critical_max,
                    }
            else:
                eval_values = {
                    'critical_min': ranges[0].critical_min,
                    'ref_min': ranges[0].ref_min,
                    'ref_max': ranges[0].ref_max,
                    'critical_max': ranges[0].critical_max,
                }

            # fix ranges if any are null
            if eval_values['critical_min'] == None:
                eval_values['critical_min'] = 0
            if eval_values['ref_min'] == None:
                eval_values['ref_min'] = 0
            if eval_values['ref_max'] == None:
                eval_values['ref_max'] = float('inf')
            if eval_values['critical_max'] == None:
                eval_values['critical_max'] = float('inf')

            # make the evaluation based on the eval values found above
            if result['result_value'] < eval_values['critical_min']:
                result['evaluation'] = 'critical'
            elif result['result_value'] < eval_values['ref_min']:
                result['evaluation'] = 'abnormal'
            elif result['result_value'] < eval_values['ref_max']:
                result['evaluation'] = 'normal'
            elif result['result_value'] < eval_values['critical_max']:
                result['evaluation'] = 'abnormal'
            else:
                result['evaluation'] = 'critical'
            result['test_id'] = client_bt.test_id
            db.session.add(MedicalBloodTestResults(**result))

        db.session.commit()

        return client_bt

    @token_auth.login_required(
        user_type=('client', 'provider'),
        staff_role=('medical_doctor', ),
        resources=('blood_chemistry', ),
    )
    @ns.doc(params={
        'test_id': 'int',
    })
    @responds(status_code=204, api=ns)
    def delete(self, user_id):
        """
        Delete request for a client's blood test
        """
        self.check_user(user_id, user_type='client')

        test_id = request.args.get('test_id', type=int)
        if test_id:
            result = MedicalBloodTests.query.filter_by(
                user_id=user_id, test_id=test_id
            ).one_or_none()

            # ensure logged in user is the reporter for this test
            self.check_ehr_permissions(result)

            db.session.delete(result)
            db.session.commit()
        else:
            raise BadRequest('test_id must be an integer.')


@ns.route('/bloodtest/image/<int:user_id>/')
@ns.doc(params={'test_id': 'Test ID number'})
class MedBloodTestImage(BaseResource):
    @token_auth.login_required(
        user_type=('client', 'provider'),
        staff_role=('medical_doctor', ),
        resources=('blood_chemistry', ),
    )
    @responds(schema=MedicalBloodTestSchema, api=ns, status_code=200)
    def patch(self, user_id):
        """
        This resource can be used to add an image to submitted blood test results.

        Args:
            image ([file]): image file to be added to test results (only .pdf files are supported, max size 20MB)
        """
        if not ('image' in request.files and request.files['image']):
            raise BadRequest('No file selected.')

        test_id = request.args.get('test_id', type=int)
        test = MedicalBloodTests.query.filter_by(test_id=test_id).one_or_none()
        if not test:
            raise BadRequest(
                f'No test exists with test id {test_id} for the user with'
                f' user_id {user_id}.'
            )

        prev_image = test.image_path

        # add file to S3
        hex_token = secrets.token_hex(4)
        img = FileUpload(request.files['image'].stream, test.user_id, prefix='bloodtest')
        img.allowed_types = ('pdf', )
        img.max_size = MEDICAL_IMAGE_MAX_SIZE
        img.validate()
        img.save(f'test{test.test_id:05d}_{hex_token}.{img.extension}')

        # store file path in db
        test.image_path = img.filename
        db.session.commit()

        # Upload successful, delete previous
        if prev_image:
            fd = FileDownload(test.user_id)
            fd.delete(prev_image)

        reporter = User.query.filter_by(user_id=test.reporter_id).one_or_none()

        if test.reporter_id != user_id:
            reporter_pic = get_profile_pictures(test.reporter_id, True)
        else:
            reporter_pic = get_profile_pictures(user_id, False)

        res = {
            'test_id': test.test_id,
            'user_id': test.user_id,
            'date': test.date,
            'notes': test.notes,
            'reporter_firstname': reporter.firstname,
            'reporter_lastname': reporter.lastname,
            'reporter_id': test.reporter_id,
            'reporter_profile_pictures': reporter_pic,
            'image': img.url(),
        }

        return res


@ns.route('/bloodtest/all/<int:user_id>/')
@ns.doc(params={'user_id': 'Client ID number'})
class MedBloodTestAll(BaseResource):
    @token_auth.login_required(resources=('blood_chemistry', ))
    @responds(schema=AllMedicalBloodTestSchema, api=ns)
    def get(self, user_id):
        """
        This resource returns every instance of blood test submissions for the specified user_id

        Each test submission includes the following data:
        - date
        - test_id
        - notes
        - reporter (a staff member who reported the test results)

        To see the actual test results for a given test, use the test_id
        to query the (GET) `/bloodtest/results/<int:test_id>/` endpoint

        To see test results for every blood test submission for a specified client,
        use the (GET)`/bloodtest/results/all/<int:user_id>/` endpoint.
        """
        self.check_user(user_id, user_type='client')

        blood_tests = (
            db.session.query(MedicalBloodTests, User.firstname,
                             User.lastname).filter(MedicalBloodTests.reporter_id == User.user_id
                                                  ).filter(MedicalBloodTests.user_id == user_id
                                                          ).all()
        )

        # prepare response items with reporter name from User table
        response = []
        fd = FileDownload(user_id)

        for test in blood_tests:
            if test[0].image_path:
                image_path = fd.url(test[0].image_path)
            else:
                image_path = None

            if test[0].reporter_id != user_id:
                reporter_pic = get_profile_pictures(test[0].reporter_id, True)
            else:
                reporter_pic = get_profile_pictures(user_id, False)

            data = test[0].__dict__
            data.update({
                'reporter_firstname': test[1],
                'reporter_lastname': test[2],
                'reporter_profile_pictures': reporter_pic,
                'image': image_path,
            })
            response.append(data)
        payload = {}
        payload['items'] = response
        payload['total'] = len(blood_tests)
        payload['user_id'] = user_id
        return payload


@ns.route('/bloodtest/results/<int:test_id>/')
@ns.doc(params={'test_id': 'Test ID number'})
@ns.deprecated
class MedBloodTestResults(BaseResource):
    """
    Resource for working with a single blood test
    entry instance, test_id.

    Each test instance may have multiple test results.

    DEPRECATED 9.15.22 v1.2.1
    """
    @token_auth.login_required(user_type=('client', 'provider'), resources=('blood_chemistry', ))
    @responds(schema=MedicalBloodTestResultsOutputSchema, api=ns)
    def get(self, test_id):
        """
        Returns details of the test denoted by test_id as well as
        the actual results submitted.
        """
<<<<<<< HEAD
        # query for join of MedicalBloodTestResults and MedicalBloodTestResultTypes table

        results = (
            db.session.query(
                MedicalBloodTests,
                MedicalBloodTestResults,
                LookupBloodTests,
                User,
            ).join(LookupBloodTests).join(MedicalBloodTests).filter(
                MedicalBloodTests.test_id == MedicalBloodTestResults.test_id
            ).filter(MedicalBloodTests.test_id == test_id
                    ).filter(MedicalBloodTests.reporter_id == User.user_id).all()
        )
=======
        #query for join of MedicalBloodTestResults and LookupBloodTestResultTypes table

        results =  db.session.query(
                MedicalBloodTests, MedicalBloodTestResults, LookupBloodTests, User
                ).join(
                    LookupBloodTests
                ).join(MedicalBloodTests
                ).filter(
                    MedicalBloodTests.test_id == MedicalBloodTestResults.test_id
                ).filter(
                    MedicalBloodTests.test_id==test_id
                ).filter(
                    MedicalBloodTests.reporter_id == User.user_id
                ).all()
>>>>>>> 1c3c311f

        if not results:
            return

        fd = FileDownload(results[0][0].user_id)
        if results[0][0].image_path:
            image_path = fd.url(results[0][0].image_path)
        else:
            image_path = None

        if results[0][0].reporter_id != results[0][0].user_id:
            reporter_pic = get_profile_pictures(results[0][0].reporter_id, True)
        else:
            reporter_pic = get_profile_pictures(results[0][0].user_id, False)

        # prepare response with test details
        nested_results = {
            'test_id': test_id,
            'date': results[0][0].date,
            'notes': results[0][0].notes,
            'image': image_path,
            'reporter_id': results[0][0].reporter_id,
            'reporter_firstname': results[0][3].firstname,
            'reporter_lastname': results[0][3].lastname,
            'reporter_profile_pictures': reporter_pic,
            'results': [],
        }

        # loop through results in order to nest results in their respective test
        # entry instances (test_id)
        for _, test_result, result_type, _ in results:
            res = {
                'modobio_test_code': result_type.modobio_test_code,
                'result_value': test_result.result_value,
                'evaluation': test_result.evaluation,
                'age': test_result.age,
                'biological_sex_male': test_result.biological_sex_male,
                'race': test_result.race,
                'menstrual_cycle': test_result.menstrual_cycle,
            }
            nested_results['results'].append(res)

        payload = {}
        payload['items'] = [nested_results]
        payload['tests'] = 1
        payload['test_results'] = len(nested_results['results'])
        payload['user_id'] = results[0][0].user_id
        return payload


@ns.route('/bloodtest/results/search/<int:user_id>/')
@ns.doc(
    params={
        'test_id': 'Test ID number',
        'start_date': 'Start date for date range',
        'end_date': 'End date for date range',
        'modobio_test_code': 'Modobio test code',
        'page': 'page of paginated results',
        'per_page': 'results per page',
    }
)
class MedBloodTestResultsSearch(BaseResource):
    """
    Search for blood test results by test_id, date range, or modobio_test_code.

    This allows users to search for individual test results, batch entries, or both
    """
    @token_auth.login_required(user_type=('client', 'provider'), resources=('blood_chemistry', ))
    @responds(schema=MedicalBloodTestResultsOutputSchema, api=ns)
    def get(self, user_id):
        """
        Returns details of the test denoted by test_id as well as
        the actual results submitted.
        """
        modobio_test_code = request.args.get('modobio_test_code', type=str)
        test_id = request.args.get('test_id', type=int)
        start_date = request.args.get('start_date', type=date_validator)
        end_date = request.args.get('end_date', type=date_validator)
        page = request.args.get('page', 1, type=int)
        per_page = request.args.get('per_page', 100, type=int)

        query = db.session.query(MedicalBloodTests, MedicalBloodTestResults, User).filter(
            MedicalBloodTestResults.test_id == MedicalBloodTests.test_id,
            User.user_id == MedicalBloodTests.reporter_id,
            MedicalBloodTests.user_id == user_id,
        )

        if test_id:
            query = query.filter(MedicalBloodTests.test_id == test_id)
        if modobio_test_code:
            query = query.filter(MedicalBloodTestResults.modobio_test_code == modobio_test_code)
        if start_date:
            query = query.filter(MedicalBloodTests.date >= start_date)
        if end_date:
            query = query.filter(MedicalBloodTests.date <= end_date)

        # order the query by date descending
        query = query.order_by(MedicalBloodTests.date.desc())

        results = query.paginate(page=page, per_page=per_page, error_out=False)

        if not results:
            return

        test_results = {}  # key is test_id, value is list of test results
        reporter_pics = ({})  # key is reporter_id, value is list of profile pictures
        for test, test_result, reporter in results.items:
            # group results by test_id
            test_id = test.test_id
            if test_id in test_results:
                test_results[test_id]['results'].append({
                    'modobio_test_code': test_result.test_type.modobio_test_code,
                    'result_value': test_result.result_value,
                    'evaluation': test_result.evaluation,
                    'age': test_result.age,
                    'biological_sex_male': test_result.biological_sex_male,
                    'race': test_result.race,
                    'menstrual_cycle': test_result.menstrual_cycle,
                })
            else:
                # bring up test image
                fd = FileDownload(test.user_id)
                if test.image_path:
                    image_path = fd.url(test_result.image_path)
                else:
                    image_path = None

                if test.reporter_id != user_id:
                    reporter_id = test.reporter_id
                    if test.reporter_id not in reporter_pics:
                        reporter_pics[reporter_id] = get_profile_pictures(reporter_id, True)
                else:
                    reporter_id = user_id
                    if reporter_id not in reporter_pics:
                        reporter_pics[test.user_id] = get_profile_pictures(reporter_id, False)

                test_results[test_id] = {
                    'test_id': test_id,
                    'date': test.date,
                    'notes': test.notes,
                    'results': [{
                        'modobio_test_code': test_result.test_type.modobio_test_code,
                        're+sult_value': test_result.result_value,
                        'evaluation': test_result.evaluation,
                        'age': test_result.age,
                        'biological_sex_male': test_result.biological_sex_male,
                        'race': test_result.race,
                        'menstrual_cycle': test_result.menstrual_cycle,
                    }],
                    'image': image_path,
                    'reporter_id': test.reporter_id,
                    'reporter_firstname': reporter.firstname,
                    'reporter_lastname': reporter.lastname,
                    'reporter_profile_pictures': reporter_pics[reporter_id],
                    'was_fasted': test.was_fasted,
                }

        # remove page from query parameters so as to not conflict with pagination links
        _args = request.args.to_dict()
        _args.pop('page', None)

        payload = {}
        payload['items'] = list(test_results.values())
        payload['tests'] = len(test_results)
        payload['test_results'] = len(results.items)
        payload['user_id'] = user_id
        payload['_links'] = {
            '_prev':
                url_for(
                    'api.doctor_med_blood_test_results_search',
                    user_id=user_id,
                    page=results.prev_num,
                    **_args,
                    _external=True,
                ) if results.has_prev else None,
            '_next':
                url_for(
                    'api.doctor_med_blood_test_results_search',
                    user_id=user_id,
                    page=results.next_num,
                    **_args,
                    _external=True,
                ) if results.has_next else None,
        }
        return payload


@ns.route('/bloodtest/results/all/<int:user_id>/')
@ns.doc(params={'user_id': 'Client ID number'})
class AllMedBloodTestResults(BaseResource):
    """
    Endpoint for returning all blood test results from a client.

    This includes all test submisison details along with the test
    results associated with each test submission.
    """
    @token_auth.login_required(user_type=('client', 'provider'), resources=('blood_chemistry', ))
    @responds(schema=MedicalBloodTestResultsOutputSchema, api=ns)
    def get(self, user_id):
        self.check_user(user_id, user_type='client')

        # pull up all tests, test results, and the test type names for this client
        results = (
            db.session.query(
                MedicalBloodTests,
                MedicalBloodTestResults,
                LookupBloodTests,
                User,
            ).join(LookupBloodTests).join(MedicalBloodTests).filter(
                MedicalBloodTests.test_id == MedicalBloodTestResults.test_id
            ).filter(MedicalBloodTests.user_id == user_id
                    ).filter(MedicalBloodTests.reporter_id == User.user_id).all()
        )

        test_ids = set([(
            x[0].test_id,
            x[0].reporter_id,
            x[3].firstname,
            x[3].lastname,
            x[0].image_path,
            x[0].was_fasted,
        ) for x in results])
        nested_results = [{
            'test_id': x[0],
            'was_fasted': x[5],
            'reporter_id': x[1],
            'reporter_firstname': x[2],
            'reporter_lastname': x[3],
            'image': x[4],
            'results': [],
        } for x in test_ids]

        # loop through results in order to nest results in their respective test
        # entry instances (test_id)
        fd = FileDownload(user_id)
        for test_info, test_result, result_type, _ in results:
            for test in nested_results:
                # add rest result to appropriate test entry instance (test_id)
                if test_result.test_id == test['test_id']:
                    res = {
                        'modobio_test_code': result_type.modobio_test_code,
                        'result_value': test_result.result_value,
                        'evaluation': test_result.evaluation,
                        'age': test_result.age,
                        'biological_sex_male': test_result.biological_sex_male,
                        'race': test_result.race,
                        'menstrual_cycle': test_result.menstrual_cycle,
                    }
                    test['results'].append(res)
                    # add test details if not present
                    if not test.get('date', False):
                        test['date'] = test_info.date
                        test['notes'] = test_info.notes
                        # get presigned s3 link if present
                        image_path = test.get('image')
                        if image_path:
                            test['image'] = fd.url(image_path)

                # retrieve reporter profile pic
                if test['reporter_id'] != user_id:
                    reporter_pic = get_profile_pictures(test['reporter_id'], True)
                else:
                    reporter_pic = get_profile_pictures(user_id, False)
                test['reporter_profile_pictures'] = reporter_pic

        payload = {}
        payload['items'] = nested_results
        payload['tests'] = len(test_ids)
        payload['test_results'] = len(results)
        payload['user_id'] = user_id
        return payload


@ns.route('/medicalhistory/<int:user_id>/')
@ns.doc(params={'user_id': 'User ID number'})
@ns.deprecated
class MedHistory(BaseResource):
    @token_auth.login_required(
        user_type=('client', 'provider'),
    )
    @responds(schema=MedicalHistorySchema, api=ns)
    def get(self, user_id):
        """returns client's medical history as a json for the user_id specified"""
        self.check_user(user_id, user_type='client')

        client = MedicalHistory.query.filter_by(user_id=user_id).first()
        return client

    @token_auth.login_required(user_type=('client', 'provider'), staff_role=('medical_doctor', ))
    @accepts(schema=MedicalHistorySchema, api=ns)
    @responds(schema=MedicalHistorySchema, status_code=201, api=ns)
    def post(self, user_id):
        """returns client's medical history as a json for the user_id specified"""
        self.check_user(user_id, user_type='client')

        current_med_history = MedicalHistory.query.filter_by(user_id=user_id).first()

        data = request.json
        data['user_id'] = user_id

        mh_schema = MedicalHistorySchema()

        client_mh = mh_schema.load(data)

        db.session.add(client_mh)

        db.session.commit()

        return client_mh

    @token_auth.login_required(user_type=('client', 'provider'), staff_role=('medical_doctor', ))
    @accepts(schema=MedicalHistorySchema, api=ns)
    @responds(schema=MedicalHistorySchema, api=ns)
    def put(self, user_id):
        """updates client's medical history as a json for the user_id specified"""
        self.check_user(user_id, user_type='client')

        client_mh = MedicalHistory.query.filter_by(user_id=user_id).first()

        # get payload and update the current instance followd by db commit
        data = request.json

        data['last_examination_date'] = datetime.strptime(data['last_examination_date'], '%Y-%m-%d')

        # update resource
        client_mh.update(data)

        db.session.commit()

        return client_mh


@ns.route('/physical/<int:user_id>/')
@ns.doc(params={'user_id': 'User ID number'})
class MedPhysical(BaseResource):
    @token_auth.login_required(
        user_type=('client', 'provider'), resources=('general_medical_info', )
    )
    @responds(schema=MedicalPhysicalExamSchema(many=True), api=ns)
    def get(self, user_id):
        """returns all client's medical physical exams for the user_id specified"""
        self.check_user(user_id, user_type='client')

        query = (
            db.session.query(MedicalPhysicalExam, User.firstname, User.lastname).filter(
                MedicalPhysicalExam.user_id == user_id
            ).filter(MedicalPhysicalExam.reporter_id == User.user_id).all()
        )

        # prepare response with staff name and medical physical data

        response = []
        for data in query:
            physical = data[0].__dict__
            physical.update({'reporter_firstname': data[1], 'reporter_lastname': data[2]})
            response.append(physical)

        return response

    @token_auth.login_required(
        user_type=('client', 'provider'),
        staff_role=('medical_doctor', ),
        resources=('general_medical_info', ),
    )
    @accepts(schema=MedicalPhysicalExamSchema, api=ns)
    @responds(schema=MedicalPhysicalExamSchema, status_code=201, api=ns)
    def post(self, user_id):
        """creates new db entry of client's medical physical exam as a json for the clientuser_idid specified"""
        self.check_user(user_id, user_type='client')

        data = request.get_json()
        data['user_id'] = user_id

        client_mp = MedicalPhysicalExamSchema().load(data)

        # look up the reporting staff member and add their id to the
        # client's physical entry
        reporter = token_auth.current_user()[0]
        client_mp.reporter_id = reporter.user_id

        # prepare api response with reporter name
        response = client_mp.__dict__.copy()
        response['reporter_firstname'] = reporter.firstname
        response['reporter_lastname'] = reporter.lastname

        db.session.add(client_mp)
        db.session.commit()
        return response


@ns.route('/medicalinstitutions/')
class AllMedInstitutes(BaseResource):
    @token_auth.login_required()
    @responds(schema=MedicalInstitutionsSchema(many=True), api=ns)
    def get(self):
        """returns all medical institutes currently in the database"""

        institutes = MedicalInstitutions.query.all()

        return institutes


@ns.route('/medicalinstitutions/recordid/<int:user_id>/')
@ns.doc(params={'user_id': 'User ID number'})
class ExternalMedicalRecordIDs(BaseResource):
    @token_auth.login_required(user_type=('client', 'provider'), staff_role=('medical_doctor', ))
    @accepts(schema=MedicalExternalMREntrySchema, api=ns)
    @responds(schema=MedicalExternalMREntrySchema, status_code=201, api=ns)
    def post(self, user_id):
        """for submitting client medical record ids from external medical institutions"""
        self.check_user(user_id, user_type='client')

        data = request.get_json()
        # check for new institute names. If the institute_id is 9999, then enter
        # the new institute into the dabase before proceeding
        data_cleaned = []
        for record in data['record_locators']:
            record['user_id'] = user_id  # add in the user_id
            if (record['institute_id'] == 9999 and len(record['institute_name']) > 0):
                # enter new insitute name into database
                new_institute = MedicalInstitutions(institute_name=record['institute_name'])
                db.session.add(new_institute)
                db.session.commit()
                record['institute_id'] = new_institute.institute_id

            data_cleaned.append(record)

        client_med_record_ids = MedicalExternalMRSchema(many=True).load(data_cleaned)

        db.session.add_all(client_med_record_ids)
        db.session.commit()

        return client_med_record_ids

    @token_auth.login_required(
        user_type=('client', 'provider'),
    )
    @responds(schema=MedicalExternalMREntrySchema, api=ns)
    def get(self, user_id):
        """returns all medical record ids for user_id"""
        self.check_user(user_id, user_type='client')

        client_med_record_ids = MedicalExternalMR.query.filter_by(user_id=user_id).all()

        return client_med_record_ids


@ns.route('/surgery/<int:user_id>/')
@ns.doc(params={'user_id': 'Client user ID number'})
class MedicalSurgeriesAPI(BaseResource):
    @token_auth.login_required(
        user_type=('client', 'provider'),
        staff_role=('medical_doctor', ),
        resources=('general_medical_info', ),
    )
    @accepts(schema=MedicalSurgeriesSchema, api=ns)
    @responds(schema=MedicalSurgeriesSchema, status_code=201, api=ns)
    def post(self, user_id):
        """register a client surgery in the db"""
        # check client and reporting staff have valid user ids
        self.check_user(user_id, user_type='client')
        self.set_reporter_id(request.parsed_obj)

        # add request data to db
        request.parsed_obj.user_id = user_id
        db.session.add(request.parsed_obj)
        db.session.commit()

        return request.parsed_obj

    @token_auth.login_required(
        user_type=('client', 'provider'), resources=('general_medical_info', )
    )
    @responds(schema=MedicalSurgeriesSchema(many=True), api=ns)
    def get(self, user_id):
        """returns a list of all surgeries for the given user_id"""
        self.check_user(user_id, user_type='client')

        return MedicalSurgeries.query.filter_by(user_id=user_id).all()


@ns.route('/blood-glucose/<int:user_id>/')
class MedicalBloodGlucoseEndpoint(BaseResource):
    @token_auth.login_required(user_type=('client', 'provider'), staff_role=('medical_doctor', ))
    @responds(schema=BloodTestsByTestIDSchema, status_code=200, api=ns)
    @ns.doc(params={
        'test_id': 'int',
    })
    def get(self, user_id):
        """returns a list of all specified blood glucose test for the given user_id"""

        test_id = request.args.get('test_id', type=int)
        if not test_id:
            raise BadRequest('Test ID not provided')

        query = (
            db.session.query(
                MedicalBloodTests,
                MedicalBloodTestResults,
                LookupBloodTests.display_name,
            ).join(
                MedicalBloodTestResults,
                MedicalBloodTestResults.test_id == MedicalBloodTests.test_id,
            ).join(
                LookupBloodTests,
                LookupBloodTests.modobio_test_code == MedicalBloodTestResults.modobio_test_code,
            ).filter(MedicalBloodTests.test_id == test_id).all()
        )

        if len(query) == 0:
            return

        output = {
            'test_id': query[0][0].test_id,
            'date': query[0][0].date,
            'notes': query[0][0].notes,
            'was_fasted': query[0][0].was_fasted,
            'test_id': query[0][0].test_id,
            'reporter_id': query[0][0].reporter_id,
            'results': [],
        }

        for test, test_result, display_name in query:
            test_result.display_name = display_name
            output['results'].append(test_result)

        return output

    @token_auth.login_required(user_type=('client', 'provider'), staff_role=('medical_doctor', ))
    @accepts(schema=MedicalBloodTestsInputSchema, api=ns)
    @responds(schema=MedicalBloodTestsInputSchema, status_code=201, api=ns)
    def post(self, user_id):
        """Submits blood glucose tests"""

        # remove results from data, commit test info without results to db
        results = request.parsed_obj['results']

        # insert non results data into MedicalBloodTests in order to generate the test_id
        glucose_test = MedicalBloodTests(
            **{
                'user_id': user_id,
                'reporter_id': token_auth.current_user()[0].user_id,
                'date': request.parsed_obj['date'],
                'notes': request.parsed_obj['notes'],
                'was_fasted': request.parsed_obj['was_fasted'],
            }
        )

        db.session.add(glucose_test)
        db.session.commit()

        # for each provided result, evaluate the results based on the range that most applies to the client
        for result in results:
            ranges = (
                LookupBloodTestRanges.query.filter(
                    or_(
                        LookupBloodTestRanges.modobio_test_code == 'TST001',
                        LookupBloodTestRanges.modobio_test_code == 'CMP001',
                    )
                ).filter_by(modobio_test_code=result['modobio_test_code']).one_or_none()
            )

            if not ranges:
                continue

            eval_values = {
                'critical_min':
                    ranges.critical_min if ranges.critical_min is not None else 0,
                'ref_min':
                    ranges.ref_min if ranges.ref_min is not None else 0,
                'ref_max':
                    ranges.ref_max if ranges.ref_max is not None else float('inf'),
                'critical_max':
                    ranges.critical_max if ranges.critical_max is not None else float('inf'),
            }

            # make the evaluation based on the eval values found above
            if result['result_value'] < eval_values['critical_min']:
                result['evaluation'] = 'critical'
            elif result['result_value'] < eval_values['ref_min']:
                result['evaluation'] = 'abnormal'
            elif result['result_value'] < eval_values['ref_max']:
                result['evaluation'] = 'normal'
            elif result['result_value'] < eval_values['critical_max']:
                result['evaluation'] = 'abnormal'
            else:
                result['evaluation'] = 'critical'
            result['test_id'] = glucose_test.test_id
            db.session.add(MedicalBloodTestResults(**result))

        db.session.commit()

        return glucose_test

    @token_auth.login_required(user_type=('client', 'provider'), staff_role=('medical_doctor', ))
    @accepts(
        schema=BloodTestsByTestIDSchema(
            only=['results', 'notes', 'date', 'reporter_id', 'was_fasted']
        ),
        api=ns,
    )
    @responds(status_code=200, api=ns)
    @ns.doc(params={'test_id': 'int', 'modobio_test_code': 'string'})
    def put(self, user_id):
        test_id = request.args.get('test_id', type=int)
        if not test_id:
            raise BadRequest('Test ID not provided')

        glucose_test = MedicalBloodTests.query.filter_by(test_id=test_id).one_or_none()

        self.check_ehr_permissions(glucose_test)

        data = request.parsed_obj
        results = data.pop('results')

        glucose_test.update(data)
        db.session.flush()

        if results:
            for result in results:
                ranges = (
                    LookupBloodTestRanges.query.filter(
                        or_(
                            LookupBloodTestRanges.modobio_test_code == 'TST001',
                            LookupBloodTestRanges.modobio_test_code == 'CMP001',
                        )
                    ).filter_by(modobio_test_code=result['modobio_test_code']).one_or_none()
                )

                if not ranges:
                    continue

                test_result = MedicalBloodTestResults.query.filter_by(
                    modobio_test_code=result['modobio_test_code'],
                    test_id=test_id,
                ).one_or_none()
                eval_values = {
                    'critical_min':
                        ranges.critical_min if ranges.critical_min is not None else 0,
                    'ref_min':
                        ranges.ref_min if ranges.ref_min is not None else 0,
                    'ref_max':
                        ranges.ref_max if ranges.ref_max is not None else float('inf'),
                    'critical_max':
                        ranges.critical_max if ranges.critical_max is not None else float('inf'),
                }

                # make the evaluation based on the eval values found above
                if result['result_value'] < eval_values['critical_min']:
                    result['evaluation'] = 'critical'
                elif result['result_value'] < eval_values['ref_min']:
                    result['evaluation'] = 'abnormal'
                elif result['result_value'] < eval_values['ref_max']:
                    result['evaluation'] = 'normal'
                elif result['result_value'] < eval_values['critical_max']:
                    result['evaluation'] = 'abnormal'
                else:
                    result['evaluation'] = 'critical'

                test_result.update(result)

        db.session.commit()

        return

    @token_auth.login_required(user_type=('client', 'provider'), staff_role=('medical_doctor', ))
    @responds(status_code=204, api=ns)
    @ns.doc(params={
        'test_id': 'int',
    })
    def delete(self, user_id):
        """
        Delete request for a client's blood test
        """
        test_id = request.args.get('test_id', type=int)
        if not test_id:
            raise BadRequest('Test ID not provided')

        result = MedicalBloodTests.query.filter_by(user_id=user_id, test_id=test_id).one_or_none()

        # ensure logged in user is the reporter for this test
        self.check_ehr_permissions(result)

        db.session.delete(result)
<<<<<<< HEAD
        db.session.commit()
=======
        db.session.commit()
\
        
#The below endpoints have been moved to the lookup namespace. They were deprecated in release 1.2.0
@ns.route('/lookupstd/')
class MedicalLookupSTDsApi(BaseResource):
    
    @token_auth.login_required
    def get(self):
        return redirect('/lookup/stds/', 301)
    
    
@ns.route('/lookupbloodpressureranges/')
class MedicalLookupBloodPressureRangesApi(BaseResource):
    
    @token_auth.login_required
    def get(self):
        return redirect('/lookup/bloodpressureranges/', 301)
    
    
@ns.route('/medicalconditions/')
class MedicalMedicalConditionsApi(BaseResource):
    
    @token_auth.login_required
    def get(self):
        return redirect('/lookup/medicalconditions/', 301)
>>>>>>> 1c3c311f
<|MERGE_RESOLUTION|>--- conflicted
+++ resolved
@@ -3,60 +3,20 @@
 from datetime import date, datetime
 
 from dateutil.relativedelta import relativedelta
-<<<<<<< HEAD
 from flask import current_app, g, request, url_for
-=======
-from flask import g, current_app, redirect, request, url_for
->>>>>>> 1c3c311f
 from flask_accepts import accepts, responds
 from flask_restx import Namespace
 from sqlalchemy import and_, or_, select
 from werkzeug.exceptions import BadRequest
 
 from odyssey import db
-<<<<<<< HEAD
 from odyssey.api.client.models import ClientFertility, ClientRaceAndEthnicity
-from odyssey.api.doctor.models import (
-    MedicalBloodPressures, MedicalBloodTestResults, MedicalBloodTestResultTypes, MedicalBloodTests,
-    MedicalConditions, MedicalExternalMR, MedicalFamilyHistory, MedicalGeneralInfo,
-    MedicalGeneralInfoMedicationAllergy, MedicalGeneralInfoMedications, MedicalHistory,
-    MedicalImaging, MedicalLookUpBloodPressureRange, MedicalLookUpSTD, MedicalPhysicalExam,
-    MedicalSocialHistory, MedicalSTDHistory, MedicalSurgeries
-)
-from odyssey.api.doctor.schemas import (
-    AllMedicalBloodTestSchema, BloodTestsByTestIDSchema, CheckBoxArrayDeleteSchema,
-    MedicalAllergiesInfoInputSchema, MedicalBloodPressuresOutputSchema, MedicalBloodPressuresSchema,
-    MedicalBloodTestResultsOutputSchema, MedicalBloodTestResultTypesSchema, MedicalBloodTestSchema,
-    MedicalBloodTestsInputSchema, MedicalConditionsOutputSchema, MedicalExternalMREntrySchema,
-    MedicalExternalMRSchema, MedicalFamilyHistInputSchema, MedicalFamilyHistOutputSchema,
-    MedicalGeneralInfoInputSchema, MedicalGeneralInfoSchema, MedicalHistorySchema,
-    MedicalImagingOutputSchema, MedicalImagingSchema, MedicalInstitutionsSchema,
-    MedicalLookUpBloodPressureRangesOutputSchema, MedicalLookUpSTDOutputSchema,
-    MedicalMedicationsInfoInputSchema, MedicalPhysicalExamSchema, MedicalSocialHistoryOutputSchema,
-    MedicalSurgeriesSchema
-)
+from odyssey.api.doctor.models import *
+from odyssey.api.doctor.schemas import *
 from odyssey.api.facility.models import MedicalInstitutions
-from odyssey.api.lookup.models import (LookupBloodTestRanges, LookupBloodTests, LookupRaces)
+from odyssey.api.lookup.models import *
 from odyssey.api.user.models import User, UserProfilePictures
 from odyssey.utils.auth import token_auth
-=======
-from odyssey.api.doctor.models import *
-from odyssey.api.facility.models import MedicalInstitutions
-from odyssey.api.lookup.models import LookupBloodTests, LookupBloodTestRanges, LookupRaces, LookupSTDs
-from odyssey.api.user.models import User
-from odyssey.api.client.models import ClientFertility, ClientRaceAndEthnicity
-from odyssey.api.staff.models import StaffRoles
-from odyssey.api.practitioner.models import PractitionerCredentials
-
-from odyssey.api.doctor.schemas import *
-
-from odyssey.utils.auth import token_auth
-from odyssey.utils.misc import check_medical_condition_existence, date_validator
-from odyssey.utils.files import FileDownload, FileUpload, ImageUpload, get_profile_pictures
-from odyssey.utils.constants import ALLOWED_MEDICAL_IMAGE_TYPES, MEDICAL_IMAGE_MAX_SIZE
-from odyssey.api.doctor.schemas import *
-from odyssey.api.client.models import *
->>>>>>> 1c3c311f
 from odyssey.utils.base.resources import BaseResource
 from odyssey.utils.constants import (ALLOWED_MEDICAL_IMAGE_TYPES, MEDICAL_IMAGE_MAX_SIZE)
 from odyssey.utils.files import (FileDownload, FileUpload, ImageUpload, get_profile_pictures)
@@ -154,30 +114,6 @@
         else:
             raise BadRequest('idx must be an integer.')
 
-<<<<<<< HEAD
-
-@ns.route('/lookupbloodpressureranges/')
-class MedicalLookUpBloodPressureResource(BaseResource):
-    """Returns blood pressure ranges stored in the database in response to a GET request.
-
-    Returns
-    -------
-    dict
-        JSON encoded dict.
-    """
-    @token_auth.login_required
-    @responds(
-        schema=MedicalLookUpBloodPressureRangesOutputSchema,
-        status_code=200,
-        api=ns,
-    )
-    def get(self):
-        bp_ranges = MedicalLookUpBloodPressureRange.query.all()
-        payload = {'items': bp_ranges, 'total_items': len(bp_ranges)}
-
-        return payload
-=======
->>>>>>> 1c3c311f
 
 
 @ns.route('/medicalgeneralinfo/<int:user_id>/')
@@ -739,26 +675,6 @@
         return
 
 
-<<<<<<< HEAD
-@ns.route('/lookupstd/')
-class MedicalLookUpSTDResource(BaseResource):
-    """Returns STD list stored in the database in response to a GET request.
-
-    Returns
-    -------
-    dict
-        JSON encoded dict.
-    """
-    @token_auth.login_required
-    @responds(schema=MedicalLookUpSTDOutputSchema, status_code=200, api=ns)
-    def get(self):
-        std_types = MedicalLookUpSTD.query.all()
-        payload = {'items': std_types, 'total_items': len(std_types)}
-
-        return payload
-
-=======
->>>>>>> 1c3c311f
 
 @ns.route('/medicalinfo/social/<int:user_id>/')
 @ns.doc(params={'user_id': 'User ID number'})
@@ -882,11 +798,7 @@
         ):
 
             stds_current = MedicalSTDHistory.query.filter_by(user_id=user_id).all()
-<<<<<<< HEAD
-            possible_stds = (db.session.execute(select(MedicalLookUpSTD.std_id)).scalars().all())
-=======
             possible_stds = db.session.execute(select(LookupSTDs.std_id)).scalars().all()
->>>>>>> 1c3c311f
 
             # Maps std_ids to instances, for both existing and requested
             existing = {s.std_id: s for s in stds_current}
@@ -909,23 +821,6 @@
         db.session.commit()
 
 
-<<<<<<< HEAD
-@ns.route('/medicalconditions/')
-class MedicalCondition(BaseResource):
-    """
-    Returns the medical conditions currently documented in the DB
-    """
-    @token_auth.login_required(
-        user_type=('client', 'provider'),
-    )
-    @responds(schema=MedicalConditionsOutputSchema, status_code=200, api=ns)
-    def get(self):
-        medcon_types = MedicalConditions.query.all()
-        payload = {'items': medcon_types, 'total_items': len(medcon_types)}
-
-        return payload
-=======
->>>>>>> 1c3c311f
 
 
 @ns.route('/familyhistory/<int:user_id>/')
@@ -1592,8 +1487,7 @@
         Returns details of the test denoted by test_id as well as
         the actual results submitted.
         """
-<<<<<<< HEAD
-        # query for join of MedicalBloodTestResults and MedicalBloodTestResultTypes table
+        #query for join of MedicalBloodTestResults and LookupBloodTestResultTypes table
 
         results = (
             db.session.query(
@@ -1606,22 +1500,6 @@
             ).filter(MedicalBloodTests.test_id == test_id
                     ).filter(MedicalBloodTests.reporter_id == User.user_id).all()
         )
-=======
-        #query for join of MedicalBloodTestResults and LookupBloodTestResultTypes table
-
-        results =  db.session.query(
-                MedicalBloodTests, MedicalBloodTestResults, LookupBloodTests, User
-                ).join(
-                    LookupBloodTests
-                ).join(MedicalBloodTests
-                ).filter(
-                    MedicalBloodTests.test_id == MedicalBloodTestResults.test_id
-                ).filter(
-                    MedicalBloodTests.test_id==test_id
-                ).filter(
-                    MedicalBloodTests.reporter_id == User.user_id
-                ).all()
->>>>>>> 1c3c311f
 
         if not results:
             return
@@ -2306,9 +2184,6 @@
         self.check_ehr_permissions(result)
 
         db.session.delete(result)
-<<<<<<< HEAD
-        db.session.commit()
-=======
         db.session.commit()
 \
         
@@ -2334,5 +2209,4 @@
     
     @token_auth.login_required
     def get(self):
-        return redirect('/lookup/medicalconditions/', 301)
->>>>>>> 1c3c311f
+        return redirect('/lookup/medicalconditions/', 301)