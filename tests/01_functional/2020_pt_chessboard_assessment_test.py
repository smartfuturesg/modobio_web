--- conflicted
+++ resolved
@@ -19,13 +19,8 @@
     token = staffLogin.get_token()
     headers = {'Authorization': f'Bearer {token}'}
     
-<<<<<<< HEAD
     payload = trainer_chessboard_assessment_data
-    # send get request for client info on clientid = 1 
-=======
-    payload = test_chessboard_assessment
-    # send get request for client info on user_lid = 1 
->>>>>>> 2b77ac85
+    # send get request for client info on user_id = 1 
     response = test_client.post('/pt/chessboard/1/',
                                 headers=headers, 
                                 data=dumps(payload), 
