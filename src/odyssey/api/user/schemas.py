from marshmallow import Schema, fields, post_load, validate

from odyssey import ma
from odyssey.api.user.models import User, UserLogin, UserSubscriptions
from odyssey.utils.constants import ACCESS_ROLES

"""
   Schemas for user accounts
"""
class UserSchema(ma.SQLAlchemyAutoSchema):
    class Meta:
        model = User
        exclude = ('created_at', 'updated_at')
        dump_only = ('password', 'modobio_id')

    @post_load
    def make_object(self, data, **kwargs):
        new_user = User(**data)
        return new_user
    

class UserLoginSchema(ma.SQLAlchemyAutoSchema):
    class Meta:
        model = UserLogin

    user_id = fields.Integer()

    @post_load
    def make_object(self, data, **kwargs):
        new_user = UserLogin(**data)
        new_user.set_password(data['password'])
        return new_user

    
class UserInfoSchema(ma.SQLAlchemyAutoSchema):
    class Meta:
        model = User
<<<<<<< HEAD
        exclude = ('created_at', 'updated_at', 'is_staff', 'is_client')
        dump_only = ('modobio_id', 'user_id', 'is_internal')
=======
        exclude = ('created_at', 'updated_at')
        load_only = ('password')
        dump_only = ('is_staff', 'is_client')
>>>>>>> 28a60934

    email = fields.Email(validate=validate.Length(min=0,max=50))
    phone_number = fields.String(validate=validate.Length(min=0,max=50))
    password = fields.String(description="password required when creating a staff member",
                            validate=validate.Length(min=0,max=50), 
                            required=False)



class UserInfoPutSchema(ma.SQLAlchemyAutoSchema):
    class Meta:
        model = User
        exclude = ('created_at', 'updated_at')
        dump_only = ('is_staff', 'is_client', 'modobio_id', 'user_id')

    email = fields.Email(validate=validate.Length(min=0,max=50))
    phone_number = fields.String(validate=validate.Length(min=0,max=50))

class StaffInfoSchema(Schema):
    """
    Staff-user specific creation payload validation
    Currently just holds access_roles 
    """
    access_roles = fields.List(
                    fields.String(validate=validate.OneOf(ACCESS_ROLES)), 
                    description=f"Access roles the new user will have. Options include: {ACCESS_ROLES}"
                )
class NewUserSchema(Schema):
    """
    General purpose user creation schema
    """

    user_info = fields.Nested(UserInfoSchema, required=True)
    staff_info = fields.Nested(StaffInfoSchema,
                              missing={}, 
                              description="used when registering a staff member")

class NewStaffUserSchema(UserInfoSchema):
    """
    General purpose user creation schema
    """

    user_info = fields.Nested(UserInfoSchema, required=True)
    staff_info = fields.Nested(StaffInfoSchema,
                              missing={}, 
                              description="used when registering a staff member")

class UserPasswordRecoveryContactSchema(Schema):
    """contact methods for password recovery.
        currently just email but may be expanded to include sms
    """
    email = fields.Email(required=True)

class UserPasswordResetSchema(Schema):
    #TODO Validate password strength
    password = fields.String(required=True,  validate=validate.Length(min=3,max=50), description="new password to be used going forward")

class UserPasswordUpdateSchema(Schema):
    #TODO Validate password strength
    current_password = fields.String(required=True,  validate=validate.Length(min=3,max=50), description="current password")
    new_password = fields.String(required=True,  validate=validate.Length(min=3,max=50), description="new password to be used going forward")

class UserSubscriptionsSchema(ma.SQLAlchemyAutoSchema):
    class Meta:
        model = UserSubscriptions
        exclude = ('created_at', 'updated_at', 'idx')
        dump_only = ('start_date', 'end_date')

    user_id = fields.Integer()
    subscription_type = fields.String(validate=validate.OneOf(['unsubscribed', 'subscribed', 'free_trial', 'sponsored']))
    
    @post_load
    def make_object(self, data, **kwargs):
        return UserSubscriptions(**data)

class UserSubscriptionHistorySchema(Schema):

    client_subscription_history = fields.Nested(UserSubscriptionsSchema, many=True)
    staff_subscription_history = fields.Nested(UserSubscriptionsSchema, many=True)

class UserClinicalCareTeamSchema(Schema):

    client_user_id = fields.Integer()
    client_name = fields.String()
    client_email = fields.String()<|MERGE_RESOLUTION|>--- conflicted
+++ resolved
@@ -35,14 +35,9 @@
 class UserInfoSchema(ma.SQLAlchemyAutoSchema):
     class Meta:
         model = User
-<<<<<<< HEAD
-        exclude = ('created_at', 'updated_at', 'is_staff', 'is_client')
-        dump_only = ('modobio_id', 'user_id', 'is_internal')
-=======
         exclude = ('created_at', 'updated_at')
         load_only = ('password')
-        dump_only = ('is_staff', 'is_client')
->>>>>>> 28a60934
+        dump_only = ('modobio_id', 'user_id', 'is_internal','is_staff', 'is_client')
 
     email = fields.Email(validate=validate.Length(min=0,max=50))
     phone_number = fields.String(validate=validate.Length(min=0,max=50))
