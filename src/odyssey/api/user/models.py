--- conflicted
+++ resolved
@@ -257,7 +257,6 @@
                             secret, 
                             algorithm='HS256').decode("utf-8")
 
-<<<<<<< HEAD
 class UserRemovalRequests(db.Model):
     """ User removal request table.
 
@@ -306,8 +305,7 @@
     Timestamp of the removal request.
 
     :type: :class:`datetime.datetime`, primary key
-=======
-
+    """
 class UserSubscriptions(db.Model):
     """ 
     Stores details to relating to user account not related to the subscription system
@@ -377,5 +375,4 @@
     Type of this subscription. Possible values are: unsubscribed, subscribed, free_trial and sponsored
 
     :type: String
->>>>>>> 4886e55a
     """