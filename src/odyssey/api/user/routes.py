from datetime import datetime, timedelta
import boto3
import jwt

from flask import current_app, request, jsonify, redirect
from flask_accepts import accepts, responds
from flask_restx import Resource
from werkzeug.security import check_password_hash


from odyssey.api import api
from odyssey.api.client.schemas import ClientInfoSchema, ClientGeneralMobileSettingsSchema
from odyssey.api.client.models import ClientClinicalCareTeam
from odyssey.api.lookup.models import LookupSubscriptions
from odyssey.api.staff.schemas import StaffProfileSchema, StaffRolesSchema
from odyssey.api.user.models import (
    User,
    UserLogin,
    UserRemovalRequests,
    UserSubscriptions,
    UserTokenHistory,
    UserTokensBlacklist,
<<<<<<< HEAD
    UserNotifications,
    UserPendingEmailVerifications
)
=======
    UserPendingEmailVerifications,
    UserTokensBlacklist
)

>>>>>>> af5301d8
from odyssey.api.staff.models import StaffRoles
from odyssey.api.user.schemas import (
    UserSchema, 
    UserLoginSchema,
    UserPasswordRecoveryContactSchema,
    UserPasswordResetSchema,
    UserPasswordUpdateSchema,
    NewClientUserSchema,
    UserInfoSchema,
    UserSubscriptionsSchema,
    UserSubscriptionHistorySchema,
    NewStaffUserSchema
)

from odyssey.utils.auth import token_auth, basic_auth
from odyssey.utils.constants import PASSWORD_RESET_URL, DB_SERVER_TIME
from odyssey.utils.errors import (
    InputError,
    StaffEmailInUse,
    ClientEmailInUse,
    UnauthorizedUser,
    GenericNotFound,
    InvalidVerificationCode
)
from odyssey.utils.email import send_email_password_reset, send_email_delete_account, send_email_verify_email
from odyssey.utils.misc import check_user_existence, check_client_existence, check_staff_existence, verify_jwt
from odyssey.utils import search
from odyssey import db

ns = api.namespace('user', description='Endpoints for user accounts.')


@ns.route('/<int:user_id>/')
@ns.doc(params={'user_id': 'User ID number'})
class ApiUser(Resource):
    
    @token_auth.login_required
    @responds(schema=UserSchema, api=ns)
    def get(self, user_id):
        check_user_existence(user_id)

        return User.query.filter_by(user_id=user_id).one_or_none()

    @token_auth.login_required
    def delete(self, user_id):
        #Search for user by user_id in User table
        check_user_existence(user_id)
        user = User.query.filter_by(user_id=user_id).one_or_none()
        requester = token_auth.current_user()[0]
        removal_request = UserRemovalRequests(
            requester_user_id=requester.user_id, 
            user_id=user.user_id)

        db.session.add(removal_request)
        db.session.flush()
        
        #Get a list of all tables in database
        tableList = db.session.execute("SELECT distinct(table_name) from information_schema.columns\
                WHERE column_name='user_id';").fetchall()
        
        #Send notification email to user being deleted and user requesting deletion
        #when FLASK_ENV=production
        if user.email != requester.email:
            send_email_delete_account(requester.email, user.email)
        send_email_delete_account(user.email, user.email)

        #when user is staff
        #keep name, email, modobio id, user id in User table
        #keep lines in tables where user_id is the reporter_id
        if user.is_client and not user.is_staff:
            #keep only modobio id, user id in User table
            user.email = None
            user.firstname = None
            user.middlename = None
            user.lastname = None
        user.phone_number = None
        user.deleted = True
        
        #delete files or images saved in S3 bucket for user_id
        #when FLASK_DEV=remote
        if not current_app.config['LOCAL_CONFIG']:
            s3 = boto3.client('s3')

            bucket_name = current_app.config['S3_BUCKET_NAME']
            user_directory=f'id{user_id:05d}/'

            response = s3.list_objects_v2(Bucket=bucket_name, Prefix=user_directory)
            
            for object in response.get('Contents', []):
                print('Deleting', object['Key'])
                s3.delete_object(Bucket=bucket_name, Key=object['Key'])
        
        #delete lines with user_id in all other tables except "User" and "UserRemovalRequests"
        for table in tableList:
            tblname = table.table_name
            #added data_per_client table due to issues with the testing database
            if tblname != "User" and tblname != "UserRemovalRequests" and tblname != "data_per_client":
                db.session.execute("DELETE FROM \"{}\" WHERE user_id={};".format(tblname, user_id))

        db.session.commit()

        #remove user from elastic search indices (must be done after commit)
        search.delete_from_index(user.user_id)

        return {'message': f'User with id {user_id} has been removed'}

@ns.route('/staff/')
class NewStaffUser(Resource):
    @token_auth.login_required
    @accepts(schema=NewStaffUserSchema, api=ns)
    @responds(schema=NewStaffUserSchema, status_code=201, api=ns)
    def post(self):
        """
        Create a staff user. Payload will require userinfo and staffinfo
        sections. Currently, staffinfo is used to register the staff user with 
        one or more access_roles. 

        If registering an already existing CLIENT user as a STAFF user, 
        the password must match, or be and empty string (ie. "")
        """
        data = request.get_json()
        
        # Check if user exists already
        user_info = data.get('user_info')
        #input email made to lowercase to prevet future issues with authentication
        user_info['email'] = user_info.get('email').lower()
        staff_info = data.get('staff_info')

        user = User.query.filter(User.email.ilike(user_info.get('email'))).first()
        if user:
            if user.is_staff:
                # user account already exists for this email and is already a staff account
                raise StaffEmailInUse(email=user_info.get('email'))
            else:
                #user account exists but only the client portion of the account is defined
                user.is_staff = True
                staff_profile = StaffProfileSchema().load({'user_id': user.user_id})
                db.session.add(staff_profile)

                # add new staff subscription information
                staff_sub = UserSubscriptionsSchema().load({
                    'subscription_type_id': 2,
                    'subscription_status': 'subscribed',
                    'is_staff': True
                })
                staff_sub.user_id = user.user_id
                db.session.add(staff_sub)
        else:
            # user account does not yet exist for this email
            # require password
            password = user_info.get('password', None)
            if not password:
                raise InputError(status_code=400,message='password required')
            del user_info['password']
            
            user_info["is_client"] = False
            user_info["is_staff"] = True
            # create entry into User table first
            # use the generated user_id for UserLogin & StaffProfile tables
            user = UserSchema().load(user_info)
            db.session.add(user) 
            db.session.flush()

            user_login = UserLoginSchema().load({"user_id": user.user_id, "password": password})
            staff_profile = StaffProfileSchema().load({"user_id": user.user_id})
            db.session.add(user_login)
            db.session.add(staff_profile)

            # add new user subscription information
            staff_sub = UserSubscriptionsSchema().load({
                'subscription_type_id': 2,
                'subscription_status': 'subscribed',
                'is_staff': True
            })
            staff_sub.user_id = user.user_id
            db.session.add(staff_sub)

            # generate token and code for email verifciation
            token = UserPendingEmailVerifications.generate_token(user.user_id)
            code = UserPendingEmailVerifications.generate_code()

            # create pending email verification in db
            email_verification_data = {
                'user_id': user.user_id,
                'token': token,
                'code': code
            }

            verification = UserPendingEmailVerifications(**email_verification_data)
            db.session.add(verification)

            # send email to the user
            send_email_verify_email(user, token, code)
        
        # create entries for role assignments 
        for role in staff_info.get('access_roles', []):
            db.session.add(StaffRolesSchema().load(
                                            {'user_id': user.user_id,
                                             'role': role}
                                            ))

        db.session.commit()
        db.session.refresh(user)
        payload = user.__dict__
        payload["staff_info"] = {"access_roles": staff_info.get('access_roles', []), 
                                "access_roles_v2": StaffRoles.query.filter_by(user_id = user.user_id)}
    
        payload["user_info"] =  user
        return payload


@ns.route('/staff/<int:user_id>/')
@ns.doc(params={'user_id': 'User ID number'})
class StaffUserInfo(Resource):
    @token_auth.login_required
    @responds(schema=NewStaffUserSchema, status_code=200, api=ns)
    def get(self, user_id):
        user = User.query.filter_by(user_id=user_id).one_or_none()
        staff_roles = StaffRoles.query.filter_by(user_id = user.user_id)

        access_roles = []
        for role in staff_roles:
            access_roles.append(role.role)

        payload = {
                    "staff_info": 
                        {
                            "access_roles": access_roles,
                            "access_roles_v2": staff_roles
                        },
                    "user_info": 
                        user}
        return payload

@ns.route('/client/')
class NewClientUser(Resource):
    @accepts(schema=UserInfoSchema, api=ns)
    @responds(schema=NewClientUserSchema, status_code=201, api=ns)
    def post(self): 
        """
        Create a client user. This endpoint requires a payload with just userinfo.
        
        If registering an already existing staff user as a client, 
        the password provided must match the one already in use by staff account
        """
        user_info = request.get_json()     
        user_info['email'] = user_info.get('email').lower()
        user = User.query.filter(User.email.ilike(user_info.get('email'))).first()
        if user:
            if user.is_client:
                # user account already exists for this email and is already a client account
                raise ClientEmailInUse(email=user_info.get('email'))
            else:
                # user account exists but only the staff portion of the account is defined
                #verify password matches already existing staff login info before allowing client access
                password= user_info.get('password')
                del user_info['password']
                user, user_login, _ = basic_auth.verify_password(username=user.email, password=password)
                
                #Create client account for existing staff member
                user.is_client = True
                client_info = ClientInfoSchema().load({'user_id': user.user_id})
                
                db.session.add(client_info)

                # add new client subscription information
                client_sub = UserSubscriptionsSchema().load({
                    'subscription_status': 'unsubscribed',
                    'subscription_type_id': 1,
                    'is_staff': False
                })
                client_sub.user_id = user.user_id
                db.session.add(client_sub)

                # add default client mobile settings
                client_mobile_settings = ClientGeneralMobileSettingsSchema().load({
                    "include_timezone": True,
                    "display_middle_name": False,
                    "use_24_hour_clock": False,
                    "is_right_handed": True,
                    "enable_push_notifications": False,
                    "timezone_tracking": False,
                    "biometrics_setup": False,
                    "date_format": "%d-%b-%Y"
                })
                client_mobile_settings.user_id = user.user_id
                db.session.add(client_mobile_settings)
        else:
            # user account does not yet exist for this email
            password=user_info.get('password', None)
            if not password:
                raise InputError(status_code=400,message='password required')
            del user_info['password']
            user_info['is_client'] = True
            user_info['is_staff'] = False
            user = UserSchema().load(user_info)
            db.session.add(user)
            db.session.flush()
            user_login = UserLoginSchema().load({"user_id": user.user_id, "password": password})
            client_info = ClientInfoSchema().load({"user_id": user.user_id})
            db.session.add(client_info)
            db.session.add(user_login)

            # add new user subscription information
            client_sub = UserSubscriptionsSchema().load({
                'subscription_status': 'unsubscribed',
                'subscription_type_id': 1,
                'is_staff': False
            })
            client_sub.user_id = user.user_id
            db.session.add(client_sub)

            # add default client mobile settings
            client_mobile_settings = ClientGeneralMobileSettingsSchema().load({
                "include_timezone": True,
                "display_middle_name": False,
                "use_24_hour_clock": False,
                "is_right_handed": True,
                "enable_push_notifications": False,
                "timezone_tracking": False,
                "biometrics_setup": False,
                "date_format": "%d-%b-%Y"
            })
            client_mobile_settings.user_id = user.user_id
            db.session.add(client_mobile_settings)

            # generate token and code for email verification
            token = UserPendingEmailVerifications.generate_token(user.user_id)
            code = UserPendingEmailVerifications.generate_code()

            # create pending email verification in db
            email_verification_data = {
                'user_id': user.user_id,
                'token': token,
                'code': code
            }

            verification = UserPendingEmailVerifications(**email_verification_data)
            db.session.add(verification)

            # send email to the user
            send_email_verify_email(user, token, code)

            #Authenticate newly created client accnt for immediate login
            user, user_login, _ = basic_auth.verify_password(username=user.email, password=password)

        #Generate access and refresh tokens
        access_token = UserLogin.generate_token(user_type='client', user_id=user.user_id, token_type='access')
        refresh_token = UserLogin.generate_token(user_type='client', user_id=user.user_id, token_type='refresh')
        
        #Add refresh token to db
        db.session.add(UserTokenHistory(user_id=user.user_id, 
                                        refresh_token=refresh_token,
                                        event='login',
                                        ua_string = request.headers.get('User-Agent')))

        db.session.commit()

        payload = {'user_info': user, 'token':access_token, 'refresh_token':refresh_token}
        return payload

@ns.route('/password/forgot-password/recovery-link/')
class PasswordResetEmail(Resource):
    """Password reset endpoints."""
    
    @accepts(schema=UserPasswordRecoveryContactSchema, api=ns)
    def post(self):
        """begin a password reset session. 
            Staff member unable to log in will request a password reset
            with only their email. Emails will be checked for exact match in the database
            to a staff member. 
    
            If the email exists, a signed JWT is created; encoding the token's expiration 
            time and the user_id. The code will be placed into this URL <url for password reset>
            and sent to a valid email address.  
            If the email does not exist, no email is sent. 
            response 200 OK
        """
        email = request.parsed_obj['email']

        user = User.query.filter_by(email=email.lower()).first()
        
        if not email or not user:
            return 200

        secret = current_app.config['SECRET_KEY']
        password_reset_token = jwt.encode({'exp': datetime.utcnow()+timedelta(minutes = 15), 
                                  'sid': user.user_id}, 
                                  secret, 
                                  algorithm='HS256')
                                  
        send_email_password_reset(user.email, password_reset_token)

        if current_app.config['LOCAL_CONFIG']:
            return jsonify({"token": password_reset_token,
                            "password_reset_url" : PASSWORD_RESET_URL.format(password_reset_token)})
            
        return 200
        

@ns.route('/password/forgot-password/reset')
@ns.doc(params={'reset_token': "token from password reset endpoint"})
class ResetPassword(Resource):
    """Reset the user's password."""

    @accepts(schema=UserPasswordResetSchema, api=ns)
    def put(self):
        """
            Change the current password to the one given
            in the body of this request
            response 200 OK
       """
        # decode and validate token 
        secret = current_app.config['SECRET_KEY']
        reset_token=request.args.get("reset_token")
        try:
            decoded_token = jwt.decode(reset_token, secret, algorithms='HS256')
        except jwt.ExpiredSignatureError:
            raise UnauthorizedUser(message="Token authorization expired")

        # bring up the staff member and reset their password
        pswd = request.parsed_obj['password']

        user = UserLogin.query.filter_by(user_id=decoded_token['sid']).first()
        user.set_password(pswd)

        db.session.commit()

        return 200

@ns.route('/password/update/')
class ChangePassword(Resource):
    """Reset the user's password."""
    @token_auth.login_required
    @accepts(schema=UserPasswordUpdateSchema, api=ns)
    def post(self):
        """
            Change the current password to the one given
            in the body of this request
            response 200 OK
        """
        # bring up the staff member and reset their password
        _, user_login = token_auth.current_user()

        if check_password_hash(user_login.password, request.parsed_obj['current_password']):
            user_login.set_password(request.parsed_obj['new_password'])
        else:
            raise UnauthorizedUser(message="please enter the correct current password \
                                      otherwise, visit the password recovery endpoint \
                                      /staff/password/forgot-password/recovery-link")
        db.session.commit()

        return 200

@ns.route('/token/refresh')
@ns.doc(params={'refresh_token': "token from password reset endpoint"})
class RefreshToken(Resource):
    """User refesh token to issue a new token with a 1 hr TTL"""
    def post(self):
        """
        Issues new API access token if refrsh_token is still valid
        """
        refresh_token = request.args.get("refresh_token")
        
        # ensure refresh token is not on blacklist
        if UserTokensBlacklist.query.filter_by(token=refresh_token).one_or_none():
            # log failed refresh attempt
            token_payload = jwt.decode(refresh_token, options={'verify_signature': False})
            db.session.add(UserTokenHistory(user_id=token_payload.get('uid'), 
                                        event='refresh',
                                        ua_string = request.headers.get('User-Agent')))
            db.session.commit()
            raise InputError(message="invalid token", status_code=401)

        # check that the token is valid
        decoded_token = verify_jwt(refresh_token, refresh=True)
        
        # if valid, create a new access token, return it in the payload
        access_token = UserLogin.generate_token(user_id=decoded_token['uid'], user_type=decoded_token['utype'], token_type='access')
        new_refresh_token = UserLogin.generate_token(user_id=decoded_token['uid'], user_type=decoded_token['utype'], token_type='refresh')  
        
        # add refresh details to UserTokenHistory table
        db.session.add(UserTokenHistory(user_id=decoded_token['uid'], 
                                        refresh_token=new_refresh_token,
                                        event='refresh',
                                        ua_string = request.headers.get('User-Agent')))


        # add old refresh token to blacklist
        db.session.add(UserTokensBlacklist(token=refresh_token))
        db.session.commit()

        return {'access_token': access_token,
                'refresh_token': new_refresh_token}, 201

@ns.route('/registration-portal/verify')
@ns.doc(params={'portal_id': "registration portal id"})
class VerifyPortalId(Resource):
    """
    Verify registration portal id and update user type
    
    New users registered by client services must first go through this endpoint in 
    order to access any other resource. This API completes the user's registration
    so they may then request an API token. 
    
    """
    def put(self):
        """
        check token validity
        bring up user
        update user type (client or staff)
        """
        portal_id = request.args.get("portal_id")

        decoded_token = verify_jwt(portal_id)

        user = User.query.filter_by(user_id=decoded_token['uid']).one_or_none()
        
        if not user:
            raise UnauthorizedUser

        if decoded_token['utype'] == 'client':
            user.is_client = True
            client_info = ClientInfoSchema().load({'user_id': user.user_id})
            db.session.add(client_info)
        elif decoded_token['utype'] == 'staff':
            user.is_staff = True

        # mark user email as verified        
        user.email_verified = True
        db.session.commit()
        
        return 200

@ns.route('/subscription/<int:user_id>/')
@ns.doc(params={'user_id': 'User ID number'})
class UserSubscriptionApi(Resource):

    @token_auth.login_required
    @responds(schema=UserSubscriptionsSchema(many=True), api=ns, status_code=200)
    def get(self, user_id):
        """
        Returns active subscription information for the given user_id. 
        Because a user_id can belong to both a client and staff account, both active subscriptions will be returned in this case.
        """
        check_user_existence(user_id)

        return UserSubscriptions.query.filter_by(user_id=user_id).filter_by(end_date=None).all()

    @token_auth.login_required
    @accepts(schema=UserSubscriptionsSchema, api=ns)
    @responds(schema=UserSubscriptionsSchema, api=ns, status_code=201)
    def put(self, user_id):
        """
        Updates the currently active subscription for the given user_id. 
        Also sets the end date to the previously active subscription.
        """
        if request.parsed_obj.is_staff:
            check_staff_existence(user_id)
        else:
            check_client_existence(user_id)
        
        new_sub_info =  LookupSubscriptions.query.filter_by(sub_id=request.parsed_obj.subscription_type_id).one_or_none()
            
        if not new_sub_info:
            raise InputError(400, 'Invalid subscription_type_id.')

        #update end_date for user's previous subscription
        #NOTE: users always have a subscription, even a brand new account will have an entry
        #      in this table as an 'unsubscribed' subscription
        prev_sub = UserSubscriptions.query.filter_by(user_id=user_id, end_date=None, is_staff=request.parsed_obj.is_staff).one_or_none()
        prev_sub.update({'end_date': DB_SERVER_TIME})

        new_data = {
            'subscription_status': request.parsed_obj.subscription_status,
            'subscription_type_id': request.parsed_obj.subscription_type_id,
            'is_staff': request.parsed_obj.is_staff,
        }

        new_sub = UserSubscriptionsSchema().load(new_data)
        new_sub.user_id = user_id
        
        db.session.add(new_sub)
        db.session.commit()

        new_sub.subscription_type_information = new_sub_info
        return new_sub

    

@ns.route('/subscription/history/<int:user_id>/')
@ns.doc(params={'user_id': 'User ID number'})
class UserSubscriptionHistoryApi(Resource):

    @token_auth.login_required
    @responds(schema=UserSubscriptionHistorySchema, api=ns, status_code=200)
    def get(self, user_id):
        """
        Returns the complete subscription history for the given user_id.
        Because a user_id can belong to both a client and staff account, both subscription histories will be returned in this case.
        """
        check_user_existence(user_id)

        client_history = UserSubscriptions.query.filter_by(user_id=user_id).filter_by(is_staff=False).all()
        staff_history = UserSubscriptions.query.filter_by(user_id=user_id).filter_by(is_staff=True).all()

        for sub in client_history:
            sub.subscription_type_information = LookupSubscriptions.query.filter_by(sub_id=sub.subscription_type_id).one_or_none()

        for sub in staff_history:
            sub.subscription_type_information = LookupSubscriptions.query.filter_by(sub_id=sub.subscription_type_id).one_or_none()


        res = {}
        res['client_subscription_history'] = client_history
        res['staff_subscription_history'] = staff_history
        return res

@ns.route('/logout/')
class UserLogoutApi(Resource):

    @token_auth.login_required
    def post(self):
        """
        Places the user's current set of tokens on the token blacklist.
        The user will have to login with a username and password to regain access.
        """
        refresh_token = token_auth.current_user()[1].refresh_token
        
        #remove 'Bearer ' from the front of the access token
        access_token = request.headers.get('Authorization').split()[1]

        db.session.add(UserTokensBlacklist(token=refresh_token))
        db.session.add(UserTokensBlacklist(token=access_token))
        db.session.commit()

        return 200

        res = []
        for client in ClientClinicalCareTeam.query.filter_by(team_member_user_id=user_id).all():
            user = User.query.filter_by(user_id=client.user_id).one_or_none()
            res.append({'client_user_id': user.user_id, 
                        'client_name': ''.join(filter(None, (user.firstname, user.middlename ,user.lastname))),
                        'client_email': user.email})
        
        return res


# TODO: remove these redirects once fixed on frontend

from odyssey.api.notifications.schemas import NotificationSchema

@ns.route('/notifications/<int:user_id>/')
@ns.doc(params={'user_id': 'User ID number'})
class UserNotificationsApi(Resource):
    @token_auth.login_required
    @responds(
        api=ns,
        status_code=308,
        description='Permanently moved to GET /notifications/<user_id>/')
    def get(self, user_id):
        """ [DEPRECATED] Moved to GET `/notifications/<user_id>/`. """
        return redirect(f'/notifications/{user_id}/', code=308)


@ns.route('/notifications/<int:idx>/')
@ns.doc(params={'idx': 'Notification idx number'})
class UserNotificationsPutApi(Resource):
    @token_auth.login_required
    @accepts(schema=NotificationSchema, api=ns)
    @responds(
        api=ns,
        status_code=308,
        description='Permanently moved to PUT /notifications/<notification_id>/')
    def put(self, idx):
        """ [DEPRECATED] Moved to PUT `/notifications/<notification_id>/`. """
        return redirect(f'/notifications/{idx}/', code=308)


@ns.route('/email-verification/token/<string:token>/')
@ns.doc(params={'token': 'Email verification token'})
class UserPendingEmailVerificationsTokenApi(Resource):

    @responds(status_code=200)
    def get(self, token):
        """
        Checks if token has not expired and exists in db.
        If true, removes pending verification object and returns 200.
        """
        # decode and validate token 
        secret = current_app.config['SECRET_KEY']

        try:
            decoded_token = jwt.decode(token, secret, algorithms='HS256')
        except jwt.ExpiredSignatureError:
            raise UnauthorizedUser(message="Token authorization expired")

        verification = UserPendingEmailVerifications.query.filter_by(token=token).one_or_none()

        if not verification:
            raise UnauthorizedUser(message="Invalid email verification token authorization")

        #token was valid, remove the pending request, update user account and return 200
        user = User.query.filter_by(user_id=verification.user_id).one_or_none()
        user.update({'email_verified': True})
        
        db.session.delete(verification)
        db.session.commit()
        

@ns.route('/email-verification/code/<int:user_id>/')
@ns.doc(params={'code': 'Email verification code'})
class UserPendingEmailVerificationsCodeApi(Resource):

    @responds(status_code=200)
    def post(self, user_id):

        verification = UserPendingEmailVerifications.query.filter_by(user_id=user_id).one_or_none()

        if not verification:
            raise GenericNotFound("There is no pending email verification for user ID " + str(user_id))

        if verification.code != request.args.get('code'):
            raise InvalidVerificationCode

        # Decode and validate token. Code should expire the same time the token does.
        secret = current_app.config['SECRET_KEY']

        try:
            decoded_token = jwt.decode(verification.token, secret, algorithms='HS256')
        except jwt.ExpiredSignatureError:
            raise UnauthorizedUser(message="Code has expired")

        #code was valid, remove the pending request, update user account and return 200
        db.session.delete(verification)

        user = User.query.filter_by(user_id=user_id).one_or_none()
        user.update({'email_verified': True})

        db.session.commit()

@ns.route('/email-verification/resend/<int:user_id>/')
@ns.doc(params={'user_id': 'User ID number'})
class UserPendingEmailVerificationsResendApi(Resource):
    """
    If a user waited too long to verify their email and their token/code have expired,
    they can use this endpoint to create another token/code and send another email. This 
    can also be used if the user never received an email.
    """

    @responds(status_code=200)
    def post(self, user_id):
        verification = UserPendingEmailVerifications.query.filter_by(user_id=user_id).one_or_none()
            
        if not verification:
            raise GenericNotFound("There is no pending email verification for user ID " + str(user_id))

        # create a new token and code for this user
        token = UserPendingEmailVerifications.generate_token(user_id)
        code = UserPendingEmailVerifications.generate_code()

        verification.update(
            {
                'token': token,
                'code': code
            }
        )

        db.session.commit()

        recipient = User.query.filter_by(user_id=user_id).one_or_none()

<<<<<<< HEAD
        return notification

@ns.route('/email-verification/token/<string:token>/')
@ns.doc(params={'token': 'Email verification token'})
class UserPendingEmailVerificationsTokenApi(Resource):

    @responds(status_code=200)
    def get(self, token):
        """
        Checks if token has not expired and exists in db.
        If true, removes pending verification object and returns 200.
        """
        # decode and validate token 
        secret = current_app.config['SECRET_KEY']

        try:
            decoded_token = jwt.decode(token, secret, algorithms='HS256')
        except jwt.ExpiredSignatureError:
            raise UnauthorizedUser(message="Token authorization expired")

        verification = UserPendingEmailVerifications.query.filter_by(token=token).one_or_none()

        if not verification:
            raise UnauthorizedUser(message="Invalid email verification token authorization")

        #token was valid, remove the pending request, update user account and return 200
        user = User.query.filter_by(user_id=verification.user_id).one_or_none()
        user.update({'email_verified': True})
        
        db.session.delete(verification)
        db.session.commit()
        

@ns.route('/email-verification/code/<int:user_id>/')
@ns.doc(params={'code': 'Email verification code'})
class UserPendingEmailVerificationsCodeApi(Resource):

    @responds(status_code=200)
    def post(self, user_id):

        verification = UserPendingEmailVerifications.query.filter_by(user_id=user_id).one_or_none()

        if not verification:
            raise GenericNotFound("There is no pending email verification for user ID " + str(user_id))

        if verification.code != request.args.get('code'):
            raise InvalidVerificationCode

        # Decode and validate token. Code should expire the same time the token does.
        secret = current_app.config['SECRET_KEY']

        try:
            decoded_token = jwt.decode(verification.token, secret, algorithms='HS256')
        except jwt.ExpiredSignatureError:
            raise UnauthorizedUser(message="Code has expired")

        #code was valid, remove the pending request, update user account and return 200
        db.session.delete(verification)

        user = User.query.filter_by(user_id=user_id).one_or_none()
        user.update({'email_verified': True})

        db.session.commit()

@ns.route('/email-verification/resend/<int:user_id>/')
@ns.doc(params={'user_id': 'User ID number'})
class UserPendingEmailVerificationsResendApi(Resource):
    """
    If a user waited too long to verify their email and their token/code have expired,
    they can use this endpoint to create another token/code and send another email. This 
    can also be used if the user never received an email.
    """

    @responds(status_code=200)
    def post(self, user_id):
        verification = UserPendingEmailVerifications.query.filter_by(user_id=user_id).one_or_none()
            
        if not verification:
            raise GenericNotFound("There is no pending email verification for user ID " + str(user_id))

        # create a new token and code for this user
        token = UserPendingEmailVerifications.generate_token(user_id)
        code = UserPendingEmailVerifications.generate_code()

        verification.update(
            {
                'token': token,
                'code': code
            }
        )

        db.session.commit()

        recipient = User.query.filter_by(user_id=user_id).one_or_none()

=======
>>>>>>> af5301d8
        send_email_verify_email(recipient, token, code)<|MERGE_RESOLUTION|>--- conflicted
+++ resolved
@@ -20,16 +20,8 @@
     UserSubscriptions,
     UserTokenHistory,
     UserTokensBlacklist,
-<<<<<<< HEAD
-    UserNotifications,
     UserPendingEmailVerifications
 )
-=======
-    UserPendingEmailVerifications,
-    UserTokensBlacklist
-)
-
->>>>>>> af5301d8
 from odyssey.api.staff.models import StaffRoles
 from odyssey.api.user.schemas import (
     UserSchema, 
@@ -802,8 +794,7 @@
 
         recipient = User.query.filter_by(user_id=user_id).one_or_none()
 
-<<<<<<< HEAD
-        return notification
+        send_email_verify_email(recipient, token, code)
 
 @ns.route('/email-verification/token/<string:token>/')
 @ns.doc(params={'token': 'Email verification token'})
@@ -898,6 +889,5 @@
 
         recipient = User.query.filter_by(user_id=user_id).one_or_none()
 
-=======
->>>>>>> af5301d8
-        send_email_verify_email(recipient, token, code)+        send_email_verify_email(recipient, token, code)
+        