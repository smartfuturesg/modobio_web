DO $$
DECLARE
    _user_id INTEGER;
<<<<<<< HEAD
=======
    _role_id INTEGER;
    _country_id INTEGER;

>>>>>>> 01488b3c
BEGIN

    INSERT INTO "User"
        (
         modobio_id,
         email,
         firstname,
         lastname,
         is_staff,
         is_client,
         biological_sex_male,
         email_verified,
         dob,
         was_staff,
         gender
         )
    VALUES
        (
         'XFB1SN3GM512',
         'name@modobio.com',
         'First',
         'Last',
         true,
         false,
         false,
         true,
         '1970-01-01',
         true,
         'm'
         ) RETURNING user_id INTO _user_id;

    INSERT INTO "UserLogin"
        (
         user_id,
         password
         )
    VALUES
        (
         _user_id,
         'pbkdf2:sha256:150000$DdCwxwL8$c4f7e8c7179c47b8ec96b57e702bbcc83a98ea13575dfd74ca11b88f4069b3f1'
         );

    INSERT INTO "StaffProfile"
        (
         user_id,
         membersince
         )
    VALUES
        (
         _user_id,
         '2021-01-01'
         );

    INSERT INTO "StaffRoles"
        (
         user_id,
         role
         )
    VALUES
        (_user_id, 'system_admin'),
        (_user_id, 'staff_admin'),
        (_user_id, 'client_services'),
        (_user_id, 'community_manager');

<<<<<<< HEAD
=======
    -- NOTE: StaffOperationalTerritories is obsolete, but will be kept
    -- until we can safely remove it. PractitionerCredentials will take
    -- its place, so it is also filled out here
    SELECT idx INTO _role_id FROM "StaffRoles"
    WHERE role = 'medical_doctor' AND user_id = _user_id;

    SELECT idx INTO _country_id FROM "LookupCountriesOfOperations"
    WHERE LOWER(country) = 'usa';

    INSERT INTO "StaffOperationalTerritories" (
        user_id,
        operational_territory_id,
        role_id)
    SELECT _user_id, idx, _role_id
    FROM "LookupTerritoriesOfOperations";

    INSERT INTO "PractitionerCredentials" (
        user_id,
        country_id,
        state,
        credential_type,
        credentials,
        status,
        role_id,
        want_to_practice)
    VALUES
        (_user_id, _country_id, NULL, 'npi', '1296336567', 'Verified', _role_id, true),
        (_user_id, _country_id, 'CA', 'dea', '43218470', 'Verified', _role_id, true),
        (_user_id, _country_id, 'FL', 'med_lic', '21323512', 'Verified', _role_id, true);

    -- Add DoseSpot credentials.
    INSERT INTO "DoseSpotPractitionerID" (user_id, ds_user_id, ds_enrollment_status)
    VALUES (_user_id, 227295, 'pending');

>>>>>>> 01488b3c
END;

$$ LANGUAGE plpgsql;<|MERGE_RESOLUTION|>--- conflicted
+++ resolved
@@ -1,12 +1,6 @@
 DO $$
 DECLARE
     _user_id INTEGER;
-<<<<<<< HEAD
-=======
-    _role_id INTEGER;
-    _country_id INTEGER;
-
->>>>>>> 01488b3c
 BEGIN
 
     INSERT INTO "User"
@@ -71,43 +65,6 @@
         (_user_id, 'client_services'),
         (_user_id, 'community_manager');
 
-<<<<<<< HEAD
-=======
-    -- NOTE: StaffOperationalTerritories is obsolete, but will be kept
-    -- until we can safely remove it. PractitionerCredentials will take
-    -- its place, so it is also filled out here
-    SELECT idx INTO _role_id FROM "StaffRoles"
-    WHERE role = 'medical_doctor' AND user_id = _user_id;
-
-    SELECT idx INTO _country_id FROM "LookupCountriesOfOperations"
-    WHERE LOWER(country) = 'usa';
-
-    INSERT INTO "StaffOperationalTerritories" (
-        user_id,
-        operational_territory_id,
-        role_id)
-    SELECT _user_id, idx, _role_id
-    FROM "LookupTerritoriesOfOperations";
-
-    INSERT INTO "PractitionerCredentials" (
-        user_id,
-        country_id,
-        state,
-        credential_type,
-        credentials,
-        status,
-        role_id,
-        want_to_practice)
-    VALUES
-        (_user_id, _country_id, NULL, 'npi', '1296336567', 'Verified', _role_id, true),
-        (_user_id, _country_id, 'CA', 'dea', '43218470', 'Verified', _role_id, true),
-        (_user_id, _country_id, 'FL', 'med_lic', '21323512', 'Verified', _role_id, true);
-
-    -- Add DoseSpot credentials.
-    INSERT INTO "DoseSpotPractitionerID" (user_id, ds_user_id, ds_enrollment_status)
-    VALUES (_user_id, 227295, 'pending');
-
->>>>>>> 01488b3c
 END;
 
 $$ LANGUAGE plpgsql;