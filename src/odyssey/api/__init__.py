--- conflicted
+++ resolved
@@ -154,7 +154,9 @@
 from odyssey.api.community_manager.routes import ns
 api.add_namespace(ns)
 
-<<<<<<< HEAD
+from odyssey.api.provider.routes import ns
+api.add_namespace(ns)
+
 # V2 of the API, only wearables for now, expand for release 2.0.0.
 # Loading mechanism backported from release 2.0.0.
 
@@ -171,8 +173,4 @@
     spec.loader.exec_module(module)
 
     if hasattr(module, 'ns_v2'):
-        api_v2.add_namespace(module.ns_v2)
-=======
-from odyssey.api.provider.routes import ns
-api.add_namespace(ns)
->>>>>>> b079574b
+        api_v2.add_namespace(module.ns_v2)