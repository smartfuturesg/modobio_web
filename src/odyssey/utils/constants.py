--- conflicted
+++ resolved
@@ -1053,19 +1053,13 @@
     'DEXCOM': 'Device - Dexcom',
     'FITBIT': 'Device - Fitbit',
     'FREESTYLELIBRESDK': 'Device - FreeStyle Libre',
-<<<<<<< HEAD
-=======
     'GOOGLEFIT': 'Device - Google Fit',
     'GOOGLE': 'Device - Google Fit',
->>>>>>> 4fac2a27
     'GARMIN': 'Device - Garmin',
     'OMRONUS': 'Device - Omron',
     'OURA': 'Device - Oura Ring',
     'POLAR': 'Device - Polar',
     'SUUNTO': 'Device - Suunto',
-<<<<<<< HEAD
-=======
     'SAMSUNG': 'Device - Samsung Health',
->>>>>>> 4fac2a27
     'WITHINGS': 'Device - Withings',
 }