--- conflicted
+++ resolved
@@ -6,11 +6,8 @@
 from marshmallow import post_load, post_dump, pre_dump, pre_load
 
 from odyssey import ma
-<<<<<<< HEAD
-from odyssey.models.doctor import MedicalHistory, MedicalPhysicalExam, MedicalBloodChemistryLipids
-=======
-from odyssey.models.doctor import MedicalHistory, MedicalPhysicalExam, MedicalBloodChemistryThyroid
->>>>>>> a1623f3d
+from odyssey.models.doctor import MedicalHistory, MedicalPhysicalExam, MedicalBloodChemistryThyroid, MedicalBloodChemistryLipids
+
 from odyssey.models.client import (
     ClientConsent,
     ClientConsultContract,
@@ -1179,18 +1176,10 @@
         new_staff.set_password(data['password'])
         return new_staff
 
-<<<<<<< HEAD
-
-
 class MedicalBloodChemistryLipidsSchema(Schema):
-=======
-class MedicalBloodChemistryThyroidSchema(Schema):
->>>>>>> a1623f3d
-        
     idx = fields.Integer()
     clientid = fields.Integer(missing=0)
     exam_date = fields.Date()
-<<<<<<< HEAD
     cholesterol_total = fields.Integer(validate=validate.Range(min=0, max=500))
     cholesterol_ldl = fields.Integer(validate=validate.Range(min=0, max=50))
     cholesterol_hdl = fields.Integer(validate=validate.Range(min=0, max=500))
@@ -1199,11 +1188,11 @@
     triglycerides_over_hdl = fields.Float()
     ldl_over_hdl = fields.Float()
 
-    
     @post_load
     def make_object(self, data, **kwargs):
         return MedicalBloodChemistryLipids(**data)
-=======
+
+class MedicalBloodChemistryThyroidSchema(Schema):
     t3_resin_uptake = fields.Integer(validate=validate.Range(min=25,max=35))
     thyroglobulin = fields.Integer(validate=validate.Range(min=0,max=20))
     thyroidial_iodine_uptake = fields.Integer(validate=validate.Range(min=5,max=30))
@@ -1219,5 +1208,4 @@
     
     @post_load
     def make_object(self, data, **kwargs):
-        return MedicalBloodChemistryThyroid(**data)
->>>>>>> a1623f3d
+        return MedicalBloodChemistryThyroid(**data)