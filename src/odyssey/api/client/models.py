--- conflicted
+++ resolved
@@ -1074,85 +1074,3 @@
 
 
 
-<<<<<<< HEAD
-    :type: str
-    """
-
-class ClientSurgeries(db.Model):
-    """ History of client surgeries.
-
-    """
-
-    __tablename__ = 'ClientSurgeries'
-
-    created_at = db.Column(db.DateTime, default=DB_SERVER_TIME)
-    """
-    Creation timestamp of this row in the database.
-
-    :type: :class:`datetime.datetime`
-    """
-
-    updated_at = db.Column(db.DateTime, default=DB_SERVER_TIME, onupdate=DB_SERVER_TIME)
-    """
-    Last update timestamp of this row in the database.
-
-    :type: :class:`datetime.datetime`
-    """
-
-    surgery_id = db.Column(db.Integer, primary_key=True, autoincrement=True)
-    """
-    Unique id of the surgery
-
-    :type: int, primary key, autoincrementing
-    """
-
-    client_user_id = db.Column(db.Integer, db.ForeignKey('User.user_id', ondelete="CASCADE"), nullable=False)
-    """
-    User id of the client that received this surgery
-
-    :type: int, foreign key to User.user_id
-    """
-
-    reporter_user_id = db.Column(db.Integer, db.ForeignKey('User.user_id'), nullable=False)
-    """
-    User id of the staff member that reported this surgery
-
-    :type: int, foreign key to User.user_id
-    """
-
-    surgery_category = db.Column(db.String, nullable=False)
-    """
-    Category of this surgery, must be defined in Constant.py MEDICAL_CONDITIONS['Surgery']
-
-    :type: string
-    """
-
-    date = db.Column(db.Date, nullable=False)
-    """
-    Date of this surgery
-
-    :type: date
-    """
-
-    surgeon = db.Column(db.String)
-    """
-    Name of the surgeon who performed this surgery
-
-    :type: string
-    """
-
-    institution = db.Column(db.String)
-    """
-    Name of the institution where this surgery took place
-
-    :type: string
-    """
-
-    notes = db.Column(db.String)
-    """
-    Notes about this surgery from the reporting staff member
-
-    :type: string
-    """
-=======
->>>>>>> 60cb1a12
