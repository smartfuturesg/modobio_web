import logging
logger = logging.getLogger(__name__)

from marshmallow import Schema, fields, post_load, validate

from odyssey import ma
<<<<<<< HEAD
from odyssey.api.lookup.models import *
=======
from odyssey.api.lookup.models import (
    LookupActivityTrackers,
    LookupBloodTests, 
    LookupBookingTimeIncrements,
    LookupClinicalCareTeamResources,
    LookupClientBookingWindow,
    LookupCountriesOfOperations,
    LookupDefaultHealthMetrics,
    LookupDrinks, 
    LookupDrinkIngredients,
    LookupGoals, 
    LookupProfessionalAppointmentConfirmationWindow,
    LookupRaces,
    LookupSubscriptions,
    LookupTelehealthSessionDuration,
    LookupTermsAndConditions,
    LookupTerritoriesOfOperations,
    LookupNotifications,
    LookupEmergencyNumbers,
    LookupRoles,
    LookupMacroGoals,
    LookupLegalDocs,
    LookupMedicalSymptoms,
    LookupOrganizations,
    LookupCurrencies,
    LookupNotificationSeverity,
    LookupBloodTests,
    LookupBloodTestRanges,
    LookupDevNames,
    LookupVisitReasons,
    LookupEmotes
)
>>>>>>> 9af5ce59
from odyssey.utils.base.schemas import BaseSchema

class LookupNotificationSeveritySchema(ma.SQLAlchemyAutoSchema):
    class Meta:
        model = LookupNotificationSeverity

class LookupNotificationSeverityOutputSchema(Schema):
    items = fields.Nested(LookupNotificationSeveritySchema(many=True))
    total_items = fields.Integer()

class LookupUSStatesSchema(ma.SQLAlchemyAutoSchema):
    
    territory_id = fields.Integer(missing=None)
    idx = fields.Integer(missing=None)
    state = fields.String()
    abbreviation = fields.String()
    active = fields.Bool()
class LookupUSStatesOutputSchema(Schema):
    items = fields.Nested(LookupUSStatesSchema(many=True))
    total_items = fields.Integer()

class LookupTermsAndConditionsOutputSchema(BaseSchema):
    class Meta:
        model = LookupTermsAndConditions

    terms_and_conditions = fields.String(dump_only=True)

class LookupBookingTimeIncrementsSchema(ma.SQLAlchemyAutoSchema):
    class Meta:
        exclude = ('created_at', 'updated_at')
        model = LookupBookingTimeIncrements

class LookupBookingTimeIncrementsOutputSchema(Schema):
    items = fields.Nested(LookupBookingTimeIncrementsSchema(many=True),missing=[])
    total_items = fields.Integer()

class LookupTimezones(Schema):
    items = fields.List(fields.String,missing = [])
    total_items = fields.Integer()

class LookupProfessionalAppointmentConfirmationWindowSchema(ma.SQLAlchemyAutoSchema):
    class Meta:
        exclude = ('created_at', 'updated_at')
        model = LookupProfessionalAppointmentConfirmationWindow

class LookupProfessionalAppointmentConfirmationWindowOutputSchema(Schema):
    items = fields.Nested(LookupProfessionalAppointmentConfirmationWindowSchema(many=True),missing=[])
    total_items = fields.Integer()


class LookupCountriesOfOperationsSchema(BaseSchema):
    class Meta:
        model = LookupCountriesOfOperations

class LookupCountriesOfOperationsOutputSchema(Schema):
    items = fields.Nested(LookupCountriesOfOperationsSchema(many=True),missing=[])
    total_items = fields.Integer()

class LookupClientBookingWindowSchema(ma.SQLAlchemyAutoSchema):
    class Meta:
        exclude = ('created_at', 'updated_at')
        model = LookupClientBookingWindow

class LookupClientBookingWindowOutputSchema(Schema):
    items = fields.Nested(LookupClientBookingWindowSchema(many=True),missing=[])
    total_items = fields.Integer()

class LookupTelehealthSessionDurationSchema(ma.SQLAlchemyAutoSchema):
    class Meta:
        exclude = ('created_at', 'updated_at')
        model = LookupTelehealthSessionDuration

class LookupTelehealthSessionDurationOutputSchema(Schema):
    items = fields.Nested(LookupTelehealthSessionDurationSchema(many=True),missing=[])
    total_items = fields.Integer()

class LookupActivityTrackersSchema(BaseSchema):
    class Meta:
        model = LookupActivityTrackers

class LookupActivityTrackersOutputSchema(Schema):
    items = fields.Nested(LookupActivityTrackersSchema(many=True),missing=[])
    total_items = fields.Integer()

class LookupDrinksSchema(ma.SQLAlchemyAutoSchema):
    class Meta:
        model = LookupDrinks
        exclude = ('created_at', 'updated_at')

    primary_ingredient = fields.String()
    goal = fields.String()

    @post_load
    def make_object(self, data, **kwargs):
        return LookupDrinks(**data)

class LookupDrinksOutputSchema(Schema):
    items = fields.Nested(LookupDrinksSchema(many=True), missing = [])
    total_items = fields.Integer()

class LookupDrinkIngredientsSchema(BaseSchema):
    class Meta:
        model = LookupDrinkIngredients

    @post_load
    def make_object(self, data, **kwargs):
        return LookupDrinkIngredients(**data)

class LookupDrinkIngredientsOutputSchema(Schema):
    items = fields.Nested(LookupDrinkIngredientsSchema(many=True), missing = [])
    total_items = fields.Integer()

class LookupGoalsSchema(ma.SQLAlchemyAutoSchema):
    class Meta:
        model = LookupGoals
        exclude = ('created_at', 'updated_at')

    @post_load
    def make_object(self, data, **kwargs):
        return LookupGoals(**data)

class LookupCareTeamResourcesSchema(ma.SQLAlchemyAutoSchema):
    class Meta:
        model = LookupClinicalCareTeamResources
        exclude = ('created_at', 'updated_at', 'resource_name')

    @post_load
    def make_object(self, data, **kwargs):
        return LookupClinicalCareTeamResources(**data)

class LookupCareTeamResourcesOutputSchema(Schema):
    items = fields.Nested(LookupCareTeamResourcesSchema(many=True), missing = [])
    total_items = fields.Integer()

class LookupEHRPagesSchema(ma.SQLAlchemyAutoSchema):
    class Meta:
        model = LookupClinicalCareTeamResources
        exclude = ('created_at', 'updated_at', 'resource_group','access_group', 'resource_name')
    
    display_grouping = fields.String()

    @post_load
    def make_object(self, data, **kwargs):
        return LookupClinicalCareTeamResources(**data)


class LookupEHRPagesOutputSchema(Schema):
    items = fields.Nested(LookupEHRPagesSchema(many=True), missing = [])
    total_items = fields.Integer()

class LookupGoalsOutputSchema(Schema):
    items = fields.Nested(LookupGoalsSchema(many=True), missing = [])
    total_items = fields.Integer()

class LookupMacroGoalsSchema(ma.SQLAlchemyAutoSchema):
    class Meta:
        model = LookupMacroGoals
        exclude = ('created_at', 'updated_at')

class LookupMacroGoalsOutputSchema(Schema):
    items = fields.Nested(LookupMacroGoalsSchema(many=True), missing = [])
    total_items = fields.Integer()

class LookupRacesSchema(ma.SQLAlchemyAutoSchema):
    class Meta:
        model = LookupRaces
        exclude = ('created_at', 'updated_at')

    @post_load
    def make_object(self, data, **kwargs):
        return LookupRaces(**data)

class LookupRacesOutputSchema(Schema):
    items = fields.Nested(LookupRacesSchema(many=True), missing = [])
    total_items = fields.Integer()

class LookupSubscriptionsSchema(ma.SQLAlchemyAutoSchema):
    class Meta:
        model = LookupSubscriptions
        exclude = ('created_at', 'updated_at')

    @post_load
    def make_object(self, data, **kwargs):
        return LookupSubscriptions(**data)

class LookupSubscriptionsOutputSchema(Schema):
    items = fields.Nested(LookupSubscriptionsSchema(many=True), missing = [])
    total_items = fields.Integer()

class LookupNotificationsSchema(ma.SQLAlchemyAutoSchema):
    class Meta:
        model = LookupNotifications
        exclude = ('created_at', 'updated_at')

    @post_load
    def make_object(self, data, **kwargs):
        return LookupNotifications(**data)

class LookupDefaultHealthMetricsSchema(BaseSchema):
    class Meta:
        model = LookupDefaultHealthMetrics

    @post_load
    def make_object(self, data, **kwargs):
        return LookupDefaultHealthMetrics(**data)

class LookupDefaultHealthMetricsOutputSchema(Schema):
    items = fields.Nested(LookupDefaultHealthMetricsSchema(many=True), missing = [])
    total_items = fields.Integer()


class LookupTerritoriesOfOperationsSchema(ma.SQLAlchemyAutoSchema):
    class Meta:
        model = LookupTerritoriesOfOperations
        exclude = ('created_at', 'updated_at')

    @post_load
    def make_object(self, data, **kwargs):
        return LookupTerritoriesOfOperations(**data)

class LookupTerritoriesOfOperationsOutputSchema(Schema):
    items = fields.Nested(LookupTerritoriesOfOperationsSchema(many=True), missing = [])
    total_items = fields.Integer()

class LookupNotificationsOutputSchema(Schema):
    items = fields.Nested(LookupNotificationsSchema(many=True), missing = [])
    total_items = fields.Integer()

class LookupTelehealthSettingsSchema(Schema):
    session_durations = fields.Nested(LookupTelehealthSessionDurationOutputSchema, missing = [])
    booking_windows = fields.Nested(LookupClientBookingWindowOutputSchema, missing = [])
    confirmation_windows = fields.Nested(LookupProfessionalAppointmentConfirmationWindowOutputSchema, missing= [])

class LookupEmergencyNumbersSchema(BaseSchema):
    class Meta:
        model = LookupEmergencyNumbers

class LookupEmergencyNumbersOutputSchema(Schema):
    items = fields.Nested(LookupEmergencyNumbersSchema(many=True), missing=[])
    total_items = fields.Integer()

class LookupRolesSchema(ma.SQLAlchemyAutoSchema):
    class Meta:
        model = LookupRoles
        exclude = ('created_at', 'updated_at', 'color')

class LookupRolesOutputSchema(Schema):
    items = fields.Nested(LookupRolesSchema(many=True), missing=[])
    total_items = fields.Integer()

class LookupLegalDocsSchema(ma.SQLAlchemyAutoSchema):
    class Meta:
        model = LookupLegalDocs
        exclude = ('created_at', 'updated_at', 'path')

    target = fields.String(validate=validate.OneOf(('User', 'Professional', 'Practitioner')))
    content = fields.String(dump_only=True)
    idx = fields.Integer(dump_only=True)

class LookupLegalDocsOutputSchema(Schema):
    items = fields.Nested(LookupLegalDocsSchema(many=True), missing=[])
    total_items = fields.Integer()

class LookupMedicalSymptomsSchema(BaseSchema):
    class Meta:
        model = LookupMedicalSymptoms

class LookupMedicalSymptomsOutputSchema(Schema):
    items = fields.Nested(LookupMedicalSymptomsSchema(many=True), missing=[])
    total_items = fields.Integer()

class LookupOrganizationsSchema(ma.SQLAlchemyAutoSchema):
    class Meta:
        model = LookupOrganizations
        exclude = ('created_at', 'updated_at', 'org_token')

class LookupOrganizationsOutputSchema(Schema):
    items = fields.Nested(LookupOrganizationsSchema(many=True), missing=[])
    total_items = fields.Integer()

class LookupCurrenciesSchema(ma.SQLAlchemyAutoSchema):
    class Meta:
        model = LookupCurrencies
        exclude = ('created_at', 'updated_at')

class LookupCurrenciesOutputSchema(Schema):
    items = fields.Nested(LookupCurrenciesSchema(many=True), missing=[])
    total_items = fields.Integer()
  
class LookupBloodTestsSchema(ma.SQLAlchemyAutoSchema):
    class Meta:
        model = LookupBloodTests
        exclude = ('created_at', 'updated_at')  
    
class LookupBloodTestsOutputSchema(Schema):
    items = fields.Nested(LookupBloodTestsSchema(many=True), missing=[])
    total_items = fields.Integer()
    
class LookupBloodTestRangesSchema(ma.SQLAlchemyAutoSchema):
    class Meta:
        model = LookupBloodTestRanges
        exclude = ('created_at', 'updated_at')
        
    race_id = fields.Integer()
    race = fields.String()
        
class LookupBloodTestRangesOutputSchema(Schema):
    items = fields.Nested(LookupBloodTestRangesSchema(many=True), missing=[])
    total_items = fields.Integer()
    
class LookupBloodTestRangesAllSchema(Schema):
    test = fields.Nested(LookupBloodTestsSchema)
    range = fields.Nested(LookupBloodTestRangesSchema)
    
class LookupBloodTestRangesAllOutputSchema(Schema):
    items = fields.Nested(LookupBloodTestRangesAllSchema(many=True), missing=[])
    total_items = fields.Integer()

class LookupDevNamesSchema(ma.SQLAlchemyAutoSchema):
    class Meta:
        model = LookupDevNames
        exclude = ('created_at', 'updated_at')

class LookupDevNamesOutputSchema(Schema):
    items = fields.Nested(LookupDevNamesSchema(many=True), missing=[])
    total_items = fields.Integer()
    
class LookupVisitReasonsSchema(ma.SQLAlchemyAutoSchema):
    class Meta:
        model = LookupVisitReasons
        exclude = ('created_at', 'updated_at')

class LookupVisitReasonsOutputSchema(Schema):
    items = fields.Nested(LookupVisitReasonsSchema(many=True), missing=[])
    total_items = fields.Integer()

class LookupEmotesSchema(ma.SQLAlchemyAutoSchema):
    class Meta:
        model = LookupEmotes
        exclude = ('created_at', 'updated_at')

class LookupEmotesOutputSchema(Schema):
    items = fields.Nested(LookupEmotesSchema(many=True), missing=[])
    total_items = fields.Integer()
    
    
class LookupMedicalConditionsSchema(ma.SQLAlchemyAutoSchema):
    class Meta:
        model = LookupMedicalConditions
    
    subcategory = fields.String(missing=None)

class LookupMedicalConditionsOutputSchema(Schema):
    items = fields.Nested(LookupMedicalConditionsSchema(many=True), missing = [])
    total_items = fields.Integer()
    
    
class LookupSTDsSchema(ma.SQLAlchemyAutoSchema):
    class Meta:
        model = LookupSTDs
        exclude = ('created_at', 'updated_at')
        
        
class LookupSTDsOutputSchema(Schema):
    items = fields.Nested(LookupSTDsSchema(many=True), missing = [])
    total_items = fields.Integer()
    
    
class LookupBloodPressureRangesSchema(ma.SQLAlchemyAutoSchema):
    class Meta:
        model = LookupBloodPressureRanges
        exclude = ('created_at', 'updated_at')
        
class LookupBloodPressureRangesOutputSchema(Schema):
    items = fields.Nested(LookupBloodPressureRangesSchema(many=True), missing = [])
    total_items = fields.Integer()<|MERGE_RESOLUTION|>--- conflicted
+++ resolved
@@ -4,42 +4,7 @@
 from marshmallow import Schema, fields, post_load, validate
 
 from odyssey import ma
-<<<<<<< HEAD
 from odyssey.api.lookup.models import *
-=======
-from odyssey.api.lookup.models import (
-    LookupActivityTrackers,
-    LookupBloodTests, 
-    LookupBookingTimeIncrements,
-    LookupClinicalCareTeamResources,
-    LookupClientBookingWindow,
-    LookupCountriesOfOperations,
-    LookupDefaultHealthMetrics,
-    LookupDrinks, 
-    LookupDrinkIngredients,
-    LookupGoals, 
-    LookupProfessionalAppointmentConfirmationWindow,
-    LookupRaces,
-    LookupSubscriptions,
-    LookupTelehealthSessionDuration,
-    LookupTermsAndConditions,
-    LookupTerritoriesOfOperations,
-    LookupNotifications,
-    LookupEmergencyNumbers,
-    LookupRoles,
-    LookupMacroGoals,
-    LookupLegalDocs,
-    LookupMedicalSymptoms,
-    LookupOrganizations,
-    LookupCurrencies,
-    LookupNotificationSeverity,
-    LookupBloodTests,
-    LookupBloodTestRanges,
-    LookupDevNames,
-    LookupVisitReasons,
-    LookupEmotes
-)
->>>>>>> 9af5ce59
 from odyssey.utils.base.schemas import BaseSchema
 
 class LookupNotificationSeveritySchema(ma.SQLAlchemyAutoSchema):
