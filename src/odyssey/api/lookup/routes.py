import logging
import pathlib
import pytz
import random

from flask import current_app, request
from flask_accepts import responds
from flask_restx import Namespace

from werkzeug.exceptions import BadRequest

<<<<<<< HEAD
from odyssey.api.lookup.models import (
     LookupActivityTrackers,
     LookupBloodGlucoseRanges,
     LookupBookingTimeIncrements,
     LookupClientBookingWindow,
     LookupClinicalCareTeamResources,
     LookupCountriesOfOperations,
     LookupDefaultHealthMetrics,
     LookupDrinks, 
     LookupDrinkIngredients,
     LookupGoals, 
     LookupProfessionalAppointmentConfirmationWindow,
     LookupRaces,
     LookupSubscriptions,
     LookupTelehealthSessionDuration,
     LookupTermsAndConditions,
     LookupTerritoriesOfOperations,
     LookupTransactionTypes,
     LookupNotifications,
     LookupEmergencyNumbers,
     LookupRoles,
     LookupMacroGoals,
     LookupLegalDocs,
     LookupMedicalSymptoms,
     LookupOrganizations,
     LookupCurrencies,
     LookupNotificationSeverity,
     LookupBloodTests,
     LookupBloodTestRanges,
     LookupDevNames,
     LookupVisitReasons
     )
from odyssey.api.lookup.schemas import (
    LookupActivityTrackersOutputSchema,
    LookupBloodGlucoseRangesOutputSchema,
    LookupBookingTimeIncrementsOutputSchema,
    LookupCareTeamResourcesOutputSchema,
    LookupCountriesOfOperationsOutputSchema,
    LookupDefaultHealthMetricsOutputSchema, 
    LookupDrinksOutputSchema, 
    LookupDrinkIngredientsOutputSchema,
    LookupEHRPagesOutputSchema, 
    LookupGoalsOutputSchema,
    LookupRacesOutputSchema,
    LookupSubscriptionsOutputSchema,
    LookupTerritoriesOfOperationsOutputSchema,
    LookupTermsAndConditionsOutputSchema,
    LookupTransactionTypesOutputSchema,
    LookupNotificationsOutputSchema,
    LookupCareTeamResourcesOutputSchema,
    LookupTimezones,
    LookupTelehealthSettingsSchema,
    LookupEmergencyNumbersOutputSchema,
    LookupRolesOutputSchema,
    LookupMacroGoalsOutputSchema,
    LookupLegalDocsOutputSchema,
    LookupNotificationsOutputSchema,
    LookupMedicalSymptomsOutputSchema,
    LookupOrganizationsOutputSchema,
    LookupCurrenciesOutputSchema,
    LookupUSStatesOutputSchema,
    LookupNotificationSeverityOutputSchema,
    LookupBloodTestsOutputSchema,
    LookupBloodTestRangesOutputSchema,
    LookupBloodTestRangesAllOutputSchema,
    LookupDevNamesOutputSchema,
    LookupVisitReasonsOutputSchema
)
=======
from odyssey.api.lookup.models import *
from odyssey.api.lookup.schemas import *
>>>>>>> 6d9cfd6f
from odyssey import db
from odyssey.utils.auth import token_auth
from odyssey.utils.base.resources import BaseResource
from odyssey.utils.misc import check_drink_existence

logger = logging.getLogger(__name__)

ns = Namespace('lookup', description='Endpoints for lookup tables.')

@ns.route('/notifications/severity/')
class LookupNotificationSeverityResource(BaseResource):
    """
        Returns notification severity and their respective color
    """
    @responds(schema=LookupNotificationSeverityOutputSchema,status_code=200,api=ns)
    def get(self):
        severity = LookupNotificationSeverity.query.all()
        payload = {'items': severity,
                   'total_items': len(severity)}

        return payload

@ns.route('/states/')
class LookupUSStatesResource(BaseResource):
    """
    Returns United States' states and their abbreviations
    """
    @responds(schema=LookupUSStatesOutputSchema,status_code=200,api=ns)
    def get(self):
        states = LookupTerritoriesOfOperations.query.all()
        payload = {'items': [ 
                        {'abbreviation': state.sub_territory_abbreviation,
                        'state': state.sub_territory,
                        'territory_id': state.idx,
                        'idx': state.idx ,
                        'active': state.active} for state in states ],
                   'total_items': len(states)}

        return payload

@ns.route('/terms-and-conditions/')
class LookupTermsAndConditionResource(BaseResource):
    """ Returns the Terms and Conditions
    """
    @responds(schema=LookupTermsAndConditionsOutputSchema,status_code=200,api=ns)
    def get(self):
        lookup_ts = LookupTermsAndConditions.query.one_or_none()
        payload = {}
        if lookup_ts:
            payload['terms_and_conditions'] = lookup_ts.terms_and_conditions
        else:
            payload['terms_and_conditions'] = 'Terms and Conditions'
        return payload

@ns.route('/telehealth/booking-increments/')
class LookupTelehealthBookingIncrements(BaseResource):
    """ Returns stored booking increments.
    Returns
    -------
    dict
        JSON encoded dict.
    """
    @responds(schema=LookupBookingTimeIncrementsOutputSchema,status_code=200, api=ns)
    def get(self):
                
        booking_increments = LookupBookingTimeIncrements.query.all()
        
        payload = {'items': booking_increments,
                   'total_items': len(booking_increments)}

        return payload

@ns.route('/timezones/')
class LookupTimezones(BaseResource):
    @token_auth.login_required
    @responds(schema=LookupTimezones,status_code=200,api=ns)
    def get(self):
        varArr = pytz.country_timezones['us']
        payload = {'items': varArr,
                   'total_items': len(varArr) }
        return payload

@ns.route('/business/transaction-types/')
class LookupTransactionTypesResource(BaseResource):
    """ Returns stored transaction types in database by GET request.
    Returns
    -------
    dict
        JSON encoded dict.
    """
    @responds(schema=LookupTransactionTypesOutputSchema,status_code=200, api=ns)
    def get(self):
                
        transaction_types = LookupTransactionTypes.query.all()
        
        payload = {'items': transaction_types,
                   'total_items': len(transaction_types)}

        return payload


@ns.route('/business/countries-of-operations/')
class LookupCountryOfOperationResource(BaseResource):
    """ Returns stored countries of operations in database by GET request.

    Returns
    -------
    dict
        JSON encoded dict.
    """
    @token_auth.login_required
    @responds(schema=LookupCountriesOfOperationsOutputSchema,status_code=200, api=ns)
    def get(self):
                
        countries = LookupCountriesOfOperations.query.all()
        
        payload = {'items': countries,
                   'total_items': len(countries)}

        return payload

@ns.route('/business/telehealth-settings/')
class LookupTelehealthSettingsApi(BaseResource):
    """ Endpoints related to the telehealth lookup tables """

    @token_auth.login_required(user_type=('staff',), staff_role=('system_admin',))
    @responds(schema=LookupTelehealthSettingsSchema, status_code=200, api=ns)
    def get(self):
        
        durations = {'items': LookupTelehealthSessionDuration.query.all()}
        durations['total_items'] = len(durations['items'])

        booking_windows = {'items': LookupClientBookingWindow.query.all()}
        booking_windows['total_items'] = len(booking_windows['items'])

        confirmation_windows = {'items': LookupProfessionalAppointmentConfirmationWindow.query.all()}
        confirmation_windows['total_items'] = len(confirmation_windows['items'])

        return {
            'session_durations': durations,
            'booking_windows' : booking_windows,
            'confirmation_windows': confirmation_windows,
        }

@ns.route('/activity-trackers/misc/')
class WearablesLookUpFitbitActivityTrackersResource(BaseResource):
    """ Returns misc activity trackers stored in the database in response to a GET request.

    Returns
    -------
    dict
        JSON encoded dict.
    """
    @token_auth.login_required
    @responds(schema=LookupActivityTrackersOutputSchema,status_code=200, api=ns)
    def get(self):
        
        delete_brands = ['Apple', 'Fitbit', 'Garmin', 'Samsung']
        
        activity_trackers = LookupActivityTrackers.query.filter(LookupActivityTrackers.brand.notin_(delete_brands)).all()
        
        payload = {'items': activity_trackers,
                   'total_items': len(activity_trackers)}

        return payload

@ns.route('/activity-trackers/fitbit/')
class WearablesLookUpFitbitActivityTrackersResource(BaseResource):
    """ Returns Fitbit activity trackers stored in the database in response to a GET request.

    Returns
    -------
    dict
        JSON encoded dict.
    """
    @token_auth.login_required
    @responds(schema=LookupActivityTrackersOutputSchema,status_code=200, api=ns)
    def get(self):
        activity_trackers = LookupActivityTrackers.query.filter_by(brand='Fitbit').all()
        payload = {'items': activity_trackers,
                   'total_items': len(activity_trackers)}

        return payload

@ns.route('/activity-trackers/apple/')
class WearablesLookUpAppleActivityTrackersResource(BaseResource):
    """ Returns activity Apple trackers stored in the database in response to a GET request.

    Returns
    -------
    dict
        JSON encoded dict.
    """
    @token_auth.login_required
    @responds(schema=LookupActivityTrackersOutputSchema,status_code=200, api=ns)
    def get(self):
        activity_trackers = LookupActivityTrackers.query.filter_by(brand='Apple').all()
        payload = {'items': activity_trackers,
                   'total_items': len(activity_trackers)}

        return payload

@ns.route('/activity-trackers/all/')
class WearablesLookUpAllActivityTrackersResource(BaseResource):
    """ Returns activity trackers stored in the database in response to a GET request.

    Returns
    -------
    dict
        JSON encoded dict.
    """
    @token_auth.login_required
    @responds(schema=LookupActivityTrackersOutputSchema,status_code=200, api=ns)
    def get(self):
        activity_trackers = LookupActivityTrackers.query.all()
        payload = {'items': activity_trackers,
                   'total_items': len(activity_trackers)}

        return payload

@ns.route('/drinks/')
class LookupDrinksApi(BaseResource):
    
    @token_auth.login_required
    @responds(schema=LookupDrinksOutputSchema, api=ns)
    def get(self):
        """get contents of drinks lookup table"""
        res = []
        for drink in LookupDrinks.query.all():
            drink.primary_ingredient = LookupDrinkIngredients.query.filter_by(drink_id=drink.drink_id).filter_by(is_primary_ingredient=True).first().ingredient_name
            drink.goal = LookupGoals.query.filter_by(goal_id=drink.primary_goal_id).first().goal_name
            res.append(drink)
        return {'total_items': len(res), 'items': res}

@ns.route('/drinks/ingredients/<int:drink_id>/')
@ns.doc('Id of the desired drink')
class LookupDrinkIngredientsApi(BaseResource):

    @token_auth.login_required
    @responds(schema=LookupDrinkIngredientsOutputSchema, api=ns)
    def get(self, drink_id):
        """get recipe of the drink denoted by drink_id"""
        check_drink_existence(drink_id)

        res = LookupDrinkIngredients.query.filter_by(drink_id=drink_id).all()
        return {'total_items': len(res), 'items': res}

@ns.route('/goals/')
class LookupGoalsApi(BaseResource):

    @token_auth.login_required
    @responds(schema=LookupGoalsOutputSchema, api=ns)
    def get(self):
        """get contents of goals lookup table"""
        res = LookupGoals.query.all()
        return {'total_items': len(res), 'items': res}

@ns.route('/macro-goals/')
class LookupMacroGoalsApi(BaseResource):

    @token_auth.login_required
    @responds(schema=LookupMacroGoalsOutputSchema, api=ns)
    def get(self):
        """get contents from macro goals lookup table"""
        res = LookupMacroGoals.query.all()
        return {'total_items': len(res), 'items': res}

@ns.route('/races/')
class LookupRacesApi(BaseResource):

    @token_auth.login_required
    @responds(schema=LookupRacesOutputSchema, api=ns)
    def get(self):
        """get contents of races lookup table"""
        res = LookupRaces.query.all()
        return {'total_items': len(res), 'items': res}

@ns.route('/care-team/ehr-resources/')
class LookupClinicalCareTeamResourcesApi(BaseResource):
    """
    Returns available resources that can be shared within clinical care teams
    """
    @token_auth.login_required
    @responds(schema=LookupEHRPagesOutputSchema, api=ns)
    def get(self):
        """get contents of clinical care team resources lookup table"""
        care_team_resources = LookupClinicalCareTeamResources.query.all()

        # add display grouping details
        for dat in care_team_resources:
            dat.display_grouping = dat.access_group + (f'.{dat.resource_group}' if dat.resource_group else '')

        return {'total_items': len(care_team_resources), 'items': care_team_resources}
        
@ns.route('/subscriptions/')
class LookupSubscriptionsApi(BaseResource):

    @token_auth.login_required
    @responds(schema=LookupSubscriptionsOutputSchema, api=ns)
    def get(self):
        """get contents of subscription plans lookup table"""
        res = LookupSubscriptions.query.all()
        return {'total_items': len(res), 'items': res}

@ns.route('/notifications/')
class LookupNotificationsApi(BaseResource):

    @token_auth.login_required
    @responds(schema=LookupNotificationsOutputSchema, api=ns)
    def get(self):
        """get contents of notification types lookup table"""
        res = LookupNotifications.query.all()
        return {'total_items': len(res), 'items': res}

@ns.route('/default-health-metrics/')
class LookupDefaultHealthMetricsApi(BaseResource):
    """
    Endpoint for handling requests for all default health metrics
    """

    @token_auth.login_required
    @responds(schema=LookupDefaultHealthMetricsOutputSchema, status_code=200, api=ns)
    def get(self):
        """get contents of default health metrics types lookup table"""
        res = LookupDefaultHealthMetrics.query.all()
        return {'total_items': len(res), 'items': res}

@ns.route('/operational-territories/')
class LookupTerritoriesOfOperationsApi(BaseResource):
    """
    Endpoint for handling requests for all territories of operation
    """
    @token_auth.login_required
    @responds(schema=LookupTerritoriesOfOperationsOutputSchema, status_code=200, api=ns)
    def get(self):
        """get contents of operational territories lookup table"""
        res = LookupTerritoriesOfOperations.query.order_by(LookupTerritoriesOfOperations.sub_territory.asc()).all()
        return {'total_items': len(res), 'items': res}

@ns.route('/emergency-numbers/')
class LookupEmergencyNumbersApi(BaseResource):
    """
    Endpoint that returns emergency phone number for the Ambulance service
    """
    @token_auth.login_required
    @responds(schema=LookupEmergencyNumbersOutputSchema, status_code=200, api=ns)
    def get(self):
        """GET request for the list of emergency numbers"""
        res = LookupEmergencyNumbers.query.filter_by(service='Ambulance').all()
        return {'total_items': len(res), 'items': res}

@ns.route('/roles/')
class LookupRolesApi(BaseResource):
    """
    Endpoint that returns the roles that exist for users.
    """
    @token_auth.login_required
    @responds(schema=LookupRolesOutputSchema, status_code=200, api=ns)
    def get(self):
        """get contents of active roles in lookup table"""
        res = LookupRoles.query.filter_by(active=True).all()
        return {'total_items': len(res), 'items': res}

@ns.route('/legal-docs/')
class LookupLegalDocsApi(BaseResource):
    """
    Endpoint that returns the list of legal documents.
    """
    @token_auth.login_required
    @responds(schema=LookupLegalDocsOutputSchema, status_code=200, api=ns)
    def get(self):
        """get contents of legal docs lookup table"""
        res = LookupLegalDocs.query.all()
        for doc in res:
            html_file = pathlib.Path(current_app.static_folder) / doc.path
            with open(html_file) as fh:
                doc.content = fh.read()
        return {'total_items': len(res), 'items': res}

@ns.route('/medical-symptoms/')
class LookupMedicalSymptomssApi(BaseResource):
    """
    Endpoint that returns the list of medical symptoms.
    """
    @token_auth.login_required
    @responds(schema=LookupMedicalSymptomsOutputSchema, status_code=200, api=ns)
    def get(self):
        """get contents of medical symptoms lookup table"""
        res = LookupMedicalSymptoms.query.all()
        return {'total_items': len(res), 'items': res}

@ns.route('/organizations/')
class LookupOrganizationsApi(BaseResource):
    """
    Endpoint that returns the list of organizations affiliated with Modobio.
    """
    @token_auth.login_required
    @responds(schema=LookupOrganizationsOutputSchema, status_code=200, api=ns)
    def get(self):
        """get contents of medical symptoms lookup table"""
        res = LookupOrganizations.query.all()
        return {'total_items': len(res), 'items': res}

@ns.route('/currencies/')
class LookupCurrenciesApi(BaseResource):
    """
    Endpoint that returns the list of medical symptoms.
    """
    @token_auth.login_required
    @responds(schema=LookupCurrenciesOutputSchema, status_code=200, api=ns)
    def get(self):
        """get contents of medical symptoms lookup table"""
        res = LookupCurrencies.query.all()
        return {'total_items': len(res), 'items': res}
    
@ns.route('/bloodtests/')
class LookupBloodTestsApi(BaseResource):
    """
    Endpoint that returns the list of blood test types.
    """
    @token_auth.login_required
    @responds(schema=LookupBloodTestsOutputSchema, status_code=200, api=ns)
    def get(self):
        """get contents of blood tests lookup table"""
        res = LookupBloodTests.query.all()
        return {'total_items': len(res), 'items': res}
    
@ns.route('/bloodtests/ranges/<string:modobio_test_code>/')
@ns.doc(params={'modobio_test_code': 'Modobio Test Code for desired test'})
class LookupBloodTestRangesApi(BaseResource):
    """
    Endpoint that return blood test range information for the requested test.
    """
    @token_auth.login_required
    @responds(schema=LookupBloodTestRangesOutputSchema, status_code=200, api=ns)
    def get(self, modobio_test_code):
        """get all ranges for the requested blood test"""
        res = LookupBloodTestRanges.query.filter_by(modobio_test_code=modobio_test_code).all()
        for range in res:
            if range.race_id:
                range.race = LookupRaces.query.filter_by(race_id=range.race_id).one_or_none().race_name
            else:
                range.race = None
        return {'total_items': len(res), 'items': res}
    
@ns.route('/bloodtests/ranges/all/')
class LookupBloodTestRangesAllApi(BaseResource):
    """
    Endpoint that return blood test range information for the all tests.
    """
    @token_auth.login_required
    @responds(schema=LookupBloodTestRangesAllOutputSchema, status_code=200, api=ns)
    def get(self):
        """get all ranges for the all blood tests"""
        tests = db.session.query(LookupBloodTests, LookupBloodTestRanges
                ).filter(LookupBloodTestRanges.modobio_test_code == LookupBloodTests.modobio_test_code
                ).all()
        
        res = []
        for test, range in tests:
            if range.race_id:
                range.race = LookupRaces.query.filter_by(race_id=range.race_id).one_or_none().race_name
            else:
                range.race = None
            res.append({'test': test, 'range': range})
        return {'total_items': len(res), 'items': res}

@ns.route('/developers/')
class LookupDevNamesApi(BaseResource):
    """
    Endpoint that returns development team member names and number of names, in random order
    """
    @token_auth.login_required
    @responds(schema=LookupDevNamesOutputSchema, status_code=200, api=ns)
    def get(self): 
        names = LookupDevNames.query.all()
        
        random.shuffle(names)

        return {'total_items': len(names), 'items': names}
    
    
@ns.route('/visit-reasons/')
@ns.doc(params={'role': 'role for which some of all visit reasons apply'})
class LookupVisitReasonsApi(BaseResource):
    """
    Endpoint that returns visit reasons for all or a specific role
    """
    @token_auth.login_required
    @responds(schema=LookupVisitReasonsOutputSchema, status_code=200, api=ns)
    def get(self):
        role_param = request.args.get('role')

        if role_param == None:
            reasons = LookupVisitReasons.query.all()
        else:
            role = LookupRoles.query.filter_by(role_name = role_param).one_or_none()
            if not role:
                raise BadRequest(f'Role:{role_param} not found.')
            reasons = LookupVisitReasons.query.filter_by(role_id=role.idx).all()

        return {'total_items': len(reasons), 'items': reasons}

<<<<<<< HEAD

@ns.route('/blood-glucose/')
class LookupBloodTestsApi(BaseResource):
    """
    Endpoint that returns the ranges of blood glucose levels.
    """
    @token_auth.login_required
    @responds(schema=LookupBloodGlucoseRangesOutputSchema, status_code=200, api=ns)
    def get(self):
        """get contents of blood glucose lookup table"""

        query = db.session.query(LookupBloodGlucoseRanges, LookupBloodTests.display_name)\
            .join(LookupBloodTests, LookupBloodGlucoseRanges.modobio_test_code == LookupBloodTests.modobio_test_code).all()

        res = []
        for result, display_name in query:
            result.test_name = display_name
            res.append(result)

        return {'total_items': len(res), 'items': res}
=======
@ns.route('/credential-types/')
class LookupCredentialTypesEndpoint(BaseResource):
    """
    Endpoint that returns credential types
    """
    @token_auth.login_required
    @responds(schema=LookupCredentialTypesOutputSchema, status_code=200, api=ns)
    def get(self):
        credential_types = LookupCredentialTypes.query.all()

        return {'total_items': len(credential_types), 'items': credential_types}

@ns.route('/team/phr-resources/')
class LookupClinicalCareTeamResourcesApi(BaseResource):
    """
    Returns available resources that can be shared within clinical care teams
    """
    @token_auth.login_required
    @responds(schema=LookupPHRResourcesOutputSchema, api=ns)
    def get(self):
        """get contents of clinical care team resources lookup table"""
        care_team_resources = LookupClinicalCareTeamResources.query.all()

        return {'total_items': len(care_team_resources), 'items': care_team_resources}
>>>>>>> 6d9cfd6f
<|MERGE_RESOLUTION|>--- conflicted
+++ resolved
@@ -9,79 +9,8 @@
 
 from werkzeug.exceptions import BadRequest
 
-<<<<<<< HEAD
-from odyssey.api.lookup.models import (
-     LookupActivityTrackers,
-     LookupBloodGlucoseRanges,
-     LookupBookingTimeIncrements,
-     LookupClientBookingWindow,
-     LookupClinicalCareTeamResources,
-     LookupCountriesOfOperations,
-     LookupDefaultHealthMetrics,
-     LookupDrinks, 
-     LookupDrinkIngredients,
-     LookupGoals, 
-     LookupProfessionalAppointmentConfirmationWindow,
-     LookupRaces,
-     LookupSubscriptions,
-     LookupTelehealthSessionDuration,
-     LookupTermsAndConditions,
-     LookupTerritoriesOfOperations,
-     LookupTransactionTypes,
-     LookupNotifications,
-     LookupEmergencyNumbers,
-     LookupRoles,
-     LookupMacroGoals,
-     LookupLegalDocs,
-     LookupMedicalSymptoms,
-     LookupOrganizations,
-     LookupCurrencies,
-     LookupNotificationSeverity,
-     LookupBloodTests,
-     LookupBloodTestRanges,
-     LookupDevNames,
-     LookupVisitReasons
-     )
-from odyssey.api.lookup.schemas import (
-    LookupActivityTrackersOutputSchema,
-    LookupBloodGlucoseRangesOutputSchema,
-    LookupBookingTimeIncrementsOutputSchema,
-    LookupCareTeamResourcesOutputSchema,
-    LookupCountriesOfOperationsOutputSchema,
-    LookupDefaultHealthMetricsOutputSchema, 
-    LookupDrinksOutputSchema, 
-    LookupDrinkIngredientsOutputSchema,
-    LookupEHRPagesOutputSchema, 
-    LookupGoalsOutputSchema,
-    LookupRacesOutputSchema,
-    LookupSubscriptionsOutputSchema,
-    LookupTerritoriesOfOperationsOutputSchema,
-    LookupTermsAndConditionsOutputSchema,
-    LookupTransactionTypesOutputSchema,
-    LookupNotificationsOutputSchema,
-    LookupCareTeamResourcesOutputSchema,
-    LookupTimezones,
-    LookupTelehealthSettingsSchema,
-    LookupEmergencyNumbersOutputSchema,
-    LookupRolesOutputSchema,
-    LookupMacroGoalsOutputSchema,
-    LookupLegalDocsOutputSchema,
-    LookupNotificationsOutputSchema,
-    LookupMedicalSymptomsOutputSchema,
-    LookupOrganizationsOutputSchema,
-    LookupCurrenciesOutputSchema,
-    LookupUSStatesOutputSchema,
-    LookupNotificationSeverityOutputSchema,
-    LookupBloodTestsOutputSchema,
-    LookupBloodTestRangesOutputSchema,
-    LookupBloodTestRangesAllOutputSchema,
-    LookupDevNamesOutputSchema,
-    LookupVisitReasonsOutputSchema
-)
-=======
 from odyssey.api.lookup.models import *
 from odyssey.api.lookup.schemas import *
->>>>>>> 6d9cfd6f
 from odyssey import db
 from odyssey.utils.auth import token_auth
 from odyssey.utils.base.resources import BaseResource
@@ -585,7 +514,6 @@
 
         return {'total_items': len(reasons), 'items': reasons}
 
-<<<<<<< HEAD
 
 @ns.route('/blood-glucose/')
 class LookupBloodTestsApi(BaseResource):
@@ -606,7 +534,7 @@
             res.append(result)
 
         return {'total_items': len(res), 'items': res}
-=======
+        
 @ns.route('/credential-types/')
 class LookupCredentialTypesEndpoint(BaseResource):
     """
@@ -630,5 +558,4 @@
         """get contents of clinical care team resources lookup table"""
         care_team_resources = LookupClinicalCareTeamResources.query.all()
 
-        return {'total_items': len(care_team_resources), 'items': care_team_resources}
->>>>>>> 6d9cfd6f
+        return {'total_items': len(care_team_resources), 'items': care_team_resources}