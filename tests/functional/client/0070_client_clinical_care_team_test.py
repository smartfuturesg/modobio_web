import base64

import pytest

from flask.json import dumps
from sqlalchemy import select

<<<<<<< HEAD
from odyssey.api.client.models import ClientClinicalCareTeam, ClientEHRPageAuthorizations
from odyssey.api.lookup.models import LookupEHRPages
from odyssey.api.user.models import User, UserLogin
=======
from odyssey.api.client.models import ClientClinicalCareTeamAuthorizations, ClientClinicalCareTeam
from odyssey.api.lookup.models import LookupClinicalCareTeamResources
from odyssey.api.user.models import User
>>>>>>> 8187244a

from tests.functional.doctor.data import doctor_blood_tests_data
from tests.utils import login

NON_USER_TM = 'test_team_member_non_user@modobio.com'
USER_TM = 'test_team_member_user@modobio.com'

@pytest.fixture(scope='module')
def care_team(test_client):
    """ Add team members to client.
    
    Adds a team member who is staff and a team member who is client
    to the main testing client user. Additionally adds two team
    members who are not registered users.

    Returns
    -------
    dict
        Dictionary containing a client and a staff member from the
        database who were added to the care team of the main test
        client user. User_id and modobio_id for each are returned.
    """
    # Check that client emails don't already exist in database.
    emails = test_client.db.session.execute(select(User.email)).scalars().all()

    assert NON_USER_TM not in emails
    assert USER_TM not in emails

    # Staff user to be added as team member is our main test staff user.
    # There is currently only 1 client user in the seeded users, but that
    # is our main test client to whom we are adding team members. Create
    # a new client user here, who will be addded as a team member.
    tm_client = User(
        email = USER_TM,
        firstname = 'Team',
        lastname = 'Member',
        phone_number = '9871237766',
        modobio_id = 'ABC123X7Y8Z9',
        is_staff = False,
        is_client = True,
        email_verified = True)

    test_client.db.session.add(tm_client)
    test_client.db.session.commit()

    tm_login = UserLogin(user_id=tm_client.user_id)
    tm_login.set_password('password')

    test_client.db.session.add(tm_login)
    test_client.db.session.commit()    

    care_team = {
        'care_team': [
            {'team_member_email': NON_USER_TM},
            {'modobio_id': test_client.staff.modobio_id},
            {'modobio_id': tm_client.modobio_id}]}

    response = test_client.post(
        f'/client/clinical-care-team/members/{test_client.client_id}/',
        headers=test_client.client_auth_header,
        data=dumps(care_team),
        content_type='application/json')

    assert response.status_code == 201
    assert response.json['total_items'] == 5
    assert response.json['care_team']

    # Find user_id for non-member user
    non_user_id = 0
    for member in response.json['care_team']:
        if member['team_member_email'] == NON_USER_TM:
            non_user_id = member['team_member_user_id']

    # Return user_id for new client and our staff user who are now in the care team.
    return {
        'staff_id': test_client.staff_id,
        'staff_modobio_id': test_client.staff.modobio_id,
        'client_id': tm_client.user_id,
        'client_modobio_id': tm_client.modobio_id,
        'non_user_id': non_user_id}

    # pro@modobio.com (10) and name@modobio.com (14) are already a care team members,
    # per database/1027_seed_users_ehr_auths.sql
    #
    # modobio_test=> select idx, "ClientClinicalCareTeam".user_id, team_member_user_id, "User".email from "ClientClinicalCareTeam" join "User" on team_member_user_id = "User".user_id;
    #
    #  idx | user_id | team_member_user_id |             email
    # -----+---------+---------------------+-------------------------------
    #    1 |      22 |                  10 | pro@modobio.com
    #    2 |      22 |                  14 | name@modobio.com
    #    3 |      22 |                  24 | test_team_member_non_user@modobio.com
    #    4 |      22 |                  12 | staff@modobio.com
    #    5 |      22 |                  23 | test_team_member_user@modobio.com

def test_adding_clinical_care_team(test_client, care_team):
    # check that the person added to the client's care team above sees the client
    # when viewing the list of clients whose care team they belong to
    response = test_client.get(
        '/client/clinical-care-team/member-of/{}/'.format(care_team['staff_id']),
        headers=test_client.staff_auth_header,
        content_type='application/json')

    assert response.status_code == 200
    assert response.json['member_of_care_teams'][0]['client_user_id'] == test_client.client_id

    ###
    # attempt to access /client/clinical-care-team/members/ as a staff member
    ###
    response = test_client.post(
        f'/client/clinical-care-team/members/{test_client.client_id}/',
        headers=test_client.staff_auth_header,
        data=dumps({'care_team': [{'team_member_email': 'fail@modobio.com'}]}),
        content_type='application/json')

    assert response.status_code == 401

    ###
    # Attempt to add more than 20 clinical care team members
    ###
    long_care_team = {'care_team': [
        {'team_member_email': f'email{x:02d}@modobio.com'} for x in range(25)]}

    response = test_client.post(f'/client/clinical-care-team/members/{test_client.client_id}/',
                            headers=test_client.client_auth_header,
                            data=dumps(long_care_team),
                            content_type='application/json')

    assert response.status_code == 400

def test_delete_clinical_care_team(test_client, care_team):
    # Delete only the non-user team members: don't want to touch
    # team members added by database/1027_seed_users_ehr_auths.sql
    # add need the other two later.
    care_team_delete_payload = {
        'care_team': [{
            'team_member_user_id': care_team['non_user_id']}]}

    response = test_client.delete(
        f'/client/clinical-care-team/members/{test_client.client_id}/',
        data=dumps(care_team_delete_payload),
        headers=test_client.client_auth_header,
        content_type='application/json')

    assert response.status_code == 200

def test_get_clinical_care_team(test_client, care_team):
    response = test_client.get(
        f'/client/clinical-care-team/members/{test_client.client_id}/',
        headers=test_client.client_auth_header,
        content_type='application/json')

    assert response.status_code == 200

<<<<<<< HEAD
    # Was 5, deleted 1
    assert response.json['total_items'] == 4
=======
def test_authorize_clinical_care_team(test_client, init_database, client_auth_header,staff_auth_header):
    """
    GIVEN a api end point for authorizing the use of resources for members of a client's care team
    WHEN the '/client/clinical-care-team/resource-authorization/<user_id>' resource  is requested (POST, GET)
    THEN the client's clinical care team will have authorizations stored in the databse which are retrievable
    by the same endpoint
    """
>>>>>>> 8187244a

def test_authorize_clinical_care_team(test_client, care_team):
    #####
    # Authorize another client to access all clinical care team resources
    #####
<<<<<<< HEAD
    total_resources = LookupEHRPages.query.count()
    auths = [{
        'team_member_user_id': care_team['client_id'],
        'resource_group_id': num}
        for num in range(1, total_resources + 1)]
    payload = {'ehr_page_authorizations': auths}

    response = test_client.post(
        f'/client/clinical-care-team/ehr-page-authorization/{test_client.client_id}/',
        headers=test_client.client_auth_header,
        data=dumps(payload),
        content_type='application/json')

=======
    total_resources = LookupClinicalCareTeamResources.query.count()
    auths = [{"team_member_user_id": team_member_client_user_id,"resource_id": num} for num in range(1,total_resources+1) ]
    payload = {"clinical_care_team_authorization" : auths}
    response = test_client.post(f"/client/clinical-care-team/resource-authorization/{1}/",
                            headers=client_auth_header,
                            data=dumps(payload), 
                            content_type='application/json')
>>>>>>> 8187244a
    assert response.status_code == 201

    #####
    # Authorize a staff to access all clinical care team resources but the last one (used later on to make a request)
    #####
<<<<<<< HEAD
    auths = [{
        'team_member_user_id': care_team['staff_id'],
        'resource_group_id': num}
        for num in range(1, total_resources)]
    payload = {'ehr_page_authorizations': auths}

    response = test_client.post(
        f'/client/clinical-care-team/ehr-page-authorization/{test_client.client_id}/',
        headers=test_client.client_auth_header,
        data=dumps(payload),
        content_type='application/json')
=======
    auths = [{"team_member_user_id": team_member_staff_user_id,"resource_id": num} for num in range(1,total_resources) ]
    payload = {"clinical_care_team_authorization" : auths}
    response = test_client.post(f"/client/clinical-care-team/resource-authorization/{1}/",
                            headers=client_auth_header,
                            data=dumps(payload), 
                            content_type='application/json')
>>>>>>> 8187244a

    assert response.status_code == 201

    #####
    # Try to authorize a resource that doesn't exist
    ####
<<<<<<< HEAD
    payload = {
        'ehr_page_authorizations': [{
            'team_member_user_id': care_team['client_id'],
            'resource_group_id': 999999}]}

    response = test_client.post(
        f'/client/clinical-care-team/ehr-page-authorization/{test_client.client_id}/',
        headers=test_client.client_auth_header,
        data=dumps(payload),
        content_type='application/json')
=======
    payload = {"clinical_care_team_authorization" : [{"team_member_user_id": team_member_client_user_id,"resource_id": 999999}]}

    response = test_client.post(f"/client/clinical-care-team/resource-authorization/{1}/",
                        headers=client_auth_header,
                        data=dumps(payload), 
                        content_type='application/json')
>>>>>>> 8187244a

    assert response.status_code == 400

    #####
    # Try to authorize a resource for a client not part of the care team that doesnt exist
    ####
<<<<<<< HEAD
    payload = {
        'ehr_page_authorizations': [{
            'team_member_user_id': 99,
            'resource_group_id': 1}]}

    response = test_client.post(
        f'/client/clinical-care-team/ehr-page-authorization/{test_client.client_id}/',
        headers=test_client.client_auth_header,
        data=dumps(payload),
        content_type='application/json')

=======
    payload = {"clinical_care_team_authorization" : [{"team_member_user_id": 99,"resource_id": 1}]}

    response = test_client.post(f"/client/clinical-care-team/resource-authorization/{1}/",
                        headers=client_auth_header,
                        data=dumps(payload), 
                        content_type='application/json')
    
>>>>>>> 8187244a
    assert response.status_code == 400

    #####
    # Get authorizations
    #####
<<<<<<< HEAD
    response = test_client.get(
        f'/client/clinical-care-team/ehr-page-authorization/{test_client.client_id}/',
        headers=test_client.client_auth_header,
        content_type='application/json')
=======
    response = test_client.get(f"/client/clinical-care-team/resource-authorization/{1}/",
                            headers=client_auth_header,
                            content_type='application/json')
>>>>>>> 8187244a

    assert response.status_code == 200
    assert response.json['clinical_care_team_authorization'][0]['status'] == 'accepted'

    #####
    # As a staff member, post for data access.
    # Authorization should be pending.
    #####
<<<<<<< HEAD
    payload = {
        'ehr_page_authorizations': [{
            'team_member_user_id': care_team['staff_id'],
            'resource_group_id': total_resources}]}

    response = test_client.post(
        f'/client/clinical-care-team/ehr-page-authorization/{test_client.client_id}/',
        headers=test_client.staff_auth_header,
        data=dumps(payload),
        content_type='application/json')

    assert response.status_code == 201

    staff_authorization = test_client.db.session.execute(
        select(ClientEHRPageAuthorizations)
        .filter(
            ClientEHRPageAuthorizations.team_member_user_id == care_team['staff_id'],
            ClientEHRPageAuthorizations.resource_group_id == total_resources)
        ).scalars().one_or_none()

    assert staff_authorization.status == 'pending'

    # Make a double post, expect an error
    response = test_client.post(
        f'/client/clinical-care-team/ehr-page-authorization/{test_client.client_id}/',
        headers=test_client.staff_auth_header,
        data=dumps(payload),
        content_type='application/json')
=======
    # Create payload for team_member_user_id 2 (a staff member)
    payload = {"clinical_care_team_authorization" : [{"team_member_user_id": team_member_staff_user_id,"resource_id": total_resources}]}
    
    response = test_client.post(f"/client/clinical-care-team/resource-authorization/{1}/",
                            headers=staff_auth_header,
                            data=dumps(payload), 
                            content_type='application/json')
    assert response.status_code == 201

    staff_authorization = init_database.session.execute(
                            select(ClientClinicalCareTeamAuthorizations).
                            filter(ClientClinicalCareTeamAuthorizations.team_member_user_id == team_member_staff_user_id,
                                ClientClinicalCareTeamAuthorizations.resource_id == total_resources)).scalars().one_or_none()
    
    assert staff_authorization.status == 'pending'

    # Make a double post, expect an error
    response = test_client.post(f"/client/clinical-care-team/resource-authorization/{1}/",
                            headers=staff_auth_header,
                            data=dumps(payload), 
                            content_type='application/json')
>>>>>>> 8187244a

    assert response.status_code == 400

<<<<<<< HEAD
    response = test_client.get(
        f'/client/clinical-care-team/ehr-page-authorization/{test_client.client_id}/',
        headers=test_client.client_auth_header,
        content_type='application/json')

    assert response.status_code == 200
    assert response.json['ehr_page_authorizations'][0]['status'] == 'accepted'

    # The staff member requested data access of resource id = total_resources from user_id 1
    # The status was automatically set to 'pending'
    for idx, info in enumerate(response.json['ehr_page_authorizations']):
        if (info['team_member_user_id'] == care_team['staff_id']
        and info['resource_group_id'] == total_resources):
            assert response.json['ehr_page_authorizations'][idx]['status'] == 'pending'

    # Now, note the header has switched to the test_client.client_auth_header, indicating
    # we are now the client of interest. We will now approve of this data access request.
    response = test_client.put(
        f'/client/clinical-care-team/ehr-page-authorization/{test_client.client_id}/',
        headers=test_client.client_auth_header,
        data=dumps(payload),
        content_type='application/json')

    response = test_client.get(
        f'/client/clinical-care-team/ehr-page-authorization/{test_client.client_id}/',
        headers=test_client.client_auth_header,
        content_type='application/json')
=======
    response = test_client.get(f"/client/clinical-care-team/resource-authorization/{1}/",
                            headers=client_auth_header,
                            content_type='application/json')

    assert response.status_code == 200
    assert response.json['clinical_care_team_authorization'][0]['status'] == 'accepted'
    
    # The staff member requested data access of resource id = total_resources from user_id 1
    # The status was automatically set to 'pending' 
    for idx,info in enumerate(response.json['clinical_care_team_authorization']):
        if info['team_member_email'] == 'staff_member@modobio.com' and info['resource_id'] == total_resources:
            assert response.json['clinical_care_team_authorization'][idx]['status'] == 'pending'

    # Now, note the header has switched to the client_auth_header indicating we are now the client of interest
    # We will now approve of this data access request.
    response = test_client.put(f"/client/clinical-care-team/resource-authorization/{1}/",
                            headers=client_auth_header,
                            data=dumps(payload), 
                            content_type='application/json')
    
    response = test_client.get(f"/client/clinical-care-team/resource-authorization/{1}/",
                            headers=client_auth_header,
                            content_type='application/json')

    assert response.status_code == 200                            
    for idx,info in enumerate(response.json['clinical_care_team_authorization']):
        if info['team_member_email'] == 'staff_member@modobio.com':
            assert response.json['clinical_care_team_authorization'][idx]['status'] == 'accepted'    
>>>>>>> 8187244a

    assert response.status_code == 200

    for idx, info in enumerate(response.json['ehr_page_authorizations']):
        if info['team_member_user_id'] == care_team['staff_id']:
            assert response.json['ehr_page_authorizations'][idx]['status'] == 'accepted'

def test_clinical_care_team_access(test_client, care_team):
    # The intention of this test is to run through the authorization routine once,
    # rather than testing each endpoint that could be used by a care team member. 

    tm_client = test_client.db.session.query(User).get(care_team['client_id'])
    client_care_team_auth_header = login(test_client, tm_client)

    #####
    # Try to grab the blood tests and social history this client has submitted
    # 1. GET,POST from the client care perspective
    #    clients can view but cannot edit
    # 2. Try the same requests for the authorized staff
    #    POST request will succeed
    #####

    ###
    # as a clinical care team client
    ###
    response = test_client.get(
        f'/doctor/bloodtest/all/{test_client.client_id}/',
        headers=client_care_team_auth_header,
        content_type='application/json')

    # no content submitted yet but, sucessful request
    assert response.status_code == 204

    response = test_client.get(
        f'/doctor/medicalinfo/social/{test_client.client_id}/',
        headers=client_care_team_auth_header,
        content_type='application/json')

    assert response.status_code == 200

    # try adding a blood test for this client
    response = test_client.post(
        f'/doctor/bloodtest/{test_client.client_id}/',
        headers=client_care_team_auth_header,
        data=dumps(doctor_blood_tests_data),
        content_type='application/json')

    assert response.status_code == 401

    ###
    # as a clinical care team staff
    ###
    response = test_client.get(
        f'/doctor/bloodtest/all/{test_client.client_id}/',
        headers=client_care_team_auth_header,
        content_type='application/json')

    assert response.status_code == 204 # no content submitted yet but, sucessful request

    response = test_client.get(
        f'/doctor/medicalinfo/social/{test_client.client_id}/',
        headers=client_care_team_auth_header,
        content_type='application/json')

    assert response.status_code == 200

    # try adding a blood test for this client
    response = test_client.post(
        f'/doctor/bloodtest/{test_client.client_id}/',
        headers=test_client.staff_auth_header,
        data=dumps(doctor_blood_tests_data),
        content_type='application/json')

    assert response.status_code == 201
    assert response.json['panel_type'] == doctor_blood_tests_data['panel_type']<|MERGE_RESOLUTION|>--- conflicted
+++ resolved
@@ -5,15 +5,9 @@
 from flask.json import dumps
 from sqlalchemy import select
 
-<<<<<<< HEAD
-from odyssey.api.client.models import ClientClinicalCareTeam, ClientEHRPageAuthorizations
-from odyssey.api.lookup.models import LookupEHRPages
-from odyssey.api.user.models import User, UserLogin
-=======
 from odyssey.api.client.models import ClientClinicalCareTeamAuthorizations, ClientClinicalCareTeam
 from odyssey.api.lookup.models import LookupClinicalCareTeamResources
-from odyssey.api.user.models import User
->>>>>>> 8187244a
+from odyssey.api.user.models import User, UserLogin
 
 from tests.functional.doctor.data import doctor_blood_tests_data
 from tests.utils import login
@@ -167,138 +161,84 @@
 
     assert response.status_code == 200
 
-<<<<<<< HEAD
     # Was 5, deleted 1
     assert response.json['total_items'] == 4
-=======
-def test_authorize_clinical_care_team(test_client, init_database, client_auth_header,staff_auth_header):
-    """
-    GIVEN a api end point for authorizing the use of resources for members of a client's care team
-    WHEN the '/client/clinical-care-team/resource-authorization/<user_id>' resource  is requested (POST, GET)
-    THEN the client's clinical care team will have authorizations stored in the databse which are retrievable
-    by the same endpoint
-    """
->>>>>>> 8187244a
 
 def test_authorize_clinical_care_team(test_client, care_team):
     #####
     # Authorize another client to access all clinical care team resources
     #####
-<<<<<<< HEAD
-    total_resources = LookupEHRPages.query.count()
+    total_resources = LookupClinicalCareTeamResources.query.count()
     auths = [{
         'team_member_user_id': care_team['client_id'],
-        'resource_group_id': num}
+        'resource_id': num}
         for num in range(1, total_resources + 1)]
-    payload = {'ehr_page_authorizations': auths}
-
-    response = test_client.post(
-        f'/client/clinical-care-team/ehr-page-authorization/{test_client.client_id}/',
-        headers=test_client.client_auth_header,
-        data=dumps(payload),
-        content_type='application/json')
-
-=======
-    total_resources = LookupClinicalCareTeamResources.query.count()
-    auths = [{"team_member_user_id": team_member_client_user_id,"resource_id": num} for num in range(1,total_resources+1) ]
-    payload = {"clinical_care_team_authorization" : auths}
-    response = test_client.post(f"/client/clinical-care-team/resource-authorization/{1}/",
-                            headers=client_auth_header,
-                            data=dumps(payload), 
-                            content_type='application/json')
->>>>>>> 8187244a
+    payload = {'clinical_care_team_authorization': auths}
+
+    response = test_client.post(
+        f'/client/clinical-care-team/resource-authorization/{test_client.client_id}/',
+        headers=test_client.client_auth_header,
+        data=dumps(payload),
+        content_type='application/json')
+
     assert response.status_code == 201
 
     #####
     # Authorize a staff to access all clinical care team resources but the last one (used later on to make a request)
     #####
-<<<<<<< HEAD
     auths = [{
         'team_member_user_id': care_team['staff_id'],
-        'resource_group_id': num}
+        'resource_id': num}
         for num in range(1, total_resources)]
-    payload = {'ehr_page_authorizations': auths}
-
-    response = test_client.post(
-        f'/client/clinical-care-team/ehr-page-authorization/{test_client.client_id}/',
-        headers=test_client.client_auth_header,
-        data=dumps(payload),
-        content_type='application/json')
-=======
-    auths = [{"team_member_user_id": team_member_staff_user_id,"resource_id": num} for num in range(1,total_resources) ]
-    payload = {"clinical_care_team_authorization" : auths}
-    response = test_client.post(f"/client/clinical-care-team/resource-authorization/{1}/",
-                            headers=client_auth_header,
-                            data=dumps(payload), 
-                            content_type='application/json')
->>>>>>> 8187244a
+    payload = {'clinical_care_team_authorization': auths}
+
+    response = test_client.post(
+        f'/client/clinical-care-team/resource-authorization/{test_client.client_id}/',
+        headers=test_client.client_auth_header,
+        data=dumps(payload),
+        content_type='application/json')
 
     assert response.status_code == 201
 
     #####
     # Try to authorize a resource that doesn't exist
     ####
-<<<<<<< HEAD
     payload = {
-        'ehr_page_authorizations': [{
+        'clinical_care_team_authorization': [{
             'team_member_user_id': care_team['client_id'],
-            'resource_group_id': 999999}]}
-
-    response = test_client.post(
-        f'/client/clinical-care-team/ehr-page-authorization/{test_client.client_id}/',
-        headers=test_client.client_auth_header,
-        data=dumps(payload),
-        content_type='application/json')
-=======
-    payload = {"clinical_care_team_authorization" : [{"team_member_user_id": team_member_client_user_id,"resource_id": 999999}]}
-
-    response = test_client.post(f"/client/clinical-care-team/resource-authorization/{1}/",
-                        headers=client_auth_header,
-                        data=dumps(payload), 
-                        content_type='application/json')
->>>>>>> 8187244a
+            'resource_id': 999999}]}
+
+    response = test_client.post(
+        f'/client/clinical-care-team/resource-authorization/{test_client.client_id}/',
+        headers=test_client.client_auth_header,
+        data=dumps(payload),
+        content_type='application/json')
 
     assert response.status_code == 400
 
     #####
     # Try to authorize a resource for a client not part of the care team that doesnt exist
     ####
-<<<<<<< HEAD
     payload = {
-        'ehr_page_authorizations': [{
+        'clinical_care_team_authorization': [{
             'team_member_user_id': 99,
-            'resource_group_id': 1}]}
-
-    response = test_client.post(
-        f'/client/clinical-care-team/ehr-page-authorization/{test_client.client_id}/',
-        headers=test_client.client_auth_header,
-        data=dumps(payload),
-        content_type='application/json')
-
-=======
-    payload = {"clinical_care_team_authorization" : [{"team_member_user_id": 99,"resource_id": 1}]}
-
-    response = test_client.post(f"/client/clinical-care-team/resource-authorization/{1}/",
-                        headers=client_auth_header,
-                        data=dumps(payload), 
-                        content_type='application/json')
-    
->>>>>>> 8187244a
+            'resource_id': 1}]}
+
+    response = test_client.post(
+        f'/client/clinical-care-team/resource-authorization/{test_client.client_id}/',
+        headers=test_client.client_auth_header,
+        data=dumps(payload),
+        content_type='application/json')
+
     assert response.status_code == 400
 
     #####
     # Get authorizations
     #####
-<<<<<<< HEAD
-    response = test_client.get(
-        f'/client/clinical-care-team/ehr-page-authorization/{test_client.client_id}/',
-        headers=test_client.client_auth_header,
-        content_type='application/json')
-=======
-    response = test_client.get(f"/client/clinical-care-team/resource-authorization/{1}/",
-                            headers=client_auth_header,
-                            content_type='application/json')
->>>>>>> 8187244a
+    response = test_client.get(
+        f'/client/clinical-care-team/resource-authorization/{test_client.client_id}/',
+        headers=test_client.client_auth_header,
+        content_type='application/json')
 
     assert response.status_code == 200
     assert response.json['clinical_care_team_authorization'][0]['status'] == 'accepted'
@@ -307,14 +247,13 @@
     # As a staff member, post for data access.
     # Authorization should be pending.
     #####
-<<<<<<< HEAD
     payload = {
-        'ehr_page_authorizations': [{
+        'clinical_care_team_authorization': [{
             'team_member_user_id': care_team['staff_id'],
-            'resource_group_id': total_resources}]}
-
-    response = test_client.post(
-        f'/client/clinical-care-team/ehr-page-authorization/{test_client.client_id}/',
+            'resource_id': total_resources}]}
+
+    response = test_client.post(
+        f'/client/clinical-care-team/resource-authorization/{test_client.client_id}/',
         headers=test_client.staff_auth_header,
         data=dumps(payload),
         content_type='application/json')
@@ -322,110 +261,56 @@
     assert response.status_code == 201
 
     staff_authorization = test_client.db.session.execute(
-        select(ClientEHRPageAuthorizations)
+        select(ClientClinicalCareTeamAuthorizations)
         .filter(
-            ClientEHRPageAuthorizations.team_member_user_id == care_team['staff_id'],
-            ClientEHRPageAuthorizations.resource_group_id == total_resources)
+            ClientClinicalCareTeamAuthorizations.team_member_user_id == care_team['staff_id'],
+            ClientClinicalCareTeamAuthorizations.resource_id == total_resources)
         ).scalars().one_or_none()
 
     assert staff_authorization.status == 'pending'
 
     # Make a double post, expect an error
     response = test_client.post(
-        f'/client/clinical-care-team/ehr-page-authorization/{test_client.client_id}/',
-        headers=test_client.staff_auth_header,
-        data=dumps(payload),
-        content_type='application/json')
-=======
-    # Create payload for team_member_user_id 2 (a staff member)
-    payload = {"clinical_care_team_authorization" : [{"team_member_user_id": team_member_staff_user_id,"resource_id": total_resources}]}
-    
-    response = test_client.post(f"/client/clinical-care-team/resource-authorization/{1}/",
-                            headers=staff_auth_header,
-                            data=dumps(payload), 
-                            content_type='application/json')
-    assert response.status_code == 201
-
-    staff_authorization = init_database.session.execute(
-                            select(ClientClinicalCareTeamAuthorizations).
-                            filter(ClientClinicalCareTeamAuthorizations.team_member_user_id == team_member_staff_user_id,
-                                ClientClinicalCareTeamAuthorizations.resource_id == total_resources)).scalars().one_or_none()
-    
-    assert staff_authorization.status == 'pending'
-
-    # Make a double post, expect an error
-    response = test_client.post(f"/client/clinical-care-team/resource-authorization/{1}/",
-                            headers=staff_auth_header,
-                            data=dumps(payload), 
-                            content_type='application/json')
->>>>>>> 8187244a
+        f'/client/clinical-care-team/resource-authorization/{test_client.client_id}/',
+        headers=test_client.staff_auth_header,
+        data=dumps(payload),
+        content_type='application/json')
 
     assert response.status_code == 400
 
-<<<<<<< HEAD
-    response = test_client.get(
-        f'/client/clinical-care-team/ehr-page-authorization/{test_client.client_id}/',
-        headers=test_client.client_auth_header,
-        content_type='application/json')
-
-    assert response.status_code == 200
-    assert response.json['ehr_page_authorizations'][0]['status'] == 'accepted'
+    response = test_client.get(
+        f'/client/clinical-care-team/resource-authorization/{test_client.client_id}/',
+        headers=test_client.client_auth_header,
+        content_type='application/json')
+
+    assert response.status_code == 200
+    assert response.json['clinical_care_team_authorization'][0]['status'] == 'accepted'
 
     # The staff member requested data access of resource id = total_resources from user_id 1
     # The status was automatically set to 'pending'
-    for idx, info in enumerate(response.json['ehr_page_authorizations']):
+    for idx, info in enumerate(response.json['clinical_care_team_authorization']):
         if (info['team_member_user_id'] == care_team['staff_id']
-        and info['resource_group_id'] == total_resources):
-            assert response.json['ehr_page_authorizations'][idx]['status'] == 'pending'
+        and info['resource_id'] == total_resources):
+            assert response.json['clinical_care_team_authorization'][idx]['status'] == 'pending'
 
     # Now, note the header has switched to the test_client.client_auth_header, indicating
     # we are now the client of interest. We will now approve of this data access request.
     response = test_client.put(
-        f'/client/clinical-care-team/ehr-page-authorization/{test_client.client_id}/',
-        headers=test_client.client_auth_header,
-        data=dumps(payload),
-        content_type='application/json')
-
-    response = test_client.get(
-        f'/client/clinical-care-team/ehr-page-authorization/{test_client.client_id}/',
-        headers=test_client.client_auth_header,
-        content_type='application/json')
-=======
-    response = test_client.get(f"/client/clinical-care-team/resource-authorization/{1}/",
-                            headers=client_auth_header,
-                            content_type='application/json')
-
-    assert response.status_code == 200
-    assert response.json['clinical_care_team_authorization'][0]['status'] == 'accepted'
-    
-    # The staff member requested data access of resource id = total_resources from user_id 1
-    # The status was automatically set to 'pending' 
-    for idx,info in enumerate(response.json['clinical_care_team_authorization']):
-        if info['team_member_email'] == 'staff_member@modobio.com' and info['resource_id'] == total_resources:
-            assert response.json['clinical_care_team_authorization'][idx]['status'] == 'pending'
-
-    # Now, note the header has switched to the client_auth_header indicating we are now the client of interest
-    # We will now approve of this data access request.
-    response = test_client.put(f"/client/clinical-care-team/resource-authorization/{1}/",
-                            headers=client_auth_header,
-                            data=dumps(payload), 
-                            content_type='application/json')
-    
-    response = test_client.get(f"/client/clinical-care-team/resource-authorization/{1}/",
-                            headers=client_auth_header,
-                            content_type='application/json')
-
-    assert response.status_code == 200                            
-    for idx,info in enumerate(response.json['clinical_care_team_authorization']):
-        if info['team_member_email'] == 'staff_member@modobio.com':
-            assert response.json['clinical_care_team_authorization'][idx]['status'] == 'accepted'    
->>>>>>> 8187244a
-
-    assert response.status_code == 200
-
-    for idx, info in enumerate(response.json['ehr_page_authorizations']):
+        f'/client/clinical-care-team/resource-authorization/{test_client.client_id}/',
+        headers=test_client.client_auth_header,
+        data=dumps(payload),
+        content_type='application/json')
+
+    response = test_client.get(
+        f'/client/clinical-care-team/resource-authorization/{test_client.client_id}/',
+        headers=test_client.client_auth_header,
+        content_type='application/json')
+
+    assert response.status_code == 200
+
+    for idx, info in enumerate(response.json['clinical_care_team_authorization']):
         if info['team_member_user_id'] == care_team['staff_id']:
-            assert response.json['ehr_page_authorizations'][idx]['status'] == 'accepted'
+            assert response.json['clinical_care_team_authorization'][idx]['status'] == 'accepted'
 
 def test_clinical_care_team_access(test_client, care_team):
     # The intention of this test is to run through the authorization routine once,
