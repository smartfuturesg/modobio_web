--- conflicted
+++ resolved
@@ -715,7 +715,6 @@
         user, _ = token_auth.current_user()
 
         if request.parsed_obj.apple_original_transaction_id:
-<<<<<<< HEAD
             # ensure that the transaction id is not already in use by another user
             if UserSubscriptions.query.filter_by(
                         apple_original_transaction_id=request.parsed_obj.apple_original_transaction_id
@@ -723,60 +722,12 @@
                         UserSubscriptions.user_id != user_id 
                     ).first():
                 raise BadRequest('This original transaction ID is already in use.')
-
-            # Verify subscription through apple
-            appstore  = AppStore()
-            transaction_info, renewal_info, status = appstore.latest_transaction(request.parsed_obj.apple_original_transaction_id)
-            if status != 1:
-                raise BadRequest('Appstore subscription status does not match request')
-
-            # NOTE: We check the app store and use the subscription type from apple. This potentially overrides request from FE. 
-            request.parsed_obj.subscription_type_id = LookupSubscriptions.query.filter_by(ios_product_id = transaction_info.get('productId')).one_or_none().sub_id
-=======
-           update_client_subscription(user_id = user_id, apple_original_transaction_id =  request.parsed_obj.apple_original_transaction_id)
->>>>>>> fce4be30
+            
+            update_client_subscription(user_id = user_id, apple_original_transaction_id =  request.parsed_obj.apple_original_transaction_id)
+            db.session.commit()
         
         elif not request.parsed_obj.is_staff and not request.parsed_obj.apple_original_transaction_id:
             raise BadRequest('Missing original transaction id')
-
-        # Update the previous subscription if necessary
-        if prev_sub.subscription_status == 'subscribed':
-            if prev_sub.expire_date:
-                if prev_sub.expire_date < datetime.utcnow() or transaction_info.get('productId') != prev_sub.subscription_type_information.ios_product_id:
-                    prev_sub.update({'end_date': datetime.fromtimestamp(transaction_info['purchaseDate']/1000, utc).replace(tzinfo=None), 'subscription_status': 'unsubscribed', 'last_checked_date': datetime.utcnow().isoformat()})
-                else:
-                    # new subscription entry not required return the current subscription
-                    prev_sub.auto_renew_status = True if renewal_info.get('autoRenewStatus') == 1 else False
-                    prev_sub.update({'last_checked_date': datetime.utcnow().isoformat()})
-                    db.session.commit()
-                    return prev_sub
-        else:
-            prev_sub.update({'end_date': datetime.fromtimestamp(transaction_info['purchaseDate']/1000, utc).replace(tzinfo=None),'last_checked_date': datetime.utcnow().isoformat()})
-    
-            # if this subscription is following an unsubscribed status: 
-            #   either first time subscription or first subscription ever
-            # Send a Welcome email
-            send_email('subscription-confirm', user.email, firstname=user.firstname)
-                
-        # make a new subscription entry
-        new_data = {
-            'subscription_status': request.parsed_obj.subscription_status,
-            'subscription_type_id': request.parsed_obj.subscription_type_id,
-            'is_staff': request.parsed_obj.is_staff,
-            'apple_original_transaction_id': request.parsed_obj.apple_original_transaction_id,
-            'last_checked_date': datetime.utcnow().isoformat()
-        }
-
-        new_sub = UserSubscriptionsSchema().load(new_data)
-        new_sub.user_id = user_id
-
-        if request.parsed_obj.apple_original_transaction_id:
-            new_sub.auto_renew_status = True if renewal_info.get('autoRenewStatus') == 1 else False
-            new_sub.expire_date = datetime.fromtimestamp(transaction_info['expiresDate']/1000, utc).replace(tzinfo=None)
-            new_sub.start_date = datetime.fromtimestamp(transaction_info['purchaseDate']/1000, utc).replace(tzinfo=None)
-        
-        db.session.add(new_sub)
-        db.session.commit()
 
         current_subscription = UserSubscriptions.query.filter_by(user_id=user_id, is_staff=True if g.user_type == 'staff' else False).order_by(UserSubscriptions.idx.desc()).first()
 
