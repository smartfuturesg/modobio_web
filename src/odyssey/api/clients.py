--- conflicted
+++ resolved
@@ -1,113 +1,87 @@
-
-from flask import request, jsonify
-from flask_restplus import Resource
-
-<<<<<<< HEAD
-from odyssey.models.intake import (
-    ClientInfo,
-    ClientConsent,
-    ClientConsultContract,
-    ClientIndividualContract,
-    ClientPolicies,
-    ClientRelease,
-    ClientSubscriptionContract
-)
-from odyssey.api import bp
-from odyssey.api.auth import token_auth
-
-@bp.route('/clients/<int:client_id>', methods=['GET'])
-@token_auth.login_required
-def get_client(client_id):
-    """returns client info table as a json for the client_id specified"""
-    return ClientInfo.query.filter_by(clientid=client_id).first_or_404().to_dict()
-=======
-from odyssey.models.intake import ClientInfo
-from odyssey.api import api
-from odyssey.api.auth import token_auth
-
->>>>>>> 58e60681
-
-@api.route('/client/<int:client_id>')
-@api.doc(params={'client_id': 'Client ID number'})
-class Client(Resource):
-    @token_auth.login_required
-    @api.doc(security='apikey')
-    def get(self, client_id):
-        """returns client info table as a json for the client_id specified"""
-        return jsonify(ClientInfo.query.get_or_404(client_id).to_dict())
-
-<<<<<<< HEAD
-    return data
-
-@bp.route('/client/consent/<int:client_id>', methods=['GET'])
-@token_auth.login_required
-def get_client_consent(client_id):
-    """returns client info table as a json for the client_id specified"""
-    return  ClientConsent.query.filter_by(clientid=client_id).first_or_404().to_dict()
-
-@bp.route('/client/release/<int:client_id>', methods=['GET'])
-@token_auth.login_required
-def get_client_release(client_id):
-    """returns client release table as a json for the client_id specified"""
-    return  ClientRelease.query.filter_by(clientid=client_id).first_or_404().to_dict()
-
-@bp.route('/client/policies/<int:client_id>', methods=['GET'])
-@token_auth.login_required
-def get_client_policies(client_id):
-    """returns client policies table as a json for the client_id specified"""
-    return  ClientPolicies.query.filter_by(clientid=client_id).first_or_404().to_dict()
-
-@bp.route('/client/consultcontract/<int:client_id>', methods=['GET'])
-@token_auth.login_required
-def get_client_consult_contract(client_id):
-    """returns client consultation table as a json for the client_id specified"""
-    return  ClientConsultContract.query.filter_by(clientid=client_id).first_or_404().to_dict()
-
-@bp.route('/client/subscriptioncontract/<int:client_id>', methods=['GET'])
-@token_auth.login_required
-def get_client_subscription_contract(client_id):
-    """returns client subscription contract table as a json for the client_id specified"""
-    return  ClientSubscriptionContract.query.filter_by(clientid=client_id).first_or_404().to_dict()
-
-@bp.route('/client/individualcontract/<int:client_id>', methods=['GET'])
-@token_auth.login_required
-def get_client_individual_contract(client_id):
-    """returns client info table as a json for the client_id specified"""
-    return  ClientIndividualContract.query.filter_by(clientid=client_id).first_or_404().to_dict()
-
-
-# @bp.route('/client/new', methods=['POST']):
-# def register_new_client():
-#     "register a new client"
-#     client =
-=======
-@api.route('/clientsearch', methods=['GET'])
-class Clients(Resource):
-    @api.doc(security='apikey')
-    @token_auth.login_required
-    def get(self):
-        """returns list of all clients"""
-        page = request.args.get('page', 1, type=int)
-        per_page = min(request.args.get('per_page', 10, type=int), 100)
-        data = ClientInfo.all_clients_dict(ClientInfo.query.order_by(ClientInfo.lastname.asc()),
-                                            page=page,per_page=per_page, endpoint='api.clients')
-
-        return jsonify(data)
-
-# @bp.route('/clients/<int:client_id>', methods=['GET'])
-# #@token_auth.login_required
-# def get_client(client_id):
-#     """returns client info table as a json for the client_id specified"""
-#     return ClientInfo.query.get_or_404(client_id).to_dict()
-#
-# @bp.route('/clientsearch', methods=['GET'])
-# @token_auth.login_required
-# def get_clients():
-#     """returns list of all clients"""
-#     page = request.args.get('page', 1, type=int)
-#     per_page = min(request.args.get('per_page', 10, type=int), 100)
-#     data = ClientInfo.all_clients_dict(ClientInfo.query.order_by(ClientInfo.lastname.asc()),
-#                                         page=page,per_page=per_page, endpoint='api.get_clients')
-#
-#     return data
->>>>>>> 58e60681
+
+from flask import request, jsonify
+from flask_restplus import Resource
+
+
+from odyssey.models.intake import (
+    ClientInfo,
+    ClientConsent,
+    ClientConsultContract,
+    ClientIndividualContract,
+    ClientPolicies,
+    ClientRelease,
+    ClientSubscriptionContract
+)
+from odyssey.api import bp
+from odyssey.api.auth import token_auth
+
+@bp.route('/clients/<int:client_id>', methods=['GET'])
+@token_auth.login_required
+def get_client(client_id):
+    """returns client info table as a json for the client_id specified"""
+    return ClientInfo.query.filter_by(clientid=client_id).first_or_404().to_dict()
+
+
+@api.route('/client/<int:client_id>')
+@api.doc(params={'client_id': 'Client ID number'})
+class Client(Resource):
+    @token_auth.login_required
+    @api.doc(security='apikey')
+    def get(self, client_id):
+        """returns client info table as a json for the client_id specified"""
+        return jsonify(ClientInfo.query.get_or_404(client_id).to_dict())
+
+    return data
+
+@bp.route('/client/consent/<int:client_id>', methods=['GET'])
+@token_auth.login_required
+def get_client_consent(client_id):
+    """returns client info table as a json for the client_id specified"""
+    return  ClientConsent.query.filter_by(clientid=client_id).first_or_404().to_dict()
+
+@bp.route('/client/release/<int:client_id>', methods=['GET'])
+@token_auth.login_required
+def get_client_release(client_id):
+    """returns client release table as a json for the client_id specified"""
+    return  ClientRelease.query.filter_by(clientid=client_id).first_or_404().to_dict()
+
+@bp.route('/client/policies/<int:client_id>', methods=['GET'])
+@token_auth.login_required
+def get_client_policies(client_id):
+    """returns client policies table as a json for the client_id specified"""
+    return  ClientPolicies.query.filter_by(clientid=client_id).first_or_404().to_dict()
+
+@bp.route('/client/consultcontract/<int:client_id>', methods=['GET'])
+@token_auth.login_required
+def get_client_consult_contract(client_id):
+    """returns client consultation table as a json for the client_id specified"""
+    return  ClientConsultContract.query.filter_by(clientid=client_id).first_or_404().to_dict()
+
+@bp.route('/client/subscriptioncontract/<int:client_id>', methods=['GET'])
+@token_auth.login_required
+def get_client_subscription_contract(client_id):
+    """returns client subscription contract table as a json for the client_id specified"""
+    return  ClientSubscriptionContract.query.filter_by(clientid=client_id).first_or_404().to_dict()
+
+@bp.route('/client/individualcontract/<int:client_id>', methods=['GET'])
+@token_auth.login_required
+def get_client_individual_contract(client_id):
+    """returns client info table as a json for the client_id specified"""
+    return  ClientIndividualContract.query.filter_by(clientid=client_id).first_or_404().to_dict()
+
+
+
+@api.route('/clientsearch', methods=['GET'])
+class Clients(Resource):
+    @api.doc(security='apikey')
+    @token_auth.login_required
+    def get(self):
+        """returns list of all clients"""
+        page = request.args.get('page', 1, type=int)
+        per_page = min(request.args.get('per_page', 10, type=int), 100)
+        data = ClientInfo.all_clients_dict(ClientInfo.query.order_by(ClientInfo.lastname.asc()),
+                                            page=page,per_page=per_page, endpoint='api.clients')
+
+        return jsonify(data)
+
+