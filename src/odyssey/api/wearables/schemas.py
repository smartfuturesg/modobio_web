""" Schemas for the wearables API """
import logging
logger = logging.getLogger(__name__)

from marshmallow import Schema, fields, EXCLUDE, post_dump, validate

from odyssey import ma
from odyssey.api.user.models import User
from odyssey.api.wearables.models import Wearables, WearablesFreeStyle


##############################
#
# V1 of the Wearables schemas.
#
##############################

# TODO: deprecated in V2 of the API. Remove when V1 of the API is no longer supported.

class WearablesSchema(ma.SQLAlchemyAutoSchema):
    class Meta:
        model = Wearables
        load_instance = True
        exclude = ('idx', 'user_id', 'created_at', 'updated_at')


# TODO: delete this schema when oura-old endpoint is removed.
class WearablesOuraAuthSchema(Schema):
    oura_client_id = fields.String()
    oauth_state = fields.String()


class WearablesOAuthGetSchema(Schema):
    url = fields.String(required=True)
    client_id = fields.String(required=True)
    redirect_uri = fields.String(required=True)
    response_type = fields.String(required=True)
    scope = fields.String(required=True)
    state = fields.String(required=True)


class WearablesOAuthPostSchema(Schema):
    code = fields.String(required=True)
    state = fields.String(required=True)
    redirect_uri = fields.String(required=True)
    scope = fields.String()


class WearablesFreeStyleSchema(ma.SQLAlchemyAutoSchema):
    class Meta:
        model = WearablesFreeStyle
        load_instance = True
        exclude = ('idx', 'user_id', 'created_at', 'updated_at')

class WearablesFreeStyleActivateSchema(ma.SQLAlchemyAutoSchema):
    class Meta:
        model = WearablesFreeStyle
        load_instance = True
        fields = ('activation_timestamp',)

##############################
#
# V2 of the Wearables schemas.
#
##############################

import terra.api.api_responses

from marshmallow_dataclass import class_schema

from terra.models.v2.activity import Activity
from terra.models.v2.athlete import Athlete
from terra.models.v2.body import Body
from terra.models.v2.daily import Daily
from terra.models.v2.menstruation import Menstruation
from terra.models.v2.nutrition import Nutrition
from terra.models.v2.sleep import Sleep
from terra.models.user import User

class WearablesV2BaseSchema(Schema):
    class Meta:
        unknown = EXCLUDE
        load_only = ('status', 'user_id')

# Automatically convert all Terra classes to marshmallow schemas.
# Terra defines all responses as dataclasses.dataclass. Use the
# module marshmallow_dataclass to convert those directly to
# marshmallow schemas.

# API response classes
for response_class_name in terra.api.api_responses.__all__:
    response_class = getattr(terra.api.api_responses, response_class_name)
    response_schema = class_schema(response_class, WearablesV2BaseSchema)
    globals()[f'WearablesV2{response_class_name}Schema'] = response_schema

# Data classes
WearablesV2ActivitySchema = class_schema(Activity, WearablesV2BaseSchema)
WearablesV2AthleteSchema = class_schema(Athlete, WearablesV2BaseSchema)
WearablesV2BodySchema = class_schema(Body, WearablesV2BaseSchema)
WearablesV2DailySchema = class_schema(Daily, WearablesV2BaseSchema)
WearablesV2MenstruationSchema = class_schema(Menstruation, WearablesV2BaseSchema)
WearablesV2NutritionSchema = class_schema(Nutrition, WearablesV2BaseSchema)
WearablesV2SleepSchema = class_schema(Sleep, WearablesV2BaseSchema)
WearablesV2UserSchema = class_schema(User, WearablesV2BaseSchema)

# Add extra field
WearablesV2UserAuthUrlSchema = WearablesV2UserAuthUrlSchema.from_dict({'token': fields.String(default=None)})


# Additional schemas
class WearablesV2UserGetSchema(Schema):
    wearables = fields.List(fields.String(), dump_default=[])


class WearablesV2ProvidersGetSchema(Schema):
    providers = fields.Dict(keys=fields.String(), values=fields.String())
    sdk_providers = fields.Dict(keys=fields.String(), values=fields.String())

<<<<<<< HEAD
class WearablesV2UserDataSchema(Schema):
    user_id = fields.Integer()
    wearable = fields.String()
    timestamp = fields.DateTime(format='%Y-%m-%dT%H:%M:%S%z')
    data = fields.Dict()

class WearablesV2UserDataGetSchema(Schema):
    results = fields.List(fields.Nested(WearablesV2UserDataSchema))
=======

class WearablesV2UserAuthUrlInputSchema(Schema):
    platform = fields.String(
        required=False,
        load_default='ios',
        validate=validate.OneOf(('ios', 'android')))

>>>>>>> 915f0077

class WearablesV2BloodGlucoseCalculationOutputSchema(Schema):
    user_id = fields.Integer(required=True)
    wearable = fields.String(required=True)
    average_glucose = fields.Integer(missing=None)
    standard_deviation = fields.Float(missing=None)
    glucose_management_indicator = fields.Float(missing=None)
    glucose_variability = fields.Float(missing=None)

    @post_dump
    def make_object(self, in_data, **kwargs):
        # Round the calculations if they are not null
        if in_data.get('standard_deviation'):
            in_data['standard_deviation'] = round(in_data.get('standard_deviation'), 1)
        if in_data.get('glucose_management_indicator'):
            in_data['glucose_management_indicator'] = round(in_data.get('glucose_management_indicator'), 1)
        if in_data.get('glucose_variability'):
            in_data['glucose_variability'] = round(in_data.get('glucose_variability'), 1)

        return in_data<|MERGE_RESOLUTION|>--- conflicted
+++ resolved
@@ -116,7 +116,6 @@
     providers = fields.Dict(keys=fields.String(), values=fields.String())
     sdk_providers = fields.Dict(keys=fields.String(), values=fields.String())
 
-<<<<<<< HEAD
 class WearablesV2UserDataSchema(Schema):
     user_id = fields.Integer()
     wearable = fields.String()
@@ -125,7 +124,6 @@
 
 class WearablesV2UserDataGetSchema(Schema):
     results = fields.List(fields.Nested(WearablesV2UserDataSchema))
-=======
 
 class WearablesV2UserAuthUrlInputSchema(Schema):
     platform = fields.String(
@@ -133,7 +131,6 @@
         load_default='ios',
         validate=validate.OneOf(('ios', 'android')))
 
->>>>>>> 915f0077
 
 class WearablesV2BloodGlucoseCalculationOutputSchema(Schema):
     user_id = fields.Integer(required=True)
