--- conflicted
+++ resolved
@@ -230,61 +230,6 @@
 
         return (self.firstname[0]+self.lastname[0]+str(self.clientid)+name_hash[0:6]).upper()
 
-<<<<<<< HEAD
-    def get_attributes(self):
-        """return class attributes as list"""
-        return  ['address', 'membersince', 'city', 'clientid', 'country', 'dob', 'email', 'emergency_contact', 'emergency_phone', 'firstname','fullname', \
-                 'gender','guardianname', 'guardianrole', 'healthcare_contact', 'healthcare_phone', 'lastname',  \
-                'middlename', 'phone', 'preferred', 'profession', 'receive_docs', 'ringsize', 'state', 'street','zipcode']
-
-    def to_dict(self):
-        """returns all client info in dictionary form"""
-        data = {
-            'clientid': self.clientid,
-            'record_locator_id': self.get_medical_record_hash(),
-            'membersince': self.membersince,
-            'firstname': self.firstname,
-            'middlename': self.middlename,
-            'lastname': self.lastname,
-            'fullname': self.fullname,
-            'guardianname': self.guardianname,
-            'guardianrole': self.guardianrole,
-            'address':self.address,
-            'street': self.street,
-            'city': self.city,
-            'state': self.state,
-            'zipcode': self.zipcode,
-            'country': self.country,
-            'email': self.email,
-            'phone': self.phone,
-            'preferred': self.preferred,
-            'ringsize': self.ringsize,
-            'emergency_contact': self.emergency_contact,
-            'emergency_phone': self.emergency_phone,
-            'healthcare_contact': self.healthcare_contact,
-            'healthcare_phone': self.healthcare_phone,
-            'gender': self.gender,
-            'dob': self.dob,
-            'profession': self.profession,
-            'receive_docs': self.receive_docs
-        }
-        return data
-
-    def client_info_search_dict(self):
-        """returns just the searchable client info (name, email, number)"""
-        data = {
-            'clientid': self.clientid,
-            'record_locator_id': self.get_medical_record_hash(),
-            'firstname': self.firstname,
-            'lastname': self.lastname,
-            'fullname': self.fullname,
-            'phone': self.phone,
-            'email': self.email
-        }
-        return data
-
-=======
->>>>>>> 3d2f3a44
     @staticmethod
     def all_clients_dict(query, page, per_page, **kwargs):
         resources = query.paginate(page, per_page, False)
