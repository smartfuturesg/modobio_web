--- conflicted
+++ resolved
@@ -1154,21 +1154,12 @@
                 #if a notification type with this id is already in the db, remove from the list
                 #of new types to be added for the user
                 client_new_notifications.remove(notification.notification_type_id)
-<<<<<<< HEAD
 
         for notification_type_id in client_new_notifications:
             push_notification = ClientMobilePushNotificationsSchema().load({'notification_type_id': notification_type_id})
             push_notification.user_id = user_id
             db.session.add(push_notification)
 
-=======
-
-        for notification_type_id in client_new_notifications:
-            push_notification = ClientMobilePushNotificationsSchema().load({'notification_type_id': notification_type_id})
-            push_notification.user_id = user_id
-            db.session.add(push_notification)
-
->>>>>>> 3c800f3d
         db.session.commit()
         return request.json
 
