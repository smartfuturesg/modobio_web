"""Configuration defaults

This file defines the configuration defaults for the entire API. It is loaded by
:mod:`odyssey.config`.
"""
# This file is imported by config.py, so it must be valid Python.

# General defaults
SECRET_KEY = 'abcdefghijklmnopqrstuvwxyz0123456789'
"""
Flask secret key, used to encrypt sessions amongst other things.
See https://stackoverflow.com/questions/22463939/demystify-flask-app-secret-key

This secret key is also used to sign JWTs. JWTs signed with the HS256 algorith (the default),
must have a key of at least 32 characters long. The same key must also be passed to Hasura
as part of the ``HASURA_GRAPHQL_JWT_SECRET`` variable. See ``hasura/README.md``.
"""

API_VERSION = ''
"""
Version number of the API.

Can be set by the environment (like all other parameters) or by running ``python setup.py build``,
which calls :mod:`setuptools_scm`. The latter created a file ``odyssey/version.py``. This is
relevant for pip installation of the API.
"""

SQLALCHEMY_TRACK_MODIFICATIONS = False
"""
Turn this off to prevent warnings.

https://stackoverflow.com/questions/33738467/how-do-i-know-if-i-can-disable-sqlalchemy-track-modifications/33790196#33790196
"""

TESTING = False
"""
Special mode for running tests. There is usually no need to set this manually, it will
be set to True when running pytest.
"""

FLASK_SKIP_DOTENV = True
"""
If :mod:`python-dotenv` is installed, Flask will by default use it to find .env files and
use the contents of those files as environmental variables. It uses :func:`dotenv.find_dotenv`,
which keeps searching up the directory tree until it finds a .env file.

Unfortunately, flask also makes the idiotic assumption that when a .env file is found, it must
be in the root of the project and will change the working directory to that. As a consequence,
``flask db ...`` will look for ``migrations/alembic.ini`` in wherever the .env file is located,
which may not be correct at all.

This setting prevents such stupid behaviour.
"""

LOG_LEVEL = ''
""" Show log message of this level and higher.

Accepted levels are:
DEBUG, INFO, AUDIT, WARNING, ERROR, CRITICAL, or any integer.

If not set, it will default to DEBUG if FLASK_DEBUG=true and AUDIT otherwise.
"""

LOG_FORMAT_JSON = False
""" Output logs in JSON format.

By default, logging prints pre-formatted strings. This switch enables JSON output for logs,
which is useful for AWS CloudTrail integration.
"""

# Database parameters
DB_FLAV = 'postgresql'
""" Database "flavour" or dialect. """

DB_USER = ''
""" Username for database. """

DB_PASS = ''
""" Password for database. """

DB_HOST = 'localhost'
""" Hostname for database. """

DB_NAME = 'modobio'
""" Name of database. """

DB_NAME_TESTING = 'modobio_test'
""" Name of database specifically for running pytest. """

DB_URI = ''
""" Set the database URI as a single string. Takes precedence over setting the parts. """

# Elasticsearch
ELASTICSEARCH_URL = 'http://localhost:9200'
""" URL of the local elasticsearch instance. """

# Oura Cloud OAuth parameters
OURA_CLIENT_ID = ''
""" Client ID for Oura Ring API. """

OURA_CLIENT_SECRET = ''
""" Client secret for Oura Ring API. """

OURA_AUTH_URL = 'https://cloud.ouraring.com/oauth/authorize'
""" Authorization URL for Oura Ring API. """

OURA_TOKEN_URL = 'https://api.ouraring.com/oauth/token'
""" Token URL for Oura Ring API. """

OURA_SCOPE = 'daily'
""" Oura resources (scopes) to request permission for. """

# Fitbit OAuth parameters
FITBIT_CLIENT_ID = ''
""" Client ID for Fitbit API. """

FITBIT_CLIENT_SECRET = ''
""" Client secret for Fitbit API. """

FITBIT_AUTH_URL = 'https://www.fitbit.com/oauth2/authorize'
""" Authorization URL for Fitbit API. """

FITBIT_TOKEN_URL = 'https://api.fitbit.com/oauth2/token'
""" Token URL for Fitbit API. """

FITBIT_SCOPE = 'activity heartrate nutrition profile sleep weight'
""" Fitbit resources (scopes) to request permission for. """

# AWS settings
AWS_SNS_REGION = 'us-west-1'
"""
Our default AWS region is "us-east-2", but SNS is not available in that region.
Instead, it uses this alternate region.
"""

AWS_S3_BUCKET = 'local-dev-393511634479'
""" Name of the AWS S3 bucket where files are stored. """

AWS_S3_PREFIX = ''
""" Prefix (path) of files in the AWS S3 bucket.

This prefix will be prepended to **every file** stored in the bucket.

There is only one S3 bucket for development. To prevent multiple developers from
interfering with each other, this prefix will be set to the local username during
development.

There is a special prefix "temp". The buckets are configured to delete anything
in "temp" automatically after 24 hours.

When pytest is run, the prefix will be set to "temp/pytest-xxxxxx", where xxxxxx
is a random 6-digit hex string. Pytest should delete this prefix when finished,
but sometimes this does not happen (e.g. when pytest is interrupted or when
:const:`AWS_S3_PYTEST_KEEP` is set). In that case, the files are still deleted
after 24 hours because they are in temp/.

When defining ``AWS_S3_PREFIX``, do **not** add leading or trailing /.

.. seealso:: :const:`AWS_S3_USER_PREFIX`
             :const:`AWS_S3_PYTEST_KEEP`
             :mod:`odyssey.utils.files`
"""

AWS_S3_USER_PREFIX = 'id{user_id:05d}'
""" User specific prefix (path) for files in the AWS S3 bucket.

This prefix will be **appended after** :const:`AWS_S3_PREFIX` and is
specific for each user. It must hold a string formatting template
that will be formatted with ``user_id``.

The full prefix as used in :mod:`odyssey.utils.files` is:

.. code:: python

    prefix = AWS_S3_PREFIX + '/' + AWS_S3_USER_PREFIX.format(user_id=user_id)

:attr:`~odyssey.utils.files.FileUpload.prefix` will be prepended to every
file uploaded through :class:`odyssey.utils.files.FileUpload`.

.. seealso:: :const:`AWS_S3_PREFIX` and :mod:`odyssey.utils.files`
"""

AWS_S3_PYTEST_KEEP = False
""" Keep files on AWS S3 after a pytest run.

Set this to True (default is False) to keep files on AWS S3 after a pytest run ends.
This may be useful to debug tests in combination with file uploads.

Note that files will be kept for only 24 hours after a pytest run, unless
:const:`AWS_S3_PREFIX` is changed to something outside of temp/.

.. seealso:: :const:`AWS_S3_PREFIX`
"""
# TODO Telehealth on the Shelf - removed twilio access key defaults - should be added back when we
# reactivate a Twilio enabled telehealth feature.

# Twilio settings
# TWILIO_ACCOUNT_SID = ''
""" Twilio account ID number. """

# TWILIO_API_KEY_SID = ''
""" Twilio API access key ID number. """

# TWILIO_API_KEY_SECRET = ''
""" Twilio API access key secret. """

# CONVERSATION_SERVICE_SID = ''
""" Twilio conversation serive ID number. """

TELEHEALTH_BOOKING_LEAD_TIME_HRS = 2
""" Telehealth booking lead time.

This config variable represents the minimum amount of time between making a
booking and the start of the booking. Will be set to 0 for debug and testing.
"""

TELEHEALTH_BOOKING_TRANSCRIPT_EXPIRATION_HRS = 336
""" Telehealth booking edit time.

Booking transcripts can be edited after the booking starts. This config variable
sets the maximum time in hours, from the start of the booking, when editing is
still possible. Will be set to 0.5 for debug and testing.
"""

TELEHEALTH_BOOKING_DURATION = 30
""" Telehealth booking duration.

The default telehealth duration in minutes.
"""

# Celery settings.
CELERY_BROKER_URL = 'redis://localhost:6379/0'
""" Celery default broker URL.

This must be a URL in the form of: ``transport://userid:password@hostname:port/virtual_host``

This variable will be converted to ``broker_url`` (lower case) to work with
Celery's new config system.
"""

CELERY_RESULT_BACKEND = ''
""" Celery default backend to store results.

The backend used to store task results (tombstones).

This variable will be converted to ``result_backend`` (lower case) to work with
Celery's new config system.
"""

CELERY_REDBEAT_REDIS_URL = CELERY_BROKER_URL
""" Celery-redbeat will use redis to store a persistent celerybeat schedule

This variable will be converted to ``redbeat_redis_url`` (lower case) to work with
Celery's new config system.
"""

CELERY_ENABLE_UTC = True
""" Celery timezone.

If enabled dates and times in messages will be converted to use the UTC timezone.

Note that workers running Celery versions below 2.5 will assume a local timezone
for all messages, so only enable if all workers have been upgraded.

This variable will be converted to ``enable_utc`` (lower case) to work with
Celery's new config system.
"""

# InstaMed Settings
INSTAMED_MERCHANT_ID = ''
"""InstaMed Merchant ID."""

INSTAMED_API_KEY = ''
""" InstaMed API access key ID number. """

INSTAMED_API_SECRET = ''
""" InstaMed API access key secret. """

# Wheel settings
WHEEL_API_TOKEN = ''
WHEEL_MD_CONSULT_RATE = '7161c1e9-69a6-4430-a7ef-04593300f48a'
WHEEL_NP_CONSULT_RATE = '9c36e5c6-ed91-4546-a847-c649c81db265'

# mongo db
MONGO_URI = ''

# Calling host base uri
FRONT_END_DOMAIN_NAME = ''
""" Default name of calling domain

The purpose of the variable is to produce clickable URLs specific to the domain being used
ie. production (modobio.com), dev r7 (dev-r0-7.modobio.com) 
"""

# Google ReCaptcha api secret
GOOGLE_RECAPTCHA_SECRET = ''

WEARABLES_DYNAMO_TABLE = 'Wearables-V1-dev-r1-3-1'
""" Name of the table in AWS DynamoDB where wearables data is stored.

.. deprecated:: 1.3.1
    With Terra integration in release 1.3.1, AWS Dynamo will no longer be used.

The table name is versioned to allow multiple versions of the API to run
at the same time. Make sure to update this value when moving to a new
branch.
"""

WEARABLE_DATA_DEFAULT_RANGE_DAYS = 14
""" Default date range for wearable data.

When no date range is specified when requesting wearable data,
this many days of data is returned.
"""

# Apple app store
APPLE_APPSTORE_API_KEY = ''

APPLE_APPSTORE_API_KEY_ID = 'C9PC58MRPT'
"""Identifier for the API key"""

APPLE_APPSTORE_ISSUER_ID = 'a81919e2-a4c0-4611-b8d0-7b260a6fdd62'
"""ID from appstore conenct account"""

APPLE_APPSTORE_BUNDLE_ID = 'com.modobio.ModoBioClient'

APPLE_APPSTORE_BASE_URL = 'https://api.storekit-sandbox.itunes.apple.com'

MAINTENANCE_DYNAMO_TABLE = 'dev_maintenance_v02'

MAINTENANCE_REASONS_TABLE = 'prod_maintenance_reasons'

MAINTENANCE_TIMEZONE = 'UTC'

# Maintenance Business Hours Time Window In UTC
BUSINESS_HRS_START = 13

BUSINESS_HRS_END = 6

# Maintenance Notice Periods (in days)
MAINT_SHORT_NOTICE = 2

MAINT_STD_NOTICE = 14

SERVER_NAME = '127.0.0.1:5000'
"""
Name and port number of the server. This setting allows for
url generation outside of the Flask request context. This is useful for
creating urls as part of celery tasks. 
"""

# Active Campaign
ACTIVE_CAMPAIGN_BASE_URL = 'https://modobio.api-us1.com/api/3/'
ACTIVE_CAMPAIGN_LIST = ''
ACTIVE_CAMPAIGN_API_KEY = ''

TERRA_DEV_ID = ''
"""
Developer ID for Terra API.

There are three environments: testing, staging, and production.
Each environment has its own developer ID, API key, and secret.
The URL for the webhook must be set in the developer dashboard,
which is also the place where id, key, and secret can be found.
https://dashboard.tryterra.co/terraapi/customise
"""

TERRA_API_KEY = ''
"""
Key for Terra API.

See :const:`TERRA_DEV_ID`
"""

TERRA_API_SECRET = ''
"""
Secret password for Terra API.

See :const:`TERRA_DEV_ID`
"""

<<<<<<< HEAD
GOOGLE_PLAYSTORE_PACKAGE_NAME = 'com.modobio.modobioclient'
"""Unique identifier for modobio Android app."""

GOOGLE_PLAYSTORE_API_KEY = ''
"""API key for Google Play Store API."""
=======
SUBSCRIPTION_UPDATE_FREQUENCY_MINS = 5
"""Controls how often to run the subscription update periodic task.

:type: int
"""
>>>>>>> 78e377e7
<|MERGE_RESOLUTION|>--- conflicted
+++ resolved
@@ -379,16 +379,14 @@
 See :const:`TERRA_DEV_ID`
 """
 
-<<<<<<< HEAD
 GOOGLE_PLAYSTORE_PACKAGE_NAME = 'com.modobio.modobioclient'
 """Unique identifier for modobio Android app."""
 
 GOOGLE_PLAYSTORE_API_KEY = ''
 """API key for Google Play Store API."""
-=======
+
 SUBSCRIPTION_UPDATE_FREQUENCY_MINS = 5
 """Controls how often to run the subscription update periodic task.
 
 :type: int
-"""
->>>>>>> 78e377e7
+"""