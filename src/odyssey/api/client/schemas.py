from datetime import datetime
from marshmallow import (
    Schema, 
    fields, 
    post_load,
    pre_dump,
    ValidationError, 
    validates, 
    validate
)

from odyssey import ma
from odyssey.api.user.models import User
from odyssey.api.client.models import (
    ClientConsent,
    ClientConsultContract,
    ClientInfo,
    ClientIndividualContract, 
    ClientPolicies,
    ClientRelease,
    ClientReleaseContacts,
    ClientSubscriptionContract,
    ClientFacilities,
<<<<<<< HEAD
    ClientMobileSettings
=======
    ClientAssignedDrinks
>>>>>>> c95f3b96
)
from odyssey.api.user.schemas import UserInfoPutSchema

class ClientSearchItemsSchema(Schema):
    user_id = fields.Integer()
    firstname = fields.String(required=False, validate=validate.Length(min=1, max= 50), missing=None)
    lastname = fields.String(required=False, validate=validate.Length(min=1,max=50), missing=None)
    email = fields.Email(required=False, missing=None)
    phone = fields.String(required=False, validate=validate.Length(min=0,max=50), missing=None)
    dob = fields.Date(required=False, missing=None)
    record_locator_id = fields.String(required=False, validate=validate.Length(min=0,max=10), missing=None)
    modobio_id = fields.String(required=False, validate=validate.Length(min=0,max=12), missing=None)

class ClientSearchMetaSchema(Schema):
    page = fields.Integer(required=False, missing=0)
    per_page = fields.Integer(required=False, missing=0)
    total_pages = fields.Integer(required=False, missing=0)
    total_items = fields.Integer(required=False, missing=0)

class ClientSearchLinksSchema(Schema):
    _self = fields.String(required=False, validate=validate.Length(min=1, max= 50), missing=None)
    _next = fields.String(required=False, validate=validate.Length(min=1, max= 50), missing=None)
    _prev = fields.String(required=False, validate=validate.Length(min=1, max= 50), missing=None)

class ClientSearchOutSchema(Schema):
    """ ClientSearchOutSchema uses nested ClientSearchItemsSchemas and 
        ClientSearchMetaSchemas """
    items = fields.Nested(ClientSearchItemsSchema(many=True),
                            missing=ClientSearchItemsSchema().load({}))
    _meta = fields.Nested(ClientSearchMetaSchema, missing=ClientSearchMetaSchema().load({}))
    _links = fields.Nested(ClientSearchLinksSchema, missing=ClientSearchLinksSchema().load({}))
    
class ClientFacilitiesSchema(Schema):

    idx = fields.Integer()
    user_id = fields.Integer()
    facility_id = fields.Integer()

    @post_load
    def make_object(self, data, **kwargs):
        return ClientFacilities(**data)

class ClientInfoSchema(ma.SQLAlchemyAutoSchema):
    class Meta:
        model = ClientInfo
        exclude = ('created_at', 'updated_at', 'idx')
        dump_only = ('modobio_id', 'membersince')

    user_id = fields.Integer()

    @post_load
    def make_object(self, data, **kwargs):
        return ClientInfo(**data)

class ClientInfoPutSchema(ma.SQLAlchemyAutoSchema):
    class Meta:
        model = ClientInfo
        exclude = ('created_at', 'updated_at', 'idx')
        dump_only = ('modobio_id', 'membersince', 'is_staff', 'is_client', 'user_id', 'receive_docs')

class ClientAndUserInfoSchema(Schema):

    client_info = fields.Nested(ClientInfoPutSchema, required=False, missing={})
    user_info = fields.Nested(UserInfoPutSchema, required=False, missing={})

class NewRemoteClientSchema(Schema):

    email = fields.Email()
    firstname = fields.String(required=True, validate=validate.Length(min=1, max= 50))
    lastname = fields.String(required=True, validate=validate.Length(min=1,max=50))
    middlename = fields.String(required=False, validate=validate.Length(min=0,max=50))

    @post_load
    def make_object(self, data, **kwargs):
        return ClientInfo(**data)
        
#class ClientRemoteRegistrationPortalSchema(Schema):
#    """
#        holds client's access information for remote registration
#    """
#    email = fields.Email()
#    user_id = fields.Integer()
#    password = fields.String(dump_only=True)
#    registration_portal_expiration = fields.DateTime(dump_only=True)
#    registration_portal_id = fields.String(dump_only=True)
#
#    @post_load
#    def make_object(self, data, **kwargs):
#        remote_client_portal = RemoteRegistration(user_id=data["user_id"], email=data["email"])
#        remote_client_portal.set_password()
#        remote_client_portal.get_temp_registration_endpoint()
#        return remote_client_portal


#class RefreshRemoteRegistrationSchema(Schema):
#    """
#        refresh the remote registration password and link for the client
#        with the provided email
#    """
#    email = fields.Email(required=True)

class ClientConsentSchema(ma.SQLAlchemyAutoSchema):
    class Meta:
        model = ClientConsent
    
    user_id = fields.Integer(missing=0)

    @post_load
    def make_object(self, data, **kwargs):
        return ClientConsent(**data)

class ClientReleaseContactsSchema(ma.SQLAlchemyAutoSchema):
    class Meta:
        model = ClientReleaseContacts
        exclude = ('idx',)

    user_id = fields.Integer(missing=0)
    release_contract_id = fields.Integer()
    release_direction = fields.String(description="Direction must be either 'TO' (release to) or 'FROM' (release from)")

    @post_load
    def make_object(self, data, **kwargs):
        return ClientReleaseContacts(**data)

    @validates('release_direction')
    def release_direction_picklist(self,value):
        direction_values=['TO', 'FROM']
        if not value in direction_values:
            raise ValidationError(f'release_direction entry invalid. Please use one of the following: {direction_values}')

class ClientReleaseSchema(ma.SQLAlchemyAutoSchema):
    class Meta:
        model = ClientRelease

    release_to = fields.Nested(ClientReleaseContactsSchema, many=True)
    release_from = fields.Nested(ClientReleaseContactsSchema, many=True)
    
    user_id = fields.Integer(missing=0)

    @post_load
    def make_object(self, data, **kwargs):
        data.pop("release_to")
        data.pop("release_from")
        return ClientRelease(**data)

    @pre_dump
    def ravel(self, data, **kwargs):
        """
        nest release contacts objects into release contract
        """
        data_ravel = data.__dict__

        release_to  = ClientReleaseContacts.query.filter_by(release_contract_id = data.idx, release_direction = 'TO').all()
        release_from  = ClientReleaseContacts.query.filter_by(release_contract_id = data.idx, release_direction = 'FROM').all()

        release_to_list = [obj.__dict__ for obj in release_to]
        release_from_list = [obj.__dict__ for obj in release_from]

        data_ravel["release_to"] = release_to_list
        data_ravel["release_from"] = release_from_list
        return data

class SignAndDateSchema(Schema):
    """for marshaling signatures and sign dates into objects (contracts) requiring only a signature"""

    user_id = fields.Integer(missing=0, dump_only=True)
    signdate = fields.Date(format="iso", required=True)
    signature = fields.String(required=True)

class ClientSubscriptionContractSchema(ma.SQLAlchemyAutoSchema):
    class Meta:
        model = ClientSubscriptionContract
    
    user_id = fields.Integer(missing=0)

    @post_load
    def make_object(self, data, **kwargs):
        return ClientSubscriptionContract(
                    user_id = data["user_id"],
                    signature=data["signature"],
                    signdate=data["signdate"]
                    )

class ClientConsultContractSchema(ma.SQLAlchemyAutoSchema):
    class Meta:
        model = ClientConsultContract
    
    user_id = fields.Integer(missing=0)

    @post_load
    def make_object(self, data, **kwargs):
        return ClientConsultContract(
                    user_id = data["user_id"],
                    signature=data["signature"],
                    signdate=data["signdate"]
                    )
    
class ClientPoliciesContractSchema(ma.SQLAlchemyAutoSchema):
    class Meta:
        model = ClientPolicies
    
    user_id = fields.Integer(missing=0)

    @post_load
    def make_object(self, data, **kwargs):
        return ClientPolicies(
                    user_id = data["user_id"],
                    signature=data["signature"],
                    signdate=data["signdate"]
                    )
    

class ClientIndividualContractSchema(ma.SQLAlchemyAutoSchema):
    class Meta:
        model = ClientIndividualContract
        
    user_id = fields.Integer(missing=0)
    @post_load
    def make_object(self, data, **kwargs):
        return ClientIndividualContract(**data)

class SignedDocumentsSchema(Schema):
    """ Dictionary of all signed documents and the URL to the PDF file. """
    urls = fields.Dict(
        keys=fields.String(description='Document display name'),
        values=fields.String(description='URL to PDF file of document.')
    )

class OutstandingForm(Schema):
    """
        Forms that have not yet been completed
        Display name and URI given
    """
    name = fields.String(description='name of form')
    URI = fields.String(description = 'URI for completing form')

class ClientRegistrationStatusSchema(Schema):

    outstanding = fields.Nested(OutstandingForm(many=True))


class ClientDataTierSchema(Schema):

    user_id = fields.Integer(missing=None)
    stored_bytes = fields.Integer(description="total bytes stored for the client", missing=None)
    tier = fields.String(description="data storage tier. Either Tier 1/2/3", missing=None)

class ClientClinicalCareTeamInternalSchema(Schema):
    """
    Schema is used for serializing/deserializing clinical care team related payloads
    """
    team_member_email = fields.Email(description="email for clinical care team member")
    team_member_user_id = fields.Integer(description="user_id for clinical care team member", dump_only=True)
    firstname = fields.String(dump_only=True, missing=None)
    lastname = fields.String(dump_only=True, missing=None)

class ClientClinicalCareTeamSchema(Schema):
    """
    Schema is used for nesting ClientClinicalCareTeamInternalSchema 
    """
    
    care_team = fields.Nested(ClientClinicalCareTeamInternalSchema(many=True), missing=[])
    total_items = fields.Integer(dump_only=True)

class AllClientsDataTier(Schema):

    items = fields.Nested(ClientDataTierSchema(many=True), missing=ClientDataTierSchema().load({}))
    total_stored_bytes = fields.Integer(description="Total bytes stored for all clients", missing=0)
    total_items = fields.Integer(description="number of clients in this payload", missing=0)

<<<<<<< HEAD
class ClientMobileSettingsSchema(ma.SQLAlchemyAutoSchema):
    class Meta:
        model = ClientMobileSettings
        exclude = ('created_at', 'updated_at', 'idx')

    user_id = fields.Integer(dump_only=True)
    date_format = fields.String(validate=validate.OneOf(('%d-%b-%Y','%b-%d-%Y','%d/%m/%Y','%m/%d/%Y')))

    @post_load
    def make_object(self, data, **kwargs):
        return ClientMobileSettings(**data)
=======
class ClientAssignedDrinksSchema(ma.SQLAlchemyAutoSchema):
    class Meta:
        model = ClientAssignedDrinks
        exclude = ('created_at', 'updated_at', 'idx')

    user_id = fields.Integer(dump_only=True)
    drink_id = fields.Integer()

    @post_load
    def make_object(self, data, **kwargs):
        return ClientAssignedDrinks(**data)

class ClientAssignedDrinksDeleteSchema(Schema):
    drink_ids = fields.List(fields.Integer)
>>>>>>> c95f3b96
<|MERGE_RESOLUTION|>--- conflicted
+++ resolved
@@ -21,11 +21,8 @@
     ClientReleaseContacts,
     ClientSubscriptionContract,
     ClientFacilities,
-<<<<<<< HEAD
-    ClientMobileSettings
-=======
+    ClientMobileSettings,
     ClientAssignedDrinks
->>>>>>> c95f3b96
 )
 from odyssey.api.user.schemas import UserInfoPutSchema
 
@@ -296,7 +293,6 @@
     total_stored_bytes = fields.Integer(description="Total bytes stored for all clients", missing=0)
     total_items = fields.Integer(description="number of clients in this payload", missing=0)
 
-<<<<<<< HEAD
 class ClientMobileSettingsSchema(ma.SQLAlchemyAutoSchema):
     class Meta:
         model = ClientMobileSettings
@@ -308,7 +304,6 @@
     @post_load
     def make_object(self, data, **kwargs):
         return ClientMobileSettings(**data)
-=======
 class ClientAssignedDrinksSchema(ma.SQLAlchemyAutoSchema):
     class Meta:
         model = ClientAssignedDrinks
@@ -322,5 +317,4 @@
         return ClientAssignedDrinks(**data)
 
 class ClientAssignedDrinksDeleteSchema(Schema):
-    drink_ids = fields.List(fields.Integer)
->>>>>>> c95f3b96
+    drink_ids = fields.List(fields.Integer)