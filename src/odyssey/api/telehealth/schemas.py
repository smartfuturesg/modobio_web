from marshmallow import (
    Schema, 
    fields, 
    post_load,
<<<<<<< HEAD
    validate
=======
    validate,
>>>>>>> e72eb5dd
)

from odyssey import ma
from odyssey.api.telehealth.models import (
    TelehealthQueueClientPool,
    TelehealthStaffAvailability,
    TelehealthMeetingRooms,
    TelehealthQueueClientPool
)

<<<<<<< HEAD
from odyssey.utils.constants import DAY_OF_WEEK


class TelehealthStaffAvailabilitySchema(ma.SQLAlchemyAutoSchema):
    class Meta:
        model = TelehealthStaffAvailability
        exclude = ('created_at',)
        dump_only = ('idx', 'staff_id')

    day_of_week = fields.String(validate=validate.OneOf(DAY_OF_WEEK))
    @post_load
    def make_object(self, data, **kwargs):
        return TelehealthStaffAvailability(**data)  

class TelehealthStaffAvailabilityOutputSchema(Schema):
    availability = fields.Nested(TelehealthStaffAvailabilitySchema(many=True), missing=[])
=======
from odyssey.utils.constants import GENDERS
>>>>>>> e72eb5dd

class TelehealthMeetingRoomSchema(ma.SQLAlchemyAutoSchema):
    """
    Schema for TelehealthMeeting rooms model
    """    
    class Meta:
        model = TelehealthMeetingRooms
        exclude = ('created_at', 'updated_at', 'staff_access_token', 'client_access_token')

    access_token = fields.String(description='meeting room access token. To be shown only to the owner', required=False)

class TelehealthQueueClientPoolSchema(ma.SQLAlchemyAutoSchema):
    class Meta:
        model = TelehealthQueueClientPool
        exclude = ('created_at', 'updated_at')
        dump_only = ('idx', 'user_id')
    
    duration = fields.Integer(missing=20)
    medical_gender = fields.String(validate=validate.OneOf([gender[0] for gender in GENDERS]),metadata={'description': 'Preferred Medical Professional gender'})

    @post_load
    def make_object(self, data, **kwargs):
        return TelehealthQueueClientPool(**data)    

class TelehealthQueueClientPoolOutputSchema(Schema):
    queue = fields.Nested(TelehealthQueueClientPoolSchema(many=True),missing=[],description='SORTED queue of client pool')
    total_queue = fields.Integer()<|MERGE_RESOLUTION|>--- conflicted
+++ resolved
@@ -2,11 +2,7 @@
     Schema, 
     fields, 
     post_load,
-<<<<<<< HEAD
     validate
-=======
-    validate,
->>>>>>> e72eb5dd
 )
 
 from odyssey import ma
@@ -16,9 +12,7 @@
     TelehealthMeetingRooms,
     TelehealthQueueClientPool
 )
-
-<<<<<<< HEAD
-from odyssey.utils.constants import DAY_OF_WEEK
+from odyssey.utils.constants import DAY_OF_WEEK, GENDERS
 
 
 class TelehealthStaffAvailabilitySchema(ma.SQLAlchemyAutoSchema):
@@ -34,9 +28,6 @@
 
 class TelehealthStaffAvailabilityOutputSchema(Schema):
     availability = fields.Nested(TelehealthStaffAvailabilitySchema(many=True), missing=[])
-=======
-from odyssey.utils.constants import GENDERS
->>>>>>> e72eb5dd
 
 class TelehealthMeetingRoomSchema(ma.SQLAlchemyAutoSchema):
     """
