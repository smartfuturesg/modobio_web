--- conflicted
+++ resolved
@@ -3,11 +3,8 @@
 from odyssey import ma
 from odyssey.api.lookup.models import (
     LookupActivityTrackers, 
-<<<<<<< HEAD
     LookupClinicalCareTeamResources,
-=======
     LookupClientBookingWindow,
->>>>>>> d4be569d
     LookupDrinks, 
     LookupDrinkIngredients, 
     LookupGoals, 
@@ -117,8 +114,6 @@
 class LookupRacesOutputSchema(Schema):
     items = fields.Nested(LookupRacesSchema(many=True), missing = [])
     total_items = fields.Integer()
-<<<<<<< HEAD
-=======
 
 class LookupSubscriptionsSchema(ma.SQLAlchemyAutoSchema):
     class Meta:
@@ -131,5 +126,4 @@
 
 class LookupSubscriptionsOutputSchema(Schema):
     items = fields.Nested(LookupSubscriptionsSchema(many=True), missing = [])
-    total_items = fields.Integer()
->>>>>>> d4be569d
+    total_items = fields.Integer()