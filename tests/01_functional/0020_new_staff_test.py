from flask.json import dumps
from requests.auth import _basic_auth_str

from odyssey.models.user import User, UserLogin
from odyssey.models.staff import StaffProfile

<<<<<<< HEAD
from tests.data.staff.staff_data import staff_new_staff_member_data
=======
from tests.data import (
    test_new_user_staff
)
>>>>>>> 2b77ac85


def test_creating_new_staff(test_client, init_database):
    """
    GIVEN a api end point for creating a new staff 
    WHEN the '/staff' resource  is requested to be created
    THEN check the response is valid
    """
    # get staff authorization to view client data
    staff = User.query.filter_by(is_staff=True).first()
    staffLogin = UserLogin.query.filter_by(user_id=staff.user_id).one_or_none()
    token = staffLogin.get_token()
    headers = {'Authorization': f'Bearer {token}'}
    
    response = test_client.post('/user/',
                                headers=headers, 
<<<<<<< HEAD
                                data=dumps(staff_new_staff_member_data), 
                                content_type='application/json')
    
    #the new client should be in the ClientInfo database 
    staff = Staff.query.filter_by(email=staff_new_staff_member_data['email']).first()
    
    # some simple checks for validity
    assert response.status_code == 201
    assert staff.email == staff_new_staff_member_data['email']
=======
                                data=dumps(test_new_user_staff['userinfo']), 
                                content_type='application/json')
    
    #the new staff member should be in the StaffProfile database 
    staff = StaffProfile.query.filter_by(user_id=1).one_or_none()
    
    # some simple checks for validity
    assert response.status_code == 201
>>>>>>> 2b77ac85
    
def test_creating_new_staff_same_email(test_client, init_database):
    """
    GIVEN a api end point for creating a new staff 
    WHEN the '/staff/' resource  is requested to be created
    THEN check the response is 409 error
    """

    # get staff authorization to view client data
    staff = User.query.filter_by(is_staff=True).first()
    staffLogin = UserLogin.query.filter_by(user_id=staff.user_id).one_or_none()
    token = staffLogin.get_token()
    headers = {'Authorization': f'Bearer {token}'}
    
    response = test_client.post('/user/',
                                headers=headers, 
<<<<<<< HEAD
                                data=dumps(staff_new_staff_member_data), 
=======
                                data=dumps(test_new_user_staff['userinfo']), 
>>>>>>> 2b77ac85
                                content_type='application/json')
    
    # 409 should be returned because user email is already in use
    assert response.status_code == 409<|MERGE_RESOLUTION|>--- conflicted
+++ resolved
@@ -4,13 +4,7 @@
 from odyssey.models.user import User, UserLogin
 from odyssey.models.staff import StaffProfile
 
-<<<<<<< HEAD
-from tests.data.staff.staff_data import staff_new_staff_member_data
-=======
-from tests.data import (
-    test_new_user_staff
-)
->>>>>>> 2b77ac85
+from tests.data.users.users_data import users_staff_new_user_data
 
 
 def test_creating_new_staff(test_client, init_database):
@@ -27,18 +21,7 @@
     
     response = test_client.post('/user/',
                                 headers=headers, 
-<<<<<<< HEAD
-                                data=dumps(staff_new_staff_member_data), 
-                                content_type='application/json')
-    
-    #the new client should be in the ClientInfo database 
-    staff = Staff.query.filter_by(email=staff_new_staff_member_data['email']).first()
-    
-    # some simple checks for validity
-    assert response.status_code == 201
-    assert staff.email == staff_new_staff_member_data['email']
-=======
-                                data=dumps(test_new_user_staff['userinfo']), 
+                                data=dumps(users_staff_new_user_data['userinfo']), 
                                 content_type='application/json')
     
     #the new staff member should be in the StaffProfile database 
@@ -46,7 +29,6 @@
     
     # some simple checks for validity
     assert response.status_code == 201
->>>>>>> 2b77ac85
     
 def test_creating_new_staff_same_email(test_client, init_database):
     """
@@ -63,11 +45,7 @@
     
     response = test_client.post('/user/',
                                 headers=headers, 
-<<<<<<< HEAD
-                                data=dumps(staff_new_staff_member_data), 
-=======
-                                data=dumps(test_new_user_staff['userinfo']), 
->>>>>>> 2b77ac85
+                                data=dumps(users_staff_new_user_data['userinfo']), 
                                 content_type='application/json')
     
     # 409 should be returned because user email is already in use
