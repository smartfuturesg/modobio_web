import os
import pytest
from datetime import datetime
from sqlalchemy import text

from odyssey import create_app, db
from odyssey.models.client import (
    ClientInfo,
    ClientConsent,
    ClientRelease,
    ClientPolicies,
    ClientConsultContract,
    ClientSubscriptionContract,
    ClientIndividualContract
)
from odyssey.models.misc import MedicalInstitutions
from odyssey.models.user import User, UserLogin

<<<<<<< HEAD
from tests.data.clients.clients_data import clients_info_data
from tests.data.staff.staff_data import staff_member_data
=======
from .data import (
    test_new_client_creation,
    test_new_client_info,
    test_new_client_login,
    test_staff_member,
    test_client_consent_data,
    test_client_release_data,
    test_client_policies_data,
    test_client_consult_data,
    test_client_subscription_data,
    test_client_individual_data
)
>>>>>>> 2b77ac85

    
def clean_db(db):
    for table in reversed(db.metadata.sorted_tables):
        try:
            db.session.execute(table.delete())
        except:
            pass
    # specifically cascade drop clientinfo table
    try:
        db.session.execute('DROP TABLE "ClientInfo" CASCADE;')
    except:
        pass
    db.session.commit()
    db.drop_all()

@pytest.fixture(scope='session')
def test_client():
    """flask application instance (client)"""
    app = create_app()
    db.init_app(app)
    testing_client = app.test_client()
    
    # Establish an application context before running the tests.
    ctx = app.app_context()
    ctx.push()
    
    yield testing_client

    ctx.pop()

@pytest.fixture(scope='session')
def init_database():
    clean_db(db)
    # Create the database and the database table
    db.create_all()

    # run .sql files to create db procedures and initialize 
    # some tables
    #  read .sql files, remove comments,
    #  execute, raw sql on database
    sql_scripts = ['database/'+f for f in os.listdir('database/') if f.endswith(".sql")]
    for sql_script in sql_scripts:
        with open (sql_script, "r") as f:
            data=f.readlines()

        dat = [x for x in data if not x.startswith('--')]
    
        db.session.execute(text(''.join(dat)))

    # Insert test client data
<<<<<<< HEAD
    client_1 = ClientInfo(**clients_info_data)
=======
    # 1) Create User instance. modobio_id populated automatically
    client_1 = User(**test_new_client_creation)
>>>>>>> 2b77ac85
    db.session.add(client_1)
    db.session.flush()

    # 2) User login
    client_1_login = UserLogin(**{'user_id': client_1.user_id})

    # 3) Client info
    test_new_client_info['user_id'] = client_1.user_id
    client_1_info = ClientInfo(**test_new_client_info)
    db.session.add(client_1_login)
    db.session.add(client_1_info)
    db.session.flush()

    # initialize a test staff member
<<<<<<< HEAD
    staff_1 = Staff(**staff_member_data)
    staff_1.set_password(staff_member_data['password'])
=======
    staff_1 = User(**test_staff_member)
>>>>>>> 2b77ac85
    db.session.add(staff_1)
    db.session.flush()
    staff_1_login = UserLogin(**{"user_id": staff_1.user_id})
    staff_1_login.set_password('password')
    db.session.add(staff_1_login)

    #initialize Medical institutes table
    med_institute1 = MedicalInstitutions(institute_name='Mercy Gilbert Medical Center')
    med_institute2 = MedicalInstitutions(institute_name='Mercy Tempe Medical Center')

    db.session.add_all([med_institute1, med_institute2])

    # Commit the changes for the users
    db.session.commit()

    yield db  # this is where the testing happens!
    clean_db(db)

    # https://stackoverflow.com/questions/26350911/what-to-do-when-a-py-test-hangs-silently
    db.session.close()<|MERGE_RESOLUTION|>--- conflicted
+++ resolved
@@ -16,25 +16,8 @@
 from odyssey.models.misc import MedicalInstitutions
 from odyssey.models.user import User, UserLogin
 
-<<<<<<< HEAD
-from tests.data.clients.clients_data import clients_info_data
-from tests.data.staff.staff_data import staff_member_data
-=======
-from .data import (
-    test_new_client_creation,
-    test_new_client_info,
-    test_new_client_login,
-    test_staff_member,
-    test_client_consent_data,
-    test_client_release_data,
-    test_client_policies_data,
-    test_client_consult_data,
-    test_client_subscription_data,
-    test_client_individual_data
-)
->>>>>>> 2b77ac85
+from tests.data.users.users_data import users_staff_member_data, users_client_new_creation_data, users_client_new_info_data
 
-    
 def clean_db(db):
     for table in reversed(db.metadata.sorted_tables):
         try:
@@ -83,13 +66,8 @@
     
         db.session.execute(text(''.join(dat)))
 
-    # Insert test client data
-<<<<<<< HEAD
-    client_1 = ClientInfo(**clients_info_data)
-=======
     # 1) Create User instance. modobio_id populated automatically
-    client_1 = User(**test_new_client_creation)
->>>>>>> 2b77ac85
+    client_1 = User(**users_client_new_creation_data)
     db.session.add(client_1)
     db.session.flush()
 
@@ -97,19 +75,14 @@
     client_1_login = UserLogin(**{'user_id': client_1.user_id})
 
     # 3) Client info
-    test_new_client_info['user_id'] = client_1.user_id
-    client_1_info = ClientInfo(**test_new_client_info)
+    users_client_new_info_data['user_id'] = client_1.user_id
+    client_1_info = ClientInfo(**users_client_new_info_data)
     db.session.add(client_1_login)
     db.session.add(client_1_info)
     db.session.flush()
 
     # initialize a test staff member
-<<<<<<< HEAD
-    staff_1 = Staff(**staff_member_data)
-    staff_1.set_password(staff_member_data['password'])
-=======
-    staff_1 = User(**test_staff_member)
->>>>>>> 2b77ac85
+    staff_1 = User(**users_staff_member_data)
     db.session.add(staff_1)
     db.session.flush()
     staff_1_login = UserLogin(**{"user_id": staff_1.user_id})
