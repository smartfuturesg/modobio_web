--- conflicted
+++ resolved
@@ -98,30 +98,6 @@
     def get(self):
         varArr = pytz.country_timezones['us']
         payload = {'items': varArr, 'total_items': len(varArr)}
-<<<<<<< HEAD
-        return payload
-
-
-@ns.route('/business/transaction-types/')
-class LookupTransactionTypesResource(BaseResource):
-    """Returns stored transaction types in database by GET request.
-    Returns
-    -------
-    dict
-        JSON encoded dict.
-    """
-    @responds(schema=LookupTransactionTypesOutputSchema, status_code=200, api=ns)
-    def get(self):
-
-        transaction_types = LookupTransactionTypes.query.all()
-
-        payload = {
-            'items': transaction_types,
-            'total_items': len(transaction_types),
-        }
-
-=======
->>>>>>> 4fac2a27
         return payload
 
 
@@ -259,40 +235,6 @@
 
         return payload
 
-<<<<<<< HEAD
-
-@ns.route('/drinks/')
-class LookupDrinksApi(BaseResource):
-    @token_auth.login_required
-    @responds(schema=LookupDrinksOutputSchema, api=ns)
-    def get(self):
-        """get contents of drinks lookup table"""
-        res = []
-        for drink in LookupDrinks.query.all():
-            drink.primary_ingredient = (
-                LookupDrinkIngredients.query.filter_by(drink_id=drink.drink_id
-                                                      ).filter_by(is_primary_ingredient=True
-                                                                 ).first().ingredient_name
-            )
-            drink.goal = (
-                LookupGoals.query.filter_by(goal_id=drink.primary_goal_id).first().goal_name
-            )
-            res.append(drink)
-        return {'total_items': len(res), 'items': res}
-
-
-@ns.route('/drinks/ingredients/<int:drink_id>/')
-@ns.doc('Id of the desired drink')
-class LookupDrinkIngredientsApi(BaseResource):
-    @token_auth.login_required
-    @responds(schema=LookupDrinkIngredientsOutputSchema, api=ns)
-    def get(self, drink_id):
-        """get recipe of the drink denoted by drink_id"""
-        check_drink_existence(drink_id)
-
-        res = LookupDrinkIngredients.query.filter_by(drink_id=drink_id).all()
-        return {'total_items': len(res), 'items': res}
-=======
 
 # @ns.route('/drinks/')
 # class LookupDrinksApi(BaseResource):
@@ -321,8 +263,6 @@
 #         res = LookupDrinkIngredients.query.filter_by(drink_id=drink_id).all()
 #         return {'total_items': len(res), 'items': res}
 
->>>>>>> 4fac2a27
-
 
 @ns.route('/goals/')
 class LookupGoalsApi(BaseResource):
@@ -704,9 +644,6 @@
     def get(self):
         emotes = LookupEmotes.query.order_by('position').all()
 
-<<<<<<< HEAD
-        return {'total_items': len(emotes), 'items': emotes}
-=======
         return {'total_items': len(emotes), 'items': emotes}
 
 
@@ -745,5 +682,4 @@
     @responds(schema=LookupBloodPressureRangesOutputSchema, status_code=200, api=ns)
     def get(self):
         press = LookupBloodPressureRanges.query.all()
-        return {'items': press, 'total_items': len(press)}
->>>>>>> 4fac2a27
+        return {'items': press, 'total_items': len(press)}