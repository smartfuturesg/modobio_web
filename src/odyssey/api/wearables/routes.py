import base64
import logging
from math import ceil
import secrets
from datetime import time, timedelta

import boto3
from boto3.dynamodb.conditions import Key
from flask import current_app, jsonify, request
from flask_accepts import accepts, responds
from flask_restx import Namespace
from requests_oauthlib import OAuth2Session
from sqlalchemy import select
from sqlalchemy.sql import text
from werkzeug.exceptions import BadRequest
from werkzeug.exceptions import Unauthorized

from odyssey import mongo
from odyssey.api.wearables.models import *
from odyssey.api.wearables.schemas import *
from odyssey.integrations.active_campaign import ActiveCampaign
from odyssey.integrations.terra import TerraClient
from odyssey.utils.auth import token_auth
from odyssey.utils.base.resources import BaseResource
from odyssey.utils.constants import WEARABLE_DEVICE_TYPES, START_TIME_TO_THREE_HOUR_TIME_BLOCKS, THREE_HOUR_TIME_BLOCK_START_TIMES_LIST, WEARABLES_TO_ACTIVE_CAMPAIGN_DEVICE_NAMES
from odyssey.utils.json import JSONProvider
from odyssey.utils.misc import (
    date_validator,
    lru_cache_with_ttl,
    iso_string_to_iso_datetime,
    create_wearables_filter_query,
)

logger = logging.getLogger(__name__)


#########################
#
# V1 of the Wearables API
#
#########################

ns = Namespace('wearables', description='Endpoints for registering wearable devices.')

@ns.route('/<int:user_id>/')
@ns.doc(params={'user_id': 'User ID number'})
class WearablesEndpoint(BaseResource):
    @token_auth.login_required(user_type=('client','staff'), resources=('wearable_data',))
    @responds(schema=WearablesSchema, status_code=200, api=ns)
    def get(self, user_id):
        """ Wearable device information for client ``user_id`` in response to a GET request.

        This endpoint returns information on which wearables a client has. For
        each supported wearable device, two keys exist in the returned dictionary:
        ``has_<device_name>`` to indicate whether or not the client has this device,
        and ``registered_<device_name>`` to indicate whether or not the registration
        of the wearable device with Modo Bio was completed successfully.

        Parameters
        ----------
        user_id : int
            User ID number.

        Returns
        -------
        dict
            JSON encoded dict.
        """
        wearables = (
            Wearables.query
            .filter_by(user_id=user_id)
            .one_or_none())

        return wearables

    @token_auth.login_required(user_type=('client',))
    @accepts(schema=WearablesSchema, api=ns)
    @responds(status_code=201, api=ns)
    def post(self, user_id):
        """ Create new wearables information for client ``user_id`` in reponse to a POST request.

        Parameters
        ----------
        user_id : int
            User ID number.

        Returns
        -------
        dict
            JSON encoded dict.
        """
        request.parsed_obj.user_id = user_id
        db.session.add(request.parsed_obj)
        db.session.commit()

    @token_auth.login_required(user_type=('client',))
    @accepts(schema=WearablesSchema, api=ns)
    @responds(status_code=204, api=ns)
    def put(self, user_id):
        """ Update wearables information for client ``user_id`` in reponse to a PUT request.

        Parameters
        ----------
        user_id : int
            User ID number.
        """
        query = Wearables.query.filter_by(user_id=user_id)
        data = WearablesSchema().dump(request.parsed_obj)
        query.update(data)
        db.session.commit()


@ns.route('/oura/auth/<int:user_id>/')
@ns.doc(params={'user_id': 'User ID number'})
class WearablesOuraAuthEndpoint(BaseResource):
    @token_auth.login_required(user_type=('client',))
    @responds(schema=WearablesOAuthGetSchema, status_code=200, api=ns)
    def get(self, user_id):
        """ Oura OAuth2 parameters to initialize the access grant process.

        Use these parameters to initiate the OAuth2 access grant process with
        Oura. You must replace the value for ``redirect_uri`` with a
        valid redirect URI. The redirect URI must match the URI registered
        with Oura.

        Parameters
        ----------
        user_id : int
            User ID number.

        Returns
        -------
        dict
            JSON encoded dict containing:
            - url
            - client_id
            - redirect_uri (must be replaced with actual URI)
            - response_type (literal word 'code')
            - state
            - scope (space separated string of scopes)
        """
        info = Wearables.query.filter_by(user_id=user_id).one_or_none()
        if not info:
            raise BadRequest(
                f'user_id {user_id} not found in Wearables table. '
                f'Connect to POST /wearables first.')

        state = secrets.token_urlsafe(24)

        # Store state in database
        oura = (
            WearablesOura.query
            .filter_by(user_id=user_id)
            .one_or_none())

        if not oura:
            oura = WearablesOura(user_id=user_id, oauth_state=state, wearable_id=info.idx)
            db.session.add(oura)
        else:
            oura.oauth_state = state
        db.session.commit()

        url = current_app.config['OURA_AUTH_URL']
        client_id = current_app.config['OURA_CLIENT_ID']
        scope = current_app.config['OURA_SCOPE']

        return {
            'url': url,
            'client_id': client_id,
            'redirect_uri': 'replace-this',
            'response_type': 'code',
            'scope': scope,
            'state': state}

    @token_auth.login_required(user_type=('client',))
    @accepts(schema=WearablesOAuthPostSchema, api=ns)
    @responds(status_code=201, api=ns)
    def post(self, user_id):
        """ Oura OAuth2 access grant code exchange.

        Post OAuth2 parameters here after user clicks 'allow' on the Oura homepage.
        This endpoint will reach out to Oura for the second part of the OAuth2
        process, exchanging the grant code for an access token and a refresh token.

        Parameters
        ----------
        code : str
            Access grant code.

        state : str
            State code, must be the same code as received from `GET /wearables/oura/auth`.

        redirect_uri : str
            The redirect URI used to come back to the frontend app after the user clicked
            'allow' on the Oura homepage. Must be registered with Oura.

        scope : str
            The scopes the user actually selected when clicking 'allow'. Space separated
            string of scopes. Required for Oura.
        """
        oura = WearablesOura.query.filter_by(user_id=user_id).one_or_none()
        if not oura:
            raise BadRequest(
                f'user_id {user_id} not found in WearablesOura table. '
                f'Connect to GET /wearables/oura/auth first.')

        if request.parsed_obj['state'] != oura.oauth_state:
            raise BadRequest('OAuth state changed between requests.')

        # Oura ring returns selected scope with redirect.
        # Not requiring email or personal
        minimal_scope = set(current_app.config['OURA_SCOPE'].split())
        scope = set(request.parsed_obj.get('scope', '').split())

        if scope.intersection(minimal_scope) != minimal_scope:
            msg = 'You must agree to share at least: {}.'.format(', '.join(minimal_scope))
            raise BadRequest(msg)

        # Exchange access grant code for access token
        client_id = current_app.config['OURA_CLIENT_ID']
        client_secret = current_app.config['OURA_CLIENT_SECRET']
        token_url = current_app.config['OURA_TOKEN_URL']

        oauth_session = OAuth2Session(
            client_id,
            state=request.parsed_obj['state'],
            redirect_uri=request.parsed_obj['redirect_uri'])
        try:
            oauth_reply = oauth_session.fetch_token(
                token_url,
                code=request.parsed_obj['code'],
                include_client_id=True,
                client_secret=client_secret)
        except Exception as e:
            raise BadRequest(f'Error while exchanging grant code for access token: {e}')

        # Everything was successful
        oura.access_token = oauth_reply['access_token']
        oura.refresh_token = oauth_reply['refresh_token']
        oura.token_expires = datetime.utcnow() + timedelta(seconds=oauth_reply['expires_in'])
        oura.oauth_state = None
        oura.wearable.has_oura = True
        oura.wearable.registered_oura = True

        db.session.commit()

    @token_auth.login_required(user_type=('client',))
    @responds(status_code=204, api=ns)
    def delete(self, user_id):
        """ Revoke Oura OAuth2 data sharing permissions.

        Parameters
        ----------
        user_id : str
            Modo Bio user ID.
        """
        oura = (
            WearablesOura.query
            .filter_by(user_id=user_id)
            .one_or_none())

        if oura:
            oura.access_token = None
            oura.refresh_token = None
            oura.wearable.registered_oura = False
            db.session.commit()


@ns.route('/fitbit/auth/<int:user_id>/')
@ns.doc(params={'user_id': 'User ID number'})
class WearablesFitbitAuthEndpoint(BaseResource):
    @token_auth.login_required(user_type=('client',))
    @responds(schema=WearablesOAuthGetSchema, status_code=200, api=ns)
    def get(self, user_id):
        """ Fitbit OAuth2 parameters to initialize the access grant process.

        Use these parameters to initiate the OAuth2 access grant process with
        Fitbit. You must replace the value for ``redirect_uri`` with a
        valid redirect URI. The redirect URI must match the URI registered
        with Fitbit.

        Parameters
        ----------
        user_id : int
            User ID number.

        Returns
        -------
        dict
            JSON encoded dict containing:
            - url
            - client_id
            - redirect_uri (must be replaced with actual URI)
            - response_type (literal word 'code')
            - state
            - scope (space separated string of scopes)
        """
        info = Wearables.query.filter_by(user_id=user_id).one_or_none()
        if not info:
            raise BadRequest(
                f'user_id {user_id} not found in Wearables table. '
                f'Connect to POST /wearables first.')

        state = secrets.token_urlsafe(24)

        # Store state in database
        fitbit = (
            WearablesFitbit.query
            .filter_by(user_id=user_id)
            .one_or_none())

        if not fitbit:
            fitbit = WearablesFitbit(user_id=user_id, oauth_state=state, wearable_id=info.idx)
            db.session.add(fitbit)
        else:
            fitbit.oauth_state = state
        db.session.commit()

        url = current_app.config['FITBIT_AUTH_URL']
        client_id = current_app.config['FITBIT_CLIENT_ID']
        scope = current_app.config['FITBIT_SCOPE']

        return {
            'url': url,
            'client_id': client_id,
            'redirect_uri': 'replace-this',
            'response_type': 'code',
            'scope': scope,
            'state': state}

    @token_auth.login_required(user_type=('client',))
    @accepts(schema=WearablesOAuthPostSchema, api=ns)
    @responds(status_code=201, api=ns)
    def post(self, user_id):
        """ Fitbit OAuth2 access grant code exchange.

        Post OAuth2 parameters here after user clicks 'allow' on the Fitbit homepage.
        This endpoint will reach out to Fitbit for the second part of the OAuth2
        process, exchanging the grant code for an access token and a refresh token.

        Parameters
        ----------
        code : str
            Access grant code.

        state : str
            State code, must be the same code as received from `GET /wearables/fitbit/auth`.

        redirect_uri : str
            The redirect URI used to come back to the frontend app after the user clicked
            'allow' on the Fitbit homepage. Must be registered with Fitbit.

        scope : str
            The scopes the user actually selected when clicking 'allow'. Space separated
            string of scopes. Ignored for Fitbit.
        """
        fitbit = WearablesFitbit.query.filter_by(user_id=user_id).one_or_none()
        if not fitbit:
            raise BadRequest(
                f'user_id {user_id} not found in WearablesFitbit table. '
                f'Connect to GET /wearables/fitbit/auth first.')

        if request.parsed_obj['state'] != fitbit.oauth_state:
            raise BadRequest('OAuth state changed between requests.')

        # Exchange access grant code for access token
        client_id = current_app.config['FITBIT_CLIENT_ID']
        client_secret = current_app.config['FITBIT_CLIENT_SECRET']
        token_url = current_app.config['FITBIT_TOKEN_URL']

        # Fitbit requires client ID and client secret as basic auth in header.
        auth_str = base64.urlsafe_b64encode(f'{client_id}:{client_secret}'.encode('utf-8')).decode('utf-8')

        oauth_session = OAuth2Session(
            client_id,
            state=request.parsed_obj['state'],
            redirect_uri=request.parsed_obj['redirect_uri'])
        try:
            oauth_reply = oauth_session.fetch_token(
                token_url,
                code=request.parsed_obj['code'],
                include_client_id=True,
                client_secret=client_secret,
                headers = {'Authorization': f'Basic {auth_str}'})
        except Exception as e:
            raise BadRequest(f'Error while exchanging grant code for access token: {e}')

        # Fitbit sends errors in body with a 200 response.
        if not oauth_reply.get('success', True):
            msg = oauth_reply['errors'][0]['message']
            raise BadRequest(f'fitbit.com returned error: {msg}')

        # Not requiring location, settings, or social
        minimal_scope = set(current_app.config['FITBIT_SCOPE'].split())
        scope = set(oauth_reply.get('scope', []))

        if scope.intersection(minimal_scope) != minimal_scope:
            msg = 'You must agree to share at least: {}.'.format(', '.join(minimal_scope))
            raise BadRequest(msg)

        # Everything was successful
        fitbit.access_token = oauth_reply['access_token']
        fitbit.refresh_token = oauth_reply['refresh_token']
        fitbit.token_expires = datetime.utcnow() + timedelta(seconds=oauth_reply['expires_in'])
        fitbit.oauth_state = None
        fitbit.wearable.has_fitbit = True
        fitbit.wearable.registered_fitbit = True

        db.session.commit()

    @token_auth.login_required(user_type=('client',))
    @responds(status_code=204, api=ns)
    def delete(self, user_id):
        """ Revoke Fitbit OAuth2 data sharing permissions.

        Parameters
        ----------
        user_id : str
            Modo Bio user ID.
        """
        fitbit = (
            WearablesFitbit.query
            .filter_by(user_id=user_id)
            .one_or_none())

        if fitbit:
            fitbit.access_token = None
            fitbit.refresh_token = None
            fitbit.wearable.registered_fitbit = False
            db.session.commit()


@ns.route('/freestyle/activate/<int:user_id>/')
@ns.doc(params={'user_id': 'User ID number'})
class WearablesFreeStyleActivateEndpoint(BaseResource):
    @token_auth.login_required(user_type=('client',))
    @responds(schema=WearablesFreeStyleActivateSchema, status_code=200, api=ns)
    def get(self, user_id):
        """ Returns CGM activation timestamp for client ``user_id`` in reponse to a GET request.

        Time data on the CGM sensor is stored as minutes since activation and as full
        timestamps in the database. Time data must be converted before it can be
        uploaded to the database, using the activation timestamp retrieved in this GET
        request.

        Parameters
        ----------
        user_id : int
            User ID number.

        Returns
        -------
        str
            JSON encoded, ISO 8601 formatted datetime string.
        """
        cgm = (
            WearablesFreeStyle.query
            .filter_by(user_id=user_id)
            .one_or_none())

        return cgm

    @token_auth.login_required(user_type=('client',))
    @accepts(schema=WearablesFreeStyleActivateSchema, api=ns)
    @responds(status_code=201, api=ns)
    def post(self, user_id):
        """ Set new activation timestamp for client ``user_id`` in response to POST request.

        When a new CGM is activated, the activation timestamp must be stored in the database.

        Parameters
        ----------
        user_id : int
            User ID number.

        timestamp : str
            ISO 8601 formatted datetime string.
        """
        cgm = (
            WearablesFreeStyle.query
            .filter_by(user_id=user_id)
            .one_or_none())

        if not cgm:
            info = Wearables.query.filter_by(user_id=user_id).one_or_none()
            if not info:
                info = Wearables(user_id=user_id)
                db.session.add(info)
                db.session.flush()

            cgm = WearablesFreeStyle(user_id=user_id, wearable_id=info.idx, wearable=info)
            db.session.add(cgm)

        cgm.activation_timestamp = request.parsed_obj.activation_timestamp
        cgm.wearable.has_freestyle = True
        cgm.wearable.registered_freestyle = True
        db.session.commit()


@ns.route('/freestyle/<int:user_id>/')
@ns.doc(params={'user_id': 'User ID number'})
class WearablesFreeStyleEndpoint(BaseResource):
    @token_auth.login_required(user_type=('client',))
    @responds(schema=WearablesFreeStyleSchema, status_code=200, api=ns)
    def get(self, user_id):
        """ Return FreeStyle CGM data for client ``user_id`` in reponse to a GET request.

        Parameters
        ----------
        user_id : int
            User ID number.

        Returns
        -------
        str
            JSON encoded dictionary
        """
        cgm = (
            WearablesFreeStyle.query
            .filter_by(user_id=user_id)
            .one_or_none())

        return cgm

    @token_auth.login_required(user_type=('client',))
    @accepts(schema=WearablesFreeStyleSchema, api=ns)
    @responds(status_code=204, api=ns)
    def patch(self, user_id):
        """ Add CGM data for client ``user_id`` in reponse to a PATCH request.

        Parameters
        ----------
        user_id : int
            User ID number.
        """
        cgm = (
            WearablesFreeStyle.query
            .filter_by(user_id=user_id)
            .one_or_none())

        if not cgm:
            msg =  f'FreeStyle Libre for client {user_id} has not yet been activated. '
            msg += f'Send a POST request to /wearables/freestyle/activate/ first.'
            raise BadRequest(msg)

        if cgm.activation_timestamp != request.parsed_obj.activation_timestamp:
            msg =  f'Activation timestamp {request.parsed_obj.activation_timestamp} does not '
            msg += f'match current activation timestamp {cgm.activation_timestamp}. '
            msg += f'Send a GET request to /wearables/freestyle/activate/ first.'
            raise BadRequest(msg)

        tstamps = request.parsed_obj.timestamps
        glucose = request.parsed_obj.glucose

        if len(tstamps) != len(glucose):
            raise BadRequest('Data arrays not equal length.')

        if not tstamps:
            return

        if len(tstamps) != len(set(tstamps)):
            raise BadRequest('Duplicate timestamps in data.')

        # Sort data
        if tstamps != sorted(tstamps):
            temp = sorted(zip(tstamps, glucose))
            tstamps = []
            glucose = []
            for t, g in temp:
                tstamps.append(t)
                glucose.append(g)

        # Find index where new data starts
        n = 0
        if cgm.timestamps:
            while n < len(tstamps) and tstamps[n] <= cgm.timestamps[-1]:
                n += 1

        # No new data
        if n == len(tstamps):
            return

        # Use array concatenation here, don't use:
        #    cgm.glucose = cgm.glucose + request.parsed_obj.glucose
        # See ... confluence page
        stmt = text('''
            UPDATE "WearablesFreeStyle"
            SET glucose = glucose || cast(:gluc as double precision[]),
                timestamps = timestamps || cast(:tstamps as timestamp without time zone[])
            WHERE user_id = :cid;
        ''').bindparams(
            gluc=glucose[n:],
            tstamps=tstamps[n:],
            cid=user_id)
        db.session.execute(stmt)
        db.session.commit()


@ns.route('/data/<string:device_type>/<int:user_id>/')
@ns.doc(params={
    'user_id': 'User ID number',
    'device_type': 'fitbit, applewatch, oura, freestyle',
    'start_date': '(optional) iso formatted date. start of date range',
    'end_date': '(optional) iso formatted date. end of date range'
    })
class WearablesData(BaseResource):
    @token_auth.login_required(user_type=('client','staff'), resources=('wearable_data',))
    @responds(status_code=200, api=ns)
    def get(self, user_id, device_type):
        """ Retrieve wearables data from dynamodb.

        Parameters
        ----------
        user_id : int
            User ID number

        device_type : str
            only the data from one device per request.

        Returns
        -------
        dict
            The requested wearables data.
        """

        # connect to dynamo
        dynamodb = boto3.resource('dynamodb')
        table = dynamodb.Table(current_app.config['WEARABLES_DYNAMO_TABLE'])

        # validate device_type request
        if device_type not in WEARABLE_DEVICE_TYPES:
            raise BadRequest(f"wearable device type, {device_type}, not supported")

        # configure date range expression
        # Four cases:
        #   - both start and end date provided: return data for date range
        #   - only start date specified: return start_date + WEARABLE_DATA_DEFAULT_RANGE_DAYS
        #   - only end date specified: return end_date - WEARABLE_DATA_DEFAULT_RANGE_DAYS
        #   - no dates specified: return last WEARABLE_DATA_DEFAULT_RANGE_DAYS days of data
        start_date = date_validator(request.values.get('start_date')) if request.values.get('start_date') else None
        end_date =  date_validator(request.values.get('end_date')) if request.values.get('end_date') else None
        if start_date and end_date:
            date_condition = Key('date').between(start_date, end_date)
        elif start_date:
            end_date = (datetime.fromisoformat(start_date) + timedelta(days=current_app.config['WEARABLE_DATA_DEFAULT_RANGE_DAYS'])).date().isoformat()
            date_condition = Key('date').between(start_date, end_date)
        elif end_date:
            start_date = (datetime.fromisoformat(end_date) - timedelta(days=current_app.config['WEARABLE_DATA_DEFAULT_RANGE_DAYS'])).date().isoformat()
            date_condition = Key('date').between(start_date, end_date)
        else:
            start_date = (datetime.now() - timedelta(days=current_app.config['WEARABLE_DATA_DEFAULT_RANGE_DAYS'])).date().isoformat()
            end_date = datetime.now().date().isoformat() 
            date_condition =  Key('date').gte(start_date)

        # make reqeust for data
        response = table.query(
            KeyConditionExpression= Key('user_id').eq(user_id) & date_condition,
            FilterExpression = Key('wearable').eq(device_type))

        payload = {'start_date': start_date, 'end_date': end_date, 'total_items': len(response.get('Items', [])), 'items': []}

        # only provide the data that is required
        payload['items'] = response.get('Items', [])

        return jsonify(payload)


#########################
#
# V2 of the Wearables API
#
#########################

# V2 is the terra integration. It is namespaced into v2, which will eventually be
# the v2/ prefix for the entire API once we reach v2.0.0. Once that is reached,
# fold this v2 into that.
#

import requests
import terra

from terra.api.api_responses import (
    HOOK_TYPES,
    HOOK_RESPONSE,
    USER_DATATYPES,
    ConnectionErrorHookResponse,
    RequestProcessingHookResponse,
    RequestCompletedHookResponse)

ns_v2 = Namespace(
    'wearables',
    description='Endpoints for registering wearable devices.')

# Fix mistakes in terra-python wrappers:
# - misspelled connexion_error instead of connection_error (v0.0.7)
# - request_processing was replaced by large_request_processing (v0.0.7)
# - request_completed was replaced by large_request_sending (v0.0.7)
# - permission_change is undocumented, seems come be in response to scope change (v0.0.7)
HOOK_TYPES.add('connection_error')
HOOK_RESPONSE['connection_error'] = ConnectionErrorHookResponse

HOOK_TYPES.add('large_request_processing')
HOOK_RESPONSE['large_request_processing'] = RequestProcessingHookResponse

HOOK_TYPES.add('large_request_sending')
HOOK_RESPONSE['large_request_sending'] = RequestCompletedHookResponse

HOOK_TYPES.add('permission_change')

MIDNIGHT = time(0)
ONE_WEEK = timedelta(weeks=1)
THIRTY_DAYS = timedelta(days=30)
WAY_BACK_WHEN = datetime(2010, 1, 1)

WEBHOOK_RESPONSES = HOOK_TYPES.copy()
WEBHOOK_RESPONSES.update(set(USER_DATATYPES))


@lru_cache_with_ttl(maxsize=1, ttl=86400)
def supported_wearables() -> dict:
    """ Get the list of supported wearables from Terra.

    Terra's API provides a list of supported wearable devices. This function fetches that
    list and caches the result. It is updated once per day.

    The wearable devices are split into two lists, "providers" (web API based devices) and
    "sdk_providers" (SDK based devices). Each entry has an enum name (used in the API) and
    a display name.

    The display names are generated from the enum names, with an exception list for those
    cases where simply lower-casing is not sufficient. By having a "default translation"
    from enum name to display name plus a list of exceptions, any newly supported devices
    returned from Terra's API are automatically included. Exceptions can later be added
    to the list.

    Returns
    -------
    dict
        Dictionary with two keys "providers" and "sdk_providers". The values are dictionaries
        with enum names as keys and display names as values.
    """
    tc = TerraClient()
    response = tc.list_providers()
    tc.status(response, raise_on_error=False)

    # List of display names that cannot be generated by simply capitalizing the enum names.
    exceptions = {
        'APPLE': 'Apple HealthKit',
        'CONCEPT2': 'Concept 2',
        'EIGHT': 'Eight Sleep',
        'FREESTYLELIBRE': 'Freestyle Libre',
        'FREESTYLELIBRESDK': 'Freestyle Libre (SDK)',
        'GOOGLE': 'Google Fit',
        'GOOGLEFIT': 'Google Fit (SDK)',
        'IFIT': 'iFit',
        'OMRONUS': 'Omron',
        'TEMPO': 'Tempo Fit',
        'TRAININGPEAKS': 'Training Peaks',
        'WEAROS': 'Wear OS'}

    # These devices are not supported at the moment.
    # That's a business decision, there is no technical reason not to support them.
    # Simply remove them from this list to start supporting them.
    suppressed = {
        'BIOSTRAP',
        'BRYTONSPORT',
        'CARDIOMOOD',
        'CONCEPT2',
        'CRONOMETER',
        'CYCLINGANALYTICS',
        'EATTHISMUCH',
        'EIGHT',
        'FATSECRET',
        'FINALSURGE',
        'FREESTYLELIBRESDK',
        'GOOGLE',
        'GOOGLEFIT',
        'HAMMERHEAD',
        'HUAWEI',
        'IFIT',
        'INBODY',
        'KETOMOJOEU',
        'KETOMOJOUS',
        'KOMOOT',
        'LEZYNE',
        'LIVEROWING',
        'MOXY',
        'MYFITNESSPAL',
        'NOLIO',
        'NUTRACHECK',
        'OMRON',
        'PELOTON',
        'PUL',
        'REALTIME',
        'RENPHO',
        'RIDEWITHGPS',
        'ROUVY',
        'SAMSUNG',
        'STRAVA',
        'TECHNOGYM',
        'TEMPO',
        'TODAYSPLAN',
        'TRAINASONE',
        'TRAINERROAD',
        'TRAININGPEAKS',
        'TRAINXHALE',
        'TREDICT',
        'TRIDOT',
        'UNDERARMOUR',
        'VELOHERO',
        'VIRTUAGYM',
        'WAHOO',
        'WEAROS',
        'WGER',
        'WHOOP',
        'XERT',
        'XOSS',
        'ZWIFT'}

    result = {}
    for provider_type in ('providers', 'sdk_providers'):
        subresult = {}
        for provider in getattr(response.parsed_response, provider_type):
            if provider in suppressed:
                continue
            if provider in exceptions:
                subresult[provider] = exceptions[provider]
            else:
                subresult[provider] = provider.capitalize()
        result[provider_type] = subresult

    return result

def parse_wearable(wearable: str) -> str:
    """ Parse wearable path parameter.

    Clean up path parameter and check against list of supported devices.
    Cleaning up consists of converting to all-caps and removing spaces.

    Parameters
    ----------
    wearable : str
        Name of the wearable.

    Returns
    -------
    str
        Name of the wearable "cleaned up". Cleaning up consists of converting to
        all-caps and removing spaces.

    Raises
    ------
    :class:`werkzeug.exceptions.BadRequest`
        Raised when the wearable (after cleaning up), is not found in the list
        of supported wearable devices, see :func:`supported_wearables`.
    """
    wearable_clean = wearable.upper().replace(' ', '')
    supported = supported_wearables()
    if (wearable_clean in supported['providers']
        or wearable_clean in supported['sdk_providers']):
        return wearable_clean
    raise BadRequest(f'Unknown wearable {wearable}')


@ns_v2.route('')
class WearablesV2Endpoint(BaseResource):
    @token_auth.login_required
    @responds(schema=WearablesV2ProvidersGetSchema, api=ns_v2)
    def get(self):
        """ Get a list of all supported wearable devices. """
        return supported_wearables()


@ns_v2.route('/<int:user_id>')
class WearablesV2UserEndpoint(BaseResource):
    @token_auth.login_required
    @responds(schema=WearablesV2UserGetSchema, status_code=200, api=ns_v2)
    def get(self, user_id):
        """ Get a list of wearable devices registered to this user. """
        # user_id = self.check_user(uid, user_type='client').user_id

        wearables = (db.session.execute(
            select(WearablesV2.wearable)
            .filter_by(user_id=user_id))
            .scalars()
            .all())

        return {'wearables': wearables}


@ns_v2.route('/<int:user_id>/<wearable>')
class WearablesV2DataEndpoint(BaseResource):
    @token_auth.login_required
    @ns_v2.doc(params={
        'start_date': 'Start of specified date range. Can be either ISO format date (2023-01-01) or full ISO timestamp.',
        'end_date': 'End of specified date range. Can be either ISO format date (2023-01-01) or full ISO timestamp.',
        'query_specification': 'Specifies the wearable data fields that gets returned. Parsed as a array. Use the same key to pass multiple values.'
    })
    @responds(schema=WearablesV2UserDataGetSchema, status_code=200, api=ns_v2)
    def get(self, user_id, wearable):
        """ Get data for this combination of user and wearable device for the default date range. 
            Optionally filters data by date range and allows to specify the fields of data to be returned.
        """
        wearable = parse_wearable(wearable)

        # Default dates
        today = datetime.utcnow()
        start = today - ONE_WEEK

        start_date = iso_string_to_iso_datetime(request.args.get('start_date')) if request.args.get('start_date') else start
        end_date = iso_string_to_iso_datetime(request.args.get('end_date')) if request.args.get('end_date') else today
        query_specification = request.args.getlist('query_specification', str)

        query = create_wearables_filter_query(user_id, wearable, start_date, end_date, query_specification)
        data = mongo.db.wearables.find(query[0], projection=query[1])
        
        return {'results' : list(data)}

    @token_auth.login_required
    @accepts(schema=WearablesV2UserAuthUrlInputSchema, api=ns_v2)
    @responds(schema=WearablesV2UserAuthUrlSchema, status_code=201, api=ns_v2)
    def post(self, user_id, wearable):
        """ Register a new wearable device for this user. """
        # user_id = self.check_user(uid, user_type='client').user_id
        wearable = parse_wearable(wearable)

        # API based providers
        if wearable in supported_wearables()['providers']:
            # For local testing, set the redirect urls to something like http://localhost/xyz
            # When you copy the URL into a browser and allow access, Terra will redirect back
            # to localhost. It will give an error in the browser, but the URL in the address
            # bar will have all the relevant information.

            # These URL schemes are registered with Apple and Google.
            redirect_url_scheme = 'com.modobio.ModoBioClient'
            if request.parsed_obj['platform'] == 'android':
                # Somebody was not paying attention when registering for Android.
                redirect_url_scheme = redirect_url_scheme.lower()

            # TODO: when frontend adds success and failure views, fill in these paths
            success_path = ''
            failure_path = ''

            tc = TerraClient()
            response = tc.generate_authentication_url(
                resource=wearable,
                auth_success_redirect_url=f'{redirect_url_scheme}://{success_path}',
                auth_failure_redirect_url=f'{redirect_url_scheme}://{failure_path}',
                reference_id=user_id)
            tc.status(response)

            # Not stored in the database at this point.
            # Registration is only complete when client follows the link to the provider.
            # The response of that action comes in through the webhook and will be stored.

            return response.parsed_response

        # SDK based providers
        else:
            # Functionality not in terra-python (v0.0.7), use requests.
            url = f'{terra.constants.BASE_URL}/auth/generateAuthToken'
            headers = {
                'accept': 'application/json',
                'dev-id': current_app.config['TERRA_DEV_ID'],
                'x-api-key': current_app.config['TERRA_API_KEY']}

            response = requests.post(url, headers=headers)
            response_json = response.json()

            status = response_json.pop('status', 'error')
            if status != 'success':
                raise BadRequest(f'Terra replied: {response_json}')

            # Same as for API based providers, nothing stored in the database at this point.
            # Registration is only complete when frontend calls initConnection() with token.
            # The response of that action comes in through the webhook and will be stored.

            return response_json

    @token_auth.login_required
    @responds(status_code=204, api=ns_v2)
    def delete(self, user_id, wearable):
        """ Revoke access for this wearable device. """
        # user_id = self.check_user(uid, user_type='client').user_id
        wearable = parse_wearable(wearable)

        user_wearable = db.session.get(WearablesV2, (user_id, wearable))

        # Don't error on non-existant users, delete is idempotent
        if not user_wearable:
            logger.debug(f'Nothing to delete for user {user_id} and wearable {wearable}')
            return

        tc = TerraClient()
        try:
            terra_user = tc.from_user_id(str(user_wearable.terra_user_id))
        except (terra.exceptions.NoUserInfoException, KeyError):
            # Terra-python (at least v0.0.7) should fail with NoUserInfoException
            # if terra_user_id does not exist in their system. However, it checks
            # whether response.json is empty, which is not empty in the case of an
            # error (it holds the error message and status). The next step in
            # terra.models.user.User.fill_in_user_info() is to access
            # response.json["user"] which does not exist and fails with KeyError.
            # In any case, we don't care that the terra_user_id is invalid, we
            # were going to delete it anyway.
            # 2023-01-10: Terra has been notified of this bug.
            pass
        else:
            response = tc.deauthenticate_user(terra_user)
            tc.status(response)

        mongo.db.wearables.delete_many({
            'user_id': user_id,
            'wearable': wearable})

        db.session.delete(user_wearable)
        db.session.commit()
        logger.audit(
            f'User {user_id} revoked access to wearable {wearable}. Info and data deleted.')
        
        if not current_app.debug:
            #Removes device tag association from users active campaign account
            ac = ActiveCampaign()
            ac.remove_tag(user_id, WEARABLES_TO_ACTIVE_CAMPAIGN_DEVICE_NAMES[wearable])

@ns_v2.route('/terra')
class WearablesV2TerraWebHookEndpoint(BaseResource):
    @accepts(api=ns_v2)
    def post(self):
        """ Webhook for incoming notifications from Terra. """
        # Override JSON handling for this request.
        request.json_module = JSONProvider()

        tc = TerraClient()

        # For testing without TERRA_API_SECRET or the need to sign every request,
        # use the next line instead of the try-except block.
        # response = terra.api.api_responses.TerraWebhookResponse(request.get_json(), dtype='hook')

        try:
            response = tc.handle_flask_webhook(request)
        except KeyError:
            # This happens when terra-signature is not present in the request header.
            raise Unauthorized

        if not response:
            # This happens when terra-signature was present in the header, but wrong.
            # Most likely because TERRA_API_SECRET does not match.
            raise Unauthorized

        tc.status(response, raise_on_error=False)

        if response.dtype not in WEBHOOK_RESPONSES:
            logger.error(
                f'Terra webhook response with unknown type "{response.dtype}". '
                f'Full message: {response.json}')
        elif response.dtype == 'auth':
            # Completion of new wearable registration for user,
            # or reauthentication by existing user.
            tc.auth_response(response)
        elif response.dtype == 'user_reauth':
            # Terra sends both auth and user_reauth in response
            # to reauthentication. Only need one, ignore this one.
            pass
        elif response.dtype == 'permission_change':
            # Undocumented response. Seems to be in response to OAuth scope change.
            pass
        elif response.dtype == 'deauth':
            # User revoked access through our API. Nothing else to do.
            pass
        elif response.dtype in ('access_revoked', 'connection_error'):
            # User revoked access through wearable provider.
            tc.access_revoked_response(response)
        elif response.dtype == 'google_no_datasource':
            # uh, ok
            pass
        elif response.dtype in (
            'request_processing',
            'request_completed',
            'large_request_processing',
            'large_request_sending'):
            # Terra is letting us know that they're working on it. Great.
            pass
        elif response.dtype in USER_DATATYPES:
            tc.store_data(response)


@ns_v2.route('/calculations/blood-glucose/<int:user_id>/<string:wearable>')
class WearablesV2BloodGlucoseCalculationEndpoint(BaseResource):
    @token_auth.login_required
    @ns_v2.doc(params={'start_date': 'Start of specified date range. Can be either ISO format date (2023-01-01) or full ISO timestamp (2023-01-01T00:00:00Z)',
                'end_date': 'End of specified date range. Can be either ISO format date (2023-01-01) or full ISO timestamp (2023-01-01T00:00:00Z)'})
    @responds(schema=WearablesV2BloodGlucoseCalculationOutputSchema, status_code=200, api=ns_v2)
    def get(self, user_id, wearable):
        """ Get calculated values related to blood glucose wearable data.

        This route will return all calculated values related to blood glucose data for a particular user_id, wearable, and timestamp range.

        Path Parameters
        ----------
        user_id : int
            User ID number.
        wearable: str
            wearable used to measure blood glucose data

        Query Parameters
        ----------
        start_date : str
            Start of specified date range - Can be either ISO format date (2023-01-01) or full ISO timestamp (2023-01-01T00:00:00Z).
            Default will be current date - 7 days if not specified 
        end_date: str
            End of specified date range - Can be either ISO format date (2023-01-01) or full ISO timestamp (2023-01-01T00:00:00Z).
            Default will be current date if not specified

        Returns
        -------
        dict
            JSON encoded dict containing:
            - user_id
            - wearable
            - average_glucose - mg/dL
            - standard_deviation
            - glucose_management_indicator - percentage
            - glucose_variability - percentage
        """

        wearable = parse_wearable(wearable)

        # Default dates
        end_date = datetime.utcnow()
        start_date = end_date - ONE_WEEK
       
        if request.args.get('start_date') and request.args.get('end_date'):
            start_date = iso_string_to_iso_datetime(request.args.get('start_date')) 
            end_date = iso_string_to_iso_datetime(request.args.get('end_date')) 
        elif request.args.get('start_date') or request.args.get('end_date'):
            raise BadRequest('Provide both or neither start_date and end_date.')

        # Calculate Average Glucose
        # Begin with defining each stage of the pipeline

        # Filter documents on user_id, wearable, and date range
        stage_match_user_id_and_wearable = {
            '$match': {
                'user_id': user_id,
                'wearable': wearable,
                'timestamp': {
                    '$gte': start_date - timedelta(days=1),
                    '$lte': end_date
                }
            }
        }

        # Unwind the blood_glucose_samples array so that we can operate on each individual sample
        stage_unwind_blood_glucose_samples = {
            '$unwind': '$data.body.glucose_data.blood_glucose_samples'
        }

        # Filter on the timestamp of each blood glucose sample
        stage_match_date_range = {
            '$match': {
                'data.body.glucose_data.blood_glucose_samples.timestamp': {
                    '$gte': start_date,
                    '$lte': end_date
                }
            }
        }

        # Group all of these documents together and calculate average glucose and standard deviation for the group
        stage_group_average_and_std_dev = {
            '$group': {
                '_id': None,
                'average_glucose': { 
                    '$avg': '$data.body.glucose_data.blood_glucose_samples.blood_glucose_mg_per_dL'
                    },
                'standard_deviation': {
                    '$stdDevSamp': '$data.body.glucose_data.blood_glucose_samples.blood_glucose_mg_per_dL'
                }
            }
        }

        # Add field for GMI and calculate it. Calculated as 3.31 + 0.02392 x (mean glucose in mg/dL) 
        stage_add_gmi = {
            '$addFields': {
                'glucose_management_indicator': { '$add': [{'$multiply': ['$average_glucose', 0.02392]}, 3.31] }
            }
        }

        # Add field for glucose variability and calculate it. Calculated as 100 * (Standard Deviation / Mean Glucose)
        stage_add_glucose_variability = {
            '$addFields': {
                'glucose_variability': { '$multiply': [100, {'$divide': ['$standard_deviation', '$average_glucose']}] }
            }
        }

        # Round values
        stage_round_values = {
            '$project': {
                'average_glucose': { 
                    '$round': ['$average_glucose', 0]
                    },
                'standard_deviation': { 
                    '$round': ['$standard_deviation', 1]
                    },
                'glucose_management_indicator': { 
                    '$round': ['$glucose_management_indicator', 1]
                    },
                'glucose_variability': { 
                    '$round': ['$glucose_variability', 1]
                    }
            }
        }

        # Assemble pipeline
        pipeline = [
            stage_match_user_id_and_wearable,
            stage_unwind_blood_glucose_samples,
            stage_match_date_range,
            stage_group_average_and_std_dev,
            stage_add_gmi,
            stage_add_glucose_variability,
            stage_round_values
        ]

        # MongoDB pipelines return a cursor
        cursor = mongo.db.wearables.aggregate(pipeline)
        document_list = list(cursor)
        data = {}

        # We need to grab the document that we want from that cursor so we can format the data in a payload
        if document_list:
            data = document_list[0]

        # Build and return payload
        payload = {
            'user_id': user_id,
            'wearable': wearable,
            'average_glucose': data.get('average_glucose'),
            'standard_deviation': data.get('standard_deviation'),
            'glucose_management_indicator': data.get('glucose_management_indicator'),
            'glucose_variability': data.get('glucose_variability')
        }

        return payload

@ns_v2.route('/calculations/blood-glucose/cgm/percentiles/<int:user_id>/<string:wearable>')
class WearablesV2BloodGlucoseCalculationEndpoint(BaseResource):
    @token_auth.login_required(user_type=('client', 'provider'))
    @ns_v2.doc(params={'start_date': 'Start of specified date range. Can be either ISO format date (2023-01-01) or full ISO timestamp (2023-01-01T00:00:00Z)',
                'end_date': 'End of specified date range. Can be either ISO format date (2023-01-01) or full ISO timestamp (2023-01-01T00:00:00Z)',
                'increment_mins': 'bin sizes in minutes'})
    @responds(schema=WearablesV2CGMPercentilesOutputSchema, status_code=200, api=ns_v2)
    def get(self, user_id, wearable):
        wearable = parse_wearable(wearable)

        # Default dates
        today = datetime.utcnow()
        start = today - timedelta(weeks=2)
        increments = request.args.get('increment_mins', 15, type=int)
        
        boundaries = [i*increments for i in range( ceil(1440/increments) +1)]
        boundaries[-1] = 1440 # last index must be 1440

        start_date = iso_string_to_iso_datetime(request.args.get('start_date')) if request.args.get('start_date') else start
        end_date = iso_string_to_iso_datetime(request.args.get('end_date')) if request.args.get('end_date') else today

        # Filter documents on user_id, wearable, and date range
        stage_1_match_user_id_and_wearable = {
            "$match": {
                "user_id": user_id,
                "wearable": wearable,
                "timestamp": {"$gte": start_date - timedelta(days=1), "$lte": end_date},
            }
        }

        # bring just the glucose samples up
        stage_2_project_glucose_sample_only = {"$project": {"_id": 0, "samples": "$data.body.glucose_data.blood_glucose_samples"}}

        # unwind the samples
        stage_3_unwind = {"$unwind": "$samples"}

        # project the timestamp and glucose sample into their own fields
        stage_4_project_samples_parse_timestamp = {
            "$project": {
                "timestamp": "$samples.timestamp",
                "sample": "$samples.blood_glucose_mg_per_dL",
                "24hr_minute": {
                    "$add": [
                        {"$multiply": [{"$hour": "$samples.timestamp"}, 60]},
                        {"$minute": "$samples.timestamp"},
                    ]
                },
            }
        }


        # match on sample timestamp
        stage_5_match_on_samples = {
            "$match": {
                "timestamp": {
                    "$gte": start_date,
                    "$lte": end_date, }
            }
        }

        # bucket by minute in 24 hr day     
        stage_6_bucket = {
                "$bucket": {
                    "groupBy": "$24hr_minute",
                    "boundaries": boundaries,
                    "output": {
                        "count": {"$sum": 1},
                        "avg_glucose": {"$avg": "$sample"},
                        "samples": {"$push": "$sample"},  },
            }
        }
        # sort samples in each bucket
        stage_7_sort_samples = {
            "$project": {
                "samplesSorted": {"$sortArray": {"input": "$samples", "sortBy": 1}},
                "count": {"$toInt": '$count'},
                "avg_glucose": 1,
            },
        }

        stage_8_calculate_percentiles = {
            "$project": {
                "minute": "$_id",
                "_id": 0,
                "count": 1,
                "avg_glucose_mg_per_dL": {"$round": ["$avg_glucose", 2]},
                "min": {"$round": [{"$arrayElemAt": ["$samplesSorted", 0]}, 2]},
                "max": {"$round": [{"$arrayElemAt": ["$samplesSorted", -1]}, 2]},
                "percentile_5th": {
                    "$round": [
                        {
                            "$arrayElemAt": [
                                "$samplesSorted",
                                {
                                    "$cond": {
                                        "if": {
                                            "$gt": [
                                                {
                                                    "$round": {
                                                        "$subtract": [
                                                            {"$multiply": ["$count", 0.05]},
                                                            1,
                                                        ]
                                                    }
                                                },
                                                0,
                                            ]
                                        },
                                        "then": {
                                            "$round": [
                                                {
                                                    "$subtract": [
                                                        {"$multiply": ["$count", 0.05]},
                                                        1,
                                                    ]
                                                },
                                                0,
                                            ]
                                        },
                                        "else": 0,
                                    }
                                },
                            ]
                        },
                        2,
                    ]
                },
                "percentile_25th": {
                    "$round": [
                        {
                            "$arrayElemAt": [
                                "$samplesSorted",
                                {
                                    "$cond": {
                                        "if": {
                                            "$gt": [
                                                {
                                                    "$round": {
                                                        "$subtract": [
                                                            {"$multiply": ["$count", 0.25]},
                                                            1,
                                                        ]
                                                    }
                                                },
                                                0,
                                            ]
                                        },
                                        "then": {
                                            "$round": [
                                                {
                                                    "$subtract": [
                                                        {"$multiply": ["$count", 0.25]},
                                                        1,
                                                    ]
                                                },
                                                0,
                                            ]
                                        },
                                        "else": 0,
                                    }
                                },
                            ]
                        },
                        2,
                    ]
                },
                "percentile_50th": {
                    "$round": [
                        {
                            "$arrayElemAt": [
                                "$samplesSorted",
                                {
                                    "$round": [
                                        {"$subtract": [{"$multiply": ["$count", 0.50]}, 1]},
                                        0,
                                    ]
                                },
                            ]
                        },
                        2,
                    ]
                },
                "percentile_75th": {
                    "$round": [
                        {
                            "$arrayElemAt": [
                                "$samplesSorted",
                                {
                                    "$round": [
                                        {"$subtract": [{"$multiply": ["$count", 0.75]}, 1]},
                                        0,
                                    ]
                                },
                            ]
                        },
                        2,
                    ]
                },
                "percentile_95th": {
                    "$round": [
                        {
                            "$arrayElemAt": [
                                "$samplesSorted",
                                {
                                    "$round": [
                                        {"$subtract": [{"$multiply": ["$count", 0.95]}, 1]},
                                        0,
                                    ]
                                },
                            ]
                        },
                        2,
                    ]
                },
            }
        }
        
        cursor = mongo.db.wearables.aggregate(
            [
            stage_1_match_user_id_and_wearable,
            stage_2_project_glucose_sample_only,
            stage_3_unwind,
            stage_4_project_samples_parse_timestamp,
            stage_5_match_on_samples,
            stage_6_bucket,
            stage_7_sort_samples,
            stage_8_calculate_percentiles
            ])
        

        data = list(cursor)

        # Build and return payload
        payload = {
            "user_id": user_id,
            "wearable": wearable,
            "data": data,
            "bin_size_mins": increments,     }

        return payload
@ns_v2.route('/calculations/blood-pressure/variation/<int:user_id>/<string:wearable>')
class WearablesV2BloodPressureVariationCalculationEndpoint(BaseResource):
    @token_auth.login_required
    @ns_v2.doc(params={
        'start_date': 'Start of specified date range. '
                      'Can be either ISO format date (2023-01-01) or full ISO timestamp (2023-01-01T00:00:00Z)',
        'end_date': 'End of specified date range. '
                    'Can be either ISO format date (2023-01-01) or full ISO timestamp (2023-01-01T00:00:00Z)',
        }
    )
    @responds(schema=WearablesV2BloodPressureVariationCalculationOutputSchema, status_code=200, api=ns_v2)
    def get(self, user_id, wearable):
        """ Get calculated blood pressure wearable data.

        This route will return the average for blood pressure readings from a start to end date for a particular
        user_id and wearable.

        Path Parameters
        ----------
        user_id : int
            User ID number.
        wearable: str
            wearable used to measure blood pressure data

        Query Parameters
        ----------
        start_date : str
            Start of specified date range
            Can be either ISO format date (2023-01-01) or full ISO timestamp (2023-01-01T00:00:00Z)
            Default will be current date - 7 days if not specified
        end_date: str
            End of specified date range
            Can be either ISO format date (2023-01-01) or full ISO timestamp (2023-01-01T00:00:00Z)
            Default will be current date if not specified

        Returns
        -------
        dict
            JSON encoded dict containing:
            - user_id
            - wearable
            - diastolic_bp_avg
            - systolic_bp_avg
            - diastolic_standard_deviation
            - systolic_standard_deviation
            - diastolic_bp_coefficient_of_variation
            - systolic_bp_coefficient_of_variation
        """

        wearable = parse_wearable(wearable)

        # Default dates
        end_date = datetime.utcnow() + timedelta(seconds=2)
        start_date = end_date - THIRTY_DAYS

        if request.args.get('start_date') and request.args.get('end_date'):
            start_date = iso_string_to_iso_datetime(request.args.get('start_date'))
            end_date = iso_string_to_iso_datetime(request.args.get('end_date'))
        elif request.args.get('start_date') or request.args.get('end_date'):
            raise BadRequest('Provide both or neither start_date and end_date.')

        """Calculate Average Blood Pressures"""
        # Define each stage of the pipeline
        # Filter documents on user_id, wearable, and date range
        stage_match_user_id_and_wearable = {
            '$match': {
                'user_id': user_id,
                'wearable': wearable,
                'timestamp': {  # search just outside of range to make sure we get objects that encompass the start_date
                    '$gte': start_date - timedelta(days=1),
                    '$lte': end_date
                }
            }
        }

        # Unwind the samples array so that we can operate on each individual sample
        stage_unwind_blood_pressure_samples = {
            '$unwind': '$data.body.blood_pressure_data.blood_pressure_samples'
        }

        # Filter now again at the sample level to round out objects that overlap the tips of the desired range
        stage_match_date_range = {
            '$match': {'data.body.blood_pressure_data.blood_pressure_samples.timestamp': {
                '$gte': start_date,
                '$lte': end_date
            }}
        }

        # Group all of these documents together and calculate average pressures and standard deviations for the group
        stage_group_pressure_average_and_std_dev = {
            '$group': {
                '_id': None,
                'diastolic_bp_avg': {
                    '$avg': '$data.body.blood_pressure_data.blood_pressure_samples.diastolic_bp'
                },
                'systolic_bp_avg': {
                    '$avg': '$data.body.blood_pressure_data.blood_pressure_samples.systolic_bp'
                },
                'diastolic_standard_deviation': {
                    '$stdDevSamp': '$data.body.blood_pressure_data.blood_pressure_samples.diastolic_bp'
                },
                'systolic_standard_deviation': {
                    '$stdDevSamp': '$data.body.blood_pressure_data.blood_pressure_samples.systolic_bp'
                },
            }
        }

        # Add field for coefficient_of_variation and calculate it. Calculated as stdDev / mean(average)
        stage_add_coefficient_of_variation = {
            '$addFields': {
                'diastolic_bp_coefficient_of_variation': {
                    '$multiply': [100, {'$divide': ['$diastolic_standard_deviation', '$diastolic_bp_avg']}]
                },
                'systolic_bp_coefficient_of_variation': {
                    '$multiply': [100, {'$divide': ['$systolic_standard_deviation', '$systolic_bp_avg']}]
                },
            }
        }

        # Round values
        stage_round_values = {
            '$project': {
                'diastolic_bp_avg': { 
                    '$round': ['$diastolic_bp_avg', 0]
                    },
                'systolic_bp_avg': { 
                    '$round': ['$systolic_bp_avg', 0]
                    },
                'diastolic_standard_deviation': { 
                    '$round': ['$diastolic_standard_deviation', 0]
                    },
                'systolic_standard_deviation': { 
                    '$round': ['$systolic_standard_deviation', 0]
                    },
                'diastolic_bp_coefficient_of_variation': { 
                    '$round': ['$diastolic_bp_coefficient_of_variation', 0]
                    },
                'systolic_bp_coefficient_of_variation': { 
                    '$round': ['$systolic_bp_coefficient_of_variation', 0]
                    }
                }
        }

        # Assemble pipeline
        pipeline = [
            stage_match_user_id_and_wearable,
            stage_unwind_blood_pressure_samples,
            stage_match_date_range,
            stage_group_pressure_average_and_std_dev,
            stage_add_coefficient_of_variation,
            stage_round_values
        ]

        # MongoDB pipelines return a cursor
        cursor = mongo.db.wearables.aggregate(pipeline)
        document_list = list(cursor)
        data = {}

        # We need to grab the document that we want from that cursor so we can format the data in a payload
        if document_list:
            data = document_list[0]

        # Build and return payload
        payload = {
            'user_id': user_id,
            'wearable': wearable,
            'diastolic_bp_avg': data.get('diastolic_bp_avg'),
            'systolic_bp_avg': data.get('systolic_bp_avg'),
            'diastolic_standard_deviation': data.get('diastolic_standard_deviation'),
            'systolic_standard_deviation': data.get('systolic_standard_deviation'),
            'diastolic_bp_coefficient_of_variation': data.get('diastolic_bp_coefficient_of_variation'),
            'systolic_bp_coefficient_of_variation': data.get('systolic_bp_coefficient_of_variation'),
        }

        return payload
<<<<<<< HEAD
=======


@ns_v2.route('/calculations/blood-pressure/30-day-hourly/<int:user_id>/<string:wearable>')
class WearablesV2BloodPressureCalculationEndpoint(BaseResource):
    @token_auth.login_required
    @ns_v2.doc(params={'start_date': 'Start of specified date range. Can be either ISO format date (2023-01-01) or full ISO timestamp (2023-01-01T00:00:00Z)',
                'end_date': 'End of specified date range. Can be either ISO format date (2023-01-01) or full ISO timestamp (2023-01-01T00:00:00Z)'})
    @responds(schema=WearablesV2BloodPressureCalculationOutputSchema, status_code=200, api=ns_v2)
    def get(self, user_id, wearable):
        """ Get calculated values related to hourly blood pressure wearable data.

        This route will return hourly blood pressure data for a particular user_id, wearable, and timestamp range with the default date being the previous 30 days.
        The data is grouped into 8 time blocks with each being 3 hours long (0-3, 3-6, 6-9, etc...). See below for exact calculations being returned.

        Path Parameters
        ----------
        user_id : int
            User ID number.
        wearable: str
            wearable used to measure blood pressure data

        Query Parameters
        ----------
        start_date : str
            Start of specified date range - Can be either ISO format date (2023-01-01) or full ISO timestamp (2023-01-01T00:00:00Z).
            Default will be current date - 30 days if not specified 
        end_date: str
            End of specified date range - Can be either ISO format date (2023-01-01) or full ISO timestamp (2023-01-01T00:00:00Z).
            Default will be current date if not specified

        Returns
        -------
        dict
            JSON encoded dict containing:
            - user_id
            - wearable
            - block_one - Data for the first time block - (0-3)
            - block_two - Data for the second time block - (3-6)
            - block_three - Data for the third time block - (6-9)
            - block_four - Data for the fourth time block - (9-12)
            - block_five - Data for the fifth time block - (12-15)
            - block_six - Data for the sixth time block - (15-18)
            - block_seven - Data for the seventh time block - (18-21)
            - block_eight - Data for the eighth time block - (21-24)

            Each time block will be a dict containing:
            - total_bp_readings - Number of blood pressure readings
            - total_pulse_readings - Number of heart rate readings
            - average_systolic - average systolic value in mmHg
            - average_diastolic - average diastolic value in mmHg
            - min_systolic - Min systolic value
            - min_diastolic - Min diastolic value
            - max_systolic - Max systolic value
            - max_diastolic - Max diastolic value
            - average_pulse - average pulse value in bpm
        """

        payload = {}
        wearable = parse_wearable(wearable)

        # Default dates
        end_date = datetime.utcnow()
        start_date = end_date - THIRTY_DAYS

        if request.args.get('start_date') and request.args.get('end_date'):
            start_date = iso_string_to_iso_datetime(request.args.get('start_date'))
            end_date = iso_string_to_iso_datetime(request.args.get('end_date'))
        elif request.args.get('start_date') or request.args.get('end_date'):
            raise BadRequest('Provide both or neither start_date and end_date.')

        # Stages for blood pressure calculations

        # Filter documents on user_id, wearable
        stage_match_user_id_and_wearable = {
            '$match': {
                'user_id': user_id,
                'wearable': wearable,
                'timestamp': {  # search just outside of range to make sure we get objects that encompass the start_date
                    '$gte': start_date - timedelta(days=1),
                    '$lte': end_date
                }
            }
        }

        # Unwind the blood_pressure_samples array so that we can operate on each individual sample
        stage_unwind_bp_samples = {
            '$unwind': '$data.body.blood_pressure_data.blood_pressure_samples'
        }

        # Filter on the timestamp of each blood pressure sample
        stage_match_date_range_bp = {
            '$match': {
                'data.body.blood_pressure_data.blood_pressure_samples.timestamp': {
                    '$gte': start_date,
                    '$lte': end_date
                }
            }
        }

        # Add the hour field so that we can group all samples based on the hour they were taken
        stage_add_hour_bp = {
            '$addFields': {
                'hour': { '$hour': '$data.body.blood_pressure_data.blood_pressure_samples.timestamp'}
            }
        }

        # Place documents in buckets by time block. Each time block is three hours long starting with 0-3 and ending with 21-24
        # After that, calculate total readings, averages, min, and max
        stage_bucket_and_calculate_bp = {
            '$bucket': {
                'groupBy': '$hour',
                'boundaries': THREE_HOUR_TIME_BLOCK_START_TIMES_LIST,
                'output': {
                    'total_bp_readings': {'$sum': 1},
                'average_systolic': { 
                    '$avg': '$data.body.blood_pressure_data.blood_pressure_samples.systolic_bp'
                    },
                'average_diastolic': { 
                    '$avg': '$data.body.blood_pressure_data.blood_pressure_samples.diastolic_bp'
                    },
                'min_systolic': {
                    '$min': '$data.body.blood_pressure_data.blood_pressure_samples.systolic_bp'
                },
                'min_diastolic': {
                    '$min': '$data.body.blood_pressure_data.blood_pressure_samples.diastolic_bp'
                },
                'max_systolic': {
                    '$max': '$data.body.blood_pressure_data.blood_pressure_samples.systolic_bp'
                },
                'max_diastolic': {
                    '$max': '$data.body.blood_pressure_data.blood_pressure_samples.diastolic_bp'
                }
                }
            }
        }

        # Round averages
        stage_round_averages_bp = {
            '$project': {
                'total_bp_readings': '$total_bp_readings',
                'average_systolic': { 
                    '$round': ['$average_systolic', 0]
                    },
                'average_diastolic': { 
                    '$round': ['$average_diastolic', 0]
                    },
                'min_systolic': '$min_systolic',
                'min_diastolic': '$min_diastolic',
                'max_systolic': '$max_systolic',
                'max_diastolic': '$max_diastolic'
            }
        }


        # Stages for pulse - making another call because the location of the pulse data is nested in another part of the Terra schema

        # Unwind the hr_samples array so that we can operate on each individual sample
        stage_unwind_hr_samples = {
            '$unwind': '$data.body.heart_data.detailed.hr_samples'
        }

        # Filter on the timestamp of each hr_sample
        stage_match_date_range_pulse = {
            '$match': {
                'data.body.heart_data.detailed.hr_samples.timestamp': {
                    '$gte': start_date,
                    '$lte': end_date
                }
            }
        }

        # Add the hour field so that we can group all samples based on the hour they were taken
        stage_add_hour_pulse = {
            '$addFields': {
                'hour': { '$hour': '$data.body.heart_data.detailed.hr_samples.timestamp'}
            }
        }

        # Place documents in buckets by time block. Each time block is three hours long starting with 0-3 and ending with 21-24
        # After that, calculate average and total readings
        stage_bucket_and_calculate_pulse = {
            '$bucket': {
                'groupBy': '$hour',
                'boundaries': THREE_HOUR_TIME_BLOCK_START_TIMES_LIST,
                'output': {
                    'average_pulse': { 
                            '$avg': '$data.body.heart_data.detailed.hr_samples.bpm'
                        },
                    'total_pulse_readings': {'$sum': 1}
                }
            }
        }

        # Round averages
        stage_round_averages_pulse = {
            '$project': {
                'total_pulse_readings': '$total_pulse_readings',
                'average_pulse': { 
                    '$round': ['$average_pulse', 0]
                    }
            }
        }

        # Build blood pressure pipeline
        blood_pressure_pipeline = [
            stage_match_user_id_and_wearable,
            stage_unwind_bp_samples,
            stage_match_date_range_bp,
            stage_add_hour_bp,
            stage_bucket_and_calculate_bp,
            stage_round_averages_bp
        ]

        # Build pulse pipeline
        pulse_pipeline = [
            stage_match_user_id_and_wearable,
            stage_unwind_hr_samples,
            stage_match_date_range_pulse,
            stage_add_hour_pulse,
            stage_bucket_and_calculate_pulse,
            stage_round_averages_pulse
        ]

        # Store blood pressure data

        # MongoDB pipelines return a cursor
        cursor = mongo.db.wearables.aggregate(blood_pressure_pipeline)
        bp_document_list = list(cursor)

        # Loop through each document (time block bucket) and add blood pressuredata for that time block to the payload
        if bp_document_list:
            for doc in bp_document_list:
                time_block = START_TIME_TO_THREE_HOUR_TIME_BLOCKS[doc.get('_id')]
                time_block_data = {
                    'total_bp_readings': doc.get('total_bp_readings'),
                    'average_systolic': doc.get('average_systolic'),
                    'average_diastolic': doc.get('average_diastolic'),
                    'min_systolic': doc.get('min_systolic'),
                    'min_diastolic': doc.get('min_diastolic'),
                    'max_systolic': doc.get('max_systolic'),
                    'max_diastolic': doc.get('max_diastolic')
                }
                payload[time_block] = time_block_data

        # Store pulse data

        # MongoDB pipelines return a cursor
        cursor = mongo.db.wearables.aggregate(pulse_pipeline)
        pulse_document_list = list(cursor)

        # Loop through each document (time block bucket) and add pulse data for that time block to the payload
        if pulse_document_list:
            for doc in pulse_document_list:
                time_block = START_TIME_TO_THREE_HOUR_TIME_BLOCKS[doc.get('_id')]

                payload[time_block]['average_pulse'] = doc.get('average_pulse')
                payload[time_block]['total_pulse_readings'] = doc.get('total_pulse_readings')

        # Add user_id and wearable to payload and return
        payload['user_id'] = user_id
        payload['wearable'] = wearable

        return payload
>>>>>>> 332d0717
<|MERGE_RESOLUTION|>--- conflicted
+++ resolved
@@ -1261,8 +1261,11 @@
         boundaries = [i*increments for i in range( ceil(1440/increments) +1)]
         boundaries[-1] = 1440 # last index must be 1440
 
-        start_date = iso_string_to_iso_datetime(request.args.get('start_date')) if request.args.get('start_date') else start
-        end_date = iso_string_to_iso_datetime(request.args.get('end_date')) if request.args.get('end_date') else today
+        if not all([request.args.get('start_date'), request.args.get('end_date')]):
+            raise BadRequest("Start and end data required.")
+        
+        start_date = iso_string_to_iso_datetime(request.args.get('start_date')) 
+        end_date = iso_string_to_iso_datetime(request.args.get('end_date')) 
 
         # Filter documents on user_id, wearable, and date range
         stage_1_match_user_id_and_wearable = {
@@ -1658,8 +1661,6 @@
         }
 
         return payload
-<<<<<<< HEAD
-=======
 
 
 @ns_v2.route('/calculations/blood-pressure/30-day-hourly/<int:user_id>/<string:wearable>')
@@ -1922,5 +1923,4 @@
         payload['user_id'] = user_id
         payload['wearable'] = wearable
 
-        return payload
->>>>>>> 332d0717
+        return payload