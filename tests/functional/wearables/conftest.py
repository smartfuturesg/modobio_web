import pytest

<<<<<<< HEAD
from .data import blood_glucose_data_1, blood_glucose_data_2, BLOOD_GLUCOSE_WEARABLE, blood_pressure_data_1, blood_pressure_data_2, BLOOD_PRESSURE_WEARABLE, wearables_fitbit_data_1, wearables_fitbit_data_2
=======
from .data import (
    blood_glucose_data_1,
    blood_glucose_data_2,
    BLOOD_GLUCOSE_WEARABLE,
    wearables_fitbit_data_1,
    wearables_fitbit_data_2,
    test_8100_data_past_week,
    test_8100_data_week_to_month_ago,
    BLOOD_PRESSURE_WEARABLE,
)

>>>>>>> 14bea99c

@pytest.fixture(scope='function')
def add_blood_glucose_data(test_client):
    """
    Add some mock wearable data for blood glucose calculation tests
    """
    test_client.mongo.db.wearables.insert_many([blood_glucose_data_1, blood_glucose_data_2])
    
    yield [blood_glucose_data_1, blood_glucose_data_2]

    del_query = {'user_id': test_client.client_id, 'wearable': BLOOD_GLUCOSE_WEARABLE}
    test_client.mongo.db.wearables.delete_many(del_query)

@pytest.fixture(scope='function')
def add_blood_pressure_data(test_client):
    """
    Add mock wearable data for blood pressure calculation tests
    """
    test_client.mongo.db.wearables.insert_many([blood_pressure_data_1, blood_pressure_data_2])

    yield [blood_pressure_data_1, blood_pressure_data_2]

    del_query = {'user_id': test_client.client_id, 'wearable': BLOOD_PRESSURE_WEARABLE}
    test_client.mongo.db.wearables.delete_many(del_query)

@pytest.fixture(scope='function')
def fitbit_data(test_client):
    """
    Adds test fitbit data
    """
    test_client.mongo.db.wearables.insert_many([wearables_fitbit_data_1, wearables_fitbit_data_2])

    yield wearables_fitbit_data_1, wearables_fitbit_data_2

    query = {'user_id': test_client.client_id, 'wearable': 'FITBIT'}
    test_client.mongo.db.wearables.delete_many(query)


@pytest.fixture(scope='function')
def bp_data_fixture(test_client):
    test_8100_data_past_week['user_id'] = test_client.client_id
    test_8100_data_week_to_month_ago['user_id'] = test_client.client_id
    test_client.mongo.db.wearables.insert_many([test_8100_data_past_week, test_8100_data_week_to_month_ago])

    yield [test_8100_data_past_week, test_8100_data_week_to_month_ago]

    del_query = {'user_id': test_client.client_id, 'wearable': BLOOD_PRESSURE_WEARABLE}
    test_client.mongo.db.wearables.delete_many(del_query)<|MERGE_RESOLUTION|>--- conflicted
+++ resolved
@@ -1,8 +1,5 @@
 import pytest
 
-<<<<<<< HEAD
-from .data import blood_glucose_data_1, blood_glucose_data_2, BLOOD_GLUCOSE_WEARABLE, blood_pressure_data_1, blood_pressure_data_2, BLOOD_PRESSURE_WEARABLE, wearables_fitbit_data_1, wearables_fitbit_data_2
-=======
 from .data import (
     blood_glucose_data_1,
     blood_glucose_data_2,
@@ -12,9 +9,10 @@
     test_8100_data_past_week,
     test_8100_data_week_to_month_ago,
     BLOOD_PRESSURE_WEARABLE,
+    blood_pressure_data_1, 
+    blood_pressure_data_2,
 )
 
->>>>>>> 14bea99c
 
 @pytest.fixture(scope='function')
 def add_blood_glucose_data(test_client):
