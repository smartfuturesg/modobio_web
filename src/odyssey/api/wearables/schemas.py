--- conflicted
+++ resolved
@@ -179,8 +179,6 @@
             in_data['glucose_variability'] = round(in_data.get('glucose_variability'), 1)
 
         return in_data
-<<<<<<< HEAD
-=======
     
 class WearablesCGMPercentiles(Schema):
     count = fields.Integer()
@@ -200,7 +198,6 @@
     data = fields.Nested(WearablesCGMPercentiles(many = True))
     wearable = fields.String(required=True)
     bin_size_mins = fields.Integer()
->>>>>>> 0dea2bf3
 
 class WearablesV2BloodPressureVariationCalculationOutputSchema(Schema):
     user_id = fields.Integer(required=True)
