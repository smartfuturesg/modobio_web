--- conflicted
+++ resolved
@@ -26,7 +26,8 @@
     TelehealthQueueClientPoolSchema,
     TelehealthQueueClientPoolOutputSchema,
     TelehealthStaffAvailabilitySchema,
-    TelehealthStaffAvailabilityOutputSchema
+    TelehealthStaffAvailabilityOutputSchema,
+    TelehealthTimeSelectOutputSchema
 ) 
 from odyssey.utils.auth import token_auth
 from odyssey.utils.constants import TWILIO_ACCESS_KEY_TTL, DAY_OF_WEEK
@@ -35,22 +36,14 @@
 
 ns = api.namespace('telehealth', description='telehealth bookings management API')
 
-<<<<<<< HEAD
+
+
 @ns.route('/client/time-select/<int:user_id>/')
 @ns.doc(params={'user_id': 'User ID'})
-class TelehealthQueueClientPoolApi(Resource):
-=======
-@ns.route('/bookings/')
-@ns.doc(params={'client_user_id': 'Client User ID',
-                'staff_user_id' : 'Staff User ID'})                
-class TelehealthPostClientStaffBookingsApi(Resource):
->>>>>>> 944f5ec4
-    """
-    This API resource is used to get, post, and delete the user's in the queue.
-    """
-    @token_auth.login_required
-<<<<<<< HEAD
-    @responds(api=ns, status_code=200)
+class TelehealthClientTimeSelectApi(Resource):                               
+    
+    @token_auth.login_required
+    @responds(schema=TelehealthTimeSelectOutputSchema,api=ns, status_code=201)
     def get(self,user_id):
         """
         Returns the list of notifications for the given user_id
@@ -58,33 +51,42 @@
         # Check if the client exists
         check_client_existence(user_id)
 
-        # grab the whole queue
+        # grab the client at the top of the queue?
         # Need to grab this for to grab the closest target_date / priority date
         client_in_queue = TelehealthQueueClientPool.query.filter_by(user_id=user_id).order_by(TelehealthQueueClientPool.priority.desc(),TelehealthQueueClientPool.target_date.asc()).first()
         duration = client_in_queue.duration
         # convert client's target date to day_of_week
-        target_date = client_in_queue.target_date
+        target_date = client_in_queue.target_date.date()
         
         # 0 is Monday, 6 is Sunday
         weekday_id = target_date.weekday()
         weekday_str = DAY_OF_WEEK[weekday_id]
+        
+        # This should return ALL staff available on that given day.
+        # TODO, MUST INCLUDE PROFESSION TYPE FILTER, perhaps delete down low
         staff_availability = TelehealthStaffAvailability.query.filter_by(day_of_week=weekday_str).order_by(TelehealthStaffAvailability.user_id.asc()).all() 
 
-        # This should return ALL staff available on that given day.
         # Duration is taken from the client queue.
         # we divide it by 5 because our look up tables are in increments of 5 mintues
         # so, this represents the number of time blocks we will need to look at.
-        idx_delta = int(duration/5)
+        # The subtract 1 is due to the indices having start_time and end_times, so 100 - 103 is 100.start_time to 103.end_time which is
+        # the 20 minute duration
+        idx_delta = int(duration/5) - 1
  
         # TODO will need to incorporate timezone information
         available = {}
         user_id_arr = []
+        # Loop through all staff that have indicated they are available on that day of the week
+        #
+        # The expected output is the first and last index of their time blocks, AKA:
+        # availability[staff_user_id] = [[100, 120], [145, 160]]
+        #
         for availability in staff_availability:
-            user_id = availability.user_id
-            if user_id not in user_id_arr:
+            staff_user_id = availability.user_id
+            if staff_user_id not in user_id_arr:
                 booking_id_arr = []
-                user_id_arr.append(user_id)
-                available[user_id] = []
+                user_id_arr.append(staff_user_id)
+                available[staff_user_id] = []
                 idx1 = availability.booking_window_id+1
                 booking_id_arr.append(idx1)
             else:
@@ -92,28 +94,93 @@
                 if idx2 - idx1 > 1:
                     # time gap detected
                     booking_id_arr.append(idx1)
-                    available[user_id].append(booking_id_arr)
+                    available[staff_user_id].append(booking_id_arr)
                     booking_id_arr = []
                     booking_id_arr.append(idx2)
                 idx1 = idx2
         booking_id_arr.append(idx2)
-        available[user_id].append(booking_id_arr)
+        available[staff_user_id].append(booking_id_arr)
 
         # TODO simulate client staff bookings, delete this
         # TODO Must call client and staff bookings individually 
-        getStaffClientBookings = [{'booking_window_id_start_time': 100, 'booking_window_id_end_time':103},{'booking_window_id_start_time': 95, 'booking_window_id_end_time':98}]
-
-        for bookings in getStaffClientBookings:
-            pass
-
-        breakpoint()            
+
+        # Now, grab all of the bookings for that client and all staff on the given target date
+        # This is necessary to subtract from the staff_availability above.
+        bookings = TelehealthBookings.query.filter_by(client_user_id=user_id,target_date=target_date).all()
+
+        # Now, subtract booking times from staff availability and generate the actual times a staff member is free
+        actual_open_time = {}
+        for booking in bookings:
+            staff_id = booking.staff_user_id
+            if staff_id in available:
+                if staff_id not in actual_open_time:
+                    actual_open_time[staff_id] = []
+                idx = 0
+                # This while loop with a dynamic available is needed because as we subtract times from 
+                # Staff availability, we need to split up the new time available windows.
+                while idx < len(available[staff_id]):
+                    # if the available time window is already less than session duration, skip this block of time
+                    popped = False
+                    avail = available[staff_id][idx]
+                    if avail[1] - avail[0] < idx_delta:
+                        continue
+                    if booking.booking_window_id_start_time > avail[0] and\
+                        booking.booking_window_id_end_time < avail[1]:
+                        
+                        block_end = booking.booking_window_id_start_time - 1
+                        block_start = booking.booking_window_id_end_time + 1
+                        # if the available time window is already less than session duration, skip this block of time
+                        if block_end - avail[0] >= idx_delta:
+                            if not popped:
+                                available[staff_id].pop(idx)
+                                popped = True 
+                            available[staff_id].append([avail[0],block_end])
+                            actual_open_time[staff_id].append([avail[0],block_end])
+                        if avail[1] - block_start >= idx_delta:
+                            if not popped:
+                                available[staff_id].pop(idx)
+                                popped = True
+                            available[staff_id].append([block_start,avail[1]])                            
+                            actual_open_time[staff_id].append([block_start,avail[1]])
+
+                    idx+=1
+            else:
+                # This staff_user_id should not have availability on this day
+                continue
+
+        # convert time IDs to actual times for clients to select
+        time_inc = LookupBookingTimeIncrements.query.all()
+        times = []
+
+        # NOTE: It might be a good idea to shuffle user_id_arr and only select up to 10 (?) staff members 
+        # to reduce the time complexity
+        for staff_id in user_id_arr:
+            # times[staff_id] = []
+            for time_ids in available[staff_id]:
+                idx = time_ids[0]
+                # This moving index is used to offer times in 5 minute increments.
+                # For a 20 minute session, you can technically offer:
+                # 1:00 - 1:20, 1:05 - 1:25, 1:10 - 1:30 etc
+                while idx + idx_delta < time_ids[1]:
+                    if time_inc[idx].start_time.minute%15 == 0:
+                        times.append({'staff_user_id': staff_id,
+                                    'start_time': time_inc[idx].start_time, 
+                                    'end_time': time_inc[idx+idx_delta].end_time})
+                    idx+=1
         
         # sort the queue based on target date and priority
-        payload = {'queue': queue,
-                   'total_queue': len(queue)}
+        payload = {'appointment_times': times,
+                   'total_options': len(times)}
 
         return payload
-=======
+
+@ns.route('/bookings/')
+@ns.doc(params={'client_user_id': 'Client User ID',
+                'staff_user_id' : 'Staff User ID'}) 
+class TelehealthBookingsApi(Resource):
+    """
+    This API resource is used to get, post, and delete the user's in the queue.
+    """        
     @responds(schema=TelehealthBookingsOutputSchema, api=ns, status_code=201)
     def get(self):
         """
@@ -123,6 +190,9 @@
         client_user_id = request.args.get('client_user_id', type=int)
 
         staff_user_id = request.args.get('staff_user_id', type=int)
+
+        if not client_user_id and not staff_user_id:
+            raise InputError(status_code=405,message='Must include at least one staff or client ID.')
 
         if client_user_id and staff_user_id:
             # Check client existence
@@ -140,10 +210,13 @@
             check_staff_existence(staff_user_id)        
             # grab the whole queue
             booking = TelehealthBookings.query.filter_by(staff_user_id=staff_user_id).order_by(TelehealthBookings.target_date.asc()).all()
-                                
+        
+        
         # sort the queue based on target date and priority
         payload = {'bookings': booking,
                    'all_bookings': len(booking)}
+
+        return payload
 
     @token_auth.login_required
     @accepts(schema=TelehealthBookingsSchema, api=ns)
@@ -200,7 +273,6 @@
         return 201
 
 
->>>>>>> 944f5ec4
 
 @ns.route('/meeting-room/new/<int:user_id>/')
 @ns.doc(params={'user_id': 'User ID number'})
