--- conflicted
+++ resolved
@@ -115,9 +115,6 @@
             raise BadRequest('Invalid delete type specified.')
         delete_user(user_id, token_auth.current_user()[0].user_id, delete_type)
         
-<<<<<<< HEAD
-        return {'message': f'User with id {user_id} has been removed with a delete_type of {delete_type}.'}           
-=======
         return {'message': f'User with id {user_id} has been removed with a delete_type of {delete_type}.'}           
 
 
@@ -131,5 +128,4 @@
 
         test_task.apply_async(countdown=5)
 
-        return 200
->>>>>>> cbc0e44f
+        return 200