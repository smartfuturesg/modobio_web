--- conflicted
+++ resolved
@@ -6,13 +6,8 @@
 from celery.schedules import crontab
 from celery.signals import worker_process_init, worker_ready
 from celery.utils.log import get_task_logger
-<<<<<<< HEAD
+from flask import current_app
 from sqlalchemy import and_, delete, distinct, func,  or_, select, text
-=======
-from flask import current_app
-from sqlalchemy import and_, delete, or_, select, text
-
->>>>>>> bb6745fc
 from odyssey import celery, db, mongo
 from odyssey.api.client.models import (
     ClientClinicalCareTeam, ClientClinicalCareTeamAuthorizations, ClientDataStorage
@@ -411,7 +406,6 @@
         ).scalars().all()
     )
 
-<<<<<<< HEAD
     # Subquery to find the latest entry for each user_id
     latest_entries = db.session.query(
         UserSubscriptions.user_id, 
@@ -432,8 +426,6 @@
     ).all()
   
     
-=======
->>>>>>> bb6745fc
     for subscription in subscriptions:
         logger.info(
             'Deploying task to update subscription for user_id:'
@@ -657,13 +649,8 @@
     # update active subscriptions
     'update_active_subscriptions': {
         'task': 'odyssey.tasks.periodic.deploy_subscription_update_tasks',
-<<<<<<< HEAD
-        'args': (1,),
-        'schedule': crontab(minute='*/1')
-=======
         'args': (60, ),
         'schedule': crontab(minute='*/60'),
->>>>>>> bb6745fc
     },
     # scheduled maintenances
     'create_subtasks_to_notify_clients_and_staff_of_imminent_scheduled_maintenance': {
