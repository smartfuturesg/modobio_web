--- conflicted
+++ resolved
@@ -543,13 +543,6 @@
   "energy_level": 5,
   "libido_level": 2,
   "stress_level": 4,
-<<<<<<< HEAD
-  "obstacles_expected": "mostly motivating myself consistently",
-  "confidence_level": 4,
-  "user_id": 0,
-  "physical_goals_other": "",
-=======
->>>>>>> 373c8cd3
   "stress_sources": [
     "Family",
     "Finances",
