import logging
import pathlib
import pytz
import random

from flask import current_app, request
from flask_accepts import responds
from flask_restx import Namespace

from werkzeug.exceptions import BadRequest

from odyssey.api.lookup.models import *
from odyssey.api.lookup.schemas import *
<<<<<<< HEAD
=======

>>>>>>> 460b4f10
from odyssey import db
from odyssey.utils.auth import token_auth
from odyssey.utils.base.resources import BaseResource
# from odyssey.utils.misc import check_drink_existence

logger = logging.getLogger(__name__)

ns = Namespace('lookup', description='Endpoints for lookup tables.')

@ns.route('/notifications/severity/')
class LookupNotificationSeverityResource(BaseResource):
    """
        Returns notification severity and their respective color
    """
    @responds(schema=LookupNotificationSeverityOutputSchema,status_code=200,api=ns)
    def get(self):
        severity = LookupNotificationSeverity.query.all()
        payload = {'items': severity,
                   'total_items': len(severity)}

        return payload

@ns.route('/states/')
class LookupUSStatesResource(BaseResource):
    """
    Returns United States' states and their abbreviations
    """
    @responds(schema=LookupUSStatesOutputSchema,status_code=200,api=ns)
    def get(self):
        states = LookupTerritoriesOfOperations.query.all()
        payload = {'items': [ 
                        {'abbreviation': state.sub_territory_abbreviation,
                        'state': state.sub_territory,
                        'territory_id': state.idx,
                        'idx': state.idx ,
                        'active': state.active} for state in states ],
                   'total_items': len(states)}

        return payload

@ns.route('/terms-and-conditions/')
class LookupTermsAndConditionResource(BaseResource):
    """ Returns the Terms and Conditions
    """
    @responds(schema=LookupTermsAndConditionsOutputSchema,status_code=200,api=ns)
    def get(self):
        lookup_ts = LookupTermsAndConditions.query.one_or_none()
        payload = {}
        if lookup_ts:
            payload['terms_and_conditions'] = lookup_ts.terms_and_conditions
        else:
            payload['terms_and_conditions'] = 'Terms and Conditions'
        return payload

@ns.route('/telehealth/booking-increments/')
class LookupTelehealthBookingIncrements(BaseResource):
    """ Returns stored booking increments.
    Returns
    -------
    dict
        JSON encoded dict.
    """
    @responds(schema=LookupBookingTimeIncrementsOutputSchema,status_code=200, api=ns)
    def get(self):
                
        booking_increments = LookupBookingTimeIncrements.query.all()
        
        payload = {'items': booking_increments,
                   'total_items': len(booking_increments)}

        return payload

@ns.route('/timezones/')
class LookupTimezones(BaseResource):
    @token_auth.login_required
    @responds(schema=LookupTimezones,status_code=200,api=ns)
    def get(self):
        varArr = pytz.country_timezones['us']
        payload = {'items': varArr,
                   'total_items': len(varArr) }
        return payload


@ns.route('/business/countries-of-operations/')
class LookupCountryOfOperationResource(BaseResource):
    """ Returns stored countries of operations in database by GET request.

    Returns
    -------
    dict
        JSON encoded dict.
    """
    @token_auth.login_required
    @responds(schema=LookupCountriesOfOperationsOutputSchema,status_code=200, api=ns)
    def get(self):
                
        countries = LookupCountriesOfOperations.query.all()
        
        payload = {'items': countries,
                   'total_items': len(countries)}

        return payload

@ns.route('/business/telehealth-settings/')
class LookupTelehealthSettingsApi(BaseResource):
    """ Endpoints related to the telehealth lookup tables """

    @token_auth.login_required(user_type=('staff',), staff_role=('system_admin',))
    @responds(schema=LookupTelehealthSettingsSchema, status_code=200, api=ns)
    def get(self):
        
        durations = {'items': LookupTelehealthSessionDuration.query.all()}
        durations['total_items'] = len(durations['items'])

        booking_windows = {'items': LookupClientBookingWindow.query.all()}
        booking_windows['total_items'] = len(booking_windows['items'])

        confirmation_windows = {'items': LookupProfessionalAppointmentConfirmationWindow.query.all()}
        confirmation_windows['total_items'] = len(confirmation_windows['items'])

        return {
            'session_durations': durations,
            'booking_windows' : booking_windows,
            'confirmation_windows': confirmation_windows,
        }

@ns.route('/activity-trackers/misc/')
class WearablesLookUpFitbitActivityTrackersResource(BaseResource):
    """ Returns misc activity trackers stored in the database in response to a GET request.

    Returns
    -------
    dict
        JSON encoded dict.
    """
    @token_auth.login_required
    @responds(schema=LookupActivityTrackersOutputSchema,status_code=200, api=ns)
    def get(self):
        
        delete_brands = ['Apple', 'Fitbit', 'Garmin', 'Samsung']
        
        activity_trackers = LookupActivityTrackers.query.filter(LookupActivityTrackers.brand.notin_(delete_brands)).all()
        
        payload = {'items': activity_trackers,
                   'total_items': len(activity_trackers)}

        return payload

@ns.route('/activity-trackers/fitbit/')
class WearablesLookUpFitbitActivityTrackersResource(BaseResource):
    """ Returns Fitbit activity trackers stored in the database in response to a GET request.

    Returns
    -------
    dict
        JSON encoded dict.
    """
    @token_auth.login_required
    @responds(schema=LookupActivityTrackersOutputSchema,status_code=200, api=ns)
    def get(self):
        activity_trackers = LookupActivityTrackers.query.filter_by(brand='Fitbit').all()
        payload = {'items': activity_trackers,
                   'total_items': len(activity_trackers)}

        return payload

@ns.route('/activity-trackers/apple/')
class WearablesLookUpAppleActivityTrackersResource(BaseResource):
    """ Returns activity Apple trackers stored in the database in response to a GET request.

    Returns
    -------
    dict
        JSON encoded dict.
    """
    @token_auth.login_required
    @responds(schema=LookupActivityTrackersOutputSchema,status_code=200, api=ns)
    def get(self):
        activity_trackers = LookupActivityTrackers.query.filter_by(brand='Apple').all()
        payload = {'items': activity_trackers,
                   'total_items': len(activity_trackers)}

        return payload

@ns.route('/activity-trackers/all/')
class WearablesLookUpAllActivityTrackersResource(BaseResource):
    """ Returns activity trackers stored in the database in response to a GET request.

    Returns
    -------
    dict
        JSON encoded dict.
    """
    @token_auth.login_required
    @responds(schema=LookupActivityTrackersOutputSchema,status_code=200, api=ns)
    def get(self):
        activity_trackers = LookupActivityTrackers.query.all()
        payload = {'items': activity_trackers,
                   'total_items': len(activity_trackers)}

        return payload

# @ns.route('/drinks/')
# class LookupDrinksApi(BaseResource):
#
#     @token_auth.login_required
#     @responds(schema=LookupDrinksOutputSchema, api=ns)
#     def get(self):
#         """get contents of drinks lookup table"""
#         res = []
#         for drink in LookupDrinks.query.all():
#             drink.primary_ingredient = LookupDrinkIngredients.query.filter_by(drink_id=drink.drink_id).filter_by(is_primary_ingredient=True).first().ingredient_name
#             drink.goal = LookupGoals.query.filter_by(goal_id=drink.primary_goal_id).first().goal_name
#             res.append(drink)
#         return {'total_items': len(res), 'items': res}
#
# @ns.route('/drinks/ingredients/<int:drink_id>/')
# @ns.doc('Id of the desired drink')
# class LookupDrinkIngredientsApi(BaseResource):
#
#     @token_auth.login_required
#     @responds(schema=LookupDrinkIngredientsOutputSchema, api=ns)
#     def get(self, drink_id):
#         """get recipe of the drink denoted by drink_id"""
#         check_drink_existence(drink_id)
#
#         res = LookupDrinkIngredients.query.filter_by(drink_id=drink_id).all()
#         return {'total_items': len(res), 'items': res}

@ns.route('/goals/')
class LookupGoalsApi(BaseResource):

    @token_auth.login_required
    @responds(schema=LookupGoalsOutputSchema, api=ns)
    def get(self):
        """get contents of goals lookup table"""
        res = LookupGoals.query.all()
        return {'total_items': len(res), 'items': res}

@ns.route('/macro-goals/')
class LookupMacroGoalsApi(BaseResource):

    @token_auth.login_required
    @responds(schema=LookupMacroGoalsOutputSchema, api=ns)
    def get(self):
        """get contents from macro goals lookup table"""
        res = LookupMacroGoals.query.all()
        return {'total_items': len(res), 'items': res}

@ns.route('/races/')
class LookupRacesApi(BaseResource):

    @token_auth.login_required
    @responds(schema=LookupRacesOutputSchema, api=ns)
    def get(self):
        """get contents of races lookup table"""
        res = LookupRaces.query.all()
        return {'total_items': len(res), 'items': res}

<<<<<<< HEAD
=======

@ns.route('/care-team/resources/')
@ns.deprecated
class LookupClinicalCareTeamResourcesApi(BaseResource):
    """
    To be replaced by care-team/ehr-resources/
    Returns available resources that can be shared within clinical care teams
    """
    @token_auth.login_required
    @responds(schema=LookupCareTeamResourcesOutputSchema, api=ns)
    def get(self):
        """get contents of clinical care team resources lookup table"""
        res = LookupClinicalCareTeamResources.query.all()
        return {'total_items': len(res), 'items': res}

>>>>>>> 460b4f10
@ns.route('/care-team/ehr-resources/')
class LookupClinicalCareTeamResourcesApi(BaseResource):
    """
    Returns available resources that can be shared within clinical care teams
    """
    @token_auth.login_required
    @responds(schema=LookupEHRPagesOutputSchema, api=ns)
    def get(self):
        """get contents of clinical care team resources lookup table"""
        care_team_resources = LookupClinicalCareTeamResources.query.all()

        # add display grouping details
        for dat in care_team_resources:
            dat.display_grouping = dat.access_group + (f'.{dat.resource_group}' if dat.resource_group else '')

        return {'total_items': len(care_team_resources), 'items': care_team_resources}
        
@ns.route('/subscriptions/')
class LookupSubscriptionsApi(BaseResource):

    @token_auth.login_required
    @responds(schema=LookupSubscriptionsOutputSchema, api=ns)
    def get(self):
        """get contents of subscription plans lookup table"""
        res = LookupSubscriptions.query.all()
        return {'total_items': len(res), 'items': res}

@ns.route('/notifications/')
class LookupNotificationsApi(BaseResource):

    @token_auth.login_required
    @responds(schema=LookupNotificationsOutputSchema, api=ns)
    def get(self):
        """get contents of notification types lookup table"""
        res = LookupNotifications.query.all()
        return {'total_items': len(res), 'items': res}

@ns.route('/default-health-metrics/')
class LookupDefaultHealthMetricsApi(BaseResource):
    """
    Endpoint for handling requests for all default health metrics
    """

    @token_auth.login_required
    @responds(schema=LookupDefaultHealthMetricsOutputSchema, status_code=200, api=ns)
    def get(self):
        """get contents of default health metrics types lookup table"""
        res = LookupDefaultHealthMetrics.query.all()
        return {'total_items': len(res), 'items': res}

@ns.route('/operational-territories/')
class LookupTerritoriesOfOperationsApi(BaseResource):
    """
    Endpoint for handling requests for all territories of operation
    """
    @token_auth.login_required
    @responds(schema=LookupTerritoriesOfOperationsOutputSchema, status_code=200, api=ns)
    def get(self):
        """get contents of operational territories lookup table"""
        res = LookupTerritoriesOfOperations.query.order_by(LookupTerritoriesOfOperations.sub_territory.asc()).all()
        return {'total_items': len(res), 'items': res}

@ns.route('/emergency-numbers/')
class LookupEmergencyNumbersApi(BaseResource):
    """
    Endpoint that returns emergency phone number for the Ambulance service
    """
    @token_auth.login_required
    @responds(schema=LookupEmergencyNumbersOutputSchema, status_code=200, api=ns)
    def get(self):
        """GET request for the list of emergency numbers"""
        res = LookupEmergencyNumbers.query.filter_by(service='Ambulance').all()
        return {'total_items': len(res), 'items': res}

@ns.route('/roles/')
class LookupRolesApi(BaseResource):
    """
    Endpoint that returns the roles that exist for users.
    """
    @token_auth.login_required
    @responds(schema=LookupRolesOutputSchema, status_code=200, api=ns)
    def get(self):
        """get contents of active roles in lookup table"""
        res = LookupRoles.query.filter_by(active=True).all()
        return {'total_items': len(res), 'items': res}

@ns.route('/legal-docs/')
class LookupLegalDocsApi(BaseResource):
    """
    Endpoint that returns the list of legal documents.
    """
    @token_auth.login_required
    @responds(schema=LookupLegalDocsOutputSchema, status_code=200, api=ns)
    def get(self):
        """get contents of legal docs lookup table"""
        res = LookupLegalDocs.query.all()
        for doc in res:
            html_file = pathlib.Path(current_app.static_folder) / doc.path
            with open(html_file) as fh:
                doc.content = fh.read()
        return {'total_items': len(res), 'items': res}

@ns.route('/medical-symptoms/')
class LookupMedicalSymptomssApi(BaseResource):
    """
    Endpoint that returns the list of medical symptoms.
    """
    @token_auth.login_required
    @responds(schema=LookupMedicalSymptomsOutputSchema, status_code=200, api=ns)
    def get(self):
        """get contents of medical symptoms lookup table"""
        res = LookupMedicalSymptoms.query.all()
        return {'total_items': len(res), 'items': res}

@ns.route('/organizations/')
class LookupOrganizationsApi(BaseResource):
    """
    Endpoint that returns the list of organizations affiliated with Modobio.
    """
    @token_auth.login_required
    @responds(schema=LookupOrganizationsOutputSchema, status_code=200, api=ns)
    def get(self):
        """get contents of medical symptoms lookup table"""
        res = LookupOrganizations.query.all()
        return {'total_items': len(res), 'items': res}

@ns.route('/currencies/')
class LookupCurrenciesApi(BaseResource):
    """
    Endpoint that returns the list of medical symptoms.
    """
    @token_auth.login_required
    @responds(schema=LookupCurrenciesOutputSchema, status_code=200, api=ns)
    def get(self):
        """get contents of medical symptoms lookup table"""
        res = LookupCurrencies.query.all()
        return {'total_items': len(res), 'items': res}
    
@ns.route('/bloodtests/')
class LookupBloodTestsApi(BaseResource):
    """
    Endpoint that returns the list of blood test types.
    """
    @token_auth.login_required
    @responds(schema=LookupBloodTestsOutputSchema, status_code=200, api=ns)
    def get(self):
        """get contents of blood tests lookup table"""
        res = LookupBloodTests.query.all()
        return {'total_items': len(res), 'items': res}
    
@ns.route('/bloodtests/ranges/<string:modobio_test_code>/')
@ns.doc(params={'modobio_test_code': 'Modobio Test Code for desired test'})
class LookupBloodTestRangesApi(BaseResource):
    """
    Endpoint that return blood test range information for the requested test.
    """
    @token_auth.login_required
    @responds(schema=LookupBloodTestRangesOutputSchema, status_code=200, api=ns)
    def get(self, modobio_test_code):
        """get all ranges for the requested blood test"""
        res = LookupBloodTestRanges.query.filter_by(modobio_test_code=modobio_test_code).all()
        for range in res:
            if range.race_id:
                range.race = LookupRaces.query.filter_by(race_id=range.race_id).one_or_none().race_name
            else:
                range.race = None
        return {'total_items': len(res), 'items': res}
    
@ns.route('/bloodtests/ranges/all/')
class LookupBloodTestRangesAllApi(BaseResource):
    """
    Endpoint that return blood test range information for the all tests.
    """
    @token_auth.login_required
    @responds(schema=LookupBloodTestRangesAllOutputSchema, status_code=200, api=ns)
    def get(self):
        """get all ranges for the all blood tests"""
        tests = db.session.query(LookupBloodTests, LookupBloodTestRanges
                ).filter(LookupBloodTestRanges.modobio_test_code == LookupBloodTests.modobio_test_code
                ).all()
        
        res = []
        for test, range in tests:
            if range.race_id:
                range.race = LookupRaces.query.filter_by(race_id=range.race_id).one_or_none().race_name
            else:
                range.race = None
            res.append({'test': test, 'range': range})
        return {'total_items': len(res), 'items': res}

@ns.route('/developers/')
class LookupDevNamesApi(BaseResource):
    """
    Endpoint that returns development team member names and number of names, in random order
    """
    @token_auth.login_required
    @responds(schema=LookupDevNamesOutputSchema, status_code=200, api=ns)
    def get(self): 
        names = LookupDevNames.query.all()
        
        random.shuffle(names)

        return {'total_items': len(names), 'items': names}
    
    
@ns.route('/visit-reasons/')
@ns.doc(params={'role': 'role for which some of all visit reasons apply'})
class LookupVisitReasonsApi(BaseResource):
    """
    Endpoint that returns visit reasons for all or a specific role
    """
    @token_auth.login_required
    @responds(schema=LookupVisitReasonsOutputSchema, status_code=200, api=ns)
    def get(self):
        role_param = request.args.get('role')

        if role_param == None:
            reasons = LookupVisitReasons.query.all()
        else:
            role = LookupRoles.query.filter_by(role_name = role_param).one_or_none()
            if not role:
                raise BadRequest(f'Role:{role_param} not found.')
            reasons = LookupVisitReasons.query.filter_by(role_id=role.idx).all()

        return {'total_items': len(reasons), 'items': reasons}
<<<<<<< HEAD

@ns.route('/credential-types/')
class LookupCredentialTypesEndpoint(BaseResource):
    """
    Endpoint that returns credential types
    """
    @token_auth.login_required
    @responds(schema=LookupCredentialTypesOutputSchema, status_code=200, api=ns)
    def get(self):
        credential_types = LookupCredentialTypes.query.all()

        return {'total_items': len(credential_types), 'items': credential_types}

@ns.route('/team/phr-resources/')
class LookupClinicalCareTeamResourcesApi(BaseResource):
    """
    Returns available resources that can be shared within clinical care teams
    """
    @token_auth.login_required
    @responds(schema=LookupPHRResourcesOutputSchema, api=ns)
    def get(self):
        """get contents of clinical care team resources lookup table"""
        care_team_resources = LookupClinicalCareTeamResources.query.all()

        return {'total_items': len(care_team_resources), 'items': care_team_resources}
=======
    
    
@ns.route('/emotes/')
class LookupEmotesApi(BaseResource):
    """
    Endpoint that returns all emotes ordered by position number
    """
    @token_auth.login_required
    @responds(schema=LookupEmotesOutputSchema, status_code=200, api=ns)
    def get(self):
        emotes = LookupEmotes.query.order_by('position').all()
        
        return {'total_items': len(emotes), 'items': emotes}
        

@ns.route('/medicalconditions/')
class LookupMedicalConditionsApi(BaseResource):
    """
    Returns the medical conditions currently documented in the DB
    """
    @token_auth.login_required
    @responds(schema=LookupMedicalConditionsOutputSchema,status_code=200, api=ns)
    def get(self):
        medcon_types = LookupMedicalConditions.query.all()
        payload = {'items': medcon_types,
                   'total_items': len(medcon_types)}

        return payload
    
@ns.route('/stds/')
class LookupSTDsApi(BaseResource):
    """
    Returns the STDs currently documented in the db
    """
    @token_auth.login_required
    @responds(schema=LookupSTDsOutputSchema, status_code=200, api=ns)
    def get(self):
        stds = LookupSTDs.query.all()
        return {
            'items': stds,
            'total_items': len(stds)
        }
        

@ns.route('/bloodpressureranges/')
class LookupBloodPressureRangesApi(BaseResource):
    """
    Returns the blood pressure ranges currently documented in the db
    """
    @token_auth.login_required
    @responds(schema=LookupBloodPressureRangesOutputSchema, status_code=200, api=ns)
    def get(self):
        press = LookupBloodPressureRanges.query.all()
        return {
            'items': press,
            'total_items': len(press)
        }
>>>>>>> 460b4f10
<|MERGE_RESOLUTION|>--- conflicted
+++ resolved
@@ -11,10 +11,6 @@
 
 from odyssey.api.lookup.models import *
 from odyssey.api.lookup.schemas import *
-<<<<<<< HEAD
-=======
-
->>>>>>> 460b4f10
 from odyssey import db
 from odyssey.utils.auth import token_auth
 from odyssey.utils.base.resources import BaseResource
@@ -274,24 +270,6 @@
         res = LookupRaces.query.all()
         return {'total_items': len(res), 'items': res}
 
-<<<<<<< HEAD
-=======
-
-@ns.route('/care-team/resources/')
-@ns.deprecated
-class LookupClinicalCareTeamResourcesApi(BaseResource):
-    """
-    To be replaced by care-team/ehr-resources/
-    Returns available resources that can be shared within clinical care teams
-    """
-    @token_auth.login_required
-    @responds(schema=LookupCareTeamResourcesOutputSchema, api=ns)
-    def get(self):
-        """get contents of clinical care team resources lookup table"""
-        res = LookupClinicalCareTeamResources.query.all()
-        return {'total_items': len(res), 'items': res}
-
->>>>>>> 460b4f10
 @ns.route('/care-team/ehr-resources/')
 class LookupClinicalCareTeamResourcesApi(BaseResource):
     """
@@ -517,7 +495,6 @@
             reasons = LookupVisitReasons.query.filter_by(role_id=role.idx).all()
 
         return {'total_items': len(reasons), 'items': reasons}
-<<<<<<< HEAD
 
 @ns.route('/credential-types/')
 class LookupCredentialTypesEndpoint(BaseResource):
@@ -543,7 +520,6 @@
         care_team_resources = LookupClinicalCareTeamResources.query.all()
 
         return {'total_items': len(care_team_resources), 'items': care_team_resources}
-=======
     
     
 @ns.route('/emotes/')
@@ -600,5 +576,4 @@
         return {
             'items': press,
             'total_items': len(press)
-        }
->>>>>>> 460b4f10
+        }