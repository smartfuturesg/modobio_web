--- conflicted
+++ resolved
@@ -9,16 +9,10 @@
 import requests
 import json
 
-<<<<<<< HEAD
-from flask import current_app, request, redirect
-from flask_accepts import accepts, responds
-from flask_restx import Namespace
-=======
 from flask import current_app, g, request, redirect
 from flask_accepts import accepts, responds
 from flask_restx import Namespace
 from pytz import utc
->>>>>>> b3d728e4
 from sqlalchemy.sql.expression import select
 from werkzeug.security import check_password_hash
 from werkzeug.exceptions import BadRequest, Unauthorized
@@ -36,6 +30,7 @@
 from odyssey.api.user.models import (
     User,
     UserLogin,
+    UserRemovalRequests,
     UserSubscriptions,
     UserTokenHistory,
     UserTokensBlacklist,
@@ -94,7 +89,6 @@
 
         return User.query.filter_by(user_id=user_id).one_or_none()
 
-<<<<<<< HEAD
     @token_auth.login_required(user_type=('staff', 'client', 'staff_self'), staff_role=('client_services',))
     @accepts(schema=UserInfoPutSchema)
     @responds(schema=NewClientUserSchema, status_code=200)
@@ -193,8 +187,6 @@
 
         return {'message': f'User with id {user_id} has been removed'}
 
-=======
->>>>>>> b3d728e4
 @ns.route('/staff/')
 class NewStaffUser(BaseResource):
     @token_auth.login_required
@@ -861,10 +853,6 @@
 
         return 200
 
-<<<<<<< HEAD
-=======
-
->>>>>>> b3d728e4
 # TODO: remove these redirects once fixed on frontend
 
 from odyssey.api.notifications.schemas import NotificationSchema
@@ -916,11 +904,7 @@
 @ns.doc(params={'code': 'Email verification code'})
 class UserPendingEmailVerificationsCodeApi(BaseResource):
     __check_resource__ = False
-<<<<<<< HEAD
     
-=======
-
->>>>>>> b3d728e4
     @responds(status_code=200)
     def post(self, user_id):
         """
