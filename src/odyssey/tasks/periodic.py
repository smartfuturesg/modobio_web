--- conflicted
+++ resolved
@@ -672,7 +672,6 @@
 
 
 @celery.task()
-<<<<<<< HEAD
 def check_users_auto_renewal_status():
     """Checks subscribed users apple auto renewal status to keep it updated."""
 
@@ -697,7 +696,8 @@
         update_subscription_auto_renewal_status.delay(subscription.idx)
 
     logger.info(f'Apple auto renewal statuses updated.')
-=======
+    
+@celery.task()
 def deauthenticate_unsubscribed_terra_users():
     """Deauthenticates unsubscribed users from terra."""
 
@@ -715,7 +715,6 @@
 
     for sub in subscriptions:
         deauthenticate_terra_user.delay(sub.user_id, delete_data=False)
->>>>>>> 390ba6ff
 
 
 @worker_process_init.connect
