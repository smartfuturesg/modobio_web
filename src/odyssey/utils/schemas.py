from datetime import datetime
from hashlib import md5

from marshmallow import Schema, fields, post_load, ValidationError, validates, validate
from marshmallow import post_load, post_dump, pre_dump, pre_load

from odyssey import ma
from odyssey.models.doctor import ( 
    MedicalHistory,
    MedicalPhysicalExam,
    MedicalBloodChemistryCMP,
    MedicalBloodChemistryCBC,
    MedicalBloodChemistryThyroid,
    MedicalBloodChemistryLipids,
    MedicalBloodChemistryA1C
)
from odyssey.models.client import (
    ClientConsent,
    ClientConsultContract,
    ClientExternalMR,
    ClientInfo,
    ClientIndividualContract, 
    ClientPolicies,
    ClientRelease,
    ClientReleaseContacts,
    ClientSubscriptionContract,
    ClientFacilities,
    RemoteRegistration
)
from odyssey.models.misc import MedicalInstitutions, RegisteredFacilities
from odyssey.models.pt import Chessboard, PTHistory
from odyssey.models.staff import Staff
from odyssey.models.trainer import (
    FitnessQuestionnaire,
    HeartAssessment, 
    PowerAssessment, 
    StrengthAssessment, 
    MoxyRipTest, 
    MoxyAssessment, 
    MovementAssessment,
    LungAssessment
)
from odyssey.models.wearables import Wearables, WearablesOura
<<<<<<< HEAD

class ClientFacilitiesSchema(Schema):

    idx = fields.Integer()
    client_id = fields.Integer()
    facility_id = fields.Integer()

    @post_load
    def make_object(self, data, **kwargs):
        return ClientFacilities(**data)
=======
from odyssey.utils.misc import list_average
>>>>>>> 00401019

class ClientInfoSchema(ma.SQLAlchemyAutoSchema):
    class Meta:
        model = ClientInfo

    record_locator_id = fields.String(dump_only=True)

    @post_load
    def make_object(self, data, **kwargs):
        return ClientInfo(**data)

    @post_dump
    def add_record_locator_id(self,data, **kwargs ):
        name_hash = md5(bytes((data['firstname']+data['lastname']), 'utf-8')).hexdigest()
        data['record_locator_id'] = (data['firstname'][0]+data['lastname'][0]+str(data['clientid'])+name_hash[0:6]).upper()
        return data

class NewRemoteClientSchema(Schema):

    email = fields.Email()
    firstname = fields.String(required=True, validate=validate.Length(min=1, max= 50))
    lastname = fields.String(required=True, validate=validate.Length(min=1,max=50))
    middlename = fields.String(required=False, validate=validate.Length(min=0,max=50))

    @post_load
    def make_object(self, data, **kwargs):
        return ClientInfo(**data)
        
class ClientRemoteRegistrationPortalSchema(Schema):
    """
        holds client's access information for remote registration
    """
    email = fields.Email()
    clientid = fields.Integer()
    password = fields.String(dump_only=True)
    registration_portal_expiration = fields.DateTime(dump_only=True)
    registration_portal_id = fields.String(dump_only=True)

    @post_load
    def make_object(self, data, **kwargs):
        remote_client_portal = RemoteRegistration(clientid=data["clientid"], email=data["email"])
        remote_client_portal.set_password()
        remote_client_portal.get_temp_registration_endpoint()
        return remote_client_portal


class RefreshRemoteRegistrationSchema(Schema):
    """
        refresh the remote registration password and link for the client
        with the provided email
    """
    email = fields.Email(required=True)

class ClientSummarySchema(Schema):

    clientid = fields.Integer(missing=0)
    record_locator_id = fields.String(dump_only=True)
    email = fields.Email()
    firstname = fields.String(required=True, validate=validate.Length(min=1, max= 50))
    lastname = fields.String(required=True, validate=validate.Length(min=1,max=50))
    middlename = fields.String(required=False, validate=validate.Length(min=0,max=50))
    phone = fields.String()

    _links = fields.Dict()

    @post_dump
    def add_record_locator_id(self,data, **kwargs ):
        name_hash = md5(bytes((data['firstname']+data['lastname']), 'utf-8')).hexdigest()
        data['record_locator_id'] = (data['firstname'][0]+data['lastname'][0]+str(data['clientid'])+name_hash[0:6]).upper()
        return data


class ClientConsentSchema(ma.SQLAlchemyAutoSchema):
    class Meta:
        model = ClientConsent
    
    clientid = fields.Integer(missing=0)

    @post_load
    def make_object(self, data, **kwargs):
        return ClientConsent(**data)

class ClientReleaseContactsSchema(ma.SQLAlchemyAutoSchema):
    class Meta:
        model = ClientReleaseContacts
        exclude = ('idx',)

    clientid = fields.Integer(missing=0)
    release_contract_id = fields.Integer()
    release_direction = fields.String(description="Direction must be either 'TO' (release to) or 'FROM' (release from)")

    @post_load
    def make_object(self, data, **kwargs):
        return ClientReleaseContacts(**data)

    @validates('release_direction')
    def release_direction_picklist(self,value):
        direction_values=['TO', 'FROM']
        if not value in direction_values:
            raise ValidationError(f'release_direction entry invalid. Please use one of the following: {direction_values}')

class ClientReleaseSchema(ma.SQLAlchemyAutoSchema):
    class Meta:
        model = ClientRelease

    release_to = fields.Nested(ClientReleaseContactsSchema, many=True)
    release_from = fields.Nested(ClientReleaseContactsSchema, many=True)
    
    clientid = fields.Integer(missing=0)

    @post_load
    def make_object(self, data, **kwargs):
        data.pop("release_to")
        data.pop("release_from")
        return ClientRelease(**data)

    @pre_dump
    def ravel(self, data, **kwargs):
        """
        nest release contacts objects into release contract
        """
        data_ravel = data.__dict__

        release_to  = ClientReleaseContacts.query.filter_by(release_contract_id = data.idx, release_direction = 'TO').all()
        release_from  = ClientReleaseContacts.query.filter_by(release_contract_id = data.idx, release_direction = 'FROM').all()

        release_to_list = [obj.__dict__ for obj in release_to]
        release_from_list = [obj.__dict__ for obj in release_from]

        data_ravel["release_to"] = release_to_list
        data_ravel["release_from"] = release_from_list
        return data

class SignAndDateSchema(Schema):
    """for marshaling signatures and sign dates into objects (contracts) requiring only a signature"""

    clientid = fields.Integer(missing=0, dump_only=True)
    signdate = fields.Date(format="iso", required=True)
    signature = fields.String(required=True)

class ClientSubscriptionContractSchema(ma.SQLAlchemyAutoSchema):
    class Meta:
        model = ClientSubscriptionContract
    
    clientid = fields.Integer(missing=0)

    @post_load
    def make_object(self, data, **kwargs):
        return ClientSubscriptionContract(
                    clientid = data["clientid"],
                    signature=data["signature"],
                    signdate=data["signdate"]
                    )

class ClientConsultContractSchema(ma.SQLAlchemyAutoSchema):
    class Meta:
        model = ClientConsultContract
    
    clientid = fields.Integer(missing=0)

    @post_load
    def make_object(self, data, **kwargs):
        return ClientConsultContract(
                    clientid = data["clientid"],
                    signature=data["signature"],
                    signdate=data["signdate"]
                    )
    
class ClientPoliciesContractSchema(ma.SQLAlchemyAutoSchema):
    class Meta:
        model = ClientPolicies
    
    clientid = fields.Integer(missing=0)

    @post_load
    def make_object(self, data, **kwargs):
        return ClientPolicies(
                    clientid = data["clientid"],
                    signature=data["signature"],
                    signdate=data["signdate"]
                    )
    

class ClientIndividualContractSchema(ma.SQLAlchemyAutoSchema):
    class Meta:
        model = ClientIndividualContract
        
    clientid = fields.Integer(missing=0)
    @post_load
    def make_object(self, data, **kwargs):
        return ClientIndividualContract(**data)

class SignedDocumentsSchema(Schema):
    """ Dictionary of all signed documents and the URL to the PDF file. """
    urls = fields.Dict(
        keys=fields.String(description='Document display name'),
        values=fields.String(description='URL to PDF file of document.')
    )


"""
    Schemas for the pt API
"""

class PTHistorySchema(ma.SQLAlchemyAutoSchema):
    class Meta:
        model = PTHistory
        
    clientid = fields.Integer(missing=0)
    
    @post_load
    def make_object(self, data, **kwargs):
        return PTHistory(**data)



class ShoulderRotationSchema(Schema):
    ir = fields.Integer(description="internal rotation", validate=validate.Range(min=0, max=100))
    er = fields.Integer(description="external rotation", validate=validate.Range(min=0, max=130))
    abd = fields.Integer(description="abduction", validate=validate.Range(min=0, max=75))
    add = fields.Integer(description="adduction", validate=validate.Range(min=0, max=135))
    flexion  = fields.Integer(validate=validate.Range(min=0, max=190))
    extension  = fields.Integer(validate=validate.Range(min=0, max=75))

class HipRotationSchema(Schema):
    ir = fields.Integer(description="internal rotation", validate=validate.Range(min=0, max=60))
    er = fields.Integer(description="external rotation", validate=validate.Range(min=0, max=90))
    abd = fields.Integer(description="abduction", validate=validate.Range(min=0, max=75))
    add = fields.Integer(description="adduction",validate=validate.Range(min=0, max=50))
    flexion  = fields.Integer(validate=validate.Range(min=0, max=160))
    extension  = fields.Integer(validate=validate.Range(min=0, max=110))
    slr  = fields.Integer(validate=validate.Range(min=0, max=120))

class ChessBoardShoulderSchema(Schema):
    left = fields.Nested(ShoulderRotationSchema)
    right = fields.Nested(ShoulderRotationSchema)

class ChessBoardHipSchema(Schema):
    left = fields.Nested(HipRotationSchema)
    right = fields.Nested(HipRotationSchema)

class ChessboardSchema(Schema):
    isa_structure_list  = ['Inhaled','Exhaled', 'Asymmetrical Normal','Asymmetrical Atypical']
    isa_movement_list  = ['Dynamic', 'Static', 'R Static/Left Dynamic', 'L Static/Right Dynamic']

    clientid = fields.Integer(missing=0)
    timestamp = fields.DateTime()
    isa_structure = fields.String(description=f"must be one of {isa_structure_list}")
    isa_movement = fields.String(description=f"must be one of {isa_movement_list}")
    co2_tolerance = fields.Integer(validate=validate.Range(min=0, max=120))
    shoulder = fields.Nested(ChessBoardShoulderSchema)
    hip = fields.Nested(ChessBoardHipSchema)
    notes = fields.String(description="some notes regarding this assessment")


    @validates('isa_structure')
    def isa_structure_picklist(self,value):
        if not value in self.isa_structure_list:
            raise ValidationError(f'isa_structure entry invalid. Please use one of the following: {self.isa_structure_list}')

    @validates('isa_movement')
    def isa_movement_picklist(self,value):
        if not value in self.isa_movement_list:
            raise ValidationError(f'isa_movement entry invalid. Please use one of the following: {self.isa_movement_list}')

    @post_load
    def unravel(self, data, **kwargs):
        """takes anested dictionary (json input) and flattens it out 
            in order to shape into the Chessboard table
        """
        flat_data = {'clientid': data['clientid'],
                    'timestamp': datetime.utcnow(),
                    'notes': data['notes'],
                    'left_shoulder_er': data['shoulder']['left']['er'],
                    'left_shoulder_ir': data['shoulder']['left']['ir'],
                    'left_shoulder_abd': data['shoulder']['left']['abd'],
                    'left_shoulder_add': data['shoulder']['left']['add'],
                    'left_shoulder_flexion':   data['shoulder']['left']['flexion'],
                    'left_shoulder_extension': data['shoulder']['left']['extension'],
                    'right_shoulder_er':  data['shoulder']['right']['er'],
                    'right_shoulder_ir':  data['shoulder']['right']['ir'],
                    'right_shoulder_abd': data['shoulder']['right']['abd'],
                    'right_shoulder_add': data['shoulder']['right']['add'],
                    'right_shoulder_flexion':   data['shoulder']['right']['flexion'],
                    'right_shoulder_extension': data['shoulder']['right']['extension'],
                    'left_hip_slr': data['hip']['left']['slr'],
                    'left_hip_er':  data['hip']['left']['er'],
                    'left_hip_ir':  data['hip']['left']['ir'],
                    'left_hip_abd': data['hip']['left']['abd'],
                    'left_hip_add': data['hip']['left']['add'],
                    'left_hip_flexion':   data['hip']['left']['flexion'],
                    'left_hip_extension': data['hip']['left']['extension'],
                    'right_hip_slr': data['hip']['right']['slr'],
                    'right_hip_er':  data['hip']['right']['er'],
                    'right_hip_ir':  data['hip']['right']['ir'],
                    'right_hip_abd': data['hip']['right']['abd'],
                    'right_hip_add': data['hip']['right']['add'],
                    'right_hip_flexion':   data['hip']['right']['flexion'],
                    'right_hip_extension': data['hip']['right']['extension'],
                    'isa_structure': data['isa_structure'],
                    'isa_movement': data['isa_movement']
                    }        
        return Chessboard(**flat_data)

    @pre_dump
    def ravel(self, data, **kwargs):
        """converts the flat Chessboard table into a nested dictionary for easier
            procesing on the fron end
        """
        shoulder_l = {k.split('_')[-1]:v for k,v in data.__dict__.items() if 'left_shoulder' in k} 
        shoulder_r = {k.split('_')[-1]:v for k,v in data.__dict__.items() if 'right_shoulder' in k}
        hip_l = {k.split('_')[-1]:v for k,v in data.__dict__.items() if 'left_hip' in k}
        hip_r = {k.split('_')[-1]:v for k,v in data.__dict__.items() if 'right_hip' in k}
        nested = {'clientid': data.clientid,
                  'timestamp': data.timestamp,
                  'notes': data.notes,
                  'isa_structure': data.isa_structure,
                  'isa_movement': data.isa_movement,
                  'shoulder': {
                                'right': shoulder_r,
                               'left': shoulder_l
                               },
                  'hip': {
                           'right': hip_r,
                           'left': hip_l
                        }
                  }
        return nested


"""
    Schemas for the trainer's API
"""

class PowerAttemptsPushPull(Schema):
    weight = fields.Integer(description="weight of exercise in PSI", validate=validate.Range(min=0, max=60), missing=None)
    attempt_1 = fields.Integer(description="", validate=validate.Range(min=0, max=4000), missing=None)
    attempt_2 = fields.Integer(description="", validate=validate.Range(min=0, max=4000), missing=None)
    attempt_3 = fields.Integer(description="",validate=validate.Range(min=0, max=4000), missing=None)
    average = fields.Float(description="",validate=validate.Range(min=0, max=4000), missing=None)

class PowerAttemptsLegPress(Schema):
    weight = fields.Integer(description="weight of exercise in PSI", validate=validate.Range(min=0, max=1500),missing=None)
    attempt_1 = fields.Integer(description="", validate=validate.Range(min=0, max=9999),missing=None)
    attempt_2 = fields.Integer(description="", validate=validate.Range(min=0, max=9999),missing=None)
    attempt_3 = fields.Integer(description="",validate=validate.Range(min=0, max=9999),missing=None)
    average = fields.Float(description="",validate=validate.Range(min=0, max=9999),missing=None)

class PowerPushPull(Schema):
    left = fields.Nested(PowerAttemptsPushPull, missing=PowerAttemptsPushPull().load({}))
    right = fields.Nested(PowerAttemptsPushPull, missing=PowerAttemptsPushPull().load({}))

class PowerLegPress(Schema):
    left = fields.Nested(PowerAttemptsLegPress, missing=PowerAttemptsLegPress().load({}))
    right = fields.Nested(PowerAttemptsLegPress, missing=PowerAttemptsLegPress().load({}))
    bilateral = fields.Nested(PowerAttemptsLegPress, missing=PowerAttemptsLegPress().load({}))

class PowerAssessmentSchema(Schema):
    clientid = fields.Integer(missing=0)
    timestamp = fields.DateTime()
    push_pull = fields.Nested(PowerPushPull, missing=PowerPushPull().load({}))
    leg_press = fields.Nested(PowerLegPress, missing=PowerLegPress().load({}))
    upper_watts_per_kg = fields.Float(description = "watts per kg upper body", validate=validate.Range(min=0, max=100), missing=None)
    lower_watts_per_kg = fields.Float(description = "watts per kg upper body", validate=validate.Range(min=0, max=250), missing=None)
    vital_weight = fields.Float(description="weight pulled from doctor physical data", dump_only=True)

    @post_load
    def unravel(self, data, **kwargs):
        flat_data = {'clientid': data['clientid'],
                    'timestamp': datetime.utcnow(),
                    'keiser_upper_r_weight': data['push_pull']['right']['weight'],
                    'keiser_upper_r_attempt_1': data['push_pull']['right']['attempt_1'],
                    'keiser_upper_r_attempt_2': data['push_pull']['right']['attempt_2'],
                    'keiser_upper_r_attempt_3': data['push_pull']['right']['attempt_3'],
                    'keiser_upper_l_weight':    data['push_pull']['left']['weight'],
                    'keiser_upper_l_attempt_1': data['push_pull']['left']['attempt_1'],
                    'keiser_upper_l_attempt_2': data['push_pull']['left']['attempt_2'],
                    'keiser_upper_l_attempt_3': data['push_pull']['left']['attempt_3'],
                    'keiser_lower_bi_weight': data['leg_press']['bilateral']['weight'],
                    'keiser_lower_bi_attempt_1': data['leg_press']['bilateral']['attempt_1'],
                    'keiser_lower_bi_attempt_2': data['leg_press']['bilateral']['attempt_2'],
                    'keiser_lower_bi_attempt_3': data['leg_press']['bilateral']['attempt_3'],
                    'keiser_lower_r_weight':    data['leg_press']['right']['weight'],
                    'keiser_lower_r_attempt_1': data['leg_press']['right']['attempt_1'],
                    'keiser_lower_r_attempt_2': data['leg_press']['right']['attempt_2'],
                    'keiser_lower_r_attempt_3': data['leg_press']['right']['attempt_3'],
                    'keiser_lower_l_weight':     data['leg_press']['left']['weight'],
                    'keiser_lower_l_attempt_1': data['leg_press']['left']['attempt_1'],
                    'keiser_lower_l_attempt_2': data['leg_press']['left']['attempt_2'],
                    'keiser_lower_l_attempt_3': data['leg_press']['left']['attempt_3'],
                    'upper_watts_per_kg': data['upper_watts_per_kg'],
                    'lower_watts_per_kg': data['lower_watts_per_kg']
                }
        return PowerAssessment(**flat_data)

    @pre_dump
    def ravel(self, data, **kwargs):
        nested = {'clientid': data.clientid,
                  'timestamp': data.timestamp,
                  'upper_watts_per_kg' :data.upper_watts_per_kg,
                  'lower_watts_per_kg': data.lower_watts_per_kg,
                  'push_pull': {
                                'left': {'weight': data.keiser_upper_l_weight,
                                         'attempt_1': data.keiser_upper_l_attempt_1,
                                         'attempt_2': data.keiser_upper_l_attempt_2,
                                         'attempt_3': data.keiser_upper_l_attempt_3,
                                         'average':   list_average([data.keiser_upper_l_attempt_1,
                                                                       data.keiser_upper_l_attempt_2,
                                                                       data.keiser_upper_l_attempt_3
                                                                    ])
                                        },
                                'right': {'weight':   data.keiser_upper_r_weight,
                                         'attempt_1': data.keiser_upper_r_attempt_1,
                                         'attempt_2': data.keiser_upper_r_attempt_2,
                                         'attempt_3': data.keiser_upper_r_attempt_3,
                                         'average':   list_average([data.keiser_upper_r_attempt_1,
                                                                       data.keiser_upper_r_attempt_2,
                                                                       data.keiser_upper_r_attempt_3
                                                                    ])
                                        },
                                },
                    'leg_press': {'right' : {'weight':   data.keiser_lower_r_weight,
                                             'attempt_1': data.keiser_lower_r_attempt_1,
                                             'attempt_2': data.keiser_lower_r_attempt_2,
                                             'attempt_3': data.keiser_lower_r_attempt_3,
                                             'average':   list_average([data.keiser_lower_r_attempt_1,
                                                                           data.keiser_lower_r_attempt_2,
                                                                           data.keiser_lower_r_attempt_3
                                                                        ])
                                            },
                                  'left': {'weight':   data.keiser_lower_l_weight,
                                             'attempt_1': data.keiser_lower_l_attempt_1,
                                             'attempt_2': data.keiser_lower_l_attempt_2,
                                             'attempt_3': data.keiser_lower_l_attempt_3,
                                             'average':   list_average([data.keiser_lower_l_attempt_1,
                                                                           data.keiser_lower_l_attempt_2,
                                                                           data.keiser_lower_l_attempt_3
                                                                        ])
                                            },
                                  'bilateral': {'weight':   data.keiser_lower_bi_weight,
                                             'attempt_1': data.keiser_lower_bi_attempt_1,
                                             'attempt_2': data.keiser_lower_bi_attempt_2,
                                             'attempt_3': data.keiser_lower_bi_attempt_3,
                                             'average':   list_average([data.keiser_lower_bi_attempt_1,
                                                                           data.keiser_lower_bi_attempt_2,
                                                                           data.keiser_lower_bi_attempt_3
                                                                        ])
                                                }
                                 }
            
                 }
        # add client's vital_weight from most recent physical exam
        recent_physical = MedicalPhysicalExam.query.filter_by(clientid=data.clientid).order_by(MedicalPhysicalExam.idx.desc()).first()
        if not recent_physical:
            nested["vital_weight"] = None
        else:    
            nested["vital_weight"] = recent_physical.vital_weight
        return nested


class StrengthAttemptsPushPull(Schema):
    weight = fields.Integer(description="weight of exercise in PSI", validate=validate.Range(min=0, max=350), missing=None)
    attempt_1 = fields.Integer(description="", validate=validate.Range(min=0, max=50), missing=None)
    attempt_2 = fields.Integer(description="", validate=validate.Range(min=0, max=50), missing=None)
    attempt_3 = fields.Integer(description="",validate=validate.Range(min=0, max=50), missing=None)
    estimated_10rm = fields.Float(description="",validate=validate.Range(min=0, max=350), missing=None)

class StrengthPushPull(Schema):
    notes = fields.String(missing=None)
    left = fields.Nested(StrengthAttemptsPushPull, missing=StrengthAttemptsPushPull().load({}))
    right = fields.Nested(StrengthAttemptsPushPull, missing=StrengthAttemptsPushPull().load({}))
    bilateral = fields.Nested(StrengthAttemptsPushPull, missing=StrengthAttemptsPushPull().load({}))

class StrenghtAssessmentSchema(Schema):
    clientid = fields.Integer(missing=0)
    timestamp = fields.DateTime()
    upper_push = fields.Nested(StrengthPushPull, missing=StrengthPushPull().load({}))
    upper_pull = fields.Nested(StrengthPushPull, missing=StrengthPushPull().load({}))

    @post_load
    def unravel(self, data, **kwargs):
        flat_data = {'clientid': data['clientid'],
                    'timestamp': datetime.utcnow(),
                    'upper_push_notes': data['upper_push']['notes'],
                    'upper_pull_notes': data['upper_pull']['notes'],
                    'upper_push_r_weight':    data['upper_push']['right']['weight'],
                    'upper_push_r_attempt_1': data['upper_push']['right']['attempt_1'],
                    'upper_push_r_attempt_2': data['upper_push']['right']['attempt_2'],
                    'upper_push_r_attempt_3': data['upper_push']['right']['attempt_3'],
                    'upper_push_r_estimated_10rm': data['upper_push']['right']['estimated_10rm'], 
                    'upper_push_l_weight':    data['upper_push']['left']['weight'],
                    'upper_push_l_attempt_1': data['upper_push']['left']['attempt_1'],
                    'upper_push_l_attempt_2': data['upper_push']['left']['attempt_2'],
                    'upper_push_l_attempt_3': data['upper_push']['left']['attempt_3'],
                    'upper_push_l_estimated_10rm': data['upper_push']['left']['estimated_10rm'], 
                    'upper_push_bi_weight':    data['upper_push']['bilateral']['weight'],
                    'upper_push_bi_attempt_1': data['upper_push']['bilateral']['attempt_1'],
                    'upper_push_bi_attempt_2': data['upper_push']['bilateral']['attempt_2'],
                    'upper_push_bi_attempt_3': data['upper_push']['bilateral']['attempt_3'],
                    'upper_push_bi_estimated_10rm': data['upper_push']['bilateral']['estimated_10rm'], 
                    'upper_pull_r_weight':    data['upper_pull']['right']['weight'],
                    'upper_pull_r_attempt_1': data['upper_pull']['right']['attempt_1'],
                    'upper_pull_r_attempt_2': data['upper_pull']['right']['attempt_2'],
                    'upper_pull_r_attempt_3': data['upper_pull']['right']['attempt_3'],
                    'upper_pull_r_estimated_10rm': data['upper_pull']['right']['estimated_10rm'], 
                    'upper_pull_l_weight':    data['upper_pull']['left']['weight'],
                    'upper_pull_l_attempt_1': data['upper_pull']['left']['attempt_1'],
                    'upper_pull_l_attempt_2': data['upper_pull']['left']['attempt_2'],
                    'upper_pull_l_attempt_3': data['upper_pull']['left']['attempt_3'],
                    'upper_pull_l_estimated_10rm': data['upper_pull']['left']['estimated_10rm'],  
                    'upper_pull_bi_weight':    data['upper_pull']['bilateral']['weight'],
                    'upper_pull_bi_attempt_1': data['upper_pull']['bilateral']['attempt_1'],
                    'upper_pull_bi_attempt_2': data['upper_pull']['bilateral']['attempt_2'],
                    'upper_pull_bi_attempt_3': data['upper_pull']['bilateral']['attempt_3']  ,
                    'upper_pull_bi_estimated_10rm': data['upper_pull']['bilateral']['estimated_10rm']                  
                }
        return StrengthAssessment(**flat_data)

    @pre_dump
    def ravel(self, data, **kwargs):
        nested = {"clientid": data.clientid,
                "timestamp": data.timestamp,
                "upper_push": {
                                "bilateral": {
                                                "attempt_3": data.upper_push_bi_attempt_3,
                                                "weight": data.upper_push_bi_weight,
                                                "attempt_2": data.upper_push_bi_attempt_2,
                                                "estimated_10rm": data.upper_push_bi_estimated_10rm,
                                                "attempt_1": data.upper_push_bi_attempt_1
                                },
                                "right": {
                                            "attempt_3": data.upper_push_r_attempt_3,
                                            "weight": data.upper_push_r_weight,
                                            "attempt_2": data.upper_push_r_attempt_2,
                                            "estimated_10rm": data.upper_push_r_estimated_10rm,
                                            "attempt_1": data.upper_push_r_attempt_1
                                },
                                "notes": data.upper_push_notes,
                                "left": {
                                            "attempt_3": data.upper_push_l_attempt_3,
                                            "weight": data.upper_push_l_weight,
                                            "attempt_2": data.upper_push_l_attempt_2,
                                            "estimated_10rm": data.upper_push_l_estimated_10rm,
                                            "attempt_1": data.upper_push_l_attempt_1
                                    }
                    },
                "upper_pull": {
                                "bilateral": {
                                                "attempt_3": data.upper_pull_bi_attempt_3,
                                                "weight": data.upper_pull_bi_weight,
                                                "attempt_2": data.upper_pull_bi_attempt_2,
                                                "estimated_10rm": data.upper_pull_bi_estimated_10rm,
                                                "attempt_1": data.upper_pull_bi_attempt_1
                                },
                                "right": {
                                            "attempt_3": data.upper_pull_r_attempt_3,
                                            "weight": data.upper_pull_r_weight,
                                            "attempt_2": data.upper_pull_r_attempt_2,
                                            "estimated_10rm": data.upper_pull_r_estimated_10rm,
                                            "attempt_1": data.upper_pull_r_attempt_1
                                },
                                "notes": data.upper_pull_notes,
                                "left": {
                                            "attempt_3": data.upper_pull_l_attempt_3,
                                            "weight": data.upper_pull_l_weight,
                                            "attempt_2": data.upper_pull_l_attempt_2,
                                            "estimated_10rm": data.upper_pull_l_estimated_10rm,
                                            "attempt_1": data.upper_pull_l_attempt_1
                                }
                            }
                    }
        return nested


class SquatTestSchema(Schema):
    depth = fields.String(missing=None)
    ramp = fields.String(missing=None)
    eye_test = fields.Boolean(missing=None)
    can_breathe = fields.Boolean(missing=None)
    can_look_up = fields.Boolean(missing=None)

class ToeTouchTestSchema(Schema):
    pelvis_movement_test_options = ['Right Hip High','Right Hip Back','Left Hip High',
                                'Left Hip Back','Right Hip High', 'Even Bilaterally']

    ribcage_movement_test_options = ['Right Posterior Ribcage High','Right Posterior Ribcage Back',	
                                'Left Posterior Ribcage High', 'Left Posterior Ribcage Back', 'Even Bilaterally']
    depth = fields.String(missing=None)
    pelvis_movement = fields.List(fields.String,
                description=f"Descriptors for this assessment must be in the following picklist: {pelvis_movement_test_options}",
                missing=[None]) 
    ribcage_movement = fields.List(fields.String,
                description=f"Descriptors for this assessment must be in the following picklist: {ribcage_movement_test_options}",
                missing=[None])

    notes = fields.String(missing=None)
    
    @validates('ribcage_movement')
    def valid_ribcage_movement(self,value):
        for option in value:
            if option not in self.ribcage_movement_test_options and option != None:
                raise ValidationError(f'{option} is not a valid movement descriptor. Use one of the following {self.ribcage_movement_test_options}')
            
    @validates('pelvis_movement')
    def valid_pelvis_movement(self,value):
        for option in value:
            if option not in self.pelvis_movement_test_options and option != None:
                raise ValidationError(f'{option} is not a valid movement descriptor. Use one of the following {self.pelvis_movement_test_options}')
            

class StandingRotationNotesSchema(Schema):
    notes = fields.String(missing=None)

class StandingRotationSchema(Schema):
    right = fields.Nested(StandingRotationNotesSchema, missing=StandingRotationNotesSchema().load({}))
    left = fields.Nested(StandingRotationNotesSchema, missing=StandingRotationNotesSchema().load({}))

class MovementAssessmentSchema(Schema):
    clientid = fields.Integer(missing=0)
    timestamp = fields.DateTime()
    squat = fields.Nested(SquatTestSchema,missing=SquatTestSchema().load({}))
    toe_touch = fields.Nested(ToeTouchTestSchema, missing=ToeTouchTestSchema().load({}))
    standing_rotation = fields.Nested(StandingRotationSchema, missing=StandingRotationSchema().load({}))

    @post_load
    def unravel(self, data, **kwargs):
        flat_data = {'clientid': data['clientid'],
                    'timestamp': datetime.utcnow(),
                    'squat_depth': data['squat']['depth'],
                    'squat_ramp': data['squat']['ramp'],
                    'squat_eye_test': data['squat']['eye_test'],
                    'squat_can_breathe': data['squat']['can_breathe'],
                    'squat_can_look_up': data['squat']['can_look_up'],
                    'toe_touch_depth': data['toe_touch']['depth'],
                    'toe_touch_pelvis_movement': data['toe_touch']['pelvis_movement'],
                    'toe_touch_ribcage_movement': data['toe_touch']['ribcage_movement'],
                    'toe_touch_notes': data['toe_touch']['notes'],
                    'standing_rotation_r_notes': data['standing_rotation']['right']['notes'],
                    'standing_rotation_l_notes': data['standing_rotation']['left']['notes']
        }

        return MovementAssessment(**flat_data)

    @pre_dump
    def ravel(self, data, **kwargs):
        nested = {"clientid": data.clientid,
                  "timestamp": data.timestamp,
                  "squat": {
                      "depth": data.squat_depth ,
                      "ramp": data.squat_ramp,
                      "eye_test": data.squat_eye_test,
                      "can_breathe": data.squat_can_breathe,
                      "can_look_up": data.squat_can_look_up
                  },
                  "toe_touch" : {
                      "depth": data.toe_touch_depth,
                      "pelvis_movement": data.toe_touch_pelvis_movement,
                      "ribcage_movement": data.toe_touch_ribcage_movement,
                      "notes": data.toe_touch_notes
                  },
                  "standing_rotation": {
                      "right": {
                          "notes": data.standing_rotation_r_notes
                      },
                      "left":{
                          "notes": data.standing_rotation_l_notes
                      } 
                  }
        }

        return nested

class HeartAssessmentSchema(ma.SQLAlchemyAutoSchema):
    class Meta:
        model = HeartAssessment

    clientid = fields.Integer(missing=0)
    vital_heartrate = fields.Float(description="vital_heartrate pulled from doctor physical data", dump_only=True)
    
    @post_load
    def make_object(self, data, **kwargs):
        return HeartAssessment(**data)

    @pre_dump
    def add_vital_heartrate(self, data, **kwargs):
        """Add vital_heartrate from most recent medial physical"""
        data_dict = data.__dict__
        recent_physical = MedicalPhysicalExam.query.filter_by(clientid=data.clientid).order_by(MedicalPhysicalExam.idx.desc()).first()
        if not recent_physical:
            data_dict["vital_heartrate"] = None
        else:    
            data_dict["vital_heartrate"] = recent_physical.vital_heartrate
        return data_dict

class MoxyAssessmentSchema(ma.SQLAlchemySchema):
    class Meta:
        model = MoxyAssessment
    
    limiter_list = ['Demand','Supply','Respiratory']
    performance_metric_list = ['Watts','Lbs','Feet/Min']

    clientid = fields.Integer(missing=0)
    timestamp = ma.auto_field()
    notes = ma.auto_field(missing=None)
    vl_side = fields.String(description="vl_side must be either 'right' or 'left'", missing=None)
    performance_baseline = fields.Integer(description="", validate=validate.Range(min=0, max=100), missing=None)
    recovery_baseline = fields.Integer(description="", validate=validate.Range(min=0, max=100), missing=None)
    gas_tank_size = fields.Integer(description="", validate=validate.Range(min=0, max=100), missing=None)
    starting_sm_o2 = fields.Integer(description="", validate=validate.Range(min=0, max=100), missing=None)
    starting_thb = fields.Integer(description="", validate=validate.Range(min=9, max=18), missing=None)
    limiter = fields.String(description=f"must be one of: {limiter_list}", missing=None)
    intervention = ma.auto_field(missing=None)
    performance_metric_1 = fields.String(description=f"must be one of: {performance_metric_list}", missing=None)
    performance_metric_2 = fields.String(description=f"must be one of: {performance_metric_list}", missing=None)
    performance_metric_1_value = fields.Integer(description="value in regards to chosen performance metric", validate=validate.Range(min=0, max=1500), missing=None)
    performance_metric_2_value = fields.Integer(description="value in regards to chosen performance metric", validate=validate.Range(min=0, max=1500), missing=None)

    @validates('vl_side')
    def validate_vl_side(self,value):
        if value not in ["right", "left"] and value != None:
            raise ValidationError(f"{value} not a valid option. must be 'right' or 'left'")
    
    @validates('limiter')
    def limiter_picklist(self,value):
        if not value in self.limiter_list and value != None:
            raise ValidationError(f'limiter entry invalid. Please use one of the following: {self.limiter_list}')

    @validates('performance_metric_1')
    def performance_metric_1_picklist(self,value):
        if not value in self.performance_metric_list and value != None:
            raise ValidationError(f'performance_metric_1 entry invalid. Please use one of the following: {self.performance_metric_list}')

    @validates('performance_metric_2')
    def performance_metric_2_picklist(self,value):
        if not value in self.performance_metric_list and value != None:
            raise ValidationError(f'performance_metric_2 entry invalid. Please use one of the following: {self.performance_metric_list}')

    @post_load
    def make_object(self, data, **kwargs):
        return MoxyAssessment(**data)

class LungAssessmentSchema(ma.SQLAlchemySchema):
    class Meta:
        model = LungAssessment
        
    clientid = fields.Integer(missing=0)
    timestamp = ma.auto_field()
    notes = ma.auto_field(missing=None)
    vital_weight = fields.Float(description="weight pulled from doctor physical data", dump_only=True, missing=None)
    bag_size = fields.Float(description="in liters", validate=validate.Range(min=0, max=10), missing=None)
    duration = fields.Integer(description="in seconds", validate=validate.Range(min=0, max=300), missing=None)
    breaths_per_minute = fields.Integer(description="", validate=validate.Range(min=0, max=100), missing=None)
    max_minute_volume = fields.Float(description="", validate=validate.Range(min=0, max=500), missing=None)
    liters_min_kg = fields.Float(description="liters per minute per kg", validate=validate.Range(min=0, max=100), missing=None)

    @post_load
    def make_object(self, data, **kwargs):
        return LungAssessment(**data)

    @pre_dump
    def add_weight(self, data, **kwargs):
        "add vital weight to the dump"
        data_dict = data.__dict__
        recent_physical = MedicalPhysicalExam.query.filter_by(clientid=data.clientid).order_by(MedicalPhysicalExam.idx.desc()).first()
        if not recent_physical:
            data_dict["vital_weight"] = None
        else:    
            data_dict["vital_weight"] = recent_physical.vital_weight
        return data_dict
    

class MoxyRipExaminationSchema(Schema):

    smo2 = fields.Integer(description="", validate=validate.Range(min=0, max=100), missing=None)
    thb = fields.Integer(description="", validate=validate.Range(min=9, max=18), missing=None)
    avg_power = fields.Integer(description="", validate=validate.Range(min=0, max=1500), missing=None)
    hr_max_min = fields.Integer(description="", validate=validate.Range(min=0, max=220), missing=None)

class MoxyTries(Schema):
    one = fields.Nested(MoxyRipExaminationSchema, missing = MoxyRipExaminationSchema().load({}))
    two = fields.Nested(MoxyRipExaminationSchema, missing = MoxyRipExaminationSchema().load({}))
    three = fields.Nested(MoxyRipExaminationSchema, missing = MoxyRipExaminationSchema().load({}))
    four = fields.Nested(MoxyRipExaminationSchema, missing = MoxyRipExaminationSchema().load({}))

class MoxyRipSchema(Schema):
    limiter_options = ['Demand','Supply','Respiratory']

    clientid = fields.Integer(missing=0)
    timestamp = fields.DateTime()
    vl_side = fields.String(description="vl_side must be either 'right' or 'left'", missing=None)
    performance = fields.Nested(MoxyTries, missing=MoxyTries().load({}))
    recovery = fields.Nested(MoxyTries, missing=MoxyTries().load({}))
    smo2_tank_size = fields.Integer(description="", validate=validate.Range(min=0, max=100), missing=None)
    thb_tank_size = fields.Integer(description="", validate=validate.Range(min=9, max=18), missing=None)
    performance_baseline_smo2 = fields.Integer(description="", validate=validate.Range(min=0, max=100), missing=None)
    performance_baseline_thb = fields.Integer(description="", validate=validate.Range(min=9, max=18), missing=None)
    recovery_baseline_smo2 = fields.Integer(description="", validate=validate.Range(min=0, max=100), missing=None)
    recovery_baseline_thb = fields.Integer(description="", validate=validate.Range(min=9, max=18), missing=None)
    avg_watt_kg = fields.Float(description="", validate=validate.Range(min=0, max=20), missing=None)
    avg_interval_time = fields.Integer(description="seconds", validate=validate.Range(min=0, max=360), missing=None)
    avg_recovery_time = fields.Integer(description="seconds", validate=validate.Range(min=0, max=360), missing=None)

    limiter = fields.String(description=f"must be one of the following choices: {limiter_options}", missing=None)

    intervention = fields.String(missing=None)
    vital_weight = fields.Float(description="weight pulled from doctor physical data", dump_only=True, missing=None)


    @validates('vl_side')
    def validate_vl_side(self,value):
        if value not in ["right", "left"] and value!= None:
            raise ValidationError(f"{value} not a valid option. must be 'right' or 'left'")

    @validates('limiter')
    def valid_limiter(self,value):
        if value not in self.limiter_options and value != None:
            raise ValidationError(f'{value} is not a valid limiter option. Use one of the following {self.limiter_options}')

    @post_load
    def unravel(self, data, **kwargs):
        flat_data = {'clientid': data['clientid'],
                    'timestamp': datetime.utcnow(),
                    'vl_side': data['vl_side'],
                    'performance_smo2_1':          data['performance']['one']['smo2'],
                    'performance_thb_1':           data['performance']['one']['thb'],
                    'performance_average_power_1': data['performance']['one']['avg_power'],
                    'performance_hr_max_1':        data['performance']['one']['hr_max_min'],
                    'performance_smo2_2':          data['performance']['two']['smo2'],
                    'performance_thb_2':           data['performance']['two']['thb'],
                    'performance_average_power_2': data['performance']['two']['avg_power'],
                    'performance_hr_max_2':        data['performance']['two']['hr_max_min'],
                    'performance_smo2_3':          data['performance']['three']['smo2'],
                    'performance_thb_3':           data['performance']['three']['thb'],
                    'performance_average_power_3': data['performance']['three']['avg_power'],
                    'performance_hr_max_3':        data['performance']['three']['hr_max_min'],
                    'performance_smo2_4':          data['performance']['four']['smo2'],
                    'performance_thb_4':           data['performance']['four']['thb'],
                    'performance_average_power_4': data['performance']['four']['avg_power'],
                    'performance_hr_max_4':        data['performance']['four']['hr_max_min'],
                    'recovery_smo2_1':          data['recovery']['one']['smo2'],
                    'recovery_thb_1':           data['recovery']['one']['thb'],
                    'recovery_average_power_1': data['recovery']['one']['avg_power'],
                    'recovery_hr_min_1':        data['recovery']['one']['hr_max_min'],
                    'recovery_smo2_2':          data['recovery']['two']['smo2'],
                    'recovery_thb_2':           data['recovery']['two']['thb'],
                    'recovery_average_power_2': data['recovery']['two']['avg_power'],
                    'recovery_hr_min_2':        data['recovery']['two']['hr_max_min'],
                    'recovery_smo2_3':          data['recovery']['three']['smo2'],
                    'recovery_thb_3':           data['recovery']['three']['thb'],
                    'recovery_average_power_3': data['recovery']['three']['avg_power'],
                    'recovery_hr_min_3':        data['recovery']['three']['hr_max_min'],
                    'recovery_smo2_4':          data['recovery']['four']['smo2'],
                    'recovery_thb_4':           data['recovery']['four']['thb'],
                    'recovery_average_power_4': data['recovery']['four']['avg_power'],
                    'recovery_hr_min_4':        data['recovery']['four']['hr_max_min'],
                    'smo2_tank_size': data['smo2_tank_size'],
                    'thb_tank_size': data['thb_tank_size'],
                    'performance_baseline_smo2': data['performance_baseline_smo2'],     
                    'performance_baseline_thb': data['performance_baseline_thb'],
                    'recovery_baseline_smo2': data['recovery_baseline_smo2'],
                    'recovery_baseline_thb': data['recovery_baseline_thb'],
                    'avg_watt_kg': data['avg_watt_kg'],
                    'avg_interval_time':data['avg_watt_kg'],
                    'avg_recovery_time': data['avg_recovery_time'],
                    'limiter': data['limiter'],
                    'intervention': data['intervention']
        }
        return MoxyRipTest(**flat_data)

    @pre_dump
    def ravel(self, data, **kwargs):
        nested = {
            "vl_side": data.vl_side,
            "recovery_baseline_smo2": data.recovery_baseline_smo2,
            "performance": {
                "two": {
                    "smo2": data.performance_smo2_2,
                    "avg_power": data.performance_average_power_2,
                    "thb": data.performance_thb_2,
                    "hr_max_min": data.performance_hr_max_2
                },
                "one": {
                    "smo2": data.performance_smo2_1,
                    "avg_power": data.performance_average_power_1,
                    "thb": data.performance_thb_1,
                    "hr_max_min": data.performance_hr_max_1
                },
                "three": {
                    "smo2": data.performance_smo2_3,
                    "avg_power": data.performance_average_power_3,
                    "thb": data.performance_thb_3,
                    "hr_max_min": data.performance_hr_max_3
                },
                "four": {
                    "smo2": data.performance_smo2_4,
                    "avg_power": data.performance_average_power_4,
                    "thb": data.performance_thb_4,
                    "hr_max_min": data.performance_hr_max_4
                }
            },
            "recovery": {
                "two": {
                    "smo2": data.recovery_smo2_2,
                    "avg_power": data.recovery_average_power_2,
                    "thb": data.recovery_thb_2,
                    "hr_max_min": data.recovery_hr_min_2
                },
                "one": {
                    "smo2": data.recovery_smo2_1,
                    "avg_power": data.recovery_average_power_1,
                    "thb": data.recovery_thb_1,
                    "hr_max_min": data.recovery_hr_min_1
                },
                "three": {
                    "smo2": data.recovery_smo2_3,
                    "avg_power": data.recovery_average_power_3,
                    "thb": data.recovery_thb_3,
                    "hr_max_min": data.recovery_hr_min_3
                },
                "four": {
                    "smo2": data.recovery_smo2_4,
                    "avg_power": data.recovery_average_power_4,
                    "thb": data.recovery_thb_4,
                    "hr_max_min": data.recovery_hr_min_4
                }
            },
            "timestamp": data.timestamp,
            "performance_baseline_smo2": data.performance_baseline_smo2,
            "performance_baseline_thb": data.performance_baseline_thb,
            "thb_tank_size": data.thb_tank_size,
            "avg_watt_kg": data.avg_watt_kg,
            "recovery_baseline_thb": data.recovery_baseline_thb,
            "avg_interval_time": data.avg_interval_time,
            "avg_recovery_time": data.avg_recovery_time,
            "clientid": data.clientid,
            "smo2_tank_size": data.smo2_tank_size,
            "limiter": data.limiter,
            "intervention": data.intervention
        }
        # add vital_weight from client's most recent physical examination
        recent_physical = MedicalPhysicalExam.query.filter_by(clientid=data.clientid).order_by(MedicalPhysicalExam.idx.desc()).first()
        if not recent_physical:
            nested["vital_weight"] = None
        else:    
            nested["vital_weight"] = recent_physical.vital_weight
        return nested


class FitnessQuestionnaireSchema(ma.SQLAlchemyAutoSchema):
    class Meta:
        model = FitnessQuestionnaire
        exclude = ('idx',)
    
    stressors_list = ['Family',	'Work', 'Finances', 'Social Obligations', 'Health', 'Relationships', 'School', 'Body Image',			
                        'Sports Performance', 'General Environment', 'Other']
    physical_goals_list = ['Weight Loss','Increase Strength','Increase Aerobic Capacity','Body Composition','Sport Specific Performance',			
                            'Improve Mobility', 'Injury Rehabilitation', 'Injury Prevention', 'Increase Longevity', 'General Health', 'Other']
    lifestyle_goals_list = ['Increased Energy', 'Increased Mental Clarity', 'Improved Relationships', 'Increased Libido',			
                                'Overall Happiness', 'Decreased Stress', 'Improved Sleep', 'Healthier Eating', 'Other']

    trainer_goals_list = ['Expertise', 'Motivation', 'Accountability', 'Time Efficiency', 'Other']
    sleep_hours_options_list = ['< 4', '4-6','6-8','> 8']
        
    clientid = fields.Integer(missing=0)
    timestamp = fields.DateTime(description="timestamp of questionnaire. Filled by backend")

    stress_sources = fields.List(fields.String,
            description=f"List of sources of stress. Options: {stressors_list}",
            missing=[None]) 
    lifestyle_goals = fields.List(fields.String,
            description=f"List of lifestyle change goals. Limit of three from these options: {lifestyle_goals_list}. If other, must specify",
            missing=[None]) 
    physical_goals = fields.List(fields.String,
            description=f"List of sources of stress. Limit of three from these options: {physical_goals_list}. If other, must specify",
            missing=[None]) 
    trainer_expectation = fields.String(description=f"Client's expectation for their trainer. Must be one of: {trainer_goals_list}", missing=None)
    sleep_hours = fields.String(description=f"nightly hours of sleep bucketized by the following options: {sleep_hours_options_list}", missing=None)

    sleep_quality_level = fields.Integer(description="current sleep quality rating 1-5", validate=validate.Range(min=1, max=5), missing=None)
    stress_level = fields.Integer(description="current stress rating 1-5", validate=validate.Range(min=1, max=5), missing=None)
    energy_level = fields.Integer(description="current energy rating 1-5", validate=validate.Range(min=1, max=5), missing=None)
    libido_level = fields.Integer(description="current libido rating 1-5", validate=validate.Range(min=1, max=5), missing=None)
    confidence_level = fields.Integer(description="current confidence rating 1-5", validate=validate.Range(min=1, max=5), missing=None)

    current_fitness_level = fields.Integer(description="current fitness level 1-10", validate=validate.Range(min=1, max=10), missing=None)
    goal_fitness_level = fields.Integer(description="foal fitness level 1-10", validate=validate.Range(min=1, max=10), missing=None)
    
    
    @post_load
    def make_object(self, data, **kwargs):
        return FitnessQuestionnaire(**data)

    @validates('stress_sources')
    def validate_stress_sources(self,value):
        for item in value:
            if item not in self.stressors_list and item != None:
                raise ValidationError(f"{item} not a valid option. must be in {self.stressors_list}")

    @validates('lifestyle_goals')
    def validate_lifestyle_goals(self,value):
        for item in value:
            if item not in self.lifestyle_goals_list and item != None:
                raise ValidationError(f"{item} not a valid option. must be in {self.lifestyle_goals_list}")
        if len(value) > 3:
            ValidationError("limit list length to 3 choices")


    @validates('physical_goals')
    def validate_physical_goals(self,value):
        for item in value:
            if item not in self.physical_goals_list and item != None:
                raise ValidationError(f"{item} not a valid option. must be in {self.physical_goals_list}")
        if len(value) > 3:
            ValidationError("limit list length to 3 choices")
    
    @validates('trainer_expectation')
    def validate_trainer_expectations(self, value):
        if value not in self.trainer_goals_list and value != None:
            raise ValidationError(f"{value} not a valid option. Must be one of {self.trainer_goals_list}")

    @validates('sleep_hours')
    def validate_sleep_hours(self, value):
        if value not in self.sleep_hours_options_list and value != None:
            raise ValidationError(f"{value} not a valid option. Must be one of {self.sleep_hours_options_list}")


"""
    Schemas for the doctor's API
"""
class BloodChemistryCBCSchema(Schema):

    # Validate each payload entry
    idx = fields.Integer(required=False)
    clientid = fields.Integer(missing=0)
    exam_date = fields.Date()
    rbc = fields.Float(description="",validate=validate.Range(min=0, max=100),required=False)
    hemoglobin = fields.Float(description="",validate=validate.Range(min=0, max=100),required=False)
    hematocrit = fields.Float(description="",validate=validate.Range(min=0, max=100),required=False)
    mcv = fields.Float(description="",validate=validate.Range(min=0, max=200),required=False)
    mch = fields.Float(description="",validate=validate.Range(min=0, max=100),required=False)
    mchc = fields.Float(description="",validate=validate.Range(min=0, max=100),required=False)
    rdw = fields.Float(description="",validate=validate.Range(min=0, max=100),required=False)
    wbc = fields.Float(description="",validate=validate.Range(min=0, max=100),required=False)
    rel_neutrophils = fields.Float(description="",validate=validate.Range(min=0, max=100),required=False)
    abs_neutrophils = fields.Float(description="",validate=validate.Range(min=0, max=100),required=False)
    rel_lymphocytes = fields.Float(description="",validate=validate.Range(min=0, max=100),required=False)
    abs_lymphocytes = fields.Float(description="",validate=validate.Range(min=0, max=100),required=False)
    rel_monocytes = fields.Float(description="",validate=validate.Range(min=0, max=100),required=False)
    abs_monocytes = fields.Float(description="",validate=validate.Range(min=0, max=100),required=False)
    rel_eosinophils = fields.Float(description="",validate=validate.Range(min=0, max=100),required=False)
    abs_eosinophils = fields.Float(description="",validate=validate.Range(min=0, max=100),required=False)
    basophils = fields.Float(description="",validate=validate.Range(min=0, max=100),required=False)
    platelets = fields.Float(description="",validate=validate.Range(min=0, max=500),required=False)

    plateletsByMch = fields.Float(allow_blank=True)
    plateletsByLymphocyte = fields.Float(allow_blank=True)
    neutrophilByLymphocyte = fields.Float(allow_blank=True)
    lymphocyteByMonocyte = fields.Float(allow_blank=True)

    @post_load
    def make_object(self, data, **kwargs):
        return MedicalBloodChemistryCBC(**data)

class BloodChemistryCMPSchema(Schema):

    # Validate each payload entry
    idx = fields.Integer(required=False)
    clientid = fields.Integer(missing=0)
    exam_date = fields.Date()
    glucose = fields.Float(description="",validate=validate.Range(min=0, max=200),required=False)
    sodium = fields.Float(description="",validate=validate.Range(min=0, max=500),required=False)
    potassium = fields.Float(description="",validate=validate.Range(min=0, max=100),required=False)
    carbon_dioxide = fields.Float(description="",validate=validate.Range(min=0, max=100),required=False)
    chloride = fields.Float(description="",validate=validate.Range(min=0, max=500),required=False)
    magnesium = fields.Float(description="",validate=validate.Range(min=0, max=100),required=False)
    calcium = fields.Float(description="",validate=validate.Range(min=0, max=100),required=False)
    phosphorus = fields.Float(description="",validate=validate.Range(min=0, max=100),required=False)
    uric_acid = fields.Float(description="",validate=validate.Range(min=0, max=100),required=False)
    bun = fields.Float(description="",validate=validate.Range(min=0, max=100),required=False)
    creatinine = fields.Float(description="",validate=validate.Range(min=0, max=100),required=False)
    ast = fields.Float(description="",validate=validate.Range(min=0, max=100),required=False)
    alt = fields.Float(description="",validate=validate.Range(min=0, max=100),required=False)
    alk_phophatase = fields.Float(description="",validate=validate.Range(min=0, max=200),required=False)
    bilirubin = fields.Float(description="",validate=validate.Range(min=0, max=100),required=False)
    protein = fields.Float(description="",validate=validate.Range(min=0, max=100),required=False)
    albumin = fields.Float(description="",validate=validate.Range(min=0, max=100),required=False)
    globulin = fields.Float(description="",validate=validate.Range(min=0, max=100),required=False)

    bunByAlbumin = fields.Float(allow_blank=True)

    @post_load
    def make_object(self, data, **kwargs):
        return MedicalBloodChemistryCMP(**data)


class MedicalHistorySchema(ma.SQLAlchemyAutoSchema):
    class Meta:
        model = MedicalHistory
        
    clientid = fields.Integer(missing=0)
    
    @post_load
    def make_object(self, data, **kwargs):
        return MedicalHistory(**data)
    
class MedicalPhysicalExamSchema(ma.SQLAlchemyAutoSchema):
    class Meta:
        model = MedicalPhysicalExam
        
    clientid = fields.Integer(missing=0)
    vital_height = fields.String(description="Deprecated, use vital_height_inches instead", missing="")
    
    @post_load
    def make_object(self, data, **kwargs):
        return MedicalPhysicalExam(**data)


class MedicalInstitutionsSchema(ma.SQLAlchemyAutoSchema):
    """
    For returning medical institutions in GET request and also accepting new institute names
    """
    class Meta:
        model = MedicalInstitutions

    @post_load
    def make_object(self, data):
        return MedicalInstitutions(**data)

class ClientExternalMRSchema(Schema):
    """
    For returning medical institutions in GET request and also accepting new institute names
    """

    clientid = fields.Integer(missing=0)
    institute_id = fields.Integer(missing=9999)
    med_record_id = fields.String()
    institute_name = fields.String(load_only=True, required=False, missing="")

    @post_load
    def make_object(self, data, **kwargs):
        data.pop("institute_name")
        return ClientExternalMR(**data)

class ClientExternalMREntrySchema(Schema):
    """
    For returning medical institutions in GET request and also accepting new institute names
    """

    record_locators = fields.Nested(ClientExternalMRSchema, many=True)
    
    @pre_dump
    def ravel(self, data, **kwargs):
        """upon dump, add back the schema structure"""
        response = {"record_locators": data}
        return response

"""
    Schemas for the staff API
"""
class StaffSchema(ma.SQLAlchemyAutoSchema):
    class Meta:
        model = Staff

    possible_roles = ['stfappadmin', 'clntsvc', 'physthera', 'phystrain', 'datasci', 'doctor', 'docext', 'nutrition']

    token = fields.String(dump_only=True)
    token_expiration = fields.DateTime(dump_only=True)
    password = fields.String(required=True, load_only=True)
    email = fields.Email(required=True)
    access_roles = fields.List(fields.String,
                description=" The access role for this staff member options: \
                ['stfappadmin' (staff application admin), 'clntsvc' (client services), 'physthera' (physiotherapist), 'datasci' (data scientist), 'doctor' (doctor), 'docext' (external doctor), 'phystrain' (physical trainer),\
                 'nutrition' (nutritionist)]",
                required=True)
    is_system_admin = fields.Boolean(dump_only=True, missing=False)
    is_admin = fields.Boolean(dump_only=True, missing=False)
    staffid = fields.Integer(dump_only=True)

    @validates('access_roles')
    def valid_access_roles(self,value):
        for role in value:
            if role not in self.possible_roles:
                raise ValidationError(f'{role} is not a valid access role. Use one of the following {self.possible_roles}')
            
    @post_load
    def make_object(self, data, **kwargs):
        new_staff = Staff(**data)
        new_staff.set_password(data['password'])
        return new_staff

class MedicalBloodChemistryLipidsSchema(Schema):
    idx = fields.Integer(required=False)
    clientid = fields.Integer(required=False,missing=0)
    exam_date = fields.Date(required=True)
    cholesterol_total = fields.Float(required=False,validate=validate.Range(min=0.0, max=500.0))
    cholesterol_ldl = fields.Float(required=False,validate=validate.Range(min=0.0, max=500.0))
    cholesterol_hdl = fields.Float(required=False,validate=validate.Range(min=0.0, max=500.0))
    triglycerides = fields.Float(required=False,validate=validate.Range(min=0.0, max=1000.0))
    cholesterol_over_hdl = fields.Float(required=False)
    triglycerides_over_hdl = fields.Float(required=False)
    ldl_over_hdl = fields.Float(required=False)

    @post_load
    def make_object(self, data, **kwargs):
        return MedicalBloodChemistryLipids(**data)

class MedicalBloodChemistryThyroidSchema(Schema):
    idx = fields.Integer(required=False)
    clientid = fields.Integer(required=False,missing=0)
    exam_date = fields.Date(required=True)
    t3_resin_uptake = fields.Integer(required=False,validate=validate.Range(min=25,max=35))
    thyroglobulin = fields.Integer(required=False,validate=validate.Range(min=0,max=20))
    thyroidial_iodine_uptake = fields.Integer(required=False,validate=validate.Range(min=5,max=30))
    tsh = fields.Float(required=False,validate=validate.Range(min=0.5,max=4.0))
    tsi = fields.Integer(required=False,validate=validate.Range(min=0,max=130))
    thyroxine_binding_globulin = fields.Integer(required=False,validate=validate.Range(min=12,max=27))
    thyroxine_index = fields.Integer(required=False,validate=validate.Range(min=5,max=12))
    t4_serum_total = fields.Integer(required=False,validate=validate.Range(min=5,max=12))
    t4_serum_free = fields.Float(required=False,validate=validate.Range(min=0.8,max=1.8))
    t3_serum_total = fields.Integer(required=False,validate=validate.Range(min=80,max=180))
    t3_serum_reverse = fields.Integer(required=False,validate=validate.Range(min=20,max=40))
    t3_serum_free = fields.Float(required=False,validate=validate.Range(min=2.3,max=4.2))
    
    @post_load
    def make_object(self, data, **kwargs):
        return MedicalBloodChemistryThyroid(**data)

class RegisteredFacilitiesSchema(Schema):
    facility_id = fields.Integer(required=False, missing=0)
    facility_name = fields.String(required=True)
    facility_address = fields.String(required=True)
    modobio_facility = fields.Boolean(required=True)

    @post_load
    def make_object(self, data, **kwargs):
        return RegisteredFacilities(**data)

class MedicalBloodChemistryA1CSchema(Schema):

    idx = fields.Integer(required=False)
    clientid = fields.Integer(required=False,missing=0)
    exam_date = fields.Date(required=True)
    a1c = fields.Float(required=True,validate=validate.Range(min=4.0,max=5.6))

    @post_load
    def make_object(self, data, **kwargs):
        return MedicalBloodChemistryA1C(**data)

#
#   Schemas for the wearables API
#
class WearablesSchema(ma.SQLAlchemyAutoSchema):
    class Meta:
        model = Wearables

    clientid = fields.Integer(missing=0)

    @post_load
    def make_object(self, data, **kwargs):
        return Wearables(**data)


class WearablesOuraSchema(ma.SQLAlchemyAutoSchema):
    class Meta:
        model = WearablesOura

    clientid = fields.Integer(missing=0)

    @post_load
    def make_object(self, data, **kwargs):
        return WearablesOura(**data)<|MERGE_RESOLUTION|>--- conflicted
+++ resolved
@@ -41,7 +41,7 @@
     LungAssessment
 )
 from odyssey.models.wearables import Wearables, WearablesOura
-<<<<<<< HEAD
+from odyssey.utils.misc import list_average
 
 class ClientFacilitiesSchema(Schema):
 
@@ -52,9 +52,6 @@
     @post_load
     def make_object(self, data, **kwargs):
         return ClientFacilities(**data)
-=======
-from odyssey.utils.misc import list_average
->>>>>>> 00401019
 
 class ClientInfoSchema(ma.SQLAlchemyAutoSchema):
     class Meta:
