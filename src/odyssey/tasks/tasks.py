--- conflicted
+++ resolved
@@ -17,12 +17,9 @@
 from odyssey.api.staff.models import StaffCalendarEvents
 from odyssey.api.telehealth.models import *
 from odyssey.api.user.models import User, UserSubscriptions
-<<<<<<< HEAD
-from odyssey.integrations.apple import AppStore
-=======
 from odyssey.api.wearables.models import WearablesV2
 from odyssey.integrations.terra import TerraClient
->>>>>>> 390ba6ff
+from odyssey.integrations.apple import AppStore
 from odyssey.integrations.twilio import Twilio
 from odyssey.tasks.base import BaseTaskWithRetry, IntegrationsBaseTaskWithRetry
 from odyssey.utils.constants import (
@@ -624,7 +621,6 @@
 
 
 @celery.task(base=IntegrationsBaseTaskWithRetry)
-<<<<<<< HEAD
 def update_subscription_auto_renewal_status(subscription_idx):
     """Check and update Apple auto renewal for subscriptions.
 
@@ -644,7 +640,10 @@
         subscription.apple_auto_renew = (
             True if renewal_info.get('autoRenewStatus') == 1 else False
         )
-=======
+
+    db.session.commit()
+    
+@celery.task(base=IntegrationsBaseTaskWithRetry)    
 def deauthenticate_terra_user(user_id, wearable_obj=None, delete_data=False):
     """Deregister Terra user and delete terra data.
 
@@ -715,6 +714,5 @@
         else:
             logger.audit(f'User {user_id} revoked access to wearable'
                          f' {wearable.wearable}.')
->>>>>>> 390ba6ff
 
     db.session.commit()