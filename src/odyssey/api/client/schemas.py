--- conflicted
+++ resolved
@@ -7,22 +7,12 @@
 from marshmallow import (Schema, ValidationError, fields, post_load, pre_dump, validate, validates)
 
 from odyssey import ma
-<<<<<<< HEAD
-from odyssey.api.client.models import (  # ClientAssignedDrinks,
-    ClientClinicalCareTeamAuthorizations, ClientConsent, ClientConsultContract,
-    ClientDataStorage, ClientFacilities, ClientFertility, ClientHeight,
-    ClientIndividualContract, ClientInfo, ClientMobileSettings,
-    ClientNotificationSettings, ClientPolicies, ClientRaceAndEthnicity,
-    ClientRelease, ClientReleaseContacts, ClientSubscriptionContract,
-    ClientWaistSize, ClientWeight)
-=======
 from odyssey.api.client.models import (
     ClientClinicalCareTeamAuthorizations, ClientConsent, ClientConsultContract, ClientDataStorage,
     ClientFacilities, ClientFertility, ClientHeight, ClientIndividualContract, ClientInfo,
     ClientMobileSettings, ClientNotificationSettings, ClientPolicies, ClientRaceAndEthnicity,
     ClientRelease, ClientReleaseContacts, ClientSubscriptionContract, ClientWaistSize, ClientWeight
 )
->>>>>>> 1fd8e5de
 from odyssey.api.user.schemas import UserInfoPutSchema
 from odyssey.utils.base.schemas import BaseSchema
 
