--- conflicted
+++ resolved
@@ -32,18 +32,6 @@
 from odyssey.api.lookup.models import *
 from odyssey.api.user.models import *
 from odyssey.api.notifications.models import Notifications
-<<<<<<< HEAD
-from odyssey.api.telehealth.models import TelehealthBookings
-from odyssey.api.user.models import (
-    User,
-    UserLogin,
-    UserSubscriptions,
-    UserTokenHistory,
-    UserRemovalRequests,
-    UserProfilePictures,
-    UserPendingEmailVerifications)
-=======
->>>>>>> c0611cbf
 from odyssey.api.user.schemas import UserSubscriptionsSchema
 from odyssey.api.wearables.models import WearablesV2
 from odyssey.integrations.apple import AppStore
