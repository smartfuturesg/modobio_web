--- conflicted
+++ resolved
@@ -31,29 +31,6 @@
         new_user.set_password(data['password'])
         return new_user
 
-<<<<<<< HEAD
-
-#Commented out because it felt redundant, using UserInfoSchema instead
-# class NewClientUserSchema(Schema):
-#    """
-#    Schema for validating payloads from the creation of a new client user
-#    """
-#    firstname = fields.String()
-#    middlename = fields.String()
-#    lastname = fields.String()
-#    email = fields.Email(validate=validate.Length(min=0,max=50))
-#    phone_number = fields.String(validate=validate.Length(min=0,max=50))
-#    password = fields.String(validate=validate.Length(min=0,max=50), load_only=True)
-#    modobio_id = fields.String()
-#    biological_sex_male = fields.Boolean()
-
-
-class UserInfoSchema(ma.SQLAlchemyAutoSchema):
-    class Meta:
-        model = User
-        exclude = ('created_at', 'updated_at', 'is_staff', 'is_client')
-        dump_only = ('modobio_id', 'user_id')
-=======
     
 class UserInfoSchema(ma.SQLAlchemyAutoSchema):
     class Meta:
@@ -61,22 +38,15 @@
         exclude = ('created_at', 'updated_at')
         load_only = ('password')
         dump_only = ('is_staff', 'is_client')
->>>>>>> 34c2357d
 
-    email = fields.Email(validate=validate.Length(min=0,max=50), required=True)
+    email = fields.Email(validate=validate.Length(min=0,max=50))
     phone_number = fields.String(validate=validate.Length(min=0,max=50))
-<<<<<<< HEAD
-    password = fields.String(validate=validate.Length(min=0,max=50), 
-                            required=True)
-    
-=======
     password = fields.String(description="password required when creating a staff member",
                             validate=validate.Length(min=0,max=50), 
                             required=False)
 
 
 
->>>>>>> 34c2357d
 class UserInfoPutSchema(ma.SQLAlchemyAutoSchema):
     class Meta:
         model = User
