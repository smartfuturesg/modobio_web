--- conflicted
+++ resolved
@@ -16,30 +16,8 @@
 from werkzeug.exceptions import BadRequest, Unauthorized
 
 from odyssey import db, mongo
-<<<<<<< HEAD
-from odyssey.api.wearables.models import (
-    WearablesV2,
-    Wearables,
-    WearablesOura,
-    WearablesFitbit,
-    WearablesFreeStyle,
-)
-from odyssey.api.wearables.schemas import (
-    WearablesV2ProvidersGetSchema,
-    WearablesV2UserGetSchema,
-    WearablesV2UserAuthUrlSchema,
-    WearablesSchema,
-    WearablesOAuthGetSchema,
-    WearablesOAuthPostSchema,
-    WearablesFreeStyleActivateSchema,
-    WearablesFreeStyleSchema,
-    WearablesV2BloodGlucoseCalculationOutputSchema,
-    WearablesV2UserDataGetSchema
-)
-=======
 from odyssey.api.wearables.models import *
 from odyssey.api.wearables.schemas import *
->>>>>>> 915f0077
 from odyssey.integrations.terra import TerraClient
 from odyssey.utils.auth import token_auth
 from odyssey.utils.base.resources import BaseResource
