"""Utility functions for the odyssey package."""

import ast
import functools
import inspect
import logging
import random
import re
import statistics
import textwrap
import typing as t
from datetime import datetime, time, timedelta
from time import monotonic

import jwt
import terra
from dateutil import parser
from flask import current_app, request, url_for
from pytz import utc
from sqlalchemy import select
from werkzeug.exceptions import BadRequest, Unauthorized

from odyssey import db, mongo
from odyssey.api.client.models import (
    ClientConsent, ClientConsultContract, ClientFacilities, ClientIndividualContract,
    ClientPolicies, ClientRelease, ClientSubscriptionContract
)
<<<<<<< HEAD
from odyssey.api.community_manager.models import \
    CommunityManagerSubscriptionGrants
from odyssey.api.doctor.models import (
    MedicalBloodTestResultTypes, MedicalBloodTests, MedicalConditions, MedicalImaging,
    MedicalLookUpSTD
)
from odyssey.api.facility.models import RegisteredFacilities
from odyssey.api.lookup.models import *
from odyssey.api.lookup.models import (
    LookupBookingTimeIncrements, LookupDrinks, LookupSubscriptions
)
from odyssey.api.notifications.models import Notifications
from odyssey.api.telehealth.models import TelehealthBookings
from odyssey.api.user.models import (
    User, UserPendingEmailVerifications, UserProfilePictures, UserRemovalRequests,
    UserSubscriptions, UserTokenHistory
)
=======
from odyssey.api.community_manager.models import CommunityManagerSubscriptionGrants
from odyssey.api.doctor.models import *
from odyssey.api.facility.models import RegisteredFacilities
from odyssey.api.lookup.models import *
from odyssey.api.user.models import *
from odyssey.api.notifications.models import Notifications
>>>>>>> 1c3c311f
from odyssey.api.user.schemas import UserSubscriptionsSchema
from odyssey.api.wearables.models import WearablesV2
from odyssey.integrations.apple import AppStore
from odyssey.integrations.terra import TerraClient
from odyssey.utils import search
from odyssey.utils.auth import token_auth
from odyssey.utils.constants import (ALPHANUMERIC, DB_SERVER_TIME, EMAIL_TOKEN_LIFETIME)
from odyssey.utils.files import FileDownload
from odyssey.utils.message import send_email

logger = logging.getLogger(__name__)


def generate_modobio_id(user_id: int, firstname: str = None, lastname: str = None) -> str:
    """Generate the user's mdobio_id.

    The modo bio identifier is used as a public user id, it
    can also be exported to other healthcare providers (clients only).
    It is made up of the firstname and lastname initials and 10 random alphanumeric
    characters.

    Parameters
    ----------
    firstname : str
        Client first name.

    lastname : str
        Client last name.

    user_id : int
        User ID number.

    Returns
    -------
    str
        Medical record ID
    """
    rli_hash = ''.join([random.choice(ALPHANUMERIC) for i in range(10)])

    if all((firstname, lastname)):
        salt = firstname[0] + lastname[0]
    else:
        raise BadRequest('Missing first and/or last name.')
    return (salt + rli_hash).upper()


def list_average(values_list):
    """Helper function to clean list values before attempting to find the average"""
    # remove empty items
    values_list_ = [val for val in values_list if val is not None]
    if len(values_list_) > 0:
        return statistics.mean(values_list_)
    else:
        return None


def check_client_existence(user_id):
    """Check that the client is in the database
    All clients must be in the CLientInfo table before any other procedure"""
    client = User.query.filter_by(user_id=user_id, is_client=True, deleted=False).one_or_none()
    if not client:
        raise Unauthorized
    return client


def check_staff_existence(user_id):
    """Check that the user is in the database and is a staff member"""
    staff = User.query.filter_by(user_id=user_id, is_staff=True, deleted=False).one_or_none()
    if not staff:
        raise Unauthorized
    return staff


def check_provider_existence(user_id):
    """Check that the user is in the database and is a staff member"""
    staff = User.query.filter_by(user_id=user_id, is_provider=True, deleted=False).one_or_none()
    if not staff:
        raise Unauthorized
    return staff


def check_user_existence(user_id, user_type=None):
    """Check that the user is in the database
    If user_type is 'client', check if user_id exists in ClientInfo table.
    If user_type is 'staff', check if user_id exists in StaffProfile table.
    If user_type is neither of the above, just check if user_id exists in User table.
    """
    if user_type == 'client':
        user = User.query.filter_by(user_id=user_id, is_client=True, deleted=False).one_or_none()
    elif user_type == 'staff':
        user = User.query.filter_by(user_id=user_id, is_staff=True, deleted=False).one_or_none()
    else:
        user = User.query.filter_by(user_id=user_id, deleted=False).one_or_none()
    if not user:
        raise Unauthorized
    return user


def check_blood_test_existence(test_id):
    """Check that the blood test is in the database"""
    test = MedicalBloodTests.query.filter_by(test_id=test_id).one_or_none()
    if not test:
        raise BadRequest(f'Blood test {test_id} not found.')


def check_blood_test_result_type_existence(result_name):
    """Check that a supplied blood test result type is in the database"""
    result = LookupBloodTestResultTypes.query.filter_by(result_name=result_name).one_or_none()
    if not result:
        raise BadRequest(f'Blood test result {result_name} not found.')


def fetch_facility_existence(facility_id):
    facility = RegisteredFacilities.query.filter_by(facility_id=facility_id).one_or_none()
    if not facility:
        raise BadRequest(f'Facility {facility_id} not found.')
    return facility


def check_client_facility_relation_existence(user_id, facility_id):
    relation = ClientFacilities.query.filter_by(
        user_id=user_id, facility_id=facility_id
    ).one_or_none()
    if relation:
        raise BadRequest(f'Client already associated with facility {facility_id}.')


def check_medical_condition_existence(medcon_id):
    medcon = LookupMedicalConditions.query.filter_by(medical_condition_id=medcon_id).one_or_none()
    if not medcon:
        raise BadRequest(f'Medical condition {medcon_id} not found.')


# def check_drink_existence(drink_id):
#     drink = LookupDrinks.query.filter_by(drink_id=drink_id).one_or_none()
#     if not drink:
#         raise BadRequest(f'Drink {drink_id} not found.')
        
def check_std_existence(std_id):
    std = LookupSTDs.query.filter_by(std_id=std_id).one_or_none()
    if not std:
        raise BadRequest(f'STD {std_id} not found.')


def verify_jwt(token, error_message='', refresh=False):
    """
    Ensure token is signed correctly and is not yet expired
    Returns the token's payload
    """
    secret = current_app.config['SECRET_KEY']
    try:
        decoded_token = jwt.decode(token, secret, algorithms='HS256')
    except:
        # log the refresh attempt
        if refresh:
            token_payload = jwt.decode(token, options={'verify_signature': False})
            db.session.add(
                UserTokenHistory(
                    user_id=token_payload.get('uid'),
                    event='refresh',
                    ua_string=request.headers.get('User-Agent'),
                )
            )
            db.session.commit()

        raise Unauthorized(error_message)

    return decoded_token


class DecoratorVisitor(ast.NodeVisitor):
    """Find decorators placed on functions or classes."""

    decorators = []

    def visit_FunctionDef(self, node):
        """For a node that is a :class:`ast.FunctionDef`, collect its decorators."""
        self.decorators.extend(node.decorator_list)

    def visit_ClassDef(self, node):
        """For a node that is a :class:`ast.ClassDef`, collect its decorators."""
        self.decorators.extend(node.decorator_list)


def find_decorator_value(
    function: t.Callable,
    decorator: str,
    argument: int = None,
    keyword: str = None,
) -> t.Any:
    """Return the value of an argument or keyword passed to a decorator placed on a function or class.

    For example, in the code

    .. code:: python

        class SomeEndpoint(BaseResource):
            @accepts(schema=SomeSchema)
            def post(self):
                ...

        schema = find_decorator_value(SomeEndpoint.post, decorator='accepts', keyword='schema')

    :func:`find_decorator_value` will find the decorator :func:`accepts` which is decorating
    :func:`post()` and return the value ``SomeSchema`` passed to the argument :attr:`schema`.

    This function can also find positional arguments passed into the decorator

    .. code:: python

        class SomeEndpoint(BaseResource):
            # incorrect use of @accepts for this example only
            @accepts('x', 3, SomeSchema)
            def post(self):
                ...

        schema = find_decorator_value(SomeEndpoint.post, decorator='accepts', argument=2)

    will return the same ``SomeSchema`` object as the first example.

    Parameters
    ----------
    function : Callable
        A function, method, or class which has a decorator on it.

    decorator : str
        The name of the decorator to search for.

    argument : int
        The index of the positional argument passed into the decorator. Mutually exclusive
        with the ``keyword`` argument, must provide exactly one.

    keyword : str
        The name of the keyword argument passed into the decorator. Mutually exclusive
        with the ``argument`` argument, must provide exactly one.

    Returns
    -------
    Any
        The value of the parameter as passed into the decorator. Can be any Python object.

    Raises
    ------
    ValueError
        Raised when called with incorrect arguments.

    TypeError
        Raised when :attr:`decorator` is not found or when :attr:`argument` or :attr:`keyword`
        are not found in the decorator.
    """
    # Check parameters
    if (keyword is None and argument is None) or (keyword is not None and argument is not None):
        raise ValueError('You must provide exactly one of "keyword" or "argument".')

    if argument is not None and not isinstance(argument, int):
        raise ValueError('Parameter "argument" must be integer.')

    if keyword is not None and not isinstance(keyword, str):
        raise ValueError('Parameter "keyword" must be string.')

    if decorator.startswith('@'):
        decorator = decorator[1:]

    # Get actual function, not the one wrapped by a decorator
    top_func = inspect.unwrap(function)

    # Get source code of function/class definition, convert to AST representation.
    extralines = []
    if inspect.isclass(top_func):
        # inspect.getsource(classobj) does NOT include decorators, unlike functions and methods.
        # Get previous lines if any of them include '@'
        wholefile, lineno = inspect.findsource(top_func.__class__)
        lineno -= 1
        while lineno >= 0:
            line = wholefile[lineno].strip()
            if line.startswith('@'):
                extralines.append(wholefile[lineno])
                lineno -= 1
                continue

            # It is legal to intersperse decorators with empty lines and comments.
            # Keep searching in that case.
            if not line or line.startswith('#'):
                lineno -= 1
                continue

            break

    code = inspect.getsource(top_func)
    code = '\n'.join(extralines) + code
    code = textwrap.dedent(code)
    tree = ast.parse(code)

    # Find decorators
    visitor = DecoratorVisitor()
    visitor.visit(tree)

    # Decorators can be called in 4 different ways.
    # Each way is represented differently in AST.
    #
    # 1. @aaa               Name(id='aaa')
    # 2. @aaa(1, kw=2)      Call(func=Name(id='aaa'),
    #                           args=[Constant(value=1)],
    #                           keywords=[keyword(arg='kw', value=Constant(value=2))])
    # 3. @AAA.aaa           Attribute(value=Name(id='AAA'), attr='aaa')
    # 4. @AAA.aaa(1, kw=2)  Call(func=Attribute(value=Name(id='AAA'), attr='aaa'),
    #                           args=[Constant(value=3)],
    #                           keywords=[keyword(arg='kw', value=Constant(value=2)))

    # Map decorator names to AST nodes
    decos = {}
    for deco in visitor.decorators:
        if isinstance(deco, ast.Name):
            deco_name = deco.id
        elif isinstance(deco, ast.Attribute):
            deco_name = deco.value.id + '.' + deco.attr
        elif isinstance(deco, ast.Call):
            if isinstance(deco.func, ast.Name):
                deco_name = deco.func.id
            elif isinstance(deco.func, ast.Attribute):
                deco_name = deco.func.value.id + '.' + deco.func.attr
            else:
                raise TypeError(f'Unknown decorator Call type found {deco}.')
        else:
            raise TypeError(f'Unknown decorator type found {deco}.')

        decos[deco_name] = deco

    if decorator not in decos:
        raise TypeError(f'Decorator {decorator} not found on {function}.')

    # Continue with the requested decorator
    deco = decos[decorator]

    # Find the AST node that represents either the argument or the keyword value.
    value = None
    if argument is not None:
        if not hasattr(deco, 'args'):
            raise TypeError(f'Decorator @{deco_name} has no positional arguments.')

        try:
            value = deco.args[argument]
        except IndexError:
            argno = len(deco.args)
            raise TypeError(f'Decorator @{deco_name} has only {argno} argument(s).')
    else:
        if not hasattr(deco, 'keywords'):
            raise TypeError(f'Decorator @{deco_name} has no keyword arguments.')

        kws = {kw.arg: kw.value for kw in deco.keywords}
        if keyword not in kws:
            raise TypeError(f'Keyword {keyword} not found in decorator @{deco_name}.')

        value = kws[keyword]

    # Get actual object from AST node; this is where it gets really hard.
    #
    # At this point we have an AST representation of the value passed in to the
    # decorator, either by argument or by keyword. We want the actual object of
    # that value, not just the AST representation. I don't know how to get that.
    #
    # I tried to analyze the frame stack (inspect.stack()). Calling frames hold
    # references to objects in memory. However, the stack is linear going from
    # the main caller (__main__ or thread start or something similar) to the
    # current frame. Another decorator that was called and finshed is no longer
    # on the stack.
    #
    # For now this will return only a few simple cases. It will not raise an
    # error for missing cases as there are too many, simply return None.

    if isinstance(value, ast.Constant):
        # int, str, or None
        return value.value
    elif isinstance(value, (ast.List, ast.Tuple, ast.Set)):
        # Only support collections of Constant, nothing nested or more complicated.
        if not all([isinstance(elt, ast.Constant) for elt in value.elts]):
            return

        elts = [elt.value for elt in value.elts]
        if isinstance(value, ast.List):
            return elts
        elif isinstance(value, ast.Tuple):
            return tuple(elts)
        else:
            return set(elts)
    elif isinstance(value, ast.Dict):
        # Only support simple dicts where both keys and values are Constant.
        if not all([isinstance(elt, ast.Constant) for elt in value.keys + value.values]):
            return

        return {k.value: v.value for k, v in zip(value.keys, value.values)}
    elif isinstance(value, ast.Name):
        # Value is a variable name, which means it must be defined or imported.
        # See if it's defined in the globals section of the function/class
        # on which the decorator was placed.
        # TODO: widen search, maybe go up the tree to search in globals for nested
        # function/class definitions, all the way up to module.
        if value.id in top_func.__globals__:
            return top_func.__globals__[value.id]


def date_validator(date_string: str):
    """
    check if date string is a valid iso formatted date (no time)

    Returns
    ------
    str: date specified if it is valid, otherwise raises an error
    """
    import re

    regex = r'^(-?(?:[1-9][0-9]*)?[0-9]{4})-(1[0-2]|0[1-9])-(3[01]|0[1-9]|[12][0-9])'
    match_iso8601 = re.compile(regex).match
    try:
        if match_iso8601(date_string) is not None:
            return date_string
        else:
            # string does not match requirements
            raise BadRequest(
                'date requested is not formatted properly. Please use ISO'
                ' format YYYY-MM-DD'
            )
    except TypeError:
        raise BadRequest(
            'date requested is not formatted properly. Please use ISO format'
            ' YYYY-MM-DD'
        )


def iso_string_to_iso_datetime(date_string: str):
    """
    Convert iso string to an iso datetime object.

    Function Parameters
    ------
    date_string: str
        Input string to be converted. Can be either ISO format date (2023-01-01) or full ISO timestamp (2023-01-01T00:00:00Z).

    Returns
    ------
    date: datetime
        Converted datetime object
    """
    import re

    regex = r'^(-?(?:[1-9][0-9]*)?[0-9]{4})-(1[0-2]|0[1-9])-(3[01]|0[1-9]|[12][0-9])$'
    match_iso8601 = re.compile(regex).match

    # ISO Date was passed in. Ex. '2023-01-01'. Need to append midnight to the date to use to filter MongoDB documents
    if match_iso8601(date_string) is not None:
        parsed_date = parser.parse(date_string)
        date = datetime.combine(parsed_date, time(0))
        return date
    # Full ISO timestamp passed in. Ex. '2023-01-01T00:00:00Z'
    else:
        date = parser.parse(date_string)
        return date


def get_time_index(target_time: datetime):
    """
    This function will return the index of the time window corresponding to the provided target_time
    as defined in the LookupBookingTimeIncrements table.

    In order to do this, we query to find the index where the current time falls in the range of
    start time <= current time < end time
    """
    if target_time.hour == 23 and target_time.minute >= 55:
        return LookupBookingTimeIncrements.query.all()[-1].idx
    else:
        return (
            LookupBookingTimeIncrements.query.filter(
                LookupBookingTimeIncrements.start_time <= target_time.time(),
                LookupBookingTimeIncrements.end_time > target_time.time(),
            ).one_or_none().idx
        )


class EmailVerification:
    """
    Class for handling email verification routines
    """
    def __init__(self) -> None:
        self.secret = current_app.config['SECRET_KEY']

    @staticmethod
    def generate_token(user_id: int) -> str:
        """
        Generate a JWT with the appropriate user type and user_id
        """

        secret = current_app.config['SECRET_KEY']

        return jwt.encode(
            {
                'exp': datetime.utcnow() + timedelta(hours=EMAIL_TOKEN_LIFETIME),
                'uid': user_id,
                'ttype': 'email_verification',
            },
            secret,
            algorithm='HS256',
        )

    @staticmethod
    def generate_code() -> str:
        """
        Generate a 4 digit code
        """
        return str(random.randrange(1000, 9999))

    def begin_email_verification(self, user: User, updating: bool, email: str = None) -> dict:
        """
        Email verification process creates an entry into the UserPendingEmailVerification table which stores
        the code and token used to verify new emails. If a user is updating their email address, the new email
        is temporarily stored in this table until the email is verified.

        Params
        ------
        user : User
        updating : bool
            denotes if the user is updating their email (true) or the email is being provided
            for the first time (false)
        email : str
            if provided, this email is stored in the UserPendingEmailVerifications entry

        Returns
        ------
        dict: email verification code, token, email, and user_id
        """
        # Check if email is already in use
        if email:
            if User.query.filter_by(email=email).one_or_none():
                raise BadRequest('Email in use')

        # check if there is already a Pending email verification entry
        pending_verification = UserPendingEmailVerifications.query.filter_by(user_id=user.user_id
                                                                            ).one_or_none()

        # if there is a pending verification, remove it and create a new one
        if pending_verification:
            db.session.delete(pending_verification)
            db.session.flush()

        # generate token and code for email verification
        token = self.generate_token(user.user_id)
        code = self.generate_code()

        # create pending email verification in db
        email_verification_data = {
            'user_id': user.user_id,
            'token': token,
            'code': code,
            'email': email,
        }

        verification = UserPendingEmailVerifications(**email_verification_data)
        db.session.add(verification)

        # send email to the user
        if updating:
            # send update email if user already had a verified email
            template = 'email-update'
        else:
            # send first time verify email if user did not have an email on file
            template = 'email-verify'

        link = url_for(
            'api.user_user_pending_email_verifications_token_api',
            token=token,
            _external=True,
        )

        send_email(
            template,
            user.email,
            name=user.firstname,
            verification_link=link,
            verification_code=code,
        )

        db.session.commit()

        return email_verification_data

    def check_token(self, token: str) -> UserPendingEmailVerifications:
        """
        checks email verification token (JWT)

        Params
        ------
        token : str
            JWT for email verification session

        Returns
        ------
        UserPendingEmailVerifications
        """
        try:
            jwt.decode(token, self.secret, algorithms='HS256')
        except jwt.ExpiredSignatureError:
            raise Unauthorized('Email verification token expired.')

        verification = UserPendingEmailVerifications.query.filter_by(token=token).one_or_none()

        if not verification:
            raise Unauthorized('Email verification token not found.')

        return verification

    def check_code(self, user_id: int, code: str) -> UserPendingEmailVerifications:
        """
        checks provided email verification code and then validates token stored in UserPendingEmailVerifications

        Params
        ------
        user_id: int
        code : str
            code provided to user by email

        Returns
        ------
        UserPendingEmailVerifications
        """

        verification = UserPendingEmailVerifications.query.filter_by(user_id=user_id).one_or_none()

        if not verification or verification.code != code:
            raise Unauthorized('Email verification failed.')

        # Decode and validate token. Code should expire the same time the token does.
        try:
            jwt.decode(verification.token, self.secret, algorithms='HS256')
        except jwt.ExpiredSignatureError:
            raise Unauthorized('Email verification token expired.')

        return verification

    def complete_email_verification(
        self, token: str = None, code: str = None, user_id: int = None
    ) -> None:
        """
        Check the provided token or code to validate new emails. If the account is new, a modobio_id is generated and
        User.email_verified is set to True.

        Verification occurs through one of two methods
        1. Token is provided. This token is emailed to the user as part of the email verification url. Using just the token validates the
        email, the user's identity, and checks that the user has completed this step within the time allotted.
        2.Verification using the provided code. Users will also revieve a code in their email to verify their emails. We use this code
        and the user's user_id to verify they are the owner of the email. We then check the token (stored in UserPendingEmailVerifications)
        to ensure the process is completed within the token's TTL

        Params
        ------
        token : str
            JWT encoding the TTL of the email verification routine and the identity of the user.
        code:
            Short code provided to the user's email. This code, the user's id, and the TTL on the token provide the verification
        user_id:
            required only if verifying email using the provided code
        """

        if token:
            verification = self.check_token(token)
        elif code and user_id:
            verification = self.check_code(user_id=user_id, code=code)
        else:
            raise BadRequest('Code or token not provided')

        user = User.query.filter_by(user_id=verification.user_id).one_or_none()

        # If account is new, update modobio_id, membersince, and set User.email_verified=True
        if user.email_verified == False:
            user.update({'email_verified': True})
            # Run active campaign operations for when a user verifies their email.
            # Only run active campaign operations in prod
            if not current_app.debug:
                from odyssey.tasks.tasks import update_active_campaign_tags

                tags = []
                # Add user type tags
                if user.is_client:
                    tags.append('Persona - Client')
                if user.is_staff:
                    tags.append('Persona - Provider')
                update_active_campaign_tags.delay(user.user_id, tags)
        elif verification.email:
            user.update({'email': verification.email})

        if user.modobio_id == None:
            md_id = generate_modobio_id(user.user_id, user.firstname, user.lastname)
            user.update({'modobio_id': md_id, 'membersince': DB_SERVER_TIME})

            # check for pending subscription grants on this email, add new user_id to subscription grant entries
        subscription_grants = (
            CommunityManagerSubscriptionGrants.query.filter_by(email=user.email.lower()).all()
        )
        for grant in subscription_grants:
            grant.subscription_grantee_user_id = user.user_id

        db.session.commit()

        # update subscription status
        # at this point, pending subscription grants will be applied to the user using their user_id
        if user.is_client:
            update_client_subscription(user.user_id)

        # code/token were valid, remove the pending request
        db.session.delete(verification)
        db.session.commit()

        return


def delete_staff_data(user_id):
    """Delete staff specific data.

    This function is called by :func:`delete_user` to delete staff specific files
    from S3 and rows in staff specific tables.

    Parameters
    ----------
    user_id : int
        User ID number for staff member to be deleted.
    """
    # Delete all staff profile pictures from S3.
    fd = FileDownload(user_id)
    paths = (
        db.session.execute(select(UserProfilePictures.image_path).filter_by(staff_user_id=user_id)
                          ).scalars().all()
    )
    for path in paths:
        fd.delete(path)

    # Get a list of all tables in database that have fields: client_user_id & staff_user_id
    # NOTE - Order matters, must delete these tables before those with user_id
    # to avoid problems while deleting payment methods
    tableList = db.session.execute(
        'SELECT distinct(table_name) from information_schema.columns          '
        "  WHERE column_name='staff_user_id' OR column_name='client_user_id';"
    ).fetchall()

    for table in tableList:
        # Do not delete from TelehealthBookings when deleting staff data
        if table.table_name == 'TelehealthBookings':
            continue
        else:
            db.session.execute(
                f'DELETE FROM "{table.table_name}" WHERE'
                f' staff_user_id={user_id};'
            )

    # Get a list of all staff-specific tables in database that have field: user_id
    tableList = db.session.execute(
        'SELECT distinct(table_name) from information_schema.columns          '
        "  WHERE column_name='user_id' and (table_name LIKE '%Staff%' or"
        " table_name LIKE '%Practitioner');"
    ).fetchall()

    # delete from staff specific tables where user_id is the user to be deleted
    for table in tableList:
        # added data_per_client table due to issues with the testing database
        if table.table_name not in (
            'User',
            'UserRemovalRequests',
            'UserLogin',
            'UserSubscriptions',
            'data_per_client',
        ):
            db.session.execute(
                'DELETE FROM "{}" WHERE user_id={};'.format(table.table_name, user_id)
            )

    # only delete staff subscription
    db.session.execute(
        f'DELETE FROM "UserSubscriptions" WHERE user_id={user_id} AND'
        ' is_staff=True'
    )

    db.session.commit()


def delete_client_data(user_id):
    """Delete client specific data.

    This function is called by :func:`delete_user` to delete client specific files
    from S3, telehealth booking details, status history, and rows in client specific
    tables.

    Parameters
    ----------
    user_id : int
        User ID number for client member to be deleted.
    """
    # wearablesV2 mongoDB deletion
    # do this first because we need some info from tables that are deleted below
    # get the wearables the user has registered
    wearables = WearablesV2.query.filter_by(user_id=user_id).all()

    # loop through each wearable the user has registered
    tc = TerraClient()
    for each_wearable in wearables:
        try:
            terra_user = tc.from_user_id(str(each_wearable.terra_user_id))
        except (terra.exceptions.NoUserInfoException, KeyError):
            # Terra-python (at least v0.0.7) should fail with NoUserInfoException
            # if terra_user_id does not exist in their system. However, it checks
            # whether response.json is empty, which is not empty in the case of an
            # error (it holds the error message and status). The next step in
            # terra.models.user.User.fill_in_user_info() is to access
            # response.json["user"] which does not exist and fails with KeyError.
            # In any case, we don't care that the terra_user_id is invalid, we
            # were going to delete it anyway.
            # 2023-01-10: Terra has been notified of this bug.
            pass
        else:
            response = tc.deauthenticate_user(terra_user)
            tc.status(response)

        mongo.db.wearables.delete_many({'user_id': user_id, 'wearable': each_wearable})

        logger.audit(
            f'User {user_id} account deleted, wearable {each_wearable} info'
            ' and data deleted.'
        )

    fd = FileDownload(user_id)

    # Go through all columns that store S3 paths. Delete files from S3.
    cols = (
        ClientConsent.pdf_path,
        ClientConsultContract.pdf_path,
        ClientPolicies.pdf_path,
        ClientRelease.pdf_path,
        ClientSubscriptionContract.pdf_path,
        ClientIndividualContract.pdf_path,
        MedicalImaging.image_path,
    )
    for col in cols:
        results = (db.session.execute(select(col).filter_by(user_id=user_id)).scalars().all())

        for path in results:
            if path:
                fd.delete(path)

    # This one is special, because it is identified by client_user_id
    paths = (
        db.session.execute(
            select(UserProfilePictures.image_path).filter_by(client_user_id=user_id)
        ).scalars().all()
    )
    for path in paths:
        if path:
            fd.delete(path)

    # TelehealthBookingDetails.images and .voice are identified by booking_id,
<<<<<<< HEAD
    # so filter TelehealthBookings table and use relationships.
    bookings = (
        db.session.execute(select(TelehealthBookings).filter_by(client_user_id=user_id)
                          ).scalars().all()
    )
    for booking in bookings:
        if booking.booking_details.voice:
            fd.delete(booking.booking_details.voice)
        if booking.booking_details.images:
            for path in booking.booking_details.images:
                if path:
                    fd.delete(path)
=======
    # # so filter TelehealthBookings table and use relationships.
    # bookings = (db.session.execute(
    #     select(TelehealthBookings)
    #     .filter_by(client_user_id=user_id))
    #             .scalars()
    #             .all())
    # for booking in bookings:
    #     if booking.booking_details.voice:
    #         fd.delete(booking.booking_details.voice)
    #     if booking.booking_details.images:
    #         for path in booking.booking_details.images:
    #             if path:
    #                 fd.delete(path)
>>>>>>> 1c3c311f

    # At this point, all files should be deleted from S3.
    # Double check that that's true, warn if not and delete rest.
    remaining = tuple(fd.bucket.objects.filter(Prefix=fd.prefix))
    if remaining:
        files = (r.key for r in remaining)
        files = '\n'.join(files)
        logger.warning(
            'Found the following files remaining in S3 bucket'
            f' {fd.bucket.name} after deleting all registered files for user'
            f' {user_id}:\n{files}'
        )
        for f in files:
            fd.delete(f)

    # Get a list of all tables in database that have fields: client_user_id & staff_user_id
    # NOTE - Order matters, must delete these tables before those with user_id
    # to avoid problems while deleting payment methods
    tableList = db.session.execute(
        'SELECT distinct(table_name) from information_schema.columns          '
        "  WHERE column_name='staff_user_id' OR column_name='client_user_id';"
    ).fetchall()

    # Delete lines with user_id in all other tables except "User" and "UserRemovalRequests"
    for table in tableList:
        db.session.execute(f'DELETE FROM "{table.table_name}" WHERE client_user_id={user_id};')

    # Get a list of all client-specific tables in database that have field: user_id
    tableList = db.session.execute(
        'SELECT distinct(table_name) from information_schema.columns          '
        "  WHERE column_name='user_id' and NOT (table_name LIKE '%Staff%' or"
        " table_name LIKE '%Practitioner');"
    ).fetchall()

    # Delete lines with user_id in all other tables except "User", "UserLogin", "UserRemovalRequests", and "data_per_client"
    for table in tableList:
        # added data_per_client table due to issues with the testing database
        if table.table_name not in (
            'User',
            'UserRemovalRequests',
            'UserLogin',
            'UserSubscriptions',
            'data_per_client',
        ):
            db.session.execute(
                'DELETE FROM "{}" WHERE user_id={};'.format(table.table_name, user_id)
            )

    # only delete client subscription
    db.session.execute(
        f'DELETE FROM "UserSubscriptions" WHERE user_id={user_id} AND'
        ' is_staff=False'
    )

    db.session.commit()


def delete_user(user_id, requestor_id, delete_type):
    """
    This function is used to delete a user and any relevant user date. It is leveraged by the system
    admin delete user endpoint and (in the future) the task that automatically deletes accounts that have
    been marked as 'closed' for at least 30 days.

    Args:
        user_id (int): int id of the user to be deleted
        requestor_id (int): id of the user requesting to delete this user
        staff_delete (str): denotes what type of delete to do. Can be 'client', 'staff', or 'both'.
    """
    check_user_existence(user_id, requestor_id)

    user = User.query.filter_by(user_id=user_id).one_or_none()

    # save user email before it is nulled so we can send email after everything is done
    user_email = user.email

    requester = token_auth.current_user()[0]
    removal_request = UserRemovalRequests(
        requester_user_id=requester.user_id,
        user_id=user.user_id,
        removal_type=delete_type,
    )

    db.session.add(removal_request)
    db.session.flush()

    if user.was_staff:
        # cases where the user is either only staff or client and staff

        # staff users must always retain name, modobio_id, and user_id
        user.phone_number = None
        if delete_type == 'both':
            user.phone_number = None
            user.email = None
            user.deleted = True
            user.is_staff = False
            user.is_client = False
            delete_client_data(user_id)
            delete_staff_data(user_id)

            # since entire user is being deleted, we can delete the login info
            db.session.execute(f'DELETE FROM "UserLogin" WHERE user_id={user_id};')

            # remove user from elastic search indices (must be done after commit)
            search.delete_from_index(user_id)
        elif delete_type == 'client':
            delete_client_data(user_id)
            user.is_client = False
        elif delete_type == 'staff':
            delete_staff_data(user_id)
            if not user.is_client:
                # user was only staff, so we can delete the login info
                db.session.execute(f'DELETE FROM "UserLogin" WHERE user_id={user_id};')
                user.phone_number = None
                user.email = None
                user.deleted = True

                # remove user from elastic search indices (must be done after commit)
                search.delete_from_index(user_id)

            user.is_staff = False
        else:
            raise BadRequest('Invalid delete type.')
    else:
        # cases where the user is only a client user
        if delete_type in ('client', 'both'):
            user.email = None
            user.firstname = None
            user.middlename = None
            user.lastname = None
            user.phone_number = None
            user.deleted = True
            user.is_client = False
            delete_client_data(user_id)

            db.session.execute(f'DELETE FROM "UserLogin" WHERE user_id={user_id};')

            # remove user from elastic search indices (must be done after commit)
            search.delete_from_index(user_id)
    db.session.commit()

    # Send notification email to user being deleted.
    # Also send to user requesting deletion when DEPLOYMENT_ENV=production
    if user_email != requester.email:
        send_email('account-deleted', requester.email, user_email=user_email)

    send_email('account-deleted', user_email, user_email=user_email)


def create_notification(
    user_id,
    severity_id,
    notification_type_id,
    title,
    content,
    persona_type,
    expires=None,
):
    # used to create a notification

    notification = Notifications(
        **{
            'user_id': user_id,
            'title': title,
            'content': content,
            'severity_id': severity_id,
            'notification_type_id': notification_type_id,
            'persona_type': persona_type,
            'expires': expires,
        }
    )

    db.session.add(notification)


def update_client_subscription(
    user_id: int,
    latest_subscription: UserSubscriptions = None,
    apple_original_transaction_id: str = None,
):
    """
    Handles logic around updating a user's subscription.

    Subscriptions may originate from the app store or have been granted to the user by a community manager. We
    need to check both sources of subscriptions when updating a client subscription status. If both subscriptions
    exist, we take the app store subscription first before activating a subscription grant. Grants will remain in the
    CommunityManagerSubscriptionGrants table indefinitely and can be activated at any time by inserting a row into the
    UserSubscriptions table referring the subscription grant entry (UserSubscriptions.sponsorship_id).

    When updating a user's subscription status, we first bring up the latest subscription. Here are the possible cases:

    1. User is currently unsubscribed or their subscription has just expired.
        Create new subscription entry using details from the app store or internal subscription grants. If there are no
        subscriptions available then create and entry into the UserSubscriptions table with a status of 'unsubscribed'.
    2. User currently subscribed
        Check the app store to see if the subscription has been revoked.

    """
    if not latest_subscription:
        latest_subscription = (
            UserSubscriptions.query.filter_by(user_id=user_id, is_staff=False).order_by(
                UserSubscriptions.idx.desc()
            ).first()
        )

        # verify the user is a client and has a verified email
        user = User.query.filter_by(user_id=user_id).one_or_none()
        if not user.is_client:
            raise BadRequest('User is not a client.')
        if not user.email_verified:
            raise BadRequest('User email is not verified.')

    new_sub_data = {}
    utc_time_now = datetime.utcnow()
    welcome_email = False

    if (
        latest_subscription.subscription_status == 'subscribed'
        and latest_subscription.expire_date < utc_time_now
    ):
        # update current subscription to unsubscribed
        latest_subscription.update({
            'end_date': utc_time_now.isoformat(),
            'subscription_status': 'unsubscribed',
            'last_checked_date': utc_time_now.isoformat(),
        })
        # new subscription entry for unsubscribed status.
        # Can be overwritten if a subscription is found in the app store or subscription grants
        new_sub_data = {
            'subscription_status': 'unsubscribed',
            'is_staff': False,
            'start_date': utc_time_now.isoformat(),
        }

    # check appstore first
    if (apple_original_transaction_id or latest_subscription.apple_original_transaction_id):
        appstore = AppStore()
        # use transaction_id provided if exists else the transaction_id used previously
        transaction_info, renewal_info, status = appstore.latest_transaction(
            apple_original_transaction_id if apple_original_transaction_id else latest_subscription.
            apple_original_transaction_id
        )

        if status == 'ACTIVE':
            if latest_subscription.subscription_status == 'subscribed':
                # subscription is active and hasn't expired yet
                latest_subscription.update({'last_checked_date': utc_time_now.isoformat()})
            else:
                new_sub_data = {
                    'subscription_status':
                        'subscribed',
                    'subscription_type_id':
                        LookupSubscriptions.query.filter_by(
                            ios_product_id=transaction_info.get('productId')
                        ).one_or_none().sub_id,
                    'is_staff':
                        False,
                    'apple_original_transaction_id': (
                        apple_original_transaction_id if apple_original_transaction_id else
                        latest_subscription.apple_original_transaction_id
                    ),
                    'last_checked_date':
                        utc_time_now.isoformat(),
                    'expire_date':
                        datetime.fromtimestamp(transaction_info['expiresDate'] / 1000,
                                               utc).replace(tzinfo=None).isoformat(),
                    'start_date':
                        datetime.fromtimestamp(transaction_info['purchaseDate'] / 1000,
                                               utc).replace(tzinfo=None).isoformat(),
                }
                latest_subscription.update({
                    'end_date': utc_time_now.isoformat(),
                    'last_checked_date': utc_time_now.isoformat(),
                })
                if latest_subscription.subscription_type_id == None:
                    welcome_email = True  # user was previously unsubscribed and now has a subscription

        # if status in grace period or retry period, update subscription status to subscribed to keep current subscription
        elif (
            status in ('RETRY', 'GRACE_PERIOD')
            and latest_subscription.subscription_status == 'unsubscribed'
        ):
            latest_subscription.update({
                'end_date': None,
                'subscription_status': 'subscribed',
            })

            new_sub_data = {}

        elif (
            status in ('REVOKED', 'EXPIRED')
            and latest_subscription.subscription_status == 'subscribed'
        ):
            # update current subscription to unsubscribed
            latest_subscription.update({
                'end_date': utc_time_now.isoformat(),
                'subscription_status': 'unsubscribed',
                'last_checked_date': utc_time_now.isoformat(),
            })
            # subscription has been revoked. Add new unsubscribed entry to UserSubscriptions
            new_sub_data = {
                'subscription_status': 'unsubscribed',
                'is_staff': False,
                'start_date': datetime.utcnow().isoformat(),
            }

        logger.info(f'Apple subscription updated for user_id: {user_id}')

    if (
        latest_subscription.subscription_status == 'unsubscribed'
        and new_sub_data.get('subscription_status') != 'subscribed'
    ):
        # check if the user has a subscription granted to them
        #  - bring up earliest unused subscription grant
        #  - if an unused sponsorship is found and the user is unsubscribed, add new subscription entry to UserSubscriptions
        #  - if an unused sponsorship is found and the user is subscribed, do nothing.
        subscription_grant = (
            CommunityManagerSubscriptionGrants.query.filter_by(
                subscription_grantee_user_id=user_id, activated=False
            ).order_by(CommunityManagerSubscriptionGrants.idx.asc()).first()
        )
        if subscription_grant:
            subscription_grant.activated = True
            new_sub_data = {
                'sponsorship_id':
                    subscription_grant.idx,
                'subscription_status':
                    'subscribed',
                'subscription_type_id':
                    subscription_grant.subscription_type_id,
                'is_staff':
                    False,
                'last_checked_date':
                    utc_time_now.isoformat(),
                'expire_date': (
                    utc_time_now + timedelta(
                        days=31 if subscription_grant.subscription_type_information.frequency ==
                        'Month' else 365
                    )
                ).isoformat(),
                'start_date':
                    utc_time_now.isoformat(),
            }
            latest_subscription.update({
                'end_date': utc_time_now.isoformat(),
                'last_checked_date': utc_time_now.isoformat(),
            })
            if latest_subscription.subscription_type_id == None:
                welcome_email = True  # user was previously unsubscribed and now has a subscription
    else:
        # user is subscribed and hasn't expired yet
        latest_subscription.update({'last_checked_date': utc_time_now.isoformat()})

    if new_sub_data.get('subscription_status'):
        new_sub = UserSubscriptionsSchema().load(new_sub_data)
        new_sub.user_id = user_id
        db.session.add(new_sub)

    if welcome_email:
        # send welcome email for new subscriptions
        user = User.query.filter_by(user_id=user_id).one_or_none()
        send_email('subscription-confirm', user.email, firstname=user.firstname)


def lru_cache_with_ttl(maxsize=128, typed=False, ttl=60):
    """Least-recently used cache with time-to-live (ttl) limit.

    This cache works just like :func:`functools.lru_cache`, but enhances it
    with a time-to-live (ttl) parameter. An item in the cache is updated only
    if it is older than ``ttl``. Any item that is not requested but it older
    than ``ttl`` is deleted from the cache. This only happens at the moment
    the cache is accessed, though.

    Use as a decorator::

        @lru_cache_with_ttl(ttl=20)
        def expensive_function():
            return something

    Parameters
    ----------
    maxsize : int, default = 128
        Maximum number of items in the cache. See :func:`functools.lru_cache`.

    typed : bool, default = False
        Decides whether arguments of different type are equivalent. See
        :func:`functools.lru_cache`.

    ttl : int, default = 60
        Time-to-live, in seconds, after which an item in the cache is considered
        expired.
    """

    # Idea from https://stackoverflow.com/a/71634221
    # Replaced Result class with a dict. Creation is ~4x faster
    # and both read from and assign to are ~20% faster.
    def decorator(func):
        @functools.lru_cache(maxsize=maxsize, typed=typed)
        def cached_func(*args, **kwargs):
            value = func(*args, **kwargs)
            expire = monotonic() + ttl
            logger.debug(
                f'Loading "{func!r}" ttl cache expire "{expire}" with value'
                f' "{value}"'
            )
            return {'value': value, 'expire': expire}

        @functools.wraps(func)
        def wrapper(*args, **kwargs):
            result = cached_func(*args, **kwargs)
            if result['expire'] < monotonic():
                result['value'] = func(*args, **kwargs)
                result['expire'] = monotonic() + ttl
                logger.debug(
                    f'Reloading "{func!r}" expired ttl cache new expire'
                    f' "{result["expire"]}"with value "{result["value"]}"'
                )
            return result['value']

        wrapper.cache_clear = cached_func.cache_clear
        return wrapper

    return decorator


def create_wearables_filter_query(
    user_id: int,
    wearable: str,
    start_date: datetime,
    end_date: datetime,
    query_specificaiton: list,
):
    """
    Creates and formats the query to be passed into mongo to filter and specify the data wanting to be returned.

    Ex query :) db.wearables.find(
        {   //Filters the query
            'user_id': 1,
            "wearable": "FITBIT",
            'timestamp': {
                '$gte': start_date, '$lte': end_date
            },
            "data.Activity.heart_rate_data": { "$exists": true },
            "data.Activity.calories_data": { "$exists": true }
        },
        {   //Specifies what fields or/or data should be returned
            "user_id": 1,
            "timestamp": 1,
            "data.Activity.heart_rate_data": 1,
            "data.Activity.calories_data": 1
        })
    """

    filters = {
        'user_id': user_id,
        'wearable': wearable,
        'timestamp': {
            '$gte': start_date,
            '$lte': end_date
        },
    }
    # Data that should or shouldn't be included in final result.
    # Defaults to all fields
    specification = {}

    if len(query_specificaiton) > 0:
        # Validate
        valid_query_specification = re.compile(r'^[A-Za-z_.]*$')
        # must manually include these fields to be returned if specifying data
        specification['user_id'] = specification['timestamp'] = specification['wearable'] = 1

        for field in query_specificaiton:
            # validate only allowed characters are in the query specifcation.
            if not valid_query_specification.match(field):
                raise BadRequest(
                    'Invalid character in query_specification. Only letters,'
                    ' underscores, and periods allowed.'
                )

            # Format to filter if requested field exists in document
            if '$or' not in filters:
                filters['$or'] = [{field: {'$exists': True}}]
            else:
                filters['$or'].append({field: {'$exists': True}})

            # Set field to be included in result
            specification[field] = 1

    return filters, specification


def date_range(start_time: str, end_time: str, time_range: timedelta = timedelta(days=7)):
    """
    Generate a start and end range for wearables data retrieval.

    Parameters
    ----------
    start_time : str, optional
        ISO formatted date string
    end_time : str, optional
        ISO formatted date string
    time_range : timedelta, default=timedelta(days=7)
        A timedelta object representing the default duration of the data range.

    Returns
    -------
    tuple
        start_time and end_time datetime objects.
    """
    if start_time and end_time:
        start_time = iso_string_to_iso_datetime(start_time)
        end_time = iso_string_to_iso_datetime(end_time)
        if start_time > end_time:
            raise BadRequest('start_time must occur before end_time')
    elif start_time:
        start_time = iso_string_to_iso_datetime(start_time)
        end_time = start_time + time_range
    elif end_time:
        end_time = iso_string_to_iso_datetime(end_time)
        start_time = end_time - time_range
    else:
        end_time = datetime.utcnow()
        start_time = end_time - time_range

    return start_time, end_time<|MERGE_RESOLUTION|>--- conflicted
+++ resolved
@@ -25,17 +25,16 @@
     ClientConsent, ClientConsultContract, ClientFacilities, ClientIndividualContract,
     ClientPolicies, ClientRelease, ClientSubscriptionContract
 )
-<<<<<<< HEAD
 from odyssey.api.community_manager.models import \
     CommunityManagerSubscriptionGrants
 from odyssey.api.doctor.models import (
-    MedicalBloodTestResultTypes, MedicalBloodTests, MedicalConditions, MedicalImaging,
-    MedicalLookUpSTD
+    MedicalBloodTests,  MedicalImaging
+    
 )
 from odyssey.api.facility.models import RegisteredFacilities
 from odyssey.api.lookup.models import *
 from odyssey.api.lookup.models import (
-    LookupBookingTimeIncrements, LookupDrinks, LookupSubscriptions
+    LookupBookingTimeIncrements, LookupSubscriptions
 )
 from odyssey.api.notifications.models import Notifications
 from odyssey.api.telehealth.models import TelehealthBookings
@@ -43,14 +42,6 @@
     User, UserPendingEmailVerifications, UserProfilePictures, UserRemovalRequests,
     UserSubscriptions, UserTokenHistory
 )
-=======
-from odyssey.api.community_manager.models import CommunityManagerSubscriptionGrants
-from odyssey.api.doctor.models import *
-from odyssey.api.facility.models import RegisteredFacilities
-from odyssey.api.lookup.models import *
-from odyssey.api.user.models import *
-from odyssey.api.notifications.models import Notifications
->>>>>>> 1c3c311f
 from odyssey.api.user.schemas import UserSubscriptionsSchema
 from odyssey.api.wearables.models import WearablesV2
 from odyssey.integrations.apple import AppStore
@@ -906,20 +897,6 @@
             fd.delete(path)
 
     # TelehealthBookingDetails.images and .voice are identified by booking_id,
-<<<<<<< HEAD
-    # so filter TelehealthBookings table and use relationships.
-    bookings = (
-        db.session.execute(select(TelehealthBookings).filter_by(client_user_id=user_id)
-                          ).scalars().all()
-    )
-    for booking in bookings:
-        if booking.booking_details.voice:
-            fd.delete(booking.booking_details.voice)
-        if booking.booking_details.images:
-            for path in booking.booking_details.images:
-                if path:
-                    fd.delete(path)
-=======
     # # so filter TelehealthBookings table and use relationships.
     # bookings = (db.session.execute(
     #     select(TelehealthBookings)
@@ -933,7 +910,6 @@
     #         for path in booking.booking_details.images:
     #             if path:
     #                 fd.delete(path)
->>>>>>> 1c3c311f
 
     # At this point, all files should be deleted from S3.
     # Double check that that's true, warn if not and delete rest.
