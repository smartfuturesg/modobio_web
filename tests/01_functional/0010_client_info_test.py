import base64
import pathlib
import time
from datetime import datetime

from flask.json import dumps
from requests.auth import _basic_auth_str

from odyssey.models.user import User, UserLogin
from odyssey.models.client import (
    ClientInfo,
    ClientConsent
)

from tests.data.users.users_data import users_new_user_client_data


def test_get_client_info(test_client, init_database):
    """
    GIVEN a api end point for retrieving client info
    WHEN the '/client/<client id>' resource  is requested (GET)
    THEN check the response is valid
    """
    # get staff authorization to view client data
    staff = User.query.filter_by(is_staff=True).first()
    staffLogin = UserLogin.query.filter_by(user_id=staff.user_id).one_or_none()
    token = staffLogin.get_token()
    headers = {'Authorization': f'Bearer {token}'}

    # send get request for client info on user_id = 1 
    response = test_client.get('/client/1/', headers=headers)

    # some simple checks for validity
    assert response.status_code == 200
    assert response.json['user_id'] == 1
    assert response.json['modobio_id']

def test_put_client_info(test_client, init_database):
    """
    GIVEN a api end point for retrieving client info
    WHEN the '/client/<client id>' resource  is requested to be changed (PUT)
    THEN check the response is valid
    """
    # get staff authorization to view client data
    staff = User.query.filter_by(is_staff=True).first()
    staffLogin = UserLogin.query.filter_by(user_id=staff.user_id).one_or_none()
    token = staffLogin.get_token()
    headers = {'Authorization': f'Bearer {token}'}

    # test attempting to change the user_id
    data = {'user_id': 10}
    # send get request for client info on user_id = 1 
    response = test_client.put('/client/1/', headers=headers, data=dumps(data),  content_type='application/json')

    assert response.status_code == 400
    assert response.json['message'] == 'Illegal Setting of parameter, user_id. You cannot set this value manually'

    # test attempting to change the phone number
    data = {'guardianname': 'Testy'}

    response = test_client.put('/client/1/', 
                                headers=headers, 
                                data=dumps(data),  
                                content_type='application/json')
    
    #load the client from the database

    client = ClientInfo.query.filter_by(user_id=1).one_or_none()
    assert response.status_code == 200
    assert client.guardianname == data['guardianname']

def test_creating_new_client(test_client, init_database):
    """
    GIVEN a api end point for retrieving client info
    WHEN the '/client/<client id>' resource  is requested to be changed (PUT)
    THEN check the response is valid
    """

    # get staff authorization to view client data
    staff = User.query.filter_by(is_staff=True).first()
    staffLogin = UserLogin.query.filter_by(user_id=staff.user_id).one_or_none()
    token = staffLogin.get_token()
    headers = {'Authorization': f'Bearer {token}'}

    payload = {'userinfo': test_new_user_client['userinfo'] }
    # send post request for a new client user account
    response = test_client.post('/user/client/',
                                headers=headers, 
<<<<<<< HEAD
                                data=dumps(users_new_user_client_data['userinfo']), 
=======
                                data=dumps(payload), 
>>>>>>> 9fe4261f
                                content_type='application/json')

    user = User.query.filter_by(email=users_new_user_client_data['userinfo']['email']).first()
    assert response.status_code == 201
    assert user.email == users_new_user_client_data['userinfo']['email']
    assert response.json['modobio_id']

    # Use generated password to test token generation
    password = response.json['password']
    valid_credentials = base64.b64encode(
            f"{test_new_user_client['userinfo']['email']}:{password}".encode("utf-8")).decode("utf-8")
    
    headers = {'Authorization': f'Basic {valid_credentials}'}
    response = test_client.post('/tokens/client/',
                            headers=headers, 
                            content_type='application/json')

    assert response.status_code == 201

############
#Removing client is temporarily disabled until a better user deletion system is created
############

# def test_removing_client(test_client, init_database):
#     """
#     GIVEN a api end point for retrieving client info
#     WHEN the '/client/remove/<user_id>' resource  is requested to be changed (DELETE)
#     THEN check the response is valid
#     """

#     # get staff authorization to view client data
#     staff = User.query.filter_by(is_staff=True).first()
#     staffLogin = UserLogin.query.filter_by(user_id=staff.user_id).one_or_none()
#     token = staffLogin.get_token()
#     headers = {'Authorization': f'Bearer {token}'}

#     # send post request to create client
#     test_client.post('/user/',
#                     headers=headers, 
#                     data=dumps(test_new_user_client_2["clientinfo"]), 
#                     content_type='application/json')
                    
#     client = User.query.filter_by(email=test_new_user_client_2["clientinfo"]['email']).first()
    
#     #take this new user_id
#     remove_user_id = client.user_id

#     response = test_client.delete(f'/client/remove/{remove_user_id}/',
#                                 headers=headers, 
#                                 content_type='application/json')
#     # some simple checks for validity
#     assert response.status_code == 200<|MERGE_RESOLUTION|>--- conflicted
+++ resolved
@@ -82,18 +82,15 @@
     token = staffLogin.get_token()
     headers = {'Authorization': f'Bearer {token}'}
 
-    payload = {'userinfo': test_new_user_client['userinfo'] }
+    payload = {'userinfo': users_new_user_client_data['userinfo'] }
+    
     # send post request for a new client user account
     response = test_client.post('/user/client/',
                                 headers=headers, 
-<<<<<<< HEAD
-                                data=dumps(users_new_user_client_data['userinfo']), 
-=======
                                 data=dumps(payload), 
->>>>>>> 9fe4261f
                                 content_type='application/json')
 
-    user = User.query.filter_by(email=users_new_user_client_data['userinfo']['email']).first()
+    user = User.query.filter_by(email=payload['userinfo']['email']).first()
     assert response.status_code == 201
     assert user.email == users_new_user_client_data['userinfo']['email']
     assert response.json['modobio_id']
@@ -101,7 +98,7 @@
     # Use generated password to test token generation
     password = response.json['password']
     valid_credentials = base64.b64encode(
-            f"{test_new_user_client['userinfo']['email']}:{password}".encode("utf-8")).decode("utf-8")
+            f"{users_new_user_client_data['userinfo']['email']}:{password}".encode("utf-8")).decode("utf-8")
     
     headers = {'Authorization': f'Basic {valid_credentials}'}
     response = test_client.post('/tokens/client/',
