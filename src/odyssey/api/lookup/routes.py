from flask_accepts import responds
from flask_restx import Resource

from odyssey.api import api
from odyssey.utils.auth import token_auth
from odyssey.api.lookup.models import (
<<<<<<< HEAD
     LookupActivityTrackers,
     LookupClientBookingWindow,
     LookupClinicalCareTeamResources,
     LookupDrinks, 
     LookupDrinkIngredients, 
     LookupGoals, 
     LookupRaces,
     LookupSubscriptions,
     LookupTelehealthSessionCost,
     LookupTelehealthSessionDuration,
     LookupNotifications
=======
    LookupActivityTrackers, 
    LookupClientBookingWindow,
    LookupClinicalCareTeamResources, 
    LookupCountriesOfOperations,
    LookupDrinks, 
    LookupDrinkIngredients,
    LookupGoals, 
    LookupRaces,
    LookupSubscriptions,
    LookupTelehealthSessionCost,
    LookupTelehealthSessionDuration
>>>>>>> 1e40a842
)
from odyssey.api.lookup.schemas import (
    LookupActivityTrackersOutputSchema, 
    LookupClientBookingWindowOutputSchema,
    LookupCountriesOfOperationsOutputSchema,
    LookupDrinksOutputSchema, 
    LookupDrinkIngredientsOutputSchema, 
    LookupGoalsOutputSchema,
    LookupRacesOutputSchema,
    LookupSubscriptionsOutputSchema,
    LookupTelehealthSessionCostOutputSchema,
    LookupTelehealthSessionDurationOutputSchema,
    LookupNotificationsOutputSchema,
    LookupCareTeamResourcesOutputSchema
)
from odyssey.utils.misc import check_drink_existence

from odyssey import db

ns = api.namespace('lookup', description='Endpoints for lookup tables.')


@ns.route('/business/countries-of-operations/')
class LookupCountryOfOperationResource(Resource):
    """ Returns stored countries of operations in database by GET request.

    Returns
    -------
    dict
        JSON encoded dict.
    """
    @token_auth.login_required
    @responds(schema=LookupCountriesOfOperationsOutputSchema,status_code=200, api=ns)
    def get(self):
                
        countries = LookupCountriesOfOperations.query.all()
        
        payload = {'items': countries,
                   'total_items': len(countries)}

        return payload

@ns.route('/business/booking-window/')
class LookupTelehealthSessionCostResource(Resource):
    """ Returns stored client booking windows in database by GET request.

    Returns
    -------
    dict
        JSON encoded dict.
    """
    @token_auth.login_required
    @responds(schema=LookupClientBookingWindowOutputSchema,status_code=200, api=ns)
    def get(self):
                
        window = LookupClientBookingWindow.query.all()
        
        payload = {'items': window,
                   'total_items': len(window)}

        return payload

@ns.route('/business/session-cost/')
class LookupTelehealthSessionCostResource(Resource):
    """ Returns stored telehealth session cost in database by GET request.

    Returns
    -------
    dict
        JSON encoded dict.
    """
    @token_auth.login_required
    @responds(schema=LookupTelehealthSessionCostOutputSchema,status_code=200, api=ns)
    def get(self):
                
        cost = LookupTelehealthSessionCost.query.all()
        
        payload = {'items': cost,
                   'total_items': len(cost)}

        return payload

@ns.route('/business/session-duration/')
class LookupTelehealthSessionDurationResource(Resource):
    """ Returns stored telehealth session duration in database by GET request.

    Returns
    -------
    dict
        JSON encoded dict.
    """
    @token_auth.login_required
    @responds(schema=LookupTelehealthSessionDurationOutputSchema,status_code=200, api=ns)
    def get(self):
                
        durations = LookupTelehealthSessionDuration.query.all()
        
        payload = {'items': durations,
                   'total_items': len(durations)}

        return payload

@ns.route('/activity-trackers/misc/')
class WearablesLookUpFitbitActivityTrackersResource(Resource):
    """ Returns misc activity trackers stored in the database in response to a GET request.

    Returns
    -------
    dict
        JSON encoded dict.
    """
    @token_auth.login_required
    @responds(schema=LookupActivityTrackersOutputSchema,status_code=200, api=ns)
    def get(self):
        
        delete_brands = ['Apple', 'Fitbit', 'Garmin', 'Samsung']
        
        activity_trackers = LookupActivityTrackers.query.filter(LookupActivityTrackers.brand.notin_(delete_brands)).all()
        
        payload = {'items': activity_trackers,
                   'total_items': len(activity_trackers)}

        return payload

@ns.route('/activity-trackers/fitbit/')
class WearablesLookUpFitbitActivityTrackersResource(Resource):
    """ Returns Fitbit activity trackers stored in the database in response to a GET request.

    Returns
    -------
    dict
        JSON encoded dict.
    """
    @token_auth.login_required
    @responds(schema=LookupActivityTrackersOutputSchema,status_code=200, api=ns)
    def get(self):
        activity_trackers = LookupActivityTrackers.query.filter_by(brand='Fitbit').all()
        payload = {'items': activity_trackers,
                   'total_items': len(activity_trackers)}

        return payload

@ns.route('/activity-trackers/apple/')
class WearablesLookUpAppleActivityTrackersResource(Resource):
    """ Returns activity Apple trackers stored in the database in response to a GET request.

    Returns
    -------
    dict
        JSON encoded dict.
    """
    @token_auth.login_required
    @responds(schema=LookupActivityTrackersOutputSchema,status_code=200, api=ns)
    def get(self):
        activity_trackers = LookupActivityTrackers.query.filter_by(brand='Apple').all()
        payload = {'items': activity_trackers,
                   'total_items': len(activity_trackers)}

        return payload

@ns.route('/activity-trackers/all/')
class WearablesLookUpAllActivityTrackersResource(Resource):
    """ Returns activity trackers stored in the database in response to a GET request.

    Returns
    -------
    dict
        JSON encoded dict.
    """
    @token_auth.login_required
    @responds(schema=LookupActivityTrackersOutputSchema,status_code=200, api=ns)
    def get(self):
        activity_trackers = LookupActivityTrackers.query.all()
        payload = {'items': activity_trackers,
                   'total_items': len(activity_trackers)}

        return payload

@ns.route('/drinks/')
class LookupDrinksApi(Resource):
    
    @token_auth.login_required
    @responds(schema=LookupDrinksOutputSchema, api=ns)
    def get(self):
        """get contents of drinks lookup table"""
        res = []
        for drink in LookupDrinks.query.all():
            drink.primary_ingredient = LookupDrinkIngredients.query.filter_by(drink_id=drink.drink_id).filter_by(is_primary_ingredient=True).first().ingredient_name
            drink.goal = LookupGoals.query.filter_by(goal_id=drink.primary_goal_id).first().goal_name
            res.append(drink)
        return {'total_items': len(res), 'items': res}

@ns.route('/drinks/ingredients/<int:drink_id>/')
@ns.doc('Id of the desired drink')
class LookupDrinkIngredientsApi(Resource):

    @token_auth.login_required
    @responds(schema=LookupDrinkIngredientsOutputSchema, api=ns)
    def get(self, drink_id):
        """get recipe of the drink denoted by drink_id"""
        check_drink_existence(drink_id)

        res = LookupDrinkIngredients.query.filter_by(drink_id=drink_id).all()
        return {'total_items': len(res), 'items': res}

@ns.route('/goals/')
class LookupGoalsApi(Resource):

    @token_auth.login_required
    @responds(schema=LookupGoalsOutputSchema, api=ns)
    def get(self):
        """get contents of goals lookup table"""
        res = LookupGoals.query.all()
        return {'total_items': len(res), 'items': res}

@ns.route('/races/')
class LookupRacesApi(Resource):

    @token_auth.login_required
    @responds(schema=LookupRacesOutputSchema, api=ns)
    def get(self):
        """get contents of races lookup table"""
        res = LookupRaces.query.all()
        return {'total_items': len(res), 'items': res}

@ns.route('/care-team/resources/')
class LookupClinicalCareTeamResourcesApi(Resource):
    """
    Returns available resources that can be shared within clinical care teams
    """
    @token_auth.login_required
    @responds(schema=LookupCareTeamResourcesOutputSchema, api=ns)
    def get(self):
        """get contents of clinical care team resources lookup table"""
        res = LookupClinicalCareTeamResources.query.all()
        return {'total_items': len(res), 'items': res}
        
@ns.route('/subscriptions/')
class LookupSubscriptionsApi(Resource):

    @token_auth.login_required
    @responds(schema=LookupSubscriptionsOutputSchema, api=ns)
    def get(self):
        """get contents of subscription plans lookup table"""
        res = LookupSubscriptions.query.all()
        return {'total_items': len(res), 'items': res}

@ns.route('/notifications/')
class LookupNotificationsApi(Resource):

    @token_auth.login_required
    @responds(schema=LookupNotificationsOutputSchema, api=ns)
    def get(self):
        """get contents of notification types lookup table"""
        res = LookupNotifications.query.all()
        return {'total_items': len(res), 'items': res}<|MERGE_RESOLUTION|>--- conflicted
+++ resolved
@@ -4,10 +4,10 @@
 from odyssey.api import api
 from odyssey.utils.auth import token_auth
 from odyssey.api.lookup.models import (
-<<<<<<< HEAD
      LookupActivityTrackers,
      LookupClientBookingWindow,
      LookupClinicalCareTeamResources,
+     LookupCountriesOfOperations,
      LookupDrinks, 
      LookupDrinkIngredients, 
      LookupGoals, 
@@ -16,19 +16,6 @@
      LookupTelehealthSessionCost,
      LookupTelehealthSessionDuration,
      LookupNotifications
-=======
-    LookupActivityTrackers, 
-    LookupClientBookingWindow,
-    LookupClinicalCareTeamResources, 
-    LookupCountriesOfOperations,
-    LookupDrinks, 
-    LookupDrinkIngredients,
-    LookupGoals, 
-    LookupRaces,
-    LookupSubscriptions,
-    LookupTelehealthSessionCost,
-    LookupTelehealthSessionDuration
->>>>>>> 1e40a842
 )
 from odyssey.api.lookup.schemas import (
     LookupActivityTrackersOutputSchema, 
