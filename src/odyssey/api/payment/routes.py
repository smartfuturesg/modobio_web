--- conflicted
+++ resolved
@@ -44,34 +44,7 @@
         if len(PaymentMethods.query.filter_by(user_id=user_id).all()) >= 5:
             raise BadRequest('Maximum number of payment methods reached.')
 
-<<<<<<< HEAD
-        request_data = {
-            "Outlet": INSTAMED_OUTLET,
-            "PaymentPlanType": "SaveOnFile",
-            "PaymentMethod": "Card",
-            "Card": {
-                "EntryMode": "key",
-                "CardNumber": request.json['token'],
-                "Expiration": request.json['expiration']
-            }
-        }
-
-        request_headers = {'Api-Key': current_app.config['INSTAMED_API_KEY'],
-                                        'Api-Secret': current_app.config['INSTAMED_API_SECRET'],
-                                        'Content-Type': 'application/json'}
-
-        response = requests.post('https://connect.instamed.com/rest/payment/paymentplan',
-                                headers=request_headers,
-                                json=request_data)
-
-        #check if instamed api raised an error
-        try:
-            response.raise_for_status()
-        except:
-            raise BadRequest(f'Instamed returned the following error: {response.text}')
-=======
         im = Instamed()
->>>>>>> 05aaacf0
 
         response_data = im.add_payment_method(request.json['token'], request.json['expiration'])
 
@@ -177,57 +150,23 @@
         payment_id = request.parsed_obj.payment_id
 
         #retrieve original transaction being refunded
-<<<<<<< HEAD
-        original_traction = PaymentHistory.query.filter_by(idx=payment_id).one_or_none()
-        if not original_traction:
-            raise BadRequest(f'Transaction {payment_id} not found.')
-=======
         original_transaction = PaymentHistory.query.filter_by(idx=payment_id).one_or_none()
         if not original_transaction:
-            raise GenericNotFound(f'No transaction with transaction_id {payment_id} exists.')
->>>>>>> 05aaacf0
+            raise BadRequest(f'Transaction {payment_id} not found.')
 
         #check if requested amount plus previous refunds of this transaction exceed the original amount
         total_refunded = 0.00
         for transaction in PaymentRefunds.query.filter_by(payment_id=payment_id).all():
             total_refunded += float(transaction.refund_amount)
     
-<<<<<<< HEAD
-        if (float(request.parsed_obj.refund_amount) + total_refunded) > float(original_traction.transaction_amount):
+        if (float(request.parsed_obj.refund_amount) + total_refunded) > float(original_transaction.transaction_amount):
             raise BadRequest(
                 f'The requested refund amount combined with refunds already given '
                 f'cannot exceed the amount of the original transaction. {total_refunded} '
                 f'has already been refunded for the transaction id {payment_id}.')
 
-        #call instamed api
-        request_data = {
-            "Outlet": INSTAMED_OUTLET,
-            "TransactionID": original_traction.transaction_id,
-            "Amount": request.parsed_obj.refund_amount
-        }
-
-        request_headers = {'Api-Key': current_app.config['INSTAMED_API_KEY'],
-                                'Api-Secret': current_app.config['INSTAMED_API_SECRET'],
-                                'Content-Type': 'application/json'}
-
-        response = requests.post('https://connect.instamed.com/rest/payment/refund-simple',
-                        headers=request_headers,
-                        json=request_data)
-        
-        #check if instamed api raised an error
-        try:
-            response.raise_for_status()
-        except:
-            raise BadRequest(f'Instamed returned the following error: {response.text}')
-=======
-        if (float(request.parsed_obj.refund_amount) + total_refunded) > float(original_transaction.transaction_amount):
-            raise MethodNotAllowed(message='The requested refund amount combined with refunds already given' + \
-                                            f' cannot exceed the amount of the original transaction. {total_refunded}' + \
-                                            f' has already been refunded for the transaction id {payment_id}.')
-
         im = Instamed()
         im.refund_payment(original_transaction.transaction_id, request.parsed_obj.refund_amount)
->>>>>>> 05aaacf0
 
         request.parsed_obj.user_id = user_id
         request.parsed_obj.reporter_id = token_auth.current_user()[0].user_id
