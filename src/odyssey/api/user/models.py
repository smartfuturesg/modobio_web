--- conflicted
+++ resolved
@@ -567,48 +567,13 @@
     :type: boolean
     """
 
-<<<<<<< HEAD
 class UserPendingEmailVerifications(db.Model):
     """ 
     Holds information about user's who have not yet verified their email.
     """
 
     __tablename__ = 'UserPendingEmailVerifications'
-=======
-class UserTokenHistory(db.Model):
-    """ 
-    Stores details of user token generation events. This includes logging in through basic authorization
-    and when users request a new access token using a refresh token 
-
-    The primary index of this table is the
-    :attr:`user_id` number.
-    """
-
-    __tablename__ = 'UserTokenHistory'
->>>>>>> e76741f9
-
-    created_at = db.Column(db.DateTime, default=DB_SERVER_TIME)
-    """
-    timestamp for when object was created. DB server time is used. 
-
-    :type: datetime
-    """
-
-    updated_at = db.Column(db.DateTime, default=DB_SERVER_TIME, onupdate=DB_SERVER_TIME)
-    """
-    timestamp for when object was updated. DB server time is used. 
-
-    :type: datetime
-    """
-
-    idx = db.Column(db.Integer, primary_key=True, autoincrement=True)
-    """
-    Auto incrementing primary key
-
-    :type: int, primary key
-    """
-
-<<<<<<< HEAD
+
     user_id = db.Column(db.Integer, db.ForeignKey('User.user_id', ondelete="CASCADE"), nullable=False)
     """
     Id of the user that this pending verification belongs to.
@@ -656,7 +621,39 @@
             code = "0" + code
 
         return code
-=======
+
+class UserTokenHistory(db.Model):
+    """ 
+    Stores details of user token generation events. This includes logging in through basic authorization
+    and when users request a new access token using a refresh token 
+
+    The primary index of this table is the
+    :attr:`user_id` number.
+    """
+
+    __tablename__ = 'UserTokenHistory'
+
+    created_at = db.Column(db.DateTime, default=DB_SERVER_TIME)
+    """
+    timestamp for when object was created. DB server time is used. 
+
+    :type: datetime
+    """
+
+    updated_at = db.Column(db.DateTime, default=DB_SERVER_TIME, onupdate=DB_SERVER_TIME)
+    """
+    timestamp for when object was updated. DB server time is used. 
+
+    :type: datetime
+    """
+
+    idx = db.Column(db.Integer, primary_key=True, autoincrement=True)
+    """
+    Auto incrementing primary key
+
+    :type: int, primary key
+    """
+
     user_id = db.Column(db.Integer, nullable=True)
     """
     User ID number, foreign key to User.user_id
@@ -686,5 +683,4 @@
     Stores contents of user-agent string
 
     :type: str
-    """
->>>>>>> e76741f9
+    """