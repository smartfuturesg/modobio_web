--- conflicted
+++ resolved
@@ -365,12 +365,11 @@
 
 
     # delete all entries
-<<<<<<< HEAD
     test_client.db.session.query(TelehealthStaffAvailability
         ).filter(TelehealthStaffAvailability.user_id.in_(staff_ids)).delete()
     test_client.db.session.query(TelehealthStaffSettings
         ).filter(TelehealthStaffSettings.user_id.in_(staff_ids)).delete()
-=======
+
     test_client.db.session.query(TelehealthStaffAvailability).delete()
     test_client.db.session.query(TelehealthStaffSettings).delete()
 
@@ -464,5 +463,4 @@
             twilio.delete_conversation(conversation_sid)
         except TwilioRestException:
             # conversation was already removed as part of a test
-            pass
->>>>>>> 0a7c5268
+            pass