--- conflicted
+++ resolved
@@ -413,7 +413,6 @@
     db.session.commit()
 
 @celery.task()
-<<<<<<< HEAD
 def cancel_telehealth_appointment(booking, reason='Failed Payment'):
     """
     Used to cancel an appointment in the event a payment is unsuccessful
@@ -459,7 +458,8 @@
 
     db.session.commit()
     return
-=======
+
+@celery.task()
 def add_subscription_tag(user_id):
     from odyssey.integrations.active_campaign import ActiveCampaign
     from odyssey.api.user.models import UserActiveCampaign
@@ -467,5 +467,4 @@
     ac_contact = UserActiveCampaign.query.filter_by(user_id=user_id).one_or_none()
     if ac_contact:
         ac = ActiveCampaign()
-        ac.add_user_subscription_type(user_id)
->>>>>>> 01eeeb18
+        ac.add_user_subscription_type(user_id)