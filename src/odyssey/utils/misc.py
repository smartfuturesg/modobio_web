""" Utility functions for the odyssey package. """

from datetime import datetime, date, time
import jwt
import re
import statistics
import uuid

from flask import current_app
import flask.json

from odyssey.api.lookup.models import LookupDrinks
from odyssey.api.client.models import ClientInfo, ClientFacilities
from odyssey.api.doctor.models import MedicalBloodTests, MedicalBloodTestResultTypes, MedicalConditions, MedicalLookUpSTD
from odyssey.api.user.models import User
from odyssey.api.staff.models import StaffProfile
from odyssey.api.facility.models import RegisteredFacilities
from odyssey.utils.errors import (
    ClientNotFound, 
    FacilityNotFound, 
    MedicalConditionNotFound,
    RelationAlreadyExists, 
    ResultTypeNotFound,
    TestNotFound, 
    UnauthorizedUser,
    UserNotFound, 
    StaffNotFound,
<<<<<<< HEAD
    DrinkNotFound
=======
    STDNotFound
>>>>>>> 159c06f1
)


_uuid_rx = re.compile(r'[\da-f]{8}-([\da-f]{4}-){3}[\da-f]{12}', flags=re.IGNORECASE)

def list_average(values_list):
    """Helper function to clean list values before attempting to find the average"""
    # remove empty items
    values_list_ = [val for val in values_list if val is not None]
    if len(values_list_)>0:
        return statistics.mean(values_list_)
    else:
        return None

def check_client_existence(user_id):
    """Check that the client is in the database
    All clients must be in the CLientInfo table before any other procedure"""
    client = User.query.filter_by(user_id=user_id, is_client=True).one_or_none()
    if not client:
        raise ClientNotFound(user_id)

def check_staff_existence(user_id):
    """Check that the user is in the database and is a staff member"""
    staff = User.query.filter_by(user_id=user_id, is_staff=True).one_or_none()
    if not staff:
        raise StaffNotFound(user_id)

def check_user_existence(user_id):
    """Check that the user is in the database
    All users must be in the User table before any other procedure"""
    user = User.query.filter_by(user_id=user_id).one_or_none()
    if not user:
        raise UserNotFound(user_id)

def check_blood_test_existence(test_id):
    """Check that the blood test is in the database"""
    test = MedicalBloodTests.query.filter_by(test_id=test_id).one_or_none()
    if not test:
        raise TestNotFound(test_id)

def check_blood_test_result_type_existence(result_name):
    """Check that a supplied blood test result type is in the database"""
    result = MedicalBloodTestResultTypes.query.filter_by(result_name=result_name).one_or_none()
    if not result:
        raise ResultTypeNotFound(result_name)

def fetch_facility_existence(facility_id):
    facility = RegisteredFacilities.query.filter_by(facility_id=facility_id).one_or_none()
    if not facility:
        raise FacilityNotFound(facility_id)
    else:
        return facility

def check_client_facility_relation_existence(user_id, facility_id):
    relation = ClientFacilities.query.filter_by(user_id=user_id,facility_id=facility_id).one_or_none()
    if relation:
        raise RelationAlreadyExists(user_id, facility_id)

def check_medical_condition_existence(medcon_id):
    medcon = MedicalConditions.query.filter_by(medical_condition_id=medcon_id).one_or_none()
    if not medcon:
        raise MedicalConditionNotFound(medcon_id)

<<<<<<< HEAD
def check_drink_existence(drink_id):
    drink = LookupDrinks.query.filter_by(drink_id=drink_id).one_or_none()
    if not drink:
        raise DrinkNotFound(drink_id)
=======
def check_std_existence(std_id):
    std = MedicalLookUpSTD.query.filter_by(std_id=std_id).one_or_none()
    if not std:
        raise STDNotFound(std_id)
>>>>>>> 159c06f1

#def check_remote_client_portal_validity(portal_id):
#    """
#    Ensure portal is valid. If not raise 404 error
#    """
#    remote_client = RemoteRegistration().check_portal_id(portal_id)
#
#    if not remote_client:
#        raise UserNotFound(message="Unauthorized. Portal is either expired or never existed")
#
#    return remote_client

class JSONEncoder(flask.json.JSONEncoder):
    """ Converts :class:`datetime.datetime`, :class:`datetime.date`,
        or :class:`datetime.time` objects to a JSON compatible ISO8601 string.

    This subclass of :class:`flask.json.JSONEncoder` overrides the
    :meth:`default` method to convert datetime objects to ISO8601 strings,
    instead of the RFC 822 strings. RFC 822 strings are much harder to
    deserialize. Everything else is passed on to the parent class.
    """
    def default(self, obj):
        """ Convert a Python object to a JSON string. """
        if isinstance(obj, (date, datetime, time)):
            return obj.isoformat()
        return super().default(obj)


class JSONDecoder(flask.json.JSONDecoder):
    """ Deserialize JSON string into a dictionary of Python objects.

    :class:`flask.json.JSONDecoder` only supports a small set of types that
    can be deserialized into Python objects. This class adds a set of parsers
    that can convert JSON strings into their respective Python objects.
    
    To add more functionality, simply create a new parser method below, with
    the following properties:

    1. The method must have 1 argument, a string.
    2. The method must return 1 object, the converted string.
    3. The method should not raise an error if the conversion fails.
    4. If the conversion was unsuccessful, the method must return the
       original string unaltered.
    5. The method name must start with 'parse\\_' to be picked up by the
       automatic registration system.
    
    Of course, there should be a corresponding serializer in :class:`JSONEncoder`.
    """
    def __init__(self, *args, **kwargs):
        kwargs['object_hook'] = self.parse
        super().__init__(*args, **kwargs)

        self.registered_parsers = []
        # Don't use self.__dict__ here, or you'll pick up parsers from
        # parent (they're also called parse_xxx) that already have been applied
        for name, func in JSONDecoder.__dict__.items():
            if name.startswith('parse_'):
                self.registered_parsers.append(func)


    def parse_datetime(self, string: str):
        """ Convert a string to a :class:`datetime` object.

        Parameters
        ----------
        string: str
            ISO8601 formatted datetime (yyyy-mm-dd HH:MM:ss.ssssss), date (yyyy-mm-dd),
            or time (HH:MM:ss.ssssss) string. Timezone information (+/-tttt after time)
            is not yet handled.

        Returns
        -------
        :class:`datetime.datetime`, :class:`datetime.date`, or :class:`datetime.time` object, or the original string if string could not be converted.
        """
        dt = None
        try:
            # Will fail on full datetime string
            dt = date.fromisoformat(string)
        except TypeError:
            # Not a string
            pass
        except ValueError:
            try:
                # Will fail on full datetime string
                dt = time.fromisoformat(string)
            except ValueError:
                try:
                    dt = datetime.fromisoformat(string)
                except ValueError:
                    # Not a datetime string
                    pass
        if dt:
            return dt
        return string

    def parse_uuid(self, string):
        """ Convert a string into a :class:`uuid.UUID` object.

        Serializing :class:`uuid.UUID` is supported by :class:`flask.json.JSONEncoder`,
        but the reverse process is not natively supported by flask. This parser adds
        support for the deserialization of UUID strings into :class:`uuid.UUID`
        objects.

        Parameters
        ----------
        string : str
            UUID compatible string, e.g. '56128bcc-da87-3204-892e-177f8df298a8'.

        Returns
        -------
        :class:`uuid.UUID` or the original string if it could not be converted.
        """
        if _uuid_rx.match(string):
            return uuid.UUID(hex=string)
        return string

    def parse(self, jsonobj):
        """ Apply the registered parsers to the Python dict. """
        if isinstance(jsonobj, str):
            for parser in self.registered_parsers:
                obj = parser(self, jsonobj)
                if not obj is jsonobj:
                    return obj
        elif isinstance(jsonobj, (list, tuple)):
            return [self.parse(j) for j in jsonobj]
        elif isinstance(jsonobj, dict):
            for k, v in jsonobj.items():
                jsonobj[k] = self.parse(v)
        return jsonobj


def verify_jwt(token, error_message=""):
    """
    Ensure token is signed correctly and is not yet expired
    Returns the token's payload
    """
    secret = current_app.config['SECRET_KEY']
    try:
        decoded_token = jwt.decode(token, secret, algorithms='HS256')
    except jwt.ExpiredSignatureError:
        raise UnauthorizedUser(message=error_message)

    return decoded_token
<|MERGE_RESOLUTION|>--- conflicted
+++ resolved
@@ -25,11 +25,8 @@
     UnauthorizedUser,
     UserNotFound, 
     StaffNotFound,
-<<<<<<< HEAD
     DrinkNotFound
-=======
     STDNotFound
->>>>>>> 159c06f1
 )
 
 
@@ -93,17 +90,15 @@
     if not medcon:
         raise MedicalConditionNotFound(medcon_id)
 
-<<<<<<< HEAD
 def check_drink_existence(drink_id):
     drink = LookupDrinks.query.filter_by(drink_id=drink_id).one_or_none()
     if not drink:
         raise DrinkNotFound(drink_id)
-=======
+        
 def check_std_existence(std_id):
     std = MedicalLookUpSTD.query.filter_by(std_id=std_id).one_or_none()
     if not std:
         raise STDNotFound(std_id)
->>>>>>> 159c06f1
 
 #def check_remote_client_portal_validity(portal_id):
 #    """
