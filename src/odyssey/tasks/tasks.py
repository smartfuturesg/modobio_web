--- conflicted
+++ resolved
@@ -85,45 +85,27 @@
     
     # create the staff and client notification entries
     if not existing_staff_notification:
-<<<<<<< HEAD
-        
+
         create_notification(
             booking.staff_user_id, 
-            NOTIFICATION_SEVERITY_TO_ID.get('High'),
+            NOTIFICATION_SEVERITY_TO_ID.get('Medium'),
             NOTIFICATION_TYPE_TO_ID.get('Scheduling'),
-            "You have a telehealth appointment in 2 hours",
-            f"Your telehealth appointment with {client_user.firstname+' '+client_user.lastname} is in 2 hours. Please review your client's medical information before taking the call.",
+            "You have a telehealth appointment at <datetime_utc>{start_dt}</datetime_utc>",
+            f"Your telehealth appointment with {client_user.firstname+' '+client_user.lastname} is at <datetime_utc>{start_dt}</datetime_utc>. Please review your client's medical information before taking the call.",
             'Provider',
             expires_at
-=======
-        staff_notification = Notifications(
-            user_id=booking.staff_user_id,
-            title=f"You have a telehealth appointment at <datetime_utc>{start_dt}</datetime_utc>",
-            content=f"Your telehealth appointment with {client_user.firstname+' '+client_user.lastname} is at <datetime_utc>{start_dt}</datetime_utc>. Please review your client's medical information before taking the call.",
-            expires=expires_at,
-            notification_type_id=3  # Scheduling
->>>>>>> 7a79cf8f
         )
     
     if not existing_client_notification:
-<<<<<<< HEAD
-        
+
         create_notification(
             booking.client_user_id, 
-            NOTIFICATION_SEVERITY_TO_ID.get('High'),
+            NOTIFICATION_SEVERITY_TO_ID.get('Medium'),
             NOTIFICATION_TYPE_TO_ID.get('Scheduling'),
-            "You have a telehealth appointment in 2 hours",
-            f"Your telehealth appointment with {staff_user.firstname+' '+staff_user.lastname} is in 2 hours. Please ensure your medical information is up to date before taking the call.",
+            "You have a telehealth appointment at <datetime_utc>{start_dt}</datetime_utc>",
+            f"Your telehealth appointment with {staff_user.firstname+' '+staff_user.lastname} is at <datetime_utc>{start_dt}</datetime_utc>. Please ensure your medical information is up to date before taking the call.",
             'Client',
             expires_at
-=======
-        client_notification = Notifications(
-            user_id=booking.client_user_id,
-            title=f"You have a telehealth appointment at <datetime_utc>{start_dt}</datetime_utc>",
-            content=f"Your telehealth appointment with {staff_user.firstname+' '+staff_user.lastname} is at <datetime_utc>{start_dt}</datetime_utc>. Please ensure your medical information is up to date before taking the call.",
-            expires=expires_at,
-            notification_type_id=3  # Scheduling
->>>>>>> 7a79cf8f
         )
 
     db.session.commit()
