--- conflicted
+++ resolved
@@ -18,13 +18,9 @@
     TelehealthChatRooms, 
     TelehealthBookings, 
     TelehealthStaffAvailability, 
-<<<<<<< HEAD
     TelehealthBookingStatus,
     TelehealthStaffAvailabilityExceptions
 )
-=======
-    TelehealthBookingStatus)
->>>>>>> 1b4b2022
 from odyssey.api.telehealth.schemas import TelehealthBookingStatusSchema
 from odyssey.api.user.models import User
 from odyssey.api.staff.models import StaffCalendarEvents, StaffRoles
