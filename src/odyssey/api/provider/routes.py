
import logging

from datetime import time, datetime, timedelta

from flask import current_app, request
from flask_accepts import accepts, responds
from flask_restx import Namespace
from werkzeug.exceptions import BadRequest, Unauthorized
from sqlalchemy import select

from odyssey import db
from odyssey.api.lookup.models import (
    LookupTerritoriesOfOperations,
    LookupCountriesOfOperations,
    LookupRoles,
    LookupOrganizations,
    LookupCurrencies)
from odyssey.api.provider.schemas import *
from odyssey.api.provider.models import *
from odyssey.api.staff.models import (
    StaffOperationalTerritories,
    StaffRoles,
    StaffRecentClients,
    StaffProfile,
    StaffCalendarEvents,
    StaffOffices)
from odyssey.api.staff.schemas import StaffTokenRequestSchema
from odyssey.api.user.models import (
    User,
    UserLogin,
    UserTokenHistory,
    UserProfilePictures)
from odyssey.utils.auth import token_auth, basic_auth
from odyssey.utils.base.resources import BaseResource
from odyssey.utils.constants import MIN_CUSTOM_REFRESH_TOKEN_LIFETIME, MAX_CUSTOM_REFRESH_TOKEN_LIFETIME

from odyssey.api.staff.schemas import StaffTokenRequestSchema
from odyssey.utils.base.resources import BaseResource

logger = logging.getLogger(__name__)

ns = Namespace('provider', description='Operations related to providers')

@ns.route('/token/')
class ProviderToken(BaseResource):
    """create and revoke tokens"""
    @ns.doc(security='password', params={'refresh_token_lifetime': 'Lifetime for staff refresh token'})
    @basic_auth.login_required(user_type=('provider',), email_required=False)
    @responds(schema=StaffTokenRequestSchema, status_code=201, api=ns)
    def post(self):
        """generates a token for the 'current_user' immediately after password authentication"""
        user, user_login = basic_auth.current_user()

        if not user:
            raise Unauthorized

        # bring up list of staff roles
        access_roles = db.session.query(
                                StaffRoles.role
                            ).filter(
                                StaffRoles.user_id==user.user_id
                            ).all()

        refresh_token_lifetime = request.args.get('refresh_token_lifetime', type=int)

        # Handle refresh token lifetime param
        if refresh_token_lifetime:
            # Convert lifetime from days to hours
            if MIN_CUSTOM_REFRESH_TOKEN_LIFETIME <= refresh_token_lifetime <= MAX_CUSTOM_REFRESH_TOKEN_LIFETIME:
                refresh_token_lifetime *= 24
            # Else lifetime is not in acceptable range
            else:
                raise BadRequest('Custom refresh token lifetime must be between 1 and 30 days.')

        access_token = UserLogin.generate_token(user_type='provider', user_id=user.user_id, token_type='access')
        refresh_token = UserLogin.generate_token(user_type='provider', user_id=user.user_id, token_type='refresh', refresh_token_lifetime=refresh_token_lifetime)

        db.session.add(UserTokenHistory(user_id=user.user_id, 
                                        refresh_token=refresh_token,
                                        event='login',
                                        ua_string = request.headers.get('User-Agent')))

        # If a user logs in after closing the account, but within the account
        # deletion limit, the account will be reopened and not deleted.
        if user_login.staff_account_closed:
            user_login.staff_account_closed = None
            user_login.staff_account_closed_reason = None

        db.session.commit()

        return {'email': user.email, 
                'firstname': user.firstname, 
                'lastname': user.lastname, 
                'token': access_token,
                'refresh_token': refresh_token,
                'user_id': user.user_id,
                'access_roles': [item[0] for item in access_roles],
                'email_verified': user.email_verified}
@ns.route('/credentials/<int:user_id>/')
class ProviderCredentialsEndpoint(BaseResource):
    """Endpoints for getting and updating credentials. Reroutes to provider/credentials"""
    @token_auth.login_required(user_type=('staff_self',))
    @responds(schema=ProviderCredentialsInputSchema,status_code=200,api=ns)
    def get(self, user_id):
        """
        GET Request for Pulling Medical Credentials for a practitioner

        User should be client
        """

        if not user_id:
            raise BadRequest('Missing User ID.')

        current_user, _ = token_auth.current_user()
        if current_user.user_id != user_id:
            raise Unauthorized()

        query = db.session.execute(
            select(ProviderCredentials).
            where(
                ProviderCredentials.user_id == user_id
                )
        ).scalars().all()
        return {'items': query}

    @token_auth.login_required(user_type=('staff_self',))
    @accepts(schema=ProviderCredentialsInputSchema, api=ns)
    @responds(status_code=201,api=ns)
    def post(self, user_id):
        """
        POST Request for submitting Medical Credentials for a practitioner

        User should be Staff Self
        """

        current_user, _ = token_auth.current_user()

        payload = request.parsed_obj
        state_check = {}
        for role, cred in payload['items']:
            # credentials must be tied to a role or role request
            # check if user holds the role
            # if user does not hold role, attempt to bring up role request
            curr_role = StaffRoles.query.filter_by(user_id=user_id,role=role).one_or_none()
            role_request = None
            if not curr_role:
                lookup_role = LookupRoles.query.filter_by(role_name=role).one_or_none()
                role_request = ProviderRoleRequests.query.filter_by(user_id=user_id,role_id=lookup_role.idx, status = "pending").one_or_none()
                if not role_request:
                    raise BadRequest(f'User does not hold role {role} or have requested role. Cannot submit credentials for role.')

            # This takes care of ensuring credential number is submitted if user
            # submits a payload with a state for DEA and Medical License credential types
            if (cred.credential_type != 'npi' and cred.state) and not cred.credentials:
                raise BadRequest('Credential number is mandatory if submitting with a state.')
            
            # only one credential type, state, per role/role request allowed.
            # ensure user does not currently have a credential for this role
            query = ProviderCredentials.query.filter_by(
                user_id=user_id,
                credential_type=cred.credential_type,
                state = cred.state,
<<<<<<< HEAD
                ).filter(ProviderCredentials.status.not_in(('Rejected','Expired'))).one_or_none()
=======
                ).filter(ProviderCredentials.status.not_in(('Rejected','Expired')))
>>>>>>> 74a12b4e

            if curr_role:
                query = query.filter_by(role_id=curr_role.idx)
            else: 
                query = query.filter_by(role_request_id=role_request.idx)

            current_cred = query.one_or_none()
            
            if current_cred:
                raise BadRequest('User has already submitted this credential. Delete the existing credential before adding a new one.')

            # This takes care of only allowing 1 state input per credential type
            # Example:
            # (Good) DEA - AZ, CA
            # (Bad)  DEA - AZ, AZ
            if cred.credential_type not in state_check:
                state_check[cred.credential_type]=[]
                state_check[cred.credential_type].append(cred.state)
            else:
                if cred.state in state_check[cred.credential_type]:
                    # Rollback is necessary because we applied database changes above
                    db.session.rollback()
                    raise BadRequest(f'Multiple {cred.state} submissions for {cred.credential_type}. '
                                     f'Only one credential per state is allowed')
                else:
                    state_check[cred.credential_type].append(cred.state)

            cred.status = 'Pending Verification' if not any([current_app.config['DEV'],current_app.config['TESTING']]) else 'Verified'
            cred.role_id = curr_role.idx if curr_role else None
            cred.user_id = user_id
            cred.role_request_id = role_request.idx if role_request else None
            db.session.add(cred)

        db.session.commit()
        return

    @token_auth.login_required(user_type=('staff_self',))
    @accepts(schema=ProviderCredentialsSchema, api=ns)
    @responds(status_code=201,api=ns)
    def put(self, user_id):
        """
        PUT Request for updating the status for medical credentials

        User for this request should be the Staff Admin
        """

        current_user, _ = token_auth.current_user()
      
        valid_statuses = ['Rejected', 'Expired']

        payload = request.json
        payload.pop('staff_role') # Staff_role passed in schema but isn't part of ProviderCredentials model
        
        curr_credentials = ProviderCredentials.query.filter_by(user_id=user_id,idx=payload['idx']).one_or_none()
        if curr_credentials.status not in valid_statuses:
            raise BadRequest('Current credential status must be rejected or expired.')

        if curr_credentials:
            payload['status'] = 'Pending Verification'
            curr_credentials.update(payload)
            db.session.commit()
        else:
            raise BadRequest('Credentials not found.')
        return

    @token_auth.login_required(user_type=('staff_self',))
    @accepts(schema=ProviderDeleteCredentialsSchema,api=ns)
    @responds(status_code=201,api=ns)
    def delete(self, user_id):
        """
        DELETE Request for deleting medical credentials

        User for this request should be the Staff Self and Staff Admin
        """
        
        current_user, _ = token_auth.current_user()

        payload = request.json

        curr_credentials = ProviderCredentials.query.filter_by(user_id=user_id,idx=payload['idx']).one_or_none()

        if curr_credentials:
            db.session.delete(curr_credentials)
            db.session.commit()
        else:
            raise BadRequest('Credentials not found.')
        return


@ns.route('/consult-rates/<int:user_id>/')
class ProviderConsultationRates(BaseResource):
    """
    Endpoint for practitioners to GET and SET their own HOURLY rates.
    """
    @token_auth.login_required(user_type=('staff_self',))
    @accepts(api=ns)
    @responds(schema=ProviderConsultationRateInputSchema,status_code=200)
    def get(self,user_id):
        """
        Responds with all roles and consultation rates for provider
        """
        staff_user_roles = db.session.query(StaffRoles).filter(StaffRoles.user_id==user_id).all()

        items = []
        for role in staff_user_roles:
            items.append({'role': role.role,'rate': str(role.consult_rate)})

        return {'items': items}
    
    @token_auth.login_required(user_type = ('staff_self',))
    @accepts(schema=ProviderConsultationRateInputSchema,api=ns)
    @responds(status_code=201)
    def post(self,user_id):
        """
        Provider submits consultation rates for each role
        """
        # grab all of the roles the practitioner may have
        staff_user_roles = db.session.query(StaffRoles).filter(StaffRoles.user_id==user_id).all()
        
        payload = request.json
        
        lookup_role = {}
        for roleObj in staff_user_roles:
            if roleObj.role not in lookup_role:
                lookup_role[roleObj.role] = roleObj

        cost_range = LookupCurrencies.query.one_or_none()
        inc = cost_range.increment
        
        for pract in payload['items']:
            if pract['role'] in lookup_role:
                if float(pract['rate']) < float(cost_range.min_rate) or float(pract['rate']) > float(cost_range.max_rate):
                    raise BadRequest(f'Input must be between {cost_range.min_rate} and {cost_range.max_rate}.')
                if float(pract['rate'])%inc == 0.0:
                    lookup_role[pract['role']].update({'consult_rate':float(pract['rate'])})
                else:
                    raise BadRequest('Cost is not valid')
            else:
                raise BadRequest('Practitioner does not have selected role.')

        db.session.commit()
        return

@ns.route('/affiliations/<int:user_id>/')
class ProviderOganizationAffiliationAPI(BaseResource):
    """
    Endpoint for Staff Admin to assign, edit and remove Practitioner's organization affiliations
    """
    # Multiple organizations per practitioner possible
    __check_resource__ = False

    @token_auth.login_required(user_type = ('staff', 'staff_self'), staff_role = ('staff_admin',))
    @responds(schema=ProviderOrganizationAffiliationSchema(many=True), status_code=200, api=ns)
    def get(self, user_id):
        """
        Request to see the list of organizations the user_id is affiliated with
        """
        organizations = PractitionerOrganizationAffiliation.query.filter_by(user_id=user_id).all()

        for org in organizations:
            org.org_info = org.org_info

        return organizations


    @token_auth.login_required(user_type = ('staff',), staff_role = ('staff_admin',))
    @accepts(schema=ProviderOrganizationAffiliationSchema, api=ns)
    @responds(schema=ProviderOrganizationAffiliationSchema(many=True), status_code=201, api=ns)
    def post(self, user_id):
        """
        Request to add an organization the user_id is affiliated with
        """
        data = request.parsed_obj
        
        # validate organization_id 
        organizations = [org.idx for org in LookupOrganizations.query.all()]
        if data.organization_idx not in organizations:
            raise BadRequest('Invalid organization.')
        
        # verify user_id has a practitioner role (will also raise error if user_id doesn't exist or is client)
        if True not in [role.role_info.is_provider for role in StaffRoles.query.filter_by(user_id=user_id).all()]:
            raise BadRequest('Not a practitioner.')
        
        # verify the practitioner is not already affiliated with same organization
        if data.organization_idx in [org.organization_idx for org in PractitionerOrganizationAffiliation.query.filter_by(user_id=user_id).all()]:
            raise BadRequest(
                f'Provider is already affiliated with organization {data.organization_idx}.')

        # Add an affiliation to PractitionerOrganizationAffiliation table
        data.user_id = user_id
        db.session.add(data)
        db.session.commit()

        organizations = PractitionerOrganizationAffiliation.query.filter_by(user_id=user_id).all()
        for org in organizations:
            org.org_info = org.org_info
        return organizations


    @token_auth.login_required(user_type = ('staff',), staff_role = ('staff_admin',))
    @responds(schema=ProviderOrganizationAffiliationSchema(many=True), status_code=200, api=ns)
    @ns.doc(params={'organization_idx': '(Optional) Index of organization to remove affiliation with'})
    def delete(self, user_id):
        """
        Request to remove one or all organizations the user_id is affiliated with

        If a value is provided with param key 'organization_idx', only such affiliation will be removed
        Otherwise, all affiliations for the user_id will be removed.
        """
        
        if 'organization_idx' in request.args:
            # validate organization_idx is a valid integer, if it was provided at all 
            if not request.args['organization_idx'].isnumeric():
                raise BadRequest('Organization_idx must be a positive integer.')

            # if organization_idx is valid int delete that affiliation, 
            # if the idx doesn't exist, nothing will happen
            PractitionerOrganizationAffiliation.query.\
                filter_by(user_id=user_id, organization_idx=request.args['organization_idx']).delete()
            
        else:
            #delete all affiliations
            PractitionerOrganizationAffiliation.query.filter_by(user_id=user_id).delete()
        
        # nothing will be removed if the organization index provided doesn't exist
        db.session.commit()

        # return all affiliations left on db
        organizations = PractitionerOrganizationAffiliation.query.filter_by(user_id=user_id).all()
        for org in organizations:
            org.org_info = org.org_info
        return organizations

@ns.route('/role/requests/<int:user_id>/')
class ProviderRoleRequestsEndpoint(BaseResource):
    """
    Endpoint for submitting, removing, and retrieving requests for provider roles

    Provider roles are those found in the LookupRoles table and are marked as is_provider = True
    """
    # Multiple organizations per practitioner possible
    __check_resource__ = False

    @token_auth.login_required(user_type = ('client', 'staff_self',))
    @responds(schema=ProviderRoleRequestsAllSchema, status_code=200, api=ns)
    def get(self, user_id):
        """
        View current role requests. Only one ongoing role request is active at a time. 

        Active role requests are those with a status listed as pending. All other role 
        requests are considered completed (rejected, granted) or inactive.

        Returns
        ------- 
        dict with all role request details for the user_id specified
        """

        # TODO
        # bring up role requests for user_id
        # place list in schema and return

        role_requests = ProviderRoleRequests.query.filter_by(user_id=user_id).all()

        payload = {'items': role_requests, 'total_items': len(role_requests)} 

        return payload

    @token_auth.login_required(user_type = ('client', 'staff_self'))
    @ns.doc(params={'role_id': 'Index of role to request from LookupRoles.idx'})
    @responds(schema=ProviderRoleRequestsAllSchema, status_code=201, api=ns)
    def post(self, user_id):
        """
        Make a request for a provider role. If the user is not currently a provider, this endpoint
        will grant provider login to the user. 

        Role requests are considered pending until all required information is provided and request is
        reviewed by a staff member. 
        
        """
        user, _ = token_auth.current_user()
        # validate role_id. Must be a provider role
        requested_role = LookupRoles.query.filter_by(idx=request.args['role_id']).first()

        if not requested_role.is_provider:
            raise BadRequest('Requested role is not intended for providers.')

        # check if there are any other pending role requests for the user_id
        if ProviderRoleRequests.query.filter_by(user_id=user_id, status='pending').first():
            raise BadRequest('There is already an active role request for this user.')

        # check if user already has the requested role
        if StaffRoles.query.filter_by(user_id=user_id, role=requested_role.role_name).one_or_none():
            raise BadRequest('User already has the requested role.')

        # grant user provider login privileges if they don't have them already
        if not user.is_provider:
            user.is_provider = True
            db.session.flush()
        
        # create a new role request
        role_request = ProviderRoleRequests(user_id=user_id, role_id=request.args['role_id'], status='pending')
        db.session.add(role_request)

        db.session.commit()
        # return role requests for user_id
        payload = {'items': [role_request], 'total_items': 1}

        return payload


    @token_auth.login_required(user_type = ('client', 'staff_self'))
    @ns.doc(params={'request_id': 'Index of role request from LookupRoles.idx'})
    @responds(schema=ProviderRoleRequestsAllSchema, status_code=200, api=ns)
    def put(self, user_id):
        """
        Update the status of a role request to inactive. This will remove the role request
        from the review process.
        """
        # bring up the role request 
        role_request = ProviderRoleRequests.query.filter_by(user_id = user_id, idx=request.args['request_id']).one_or_none()
        if not role_request:
            raise BadRequest('Role request does not exist.')

        if role_request.status not in ('pending', 'inactive', 'rejected'):
            raise BadRequest('Role request status cannot be changed')

        role_request.status = 'inactive'
        db.session.commit()

        return

        <|MERGE_RESOLUTION|>--- conflicted
+++ resolved
@@ -161,11 +161,7 @@
                 user_id=user_id,
                 credential_type=cred.credential_type,
                 state = cred.state,
-<<<<<<< HEAD
-                ).filter(ProviderCredentials.status.not_in(('Rejected','Expired'))).one_or_none()
-=======
                 ).filter(ProviderCredentials.status.not_in(('Rejected','Expired')))
->>>>>>> 74a12b4e
 
             if curr_role:
                 query = query.filter_by(role_id=curr_role.idx)
