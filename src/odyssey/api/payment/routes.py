import logging
from flask import request
from sqlalchemy import and_
logger = logging.getLogger(__name__)


<<<<<<< HEAD
from flask import request
from flask_accepts import accepts, responds
from flask_restx import Namespace
=======
from flask_accepts import accepts, responds
from flask_restx import  Namespace
>>>>>>> 23ace82b
from werkzeug.exceptions import BadRequest, Unauthorized

from odyssey import db
from odyssey.api import api
from odyssey.integrations.instamed import Instamed, cancel_telehealth_appointment
from odyssey.utils.auth import token_auth
from odyssey.utils.base.resources import BaseResource
from odyssey.api.lookup.models import LookupOrganizations
from odyssey.api.payment.models import PaymentMethods, PaymentStatus, PaymentHistory, PaymentRefunds
from odyssey.api.payment.schemas import (
PaymentMethodsSchema,
PaymentStatusSchema,
PaymentStatusOutputSchema,
PaymentHistorySchema,
PaymentRefundsSchema,
<<<<<<< HEAD
PaymentTestChargeVoidSchema,
TransactionHistorySchema)
=======
PaymentTestChargeVoidSchema)
>>>>>>> 23ace82b
from odyssey.api.telehealth.models import TelehealthBookings
from odyssey.api.user.models import User

ns = api.namespace('payment', description='Endpoints for functions related to payments.')

@ns.route('/methods/<int:user_id>/')
class PaymentMethodsApi(BaseResource):
    # Multiple payment methods per user allowed
    __check_resource__ = False

    @token_auth.login_required(user_type=('client',))
    @responds(schema=PaymentMethodsSchema(many=True), api=ns)
    def get(self, user_id):
        """get active user payment methods"""
        self.check_user(user_id, user_type='client')

        return PaymentMethods.query.filter(
            and_(
            PaymentMethods.user_id == user_id,
            PaymentMethods.payment_id != None)).all()

    @token_auth.login_required(user_type=('client',))
    @accepts(schema=PaymentMethodsSchema, api=ns)
    @responds(schema=PaymentMethodsSchema, api=ns, status_code=201)
    def post(self, user_id):
        """add a new payment method"""
        self.check_user(user_id, user_type='client')

        if len(PaymentMethods.query.filter(PaymentMethods.user_id == user_id,
                                           PaymentMethods.payment_id.isnot(None),
                                           PaymentMethods.expiration.isnot(None)).all()) >= 5:
            raise BadRequest('Maximum number of payment methods reached.')

        im = Instamed()

        response_data = im.add_payment_method(request.json['token'], request.json['expiration'], User.query.filter_by(user_id=user_id).one_or_none().modobio_id)

        #if requesting to set this method to default and user already has a default 
        #payment method, remove default status from their previous default method
        old_default = PaymentMethods.query.filter_by(user_id=user_id, is_default=True).one_or_none()
        if request.json['is_default'] and old_default:
            old_default.update({'is_default': False})

        #then store the payment plan info from response in db
        payment_data = {
            'user_id': user_id,
            'cardholder_name': request.json['cardholder_name'],
            'payment_id': response_data['PaymentPlanID'],
            'number': response_data['CardResult']['LastFour'],
            'expiration': request.json['expiration'],
            'payment_type': response_data['CardResult']['Type'],
            'is_default': request.json['is_default']
        }

        payment = PaymentMethods(**payment_data)

        db.session.add(payment)
        db.session.commit()

        return payment

    @token_auth.login_required(user_type=('client',))
    @ns.doc(params={'idx': 'int id of the payment method to remove',
                    'replacement_id': 'int id of the payment method to replace the removed method with for future appointments. If the appointments should be canceled, use id 0.'})
    @responds(schema=PaymentMethodsSchema, api=ns, status_code=204)
    def delete(self, user_id):
        """remove an existing payment method"""
        idx = request.args.get('idx', type=int)

        payment = PaymentMethods.query.filter_by(idx=idx, user_id=user_id).one_or_none()
        if payment:
            #check if payment is involved with future bookings
            bookings = TelehealthBookings.query.filter_by(payment_method_id=payment.idx, charged=False).all()
            if len(bookings) > 0:
                replacement_id = request.args.get('replacement_id', type=int)
                if replacement_id == 0:
                    #cancel appointments that are attached to the payment method being removed
                    for booking in bookings:
                        cancel_telehealth_appointment(booking)
                elif replacement_id:
                    #replace payment method on affected appointments with the new method
                    
                    #ensure replacement_id references an active payment method that belong to this user
                    method = PaymentMethods.query.filter_by(idx=replacement_id).one_or_none()
                    if not method:
                        raise BadRequest(f"No payment method exists the the id {replacement_id}.")
                    
                    if method.user_id != token_auth.current_user()[0].user_id:
                        raise BadRequest(f"The payment method with id {replacement_id} does not belong " \
                            "to the current user. Please use a valid payment method id that belongs to the " \
                            "current user.")
                    elif method.payment_id == None:
                        #this method has been removed, it only exists to be displayed in history
                        raise BadRequest(f"The payment method with id {replacement_id} has been removed, " \
                            "it can no longer be charged.")
                    else:
                        #replace payment_method_id in the affected bookings
                        for booking in bookings:
                            booking.payment_method_id = replacement_id
                        db.session.flush()
                else:
                    #no replacement id was provided, raise error
                    booking_ids = []
                    for booking in bookings:
                        booking_ids += str(booking.idx)
                    booking_ids = ",".join(booking_ids)
                    e = BadRequest("This payment method cannot be deleted because it is involved with unpcoming unpaid bookings.")
                    e.data = {
                        'booking_ids': booking_ids,
                        'replacement_id': replacement_id
                    }
                    raise e
            
            #remove token so card can't be charged anymore
            payment.payment_id = None
            #ensure card is not default and remove expiration date info
            payment.expiration = None
            payment.is_default = False
            db.session.commit()

@ns.route('/status/')
class PaymentStatusApi(BaseResource):
    @accepts(schema=PaymentStatusSchema, api=ns)
    @responds(schema=PaymentStatusSchema, api=ns, status_code=200)
    def post(self):
        self.check_user(request.parsed_obj.user_id, user_type='client')

        #retrieve token from header
        org_token = request.headers.get('Authorization')

        if not LookupOrganizations.query.filter_by(org_token=org_token, org_name='InstaMed').one_or_none():
            raise Unauthorized('Invalid organization token.')

        db.session.add(request.parsed_obj)
        db.session.commit()
        return request.parsed_obj

@ns.route('/status/<int:user_id>/')
class PaymentStatusGetApi(BaseResource):
    @token_auth.login_required(user_type=('client', 'staff',), staff_role=('client_services',))
    @responds(schema=PaymentStatusOutputSchema, api=ns, status_code=200)
    def get(self, user_id):
        self.check_user(user_id, user_type='client')

        return {'payment_statuses': PaymentStatus.query.filter_by(user_id=user_id).all()}

@ns.route('/history/<int:user_id>/')
class PaymentHistoryApi(BaseResource):

    @token_auth.login_required(user_type=('client', 'staff'), staff_role=('client_services',))
    @responds(schema=PaymentHistorySchema(many=True), api=ns, status_code=200)
    @ns.deprecated
    def get(self, user_id):
        """
        Returns a list of transactions for the given user_id.
        """
        self.check_user(user_id, user_type='client')

        return  PaymentHistory.query.filter_by(user_id=user_id).all()

@ns.route('/transaction-history/<int:user_id>/')
class PaymentHistoryApi(BaseResource):

    @token_auth.login_required(user_type=('client', 'staff', 'staff-self'), staff_role=('client_services',))
    @responds(schema=TransactionHistorySchema, api=ns, status_code=200)
    def get(self, user_id):
        """
        Returns a list of transactions for the given user_id.
        """
        self.check_user(user_id, user_type='client')

        payload = {'items': []}

        for transaction in PaymentHistory.query.filter_by(user_id=user_id).all():
            transaction.__dict__.update({'transaction_date': transaction.created_at, 'currency' : 'USD', 'transaction_updated': transaction.updated_at, 'payment_method': transaction.payment_method})
            payload['items'].append(transaction.__dict__)

        return payload

@ns.route('/refunds/<int:user_id>/')
class PaymentRefundApi(BaseResource):
    # Multiple refunds allowed
    __check_resource__ = False

    @token_auth.login_required(user_type=('client', 'staff',), staff_role=('client_services',))
    @responds(schema=PaymentRefundsSchema(many=True), api=ns, status_code=200)
    def get(self, user_id):
        """
        Returns all refunds that have been issued for the given user_id
        """
        self.check_user(user_id, user_type='client')

        return PaymentRefunds.query.filter_by(user_id=user_id).all()

    @token_auth.login_required(user_type=('staff',), staff_role=('client_services',))
    @accepts(schema=PaymentRefundsSchema, api=ns)
    @responds(schema=PaymentRefundsSchema, api=ns, status_code=201)
    def post(self, user_id):
        """
        Issue a refund for a user. Multiple refunds may be issued for a single transaction, but the
        total amount refunded cannot exceed the amount of the original transaction.
        """
        
        self.check_user(user_id, user_type='client')

        payment_id = request.parsed_obj.payment_id

        #retrieve original transaction being refunded
        original_transaction = PaymentHistory.query.filter_by(idx=payment_id).one_or_none()
        if not original_transaction:
            raise BadRequest(f'Transaction {payment_id} not found.')

        #check if requested amount plus previous refunds of this transaction exceed the original amount
        total_refunded = 0.00
        for transaction in PaymentRefunds.query.filter_by(payment_id=payment_id).all():
            total_refunded += float(transaction.refund_amount)
    
        if (float(request.parsed_obj.refund_amount) + total_refunded) > float(original_transaction.transaction_amount):
            raise BadRequest(
                f'The requested refund amount combined with refunds already given '
                f'cannot exceed the amount of the original transaction. {total_refunded} '
                f'has already been refunded for the transaction with id {payment_id} and '
                f'the original transaction amount is {original_transaction.transaction_amount}.')

        return Instamed().refund_payment(original_transaction,
            request.parsed_obj.refund_amount,
            request.parsed_obj.refund_reason,
            reporter_id=token_auth.current_user()[0].user_id)

# Development-only Namespace, sets up endpoints for testing payments.
ns_dev = Namespace(
    'payment',
    path='/payment/test',
    description='[DEV ONLY] Endpoints for testing payments.')

@ns_dev.route('/telehealth-charge/')
class PaymentTestCharge(BaseResource):
    """
    [DEV ONLY] This endpoint is used for testing purposes only. It can be used by a system admin to test
    charging in the InstaMed system. 

    Note
    ---
    **This endpoint is only available in DEV environments.**

    """
    @token_auth.login_required(user_type=('staff',), staff_role=('system_admin',), dev_only=True)
    @accepts(schema=PaymentTestChargeVoidSchema, api=ns_dev)
    def post(self):
        booking = TelehealthBookings.query.filter_by(idx=request.parsed_obj['booking_id']).one_or_none()
        if not booking:
            raise BadRequest('No booking exists with booking id {booking_id}.'.format(**request.parsed_obj))
        if booking.charged:
            raise BadRequest('The booking with booking id {booking_id} has already been charged.'.format(**request.parsed_obj))

<<<<<<< HEAD
        return Instamed().charge_telehealth_booking(booking)
=======
        return Instamed().charge_user(booking)
>>>>>>> 23ace82b

@ns_dev.route('/void/')
class PaymentVoidRefund(BaseResource):
    """
    [DEV ONLY] This endpoint is used for testing purposes only. It can be used by a system admin to test
    voids in the InstaMed system.

    Note
    ---
    **This endpoint is only available in DEV environments.**

    """
    @token_auth.login_required(user_type=('staff',), staff_role=('system_admin',), dev_only=True)
    @accepts(schema=PaymentTestChargeVoidSchema, api=ns_dev)
    def post(self):
        #send InstaMed void request
        booking = TelehealthBookings.query.filter_by(idx=request.parsed_obj['booking_id']).one_or_none()
        if not booking:
            raise BadRequest('No booking exists with booking id {booking_id}.'.format(**request.parsed_obj))
        if not booking.charged:
            raise BadRequest('The booking with booking id {booking_id}'.format(**request.parsed_obj) + \
            'has not been charged yet,so it cannot be voided.')
<<<<<<< HEAD
        return Instamed().void_payment(booking.payment_history_id, "Test void functionality")
=======
        return Instamed().void_payment(booking, "Test void functionality")
>>>>>>> 23ace82b
<|MERGE_RESOLUTION|>--- conflicted
+++ resolved
@@ -4,14 +4,8 @@
 logger = logging.getLogger(__name__)
 
 
-<<<<<<< HEAD
-from flask import request
-from flask_accepts import accepts, responds
-from flask_restx import Namespace
-=======
 from flask_accepts import accepts, responds
 from flask_restx import  Namespace
->>>>>>> 23ace82b
 from werkzeug.exceptions import BadRequest, Unauthorized
 
 from odyssey import db
@@ -27,12 +21,7 @@
 PaymentStatusOutputSchema,
 PaymentHistorySchema,
 PaymentRefundsSchema,
-<<<<<<< HEAD
-PaymentTestChargeVoidSchema,
-TransactionHistorySchema)
-=======
 PaymentTestChargeVoidSchema)
->>>>>>> 23ace82b
 from odyssey.api.telehealth.models import TelehealthBookings
 from odyssey.api.user.models import User
 
@@ -288,11 +277,7 @@
         if booking.charged:
             raise BadRequest('The booking with booking id {booking_id} has already been charged.'.format(**request.parsed_obj))
 
-<<<<<<< HEAD
-        return Instamed().charge_telehealth_booking(booking)
-=======
         return Instamed().charge_user(booking)
->>>>>>> 23ace82b
 
 @ns_dev.route('/void/')
 class PaymentVoidRefund(BaseResource):
@@ -315,8 +300,4 @@
         if not booking.charged:
             raise BadRequest('The booking with booking id {booking_id}'.format(**request.parsed_obj) + \
             'has not been charged yet,so it cannot be voided.')
-<<<<<<< HEAD
-        return Instamed().void_payment(booking.payment_history_id, "Test void functionality")
-=======
         return Instamed().void_payment(booking, "Test void functionality")
->>>>>>> 23ace82b
