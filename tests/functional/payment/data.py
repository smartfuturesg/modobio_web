import pytest

from datetime import datetime, time, timezone, timedelta

from odyssey import db
from odyssey.api.lookup.models import LookupBookingTimeIncrements
from odyssey.api.telehealth.models import TelehealthBookingStatus, TelehealthBookings
from odyssey.api.payment.models import PaymentMethods

payment_methods_data = {
    'normal_data': {
        'token': '4111111111111111',
        'expiration': '04/25',
        'cardholder_name': "Test Tester",
        'is_default': True
    },
    'normal_data_2': {
        'token': '5500000000000004',
        'expiration': '04/25',
        'cardholder_name': "Test Tester",
        'is_default': True
    },
    'normal_data_3': {
        'token': '6011000000000004',
        'expiration': '04/25',
        'cardholder_name': "Test Tester",
        'is_default': False
    },
    'invalid_card': {
        'token': '9999999999999999',
        'expiration': '04/25',
        'cardholder_name': "Test Tester",
        'is_default': True
    },
    'expired': {
        'token': '4111111111111111',
        'expiration': '01/20',
        'cardholder_name': "Test Tester",
        'is_default': False
    }
}

payment_status_auth_header = {
    'Authorization': 'eyJ0eXAiOiJKV1QiLCJhbGciOiJIUzI1NiJ9.eyJ0dHlwZSI6Im9yZ2FuaXphdGlvbiIsIm9uYW1lIjoiSW5zdGFNZWQifQ.BGQgeZ_vAO40S1rjDusPCu1DAGryyBulm1i72E9ze4Q'
}

payment_status_data = {
    'invalid_user_id': {
        "user_id": 99,
        "original_transaction_status_code": "C",
        "card_present_status": "NotPresentInternet",
        "transaction_action": "Sale",
        "save_on_file_transaction_id": "BASJDNFSA76YASD",
        "original_transaction_id": "HASDYF7SDFYAF",
        "payment_transaction_id": "SDFHUASDF67IA",
        "request_amount": "10.99",
        "current_transaction_status_code": "C"
    },
    'valid_data': {
        "user_id": 1,
        "original_transaction_status_code": "C",
        "card_present_status": "NotPresentInternet",
        "transaction_action": "Sale",
        "save_on_file_transaction_id": "BASJDNFSA76YASD",
        "original_transaction_id": "HASDYF7SDFYAF",
        "payment_transaction_id": "SDFHUASDF67IA",
        "request_amount": "10.99",
        "current_transaction_status_code": "C"
    }
}

payment_refund_data = {
  "refund_amount":"49.50",
  "payment_id": 1,
  "refund_reason": "abcdefghijklmnopqrstuvwxyz"
}

@pytest.fixture(scope='function')
def test_booking(test_client):
    """
    This function will generate a booking object for a booking that is less than 24 hours away.
    This can be used to test the payment system.
    """

    #find UTC time window that is closest to current time plus 1 hour
    target_time = datetime.now(timezone.utc) + timedelta(hours=1)
    target_time_id = LookupBookingTimeIncrements.query                \
        .filter(LookupBookingTimeIncrements.start_time <= target_time.time(), \
        LookupBookingTimeIncrements.end_time >= target_time.time()).one_or_none().idx

    #prevent a time slot that would loop to the next day
    if target_time_id >= 285:
        target_time_id = 284

    booking = TelehealthBookings(**{
        'payment_method_id': PaymentMethods.query.filter_by(user_id=test_client.client_id).first().idx,
        'client_user_id': test_client.client_id,
        'staff_user_id': test_client.staff_id,
        'profession_type': 'medical_doctor',
        'target_date': target_time.date(),
        'booking_window_id_start_time': target_time_id,
        'booking_window_id_end_time': target_time_id + 4,
        'booking_window_id_start_time_utc': target_time_id,
        'booking_window_id_end_time_utc': target_time_id + 4,
        'status': 'Accepted',
        'client_timezone': 'UTC',
        'staff_timezone': 'UTC',
        'target_date_utc': target_time.date(),
        'client_location_id': 1,
        'charged': False,
        'consult_rate': 99.00
    })

    test_client.db.session.add(booking)
    test_client.db.session.flush()

    yield booking

<<<<<<< HEAD
    for status in booking.status_history:
        test_client.db.session.delete(status)

    test_client.db.session.delete(booking)
    test_client.db.session.commit()
=======
    statuses = TelehealthBookingStatus.query.filter_by(booking_id=booking.idx).all()
    for status in statuses:
        db.session.delete(status)
    db.session.delete(booking)
    db.session.commit()
>>>>>>> 3d49a904
<|MERGE_RESOLUTION|>--- conflicted
+++ resolved
@@ -116,16 +116,8 @@
 
     yield booking
 
-<<<<<<< HEAD
-    for status in booking.status_history:
-        test_client.db.session.delete(status)
-
-    test_client.db.session.delete(booking)
-    test_client.db.session.commit()
-=======
     statuses = TelehealthBookingStatus.query.filter_by(booking_id=booking.idx).all()
     for status in statuses:
         db.session.delete(status)
     db.session.delete(booking)
-    db.session.commit()
->>>>>>> 3d49a904
+    db.session.commit()