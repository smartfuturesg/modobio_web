""" Utility functions for the odyssey package. """

from datetime import datetime, date, time
import jwt
import random
import re
import statistics
import uuid

from flask import current_app
import flask.json
from sqlalchemy import select
from twilio.base.exceptions import TwilioRestException
from twilio.rest import Client

from odyssey import db
from odyssey.api.lookup.models import LookupDrinks
from odyssey.api.client.models import ClientInfo, ClientFacilities
from odyssey.api.doctor.models import MedicalBloodTests, MedicalBloodTestResultTypes, MedicalConditions, MedicalLookUpSTD
from odyssey.api.facility.models import RegisteredFacilities
from odyssey.api.staff.models import StaffProfile
from odyssey.api.telehealth.models import TelehealthChatRooms
from odyssey.api.user.models import User
from odyssey.utils.constants import ALPHANUMERIC
from odyssey.utils.errors import (
    ClientNotFound, 
    FacilityNotFound, 
<<<<<<< HEAD
    MedicalConditionNotFound,
=======
    MedicalConditionNotFound, MethodNotAllowed,
>>>>>>> c97a2a7d
    MissingThirdPartyCredentials,
    RelationAlreadyExists, 
    ResultTypeNotFound,
    TestNotFound, 
    UnauthorizedUser,
    UserNotFound, 
    StaffNotFound,
    DrinkNotFound,
    STDNotFound
)

_uuid_rx = re.compile(r'[\da-f]{8}-([\da-f]{4}-){3}[\da-f]{12}', flags=re.IGNORECASE)

def list_average(values_list):
    """Helper function to clean list values before attempting to find the average"""
    # remove empty items
    values_list_ = [val for val in values_list if val is not None]
    if len(values_list_)>0:
        return statistics.mean(values_list_)
    else:
        return None

def check_client_existence(user_id):
    """Check that the client is in the database
    All clients must be in the CLientInfo table before any other procedure"""
    client = User.query.filter_by(user_id=user_id, is_client=True).one_or_none()
    if not client:
        raise ClientNotFound(user_id)

def check_staff_existence(user_id):
    """Check that the user is in the database and is a staff member"""
    staff = User.query.filter_by(user_id=user_id, is_staff=True).one_or_none()
    if not staff:
        raise StaffNotFound(user_id)

def check_user_existence(user_id):
    """Check that the user is in the database
    All users must be in the User table before any other procedure"""
    user = User.query.filter_by(user_id=user_id).one_or_none()
    if not user:
        raise UserNotFound(user_id)

def check_blood_test_existence(test_id):
    """Check that the blood test is in the database"""
    test = MedicalBloodTests.query.filter_by(test_id=test_id).one_or_none()
    if not test:
        raise TestNotFound(test_id)

def check_blood_test_result_type_existence(result_name):
    """Check that a supplied blood test result type is in the database"""
    result = MedicalBloodTestResultTypes.query.filter_by(result_name=result_name).one_or_none()
    if not result:
        raise ResultTypeNotFound(result_name)

def fetch_facility_existence(facility_id):
    facility = RegisteredFacilities.query.filter_by(facility_id=facility_id).one_or_none()
    if not facility:
        raise FacilityNotFound(facility_id)
    else:
        return facility

def check_client_facility_relation_existence(user_id, facility_id):
    relation = ClientFacilities.query.filter_by(user_id=user_id,facility_id=facility_id).one_or_none()
    if relation:
        raise RelationAlreadyExists(user_id, facility_id)

def check_medical_condition_existence(medcon_id):
    medcon = MedicalConditions.query.filter_by(medical_condition_id=medcon_id).one_or_none()
    if not medcon:
        raise MedicalConditionNotFound(medcon_id)

def check_drink_existence(drink_id):
    drink = LookupDrinks.query.filter_by(drink_id=drink_id).one_or_none()
    if not drink:
        raise DrinkNotFound(drink_id)
        
def check_std_existence(std_id):
    std = MedicalLookUpSTD.query.filter_by(std_id=std_id).one_or_none()
    if not std:
        raise STDNotFound(std_id)

def grab_twilio_credentials():
    """
    Helper funtion to bring up twilio credentials for API acces.
    Raises an error if one or more of the credentials are None
    """
    twilio_account_sid = current_app.config['TWILIO_ACCOUNT_SID']
    twilio_api_key_sid = current_app.config['TWILIO_API_KEY_SID']
    twilio_api_key_secret = current_app.config['TWILIO_API_KEY_SECRET']

    if any(x is None for x in [twilio_account_sid,twilio_api_key_sid,twilio_api_key_secret]):
        raise MissingThirdPartyCredentials(message="Twilio API credentials have not been configured")

    return {'account_sid':twilio_account_sid,
            'api_key': twilio_api_key_sid,
            'api_key_secret': twilio_api_key_secret}
<<<<<<< HEAD
=======

def generate_meeting_room_name(meeting_type = 'TELEHEALTH'):
    """ Generates unique, internally used names for meeting rooms.

    Parameters
    ----------
    meeting_type : str
        Meeting types will be either TELEHEALTH or CHATROOM
    """
    _hash = "".join([random.choice(ALPHANUMERIC) for i in range(15)])

    return (meeting_type+'_'+_hash).upper()

def get_chatroom(staff_user_id, client_user_id, participant_modobio_id, create_new=True):
    """
    Retrieves twilio chat room by searcing db for the user ids provided.
    If none exist creates a new room with provided.
    """
    # bring up twilio client
    twilio_credentials = grab_twilio_credentials()
    client = Client(twilio_credentials['api_key'], 
                    twilio_credentials['api_key_secret'],
                    twilio_credentials['account_sid'])

    # bring up chat room, if a chat between the client and staff users 
    # does not exist, create a new chat room
    chat_room = db.session.execute(
        select(TelehealthChatRooms
        ).where(
            TelehealthChatRooms.staff_user_id == staff_user_id,
            TelehealthChatRooms.client_user_id == client_user_id
        )).one_or_none()
    
    if chat_room:
        # pull down the conversation from Twilio, add user
        room_name = chat_room[0].room_name
        conversation = client.conversations.conversations(chat_room[0].conversation_sid).fetch()
    elif create_new:
        # if no chat room exists yet, create a new one
        room_name = generate_meeting_room_name(meeting_type='CHATROOM')

        conversation = client.conversations.conversations.create(
            friendly_name=room_name)

        # create chatroom entry into DB
        new_chat_room = TelehealthChatRooms(
            staff_user_id=staff_user_id,
            client_user_id=client_user_id,
            room_name = room_name,
            conversation_sid = conversation.sid)
        db.session.add(new_chat_room)
    else:
        # no chat room exists and a new one will not be created
        raise MethodNotAllowed(message="no chat room exists. Please create one.")
    # Add participant to chat room using their modobio_id
    try:
        conversation.participants.create(identity=participant_modobio_id)
    except TwilioRestException as exc:
        # do not error if the user is already in the conversation
        if exc.status != 409:
            raise
    
    db.session.commit()
    return conversation
>>>>>>> c97a2a7d

class JSONEncoder(flask.json.JSONEncoder):
    """ Converts :class:`datetime.datetime`, :class:`datetime.date`,
        or :class:`datetime.time` objects to a JSON compatible ISO8601 string.

    This subclass of :class:`flask.json.JSONEncoder` overrides the
    :meth:`default` method to convert datetime objects to ISO8601 strings,
    instead of the RFC 822 strings. RFC 822 strings are much harder to
    deserialize. Everything else is passed on to the parent class.
    """
    def default(self, obj):
        """ Convert a Python object to a JSON string. """
        if isinstance(obj, (date, datetime, time)):
            return obj.isoformat()
        return super().default(obj)


class JSONDecoder(flask.json.JSONDecoder):
    """ Deserialize JSON string into a dictionary of Python objects.

    :class:`flask.json.JSONDecoder` only supports a small set of types that
    can be deserialized into Python objects. This class adds a set of parsers
    that can convert JSON strings into their respective Python objects.
    
    To add more functionality, simply create a new parser method below, with
    the following properties:

    1. The method must have 1 argument, a string.
    2. The method must return 1 object, the converted string.
    3. The method should not raise an error if the conversion fails.
    4. If the conversion was unsuccessful, the method must return the
       original string unaltered.
    5. The method name must start with 'parse\\_' to be picked up by the
       automatic registration system.
    
    Of course, there should be a corresponding serializer in :class:`JSONEncoder`.
    """
    def __init__(self, *args, **kwargs):
        kwargs['object_hook'] = self.parse
        super().__init__(*args, **kwargs)

        self.registered_parsers = []
        # Don't use self.__dict__ here, or you'll pick up parsers from
        # parent (they're also called parse_xxx) that already have been applied
        for name, func in JSONDecoder.__dict__.items():
            if name.startswith('parse_'):
                self.registered_parsers.append(func)


    def parse_datetime(self, string: str):
        """ Convert a string to a :class:`datetime` object.

        Parameters
        ----------
        string: str
            ISO8601 formatted datetime (yyyy-mm-dd HH:MM:ss.ssssss), date (yyyy-mm-dd),
            or time (HH:MM:ss.ssssss) string. Timezone information (+/-tttt after time)
            is not yet handled.

        Returns
        -------
        :class:`datetime.datetime`, :class:`datetime.date`, or :class:`datetime.time` object, or the original string if string could not be converted.
        """
        dt = None
        try:
            # Will fail on full datetime string
            dt = date.fromisoformat(string)
        except TypeError:
            # Not a string
            pass
        except ValueError:
            try:
                # Will fail on full datetime string
                dt = time.fromisoformat(string)
            except ValueError:
                try:
                    dt = datetime.fromisoformat(string)
                except ValueError:
                    # Not a datetime string
                    pass
        if dt:
            return dt
        return string

    def parse_uuid(self, string):
        """ Convert a string into a :class:`uuid.UUID` object.

        Serializing :class:`uuid.UUID` is supported by :class:`flask.json.JSONEncoder`,
        but the reverse process is not natively supported by flask. This parser adds
        support for the deserialization of UUID strings into :class:`uuid.UUID`
        objects.

        Parameters
        ----------
        string : str
            UUID compatible string, e.g. '56128bcc-da87-3204-892e-177f8df298a8'.

        Returns
        -------
        :class:`uuid.UUID` or the original string if it could not be converted.
        """
        if _uuid_rx.match(string):
            return uuid.UUID(hex=string)
        return string

    def parse(self, jsonobj):
        """ Apply the registered parsers to the Python dict. """
        if isinstance(jsonobj, str):
            for parser in self.registered_parsers:
                obj = parser(self, jsonobj)
                if not obj is jsonobj:
                    return obj
        elif isinstance(jsonobj, (list, tuple)):
            return [self.parse(j) for j in jsonobj]
        elif isinstance(jsonobj, dict):
            for k, v in jsonobj.items():
                jsonobj[k] = self.parse(v)
        return jsonobj


def verify_jwt(token, error_message=""):
    """
    Ensure token is signed correctly and is not yet expired
    Returns the token's payload
    """
    secret = current_app.config['SECRET_KEY']
    try:
        decoded_token = jwt.decode(token, secret, algorithms='HS256')
    except jwt.ExpiredSignatureError:
        raise UnauthorizedUser(message=error_message)

    return decoded_token
<|MERGE_RESOLUTION|>--- conflicted
+++ resolved
@@ -25,11 +25,7 @@
 from odyssey.utils.errors import (
     ClientNotFound, 
     FacilityNotFound, 
-<<<<<<< HEAD
-    MedicalConditionNotFound,
-=======
     MedicalConditionNotFound, MethodNotAllowed,
->>>>>>> c97a2a7d
     MissingThirdPartyCredentials,
     RelationAlreadyExists, 
     ResultTypeNotFound,
@@ -126,8 +122,6 @@
     return {'account_sid':twilio_account_sid,
             'api_key': twilio_api_key_sid,
             'api_key_secret': twilio_api_key_secret}
-<<<<<<< HEAD
-=======
 
 def generate_meeting_room_name(meeting_type = 'TELEHEALTH'):
     """ Generates unique, internally used names for meeting rooms.
@@ -192,7 +186,6 @@
     
     db.session.commit()
     return conversation
->>>>>>> c97a2a7d
 
 class JSONEncoder(flask.json.JSONEncoder):
     """ Converts :class:`datetime.datetime`, :class:`datetime.date`,
