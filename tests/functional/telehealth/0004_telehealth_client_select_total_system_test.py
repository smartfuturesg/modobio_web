import base64

from datetime import datetime, timedelta
import time
from dateutil import tz

import pytest

from flask.json import dumps
from sqlalchemy.sql.expression import delete, select

# from tests.conftest import generate_users
from odyssey.api.payment.models import PaymentMethods
from odyssey.api.user.models import User
from odyssey.api.telehealth.models import TelehealthStaffAvailability, TelehealthBookings
from odyssey.api.staff.models import StaffRoles, StaffOperationalTerritories
from odyssey.tasks.tasks import cleanup_unended_call

from tests.utils import login

from .client_select_data import (
    telehealth_staff_4_general_availability_post_data,
    telehealth_staff_6_general_availability_post_data,
    telehealth_staff_8_general_availability_post_data,
    telehealth_staff_10_general_availability_post_data,
    telehealth_staff_12_general_availability_post_data,
    telehealth_staff_14_general_availability_post_data,
    telehealth_bookings_staff_4_client_1_data,
    telehealth_bookings_staff_4_client_3_data,
    telehealth_bookings_staff_8_client_5_data,
    telehealth_queue_client_3_data,
    payment_method_data,
    payment_refund_data
)

def test_generate_staff_availability(test_client, telehealth_staff):
    availability_data = [
        telehealth_staff_4_general_availability_post_data,
        telehealth_staff_6_general_availability_post_data,
        telehealth_staff_8_general_availability_post_data,
        telehealth_staff_10_general_availability_post_data,
        telehealth_staff_12_general_availability_post_data,
        telehealth_staff_14_general_availability_post_data]

    for availability, user in zip(availability_data, telehealth_staff):
        auth_header = login(test_client, user)

        response = test_client.post(
            f'/telehealth/settings/staff/availability/{user.user_id}/',
            headers=auth_header,
            data=dumps(availability),
            content_type='application/json')

        assert response.status_code == 201

def test_generate_bookings(test_client, telehealth_staff, telehealth_clients, payment_method):
    ##
    # Create booking 1
    ##
    # add client to queue first

    queue_data = {
        'profession_type': 'medical_doctor',
        'target_date': datetime.strptime(
            telehealth_bookings_staff_4_client_1_data.get('target_date'), '%Y-%m-%d').isoformat(),
        'priority': False,
        'medical_gender': 'np',
        'location_id': 1,
        'payment_method_id': payment_method.idx}

    response = test_client.post(
        f'/telehealth/queue/client-pool/{test_client.client_id}/',
        headers=test_client.client_auth_header,
        data=dumps(queue_data),
        content_type='application/json')

    response = test_client.post(
        f'/telehealth/bookings/'
        f'?client_user_id={test_client.client_id}'
        f'&staff_user_id={telehealth_staff[0].user_id}',
        headers=test_client.client_auth_header,
        data=dumps(telehealth_bookings_staff_4_client_1_data),
        content_type='application/json')

    assert response.status_code == 201

    ##
    # Create booking 2
    ##
    # add client to queue first
    queue_data = {
        'profession_type': 'medical_doctor',
        'target_date': datetime.strptime(
            telehealth_bookings_staff_4_client_3_data.get('target_date'), '%Y-%m-%d').isoformat(),
        'priority': False,
        'medical_gender': 'np',
        'location_id': 1,
        'payment_method_id': payment_method.idx}

    response = test_client.post(
        f'/telehealth/queue/client-pool/{test_client.client_id}/',
        headers=test_client.client_auth_header,
        data=dumps(queue_data),
        content_type='application/json')

    response = test_client.post(
        f'/telehealth/bookings/'
        f'?client_user_id={test_client.client_id}'
        f'&staff_user_id={telehealth_staff[0].user_id}',
        headers=test_client.client_auth_header,
        data=dumps(telehealth_bookings_staff_4_client_3_data),
        content_type='application/json')

    assert response.status_code == 201

    ##
    # Create booking 3
    ##
    # use different staff and client users. Must sign in as staff first
    client_4 = telehealth_clients[4]
    client_4_auth_header = login(test_client, client_4)

    # add payment method to db
    response = test_client.post(
        f'/payment/methods/{client_4.user_id}/',
        headers=client_4_auth_header,
        data=dumps(payment_method_data),
        content_type='application/json')

    pm = PaymentMethods.query.filter_by(user_id=client_4.user_id).first()

    # add client to queue first
    queue_data = {
        'profession_type': 'medical_doctor',
        'target_date': datetime.strptime(
            telehealth_bookings_staff_8_client_5_data.get('target_date'), '%Y-%m-%d').isoformat(),
        'priority': False,
        'medical_gender': 'np',
        'location_id': 1,
        'payment_method_id': pm.idx}

    response = test_client.post(
        f'/telehealth/queue/client-pool/{client_4.user_id}/',
        headers=client_4_auth_header,
        data=dumps(queue_data),
        content_type='application/json')

    response = test_client.post(
        f'/telehealth/bookings/'
        f'?client_user_id={client_4.user_id}'
        f'&staff_user_id={telehealth_staff[2].user_id}',
        headers=client_4_auth_header,
        data=dumps(telehealth_bookings_staff_8_client_5_data),
        content_type='application/json')

    assert response.status_code == 201

def test_generate_client_queue(test_client, payment_method):
    telehealth_queue_client_3_data['payment_method_id'] = payment_method.idx
    response = test_client.post(
        f'/telehealth/queue/client-pool/{test_client.client_id}/',
        headers=test_client.client_auth_header,
        data=dumps(telehealth_queue_client_3_data),
        content_type='application/json')

    assert response.status_code == 201

def test_client_time_select(test_client):
    response = test_client.get(
        f'/telehealth/client/time-select/{test_client.client_id}/',
        headers=test_client.client_auth_header)

    assert response.status_code == 200
    assert response.json['total_options'] == 30

def test_full_system_with_settings(test_client, payment_method):
    """
    Testing the full telehealth system:

    1. set staff availability (UTC)
    2. client adds to the queue (America/Phoenix)
    3. client views availabilities and selects an appointment 
    4. Client makes booking
    5. client and staff view their bookings

    The staff availability in UTC should be converted to the client's timezone (America/Phoenix) for display.
    """  
    # clear all availabilities before this
    current_availabilities = test_client.db.session.execute(
        delete(TelehealthStaffAvailability)
        .where(TelehealthStaffAvailability.idx > 0))

    ##
    # 1. Set staff's availability
    ##
    availability = {
        'settings': {
            'timezone': 'UTC',
            'auto_confirm': False},
        'availability' : [{
            'day_of_week': 'Wednesday',
            'start_time': '3:00:00',
            'end_time': '12:00:00'}]}

    response = test_client.post(
        f'/telehealth/settings/staff/availability/{test_client.staff_id}/',
        headers=test_client.staff_auth_header,
        data=dumps(availability),
        content_type='application/json')

    ##
    # 2. Client requests to be added to the queue
    ##
    client_queue = {
        "profession_type": "medical_doctor",
        "priority": "True",
        "duration": 20,
        "medical_gender": "np",
        "target_date": "2024-11-6T00:00:00",
        "timezone": "America/Phoenix",
        'location_id': 1,
        'payment_method_id': payment_method.idx}

    response = test_client.post(
        f'/telehealth/queue/client-pool/{test_client.client_id}/',
        headers=test_client.client_auth_header,
        data=dumps(client_queue),
        content_type='application/json')

    ##
    # 3. Client requests to view availabilities for selected target date
    ##
    response = test_client.get(
        f'/telehealth/client/time-select/{test_client.client_id}/',
        headers=test_client.client_auth_header)

    assert response.status_code == 200
    assert response.json['appointment_times'][0]['start_time'] == '00:00:00'
    assert response.json['appointment_times'][0]['booking_window_id_start_time'] == 1

    assert response.json['appointment_times'][-1]['start_time'] == '04:30:00'
    assert response.json['appointment_times'][-1]['booking_window_id_start_time'] == 55
    assert response.json['total_options'] == 19

    ##
    # 4. Client selects an appointment time
    ##
    # select the booking that is at 4:30 Phx time/ 11:30 UTC
    client_booking = {
        'target_date': '2024-11-6',
        'booking_window_id_start_time': response.json['appointment_times'][-1]['booking_window_id_start_time'],
        'booking_window_id_end_time': response.json['appointment_times'][-1]['booking_window_id_end_time']}

    response = test_client.post(
        f'/telehealth/bookings/'
        f'?client_user_id={test_client.client_id}'
        f'&staff_user_id={test_client.staff_id}',
        headers=test_client.client_auth_header,
        data=dumps(client_booking),
        content_type='application/json')

    assert response.json['bookings'][0]['client']['timezone'] == 'America/Phoenix'
    assert response.json['bookings'][0]['practitioner']['timezone'] == 'UTC'
    assert response.json['bookings'][0]['status'] == 'Pending'
    assert response.json['bookings'][0]['payment_method_id'] == payment_method.idx

    booking_id = response.json['bookings'][0]['booking_id']

    ##
    # 5. Pull up bookings from the client and staff perspectives
    ##
    response = test_client.get(
        f'/telehealth/bookings/'
        f'?client_user_id={test_client.client_id}'
        f'&staff_user_id={test_client.staff_id}',
        headers=test_client.staff_auth_header,
        content_type='application/json')
    for booking in response.json['bookings']:
        if booking['booking_id'] == booking_id:
            current_booking = booking
            break
    # booking time as seen by the staff
    assert current_booking['practitioner']['start_time_localized'] == '11:30:00'
    assert current_booking['practitioner']['end_time_localized'] == '11:50:00'
    assert current_booking['practitioner']['timezone'] == 'UTC'

    response = test_client.get(
        f'/telehealth/bookings/'
        f'?client_user_id={test_client.client_id}'
        f'&staff_user_id={test_client.staff_id}',
        headers=test_client.client_auth_header,
        content_type='application/json')

    for booking in response.json['bookings']:
        if booking['booking_id'] == booking_id:
            current_booking = booking
            break

    # booking time as seen by the client
    assert current_booking['client']['start_time_localized'] == '04:30:00'
    assert current_booking['client']['end_time_localized'] == '04:50:00'
    assert current_booking['client']['timezone'] == 'America/Phoenix'

# TODO: first request fails with missing chat room.
#   return {'twilio_token': token,
#           'conversation_sid': booking.chat_room.conversation_sid}
#   AttributeError: 'NoneType' object has no attribute 'conversation_sid'
#
# Everything else fails as a result, too many dependencies in one test.

#@pytest.mark.skip('Fails') 
def test_bookings_meeting_room_access(test_client):
    booking = TelehealthBookings.query.filter_by(idx=2).first()
    response = test_client.get(
        f'/telehealth/bookings/meeting-room/access-token/{booking.idx}/',
        headers=test_client.staff_auth_header)

    ###
    # Complete the booking
    ###
    response = test_client.put(
        f'/telehealth/bookings/complete/{booking.idx}/',
        headers=test_client.staff_auth_header)

    assert response.status_code == 200

<<<<<<< HEAD
=======

def test_cleanup_unended_call(test_client):
    booking = TelehealthBookings.query.filter_by(idx=1).first()
    
    response = test_client.get(
        f'/telehealth/bookings/meeting-room/access-token/{booking.idx}/',
        headers=test_client.staff_auth_header)

    assert response.status_code == 200
    assert booking.status == 'In Progress'

    complete = cleanup_unended_call(booking.idx)
    
    assert booking.status == 'Completed'
    assert booking.status_history[-1].reporter_role == 'Unended By Participants'
    assert complete == 'Booking Completed by System'


>>>>>>> 72cab99a
def test_delete_generated_users(test_client):
    assert 1 == 1<|MERGE_RESOLUTION|>--- conflicted
+++ resolved
@@ -324,8 +324,6 @@
 
     assert response.status_code == 200
 
-<<<<<<< HEAD
-=======
 
 def test_cleanup_unended_call(test_client):
     booking = TelehealthBookings.query.filter_by(idx=1).first()
@@ -344,6 +342,5 @@
     assert complete == 'Booking Completed by System'
 
 
->>>>>>> 72cab99a
 def test_delete_generated_users(test_client):
     assert 1 == 1