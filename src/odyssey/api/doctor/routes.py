--- conflicted
+++ resolved
@@ -88,13 +88,9 @@
         This request gets the users submitted blood pressure if it exists
         '''
         check_client_existence(user_id)
-<<<<<<< HEAD
-        bp_info = MedicalBloodPressures.query.filter_by(user_id=user_id).all()
-=======
         bp_info = db.session.query(
                      MedicalBloodPressures.systolic, MedicalBloodPressures.diastolic, MedicalBloodPressures.created_at.label('timestamp')
                     ).filter(MedicalBloodPressures.user_id==user_id).all()
->>>>>>> 22f61c73
 
         payload = {'items': bp_info,
                    'total_items': len(bp_info)}
