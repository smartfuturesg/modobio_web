--- conflicted
+++ resolved
@@ -47,11 +47,7 @@
 
 def check_staff_existence(user_id):
     """Check that the user is in the database and is a staff member"""
-<<<<<<< HEAD
-    staff = StaffProfile.query.filter_by(user_id=user_id).one_or_none()
-=======
     staff = User.query.filter_by(user_id=user_id, is_staff=True).one_or_none()
->>>>>>> 60cb1a12
     if not staff:
         raise StaffNotFound(user_id)
 
