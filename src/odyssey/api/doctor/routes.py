--- conflicted
+++ resolved
@@ -36,13 +36,8 @@
 from odyssey.api.user.models import User
 from odyssey.utils.auth import token_auth
 from odyssey.utils.misc import check_medical_condition_existence
-<<<<<<< HEAD
-from odyssey.utils.file_handling import FileHandling
-from odyssey.utils.constants import IMAGE_MAX_SIZE, MED_ALLOWED_IMAGE_TYPES, BLOOD_TEST_IMAGE_MAX_SIZE
-=======
 from odyssey.utils.files import FileDownload, ImageUpload
 from odyssey.utils.constants import ALLOWED_MEDICAL_IMAGE_TYPES
->>>>>>> 96e32a7c
 from odyssey.api.doctor.schemas import (
     AllMedicalBloodTestSchema,
     CheckBoxArrayDeleteSchema,
@@ -1349,33 +1344,26 @@
         if not test:
             raise BadRequest(f'No test exists with test id {test_id} for the user with user_id {user_id}.')
 
+        prev_image = test.image_path
+
         # add file to S3
-        # format: id{user_id:05d}/bloodtest/id{test_id:05d}/hex_token.img_extension
-        fh = FileHandling()
-        img = request.files['image']
-
-        # validate file size - safe threashold (MAX = 10 mb)
-        fh.validate_file_size(img, BLOOD_TEST_IMAGE_MAX_SIZE)
-        
-        # validate file type
-        img_extension = fh.validate_file_type(img, ('.pdf',))
-        
-        #get hex token
         hex_token = secrets.token_hex(4)
-        
-        _prefix = f'id{test.user_id:05d}/bloodtest/id{test.test_id:05d}'
-
-        # if any, delete files with prefix
-        fh.delete_from_s3(prefix=_prefix)
-
-        # Save to S3
-        s3key = f'{_prefix}/{hex_token}{img_extension}'
-        fh.save_file_to_s3(img, s3key)
-
-        #store file path in db
-        test.image_path = s3key
-        db.session.commit()
-        
+
+        img_upload = ImageUpload(request.files['image'].stream, test.user_id, prefix='bloodtest')
+        img_upload.allowed_types = ALLOWED_MEDICAL_IMAGE_TYPES
+        img_upload.max_size = BLOOD_TEST_IMAGE_MAX_SIZE
+        img_upload.validate()
+        img_upload.save(f'test{test.test_id:05d}_{hex_token}.{img_upload.extension}')
+
+        # store file path in db
+        test.image_path = img_upload.filename
+        db.session.commit()
+
+        # Upload successfull, delete previous
+        if prev_image:
+            fd = FileDownload(test.user_id)
+            fd.delete(prev_image)
+
         test_code = MedicalBloodTestResults.query.filter_by(test_id=test.test_id).one_or_none().modobio_test_code
         reporter = User.query.filter_by(user_id=test.reporter_id).one_or_none()
         
