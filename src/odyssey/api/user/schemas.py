--- conflicted
+++ resolved
@@ -43,12 +43,8 @@
     email = fields.Email(validate=validate.Length(min=0,max=50))
     phone_number = fields.String(validate=validate.Length(min=0,max=50))
     password = fields.String(validate=validate.Length(min=0,max=50), dump_only=True)
-<<<<<<< HEAD
     modobio_id = fields.String(dump_only=True)
-=======
-    modobio_id = fields.String()
     biological_sex_male = fields.Boolean()
->>>>>>> 4face533
 
 class UserInfoSchema(Schema):
     """
@@ -61,12 +57,8 @@
     phone_number = fields.String(validate=validate.Length(min=0,max=50))
     password = fields.String(description="password required when creating a staff member",
                             validate=validate.Length(min=0,max=50), 
-<<<<<<< HEAD
-                            required=True)
-=======
                             required=False)
     biological_sex_male = fields.Boolean() 
->>>>>>> 4face533
     
 
 class StaffInfoSchema(Schema):
