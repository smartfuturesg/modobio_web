--- conflicted
+++ resolved
@@ -27,35 +27,11 @@
     ClientFacilities,
 )
 from odyssey.api.community_manager.models import CommunityManagerSubscriptionGrants
-from odyssey.api.doctor.models import (
-    MedicalBloodTests,
-<<<<<<< HEAD
-    MedicalImaging,
-    MedicalBloodTestResultTypes,
-    MedicalConditions,
-    MedicalLookUpSTD,
-)
+from odyssey.api.doctor.models import *
 from odyssey.api.facility.models import RegisteredFacilities
 from odyssey.api.lookup.models import *
-from odyssey.api.lookup.models import (
-    LookupSubscriptions,
-    LookupDrinks,
-    LookupBookingTimeIncrements,
-)
-=======
-    MedicalImaging)
-from odyssey.api.facility.models import RegisteredFacilities
-from odyssey.api.lookup.models import *
->>>>>>> 486d3bf1
+from odyssey.api.user.models import *
 from odyssey.api.notifications.models import Notifications
-from odyssey.api.telehealth.models import TelehealthBookings
-from odyssey.api.user.models import (
-    User,
-    UserSubscriptions,
-    UserTokenHistory,
-    UserRemovalRequests,
-    UserProfilePictures,
-    UserPendingEmailVerifications)
 from odyssey.api.user.schemas import UserSubscriptionsSchema
 from odyssey.api.wearables.models import WearablesV2
 from odyssey.integrations.apple import AppStore
@@ -190,20 +166,11 @@
         raise BadRequest(f'Medical condition {medcon_id} not found.')
 
 
-<<<<<<< HEAD
-def check_drink_existence(drink_id):
-    drink = LookupDrinks.query.filter_by(drink_id=drink_id).one_or_none()
-    if not drink:
-        raise BadRequest(f'Drink {drink_id} not found.')
-
-
-=======
 # def check_drink_existence(drink_id):
 #     drink = LookupDrinks.query.filter_by(drink_id=drink_id).one_or_none()
 #     if not drink:
 #         raise BadRequest(f'Drink {drink_id} not found.')
         
->>>>>>> 486d3bf1
 def check_std_existence(std_id):
     std = LookupSTDs.query.filter_by(std_id=std_id).one_or_none()
     if not std:
