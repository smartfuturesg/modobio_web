--- conflicted
+++ resolved
@@ -90,26 +90,13 @@
             try:
                 response.raise_for_status()
             except:
-<<<<<<< HEAD
                 # continue if transaction_id not found in production appstore 
                 if url == APPLE_APPSTORE_BASE_URLS[-1]:
                     raise BadRequest(f'Apple AppStore returned the following error: {response.text}')
-=======
-                # continue if transaction_id not found in production appstore or for any errors when using sandbox
-                if (
-                    response.json().get('errorCode') != 4040005
-                    or url == APPLE_APPSTORE_BASE_URLS[-1]
-                ):
-                    raise BadRequest(
-                        'Apple AppStore returned the following error:'
-                        f' {response.text}'
-                    )
->>>>>>> bb6745fc
                 else:
                     continue
 
             # in some cases bad transaction_ids don't return anything but a successful request
-<<<<<<< HEAD
             try:
                 if response.json().get('data') == []:
                     raise BadRequest(f"Something went wrong while trying to verify Apple AppStore subscription for transaction_id: {original_transaction_id}")
@@ -117,16 +104,6 @@
                 continue # try the next url in the list if the response is not json
 
             break # validation was successful
-=======
-            if response.json().get('data') == []:
-                raise BadRequest(
-                    'Something went wrong while trying to verify Apple'
-                    ' AppStore subscription for transaction_id:'
-                    f' {original_transaction_id} '
-                )
->>>>>>> bb6745fc
-
-            break  # validation was successful
 
         payload = response.json()
 
