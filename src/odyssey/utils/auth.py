from base64 import b64decode
import jwt

from flask import current_app, request, make_response, g
from functools import wraps
from werkzeug.datastructures import Authorization
from werkzeug.security import safe_str_cmp, check_password_hash

from odyssey import db
from odyssey.api.client.models import ClientClinicalCareTeamAuthorizations
from odyssey.api.lookup.models import LookupClinicalCareTeamResources
from odyssey.utils.constants import ACCESS_ROLES, DB_SERVER_TIME, USER_TYPES 
from odyssey.utils.errors import LoginNotAuthorized, StaffNotFound
from odyssey.api.staff.models import StaffRoles
from odyssey.api.user.models import User, UserLogin

class BasicAuth(object):
    ''' BasicAuth class is the main authentication class for 
        the ModoBio project. It's primary function is to do basic
        authentications. '''
    def __init__(self, scheme=None, header=None):
        self.scheme = scheme
        self.header = header

<<<<<<< HEAD
    def login_required(self, f=None, user_type=('staff','client'), staff_role=None, resources = ()):
=======
    def login_required(self, f=None, user_type=('staff','client'), staff_role=None, internal_required=False):
>>>>>>> 37e28e76
        ''' The login_required method is the main method that we will be using
            for authenticating both tokens and basic authorizations.
            This method decorates each CRUD request and verifies the person
            making the request has the appropriate credentials
            
            user_type, and staff_role are expected to be lists. 

            NOTE: Some methods have overrides depending if it is a 
                  BasicAuth or TokenAuth object
        
                  get_auth()
                  authenticate(auth,pass)
        '''
        ###
        ##  Validate kwargs: user_type, staff_role
        ###
        if user_type is not None:
            # Check if user type is a list:
            if type(user_type) is not tuple:
                raise ValueError('user_type must be a tuple.')
            else:
                # Validate 
                self.validate_roles(user_type, USER_TYPES)
         
        if staff_role is not None:
            # Check if staff role is a list:
            if type(staff_role) is not tuple:
                raise ValueError('staff_role must be a tuple.')   
            else:
                # Validate 
                self.validate_roles(staff_role, ACCESS_ROLES)                              

        def login_required_internal(f):
            @wraps(f)
            def decorated(*args, **kwargs):
                """
                Steps to authentication and authorization
                1. Pull auth details from headers (basic or bearer token)
                2. Authenticate credentials and bring up the user and user login details
                    -user_context either 'basic_auth' (loggin in) or 
                     pulled from token: 'client' or 'staff' 
                3. Verify that user meets authorization requirements for the endpoint. These include
                    - user_type: 'client', 'staff', or 'staff_self' (for staff editing their own personal details)
                    - staff_role: roles specified in utils/constants
                    - internal_required: some resources are meant only for 'internal' or 'beta' users
                    
                Any issues coming from the above should raise a 401 error with no message. In general, the LoginNotAuthorized error
                is used. 
                """
                auth = self.get_auth()

                # Authenticate and load user and user login details
                user, user_login, user_context = self.authenticate(auth)

                if user in (False, None):
                    raise LoginNotAuthorized

                # If user_type exists (Staff or Client, etc)
                # Check user and role access
                if user_type:
<<<<<<< HEAD
                    # If user_type exists (Staff or Client, etc)
                    # Check user and role access
                    self.user_role_check(user,user_type=user_type, staff_roles=staff_role, user_context = user_context, resources=resources)                   
=======
                    self.user_role_check(user,user_type=user_type, staff_roles=staff_role, user_context = user_context)
>>>>>>> 37e28e76
                
                # If necessary, restrict access to internal users
                if internal_required:
                    if not user.is_internal:
                        raise LoginNotAuthorized

                g.flask_httpauth_user = (user, user_login) if user else (None,None)
                return f(*args, **kwargs)
            return decorated
        
        if f:
            return login_required_internal(f)
        return login_required_internal
   
    def user_role_check(self, user, user_type, user_context, staff_roles=None, resources=()):
        ''' user_role_check is to determine if the user accessing the API
            is a Staff member or Client '''
        # Check if logged-in user is authorized by type (staff,client)
        # then ensure the logged_in user has role

        # if the user is logged in as staff member, follow staff authorization routine
        if user_context == 'staff' and ('staff' in user_type or 'staff_self' in user_type):
            if user.is_staff:
                if staff_roles: # role-based authorization 
                    self.staff_access_check(user, user_type, staff_roles=staff_roles)
                else:
                    return
            else:
                LoginNotAuthorized()
        # if the user is logged in as a client, follow the client authorization routine
        elif user_context == 'client' and 'client' in user_type:
            if user.is_client:
                self.client_access_check(user, resources)
            else:
                raise LoginNotAuthorized()
        elif user_context == 'basic_auth':
            if 'staff' in user_type and user.is_staff:
                return
            elif 'client' in user_type and user.is_client:
                return
            else:
                raise LoginNotAuthorized()
        else:
            raise LoginNotAuthorized()

    def client_access_check(self, user, resources):
        """
        Clients can access content in one of two scenarios:
            1. They are attempting to access their own content. 
            2. Clients may access certain resources belonging to other users
                who have given authorization as part of their clinical care team.
        """

        requested_user_id = request.view_args.get('user_id')

        if requested_user_id:
            # user is attemoting to access their own data
            if int(requested_user_id) == user.user_id:
                return
            # client would like to see another client's data
            else:
                # ensure request is GET
                if request.method != 'GET':
                    raise LoginNotAuthorized()
                # resources must be specified for endpoint
                if len(resources) == 0: 
                    raise LoginNotAuthorized()
                # search db for this resource authorization
                for resource in resources:
                    is_authorized = db.session.query(
                            ClientClinicalCareTeamAuthorizations.resource_id, LookupClinicalCareTeamResources.resource_name
                        ).filter(ClientClinicalCareTeamAuthorizations.team_member_user_id == user.user_id
                        ).filter(ClientClinicalCareTeamAuthorizations.user_id == requested_user_id
                        ).filter(ClientClinicalCareTeamAuthorizations.resource_id == LookupClinicalCareTeamResources.resource_id
                        ).filter(LookupClinicalCareTeamResources.resource_name == resource
                        ).all()
                    if len(is_authorized) == 1:
                        continue
                    else:
                        # this user does not have access to this content
                        raise LoginNotAuthorized()
        return

    def staff_access_check(self, user, user_type, staff_roles=None):
        ''' 
        staff_access_check method will be used to determine if a Staff
        member has the correct role to access the API 
        Checks to see that staff memner is accessing their own resources
        if 'staff_self' is in the user_type
        '''
        # If roles are included, now do role checks
        # If no roles were going, then all Staff has access
        # If roles were given, check if Staff member has that role
        
        # bring up the soles for the staff member
        staff_user_roles = db.session.query(StaffRoles.role).filter(StaffRoles.user_id==user.user_id).all()
        staff_user_roles = [x[0] for x in staff_user_roles]
        
        if 'staff_self' in user_type:
            if request.view_args.get('user_id') != user.user_id:
                raise LoginNotAuthorized
        if staff_roles is None or any(role in staff_user_roles for role in staff_roles):
            # Staff member's role matches the Role Requirement in the API
            return None
        else:
            raise LoginNotAuthorized

    def validate_roles(self, roles, constants):
        # Validate 
        for role in roles:
            if role not in constants:
                ValueError('{} is not in {}'.format(role, constants))
        return 

    def verify_password(self, username, password):
        """ This method is used as a decorator and to store 
            the basic authorization password check
            that is defined in auth.py """
    
        user = User.query.filter_by(email=username.lower()).one_or_none()
        # if staff member is not found in db, raise error
        if not user:
            raise LoginNotAuthorized
            
        user_login  = UserLogin.query.filter_by(user_id = user.user_id).one_or_none()
            
        # make sure staff login details exist, check password
        if not user_login:
            raise LoginNotAuthorized
        elif check_password_hash(user_login.password, password):
            user_login.last_login = DB_SERVER_TIME
            db.session.commit()
            db.session.refresh(user_login)
            return user, user_login, 'basic_auth'
        else:
            raise LoginNotAuthorized         

    def get_auth(self):
        ''' This method is to authorize basic connections '''
        # this version of the Authorization header parser is more flexible
        # than Werkzeug's, as it also accepts other schemes besides "Basic"
        header = self.header or 'Authorization'
        if header not in request.headers:
            return None
        value = request.headers[header].encode('utf-8')
        try:
            scheme, credentials = value.split(b' ', 1)
            username, password = b64decode(credentials).split(b':', 1)
        except (ValueError, TypeError):
            return None
        return Authorization(
            scheme, {'username': username.decode('utf-8'),
                     'password': password.decode('utf-8')})

    def authenticate(self, auth):
        ''' authenticate method will use the verify_password_callback method
            to return the person's basic authentication. '''
        if auth:
            username = auth.username
            password = auth.password
        else:
            username = ""
            password = ""
        return self.verify_password(username, password)
            
    def current_user(self):
        ''' current_user method returns the current instance 
            user, flask_httpauth_user, if it exists. '''
        if hasattr(g, 'flask_httpauth_user'):
            return g.flask_httpauth_user
          
class TokenAuth(BasicAuth):
    ''' TokenAuth class extends the OdyBasicAuth class. 
        It's primary function is to do token authentications. '''    
    def __init__(self, scheme='Bearer', header=None):
        super(TokenAuth, self).__init__(scheme, header)

        self.verify_token_callback = None

    def verify_token(self, token):
        ''' verify_token is a method that is used as a decorator to store 
            the token checking process that is defined in auth.py '''
        
        # decode and validate token 
        secret = current_app.config['SECRET_KEY']
        try:
            decoded_token = jwt.decode(token, secret, algorithms='HS256')
        except:
            raise LoginNotAuthorized

        # ensure token is an access token type
        if decoded_token['ttype'] != 'access':
            raise LoginNotAuthorized()

        query = db.session.query(
                            User, UserLogin
                        ).filter(
                            User.user_id==decoded_token['uid']
                        ).filter(
                            UserLogin.user_id == decoded_token['uid']
                        ).one_or_none()
                        
        return query[0], query[1], decoded_token.get('utype')

    def get_auth(self):
        ''' This method is to authorize tokens '''
        auth = None
        if self.header is None or self.header == 'Authorization':
            auth = request.authorization
            if auth is None and 'Authorization' in request.headers:
                # Flask/Werkzeug do not recognize any authentication types
                # other than Basic or Digest, so here we parse the header by
                # hand
                try:
                    auth_type, token = request.headers['Authorization'].split(
                        None, 1)
                    auth = Authorization(auth_type, {'token': token})
                except (ValueError, KeyError):
                    # The Authorization header is either empty or has no token
                    pass
        elif self.header in request.headers:
            # using a custom header, so the entire value of the header is
            # assumed to be a token
            auth = Authorization(self.scheme,
                                 {'token': request.headers[self.header]})

        # if the auth type does not match, we act as if there is no auth
        # this is better than failing directly, as it allows the callback
        # to handle special cases, like supporting multiple auth types
        if auth is not None and auth.type.lower() != self.scheme.lower():
            auth = None

        return auth
        
    def authenticate(self, auth):
        ''' This authenticate method overrides the authenticate method in 
            the OdyBasicAuth authenticate method and returns an object defined
            in verify_token_callback'''
        if auth:
            token = auth['token']
        else:
            token = ""
        return self.verify_token(token)

# simple authentication handler allows password authentication and
# stores a current user for view functions to check against
basic_auth = BasicAuth()
token_auth = TokenAuth()<|MERGE_RESOLUTION|>--- conflicted
+++ resolved
@@ -22,11 +22,7 @@
         self.scheme = scheme
         self.header = header
 
-<<<<<<< HEAD
-    def login_required(self, f=None, user_type=('staff','client'), staff_role=None, resources = ()):
-=======
-    def login_required(self, f=None, user_type=('staff','client'), staff_role=None, internal_required=False):
->>>>>>> 37e28e76
+    def login_required(self, f=None, user_type=('staff','client'), staff_role=None, internal_required=False, resources = ()):
         ''' The login_required method is the main method that we will be using
             for authenticating both tokens and basic authorizations.
             This method decorates each CRUD request and verifies the person
@@ -87,13 +83,9 @@
                 # If user_type exists (Staff or Client, etc)
                 # Check user and role access
                 if user_type:
-<<<<<<< HEAD
                     # If user_type exists (Staff or Client, etc)
                     # Check user and role access
-                    self.user_role_check(user,user_type=user_type, staff_roles=staff_role, user_context = user_context, resources=resources)                   
-=======
-                    self.user_role_check(user,user_type=user_type, staff_roles=staff_role, user_context = user_context)
->>>>>>> 37e28e76
+                    self.user_role_check(user,user_type=user_type, staff_roles=staff_role, user_context = user_context, resources=resources)
                 
                 # If necessary, restrict access to internal users
                 if internal_required:
