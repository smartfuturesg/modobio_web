from flask.json import dumps

def test_get_subscription_types(test_client):
    response = test_client.get(
        '/lookup/subscriptions/',
        headers=test_client.client_auth_header,
        content_type='application/json')

    assert response.status_code == 200
    assert response.json['items'][0]['name'] == "Monthly"
<<<<<<< HEAD
    assert response.json['items'][1]['cost'] == 98.00
=======
    assert response.json['items'][1]['cost'] == 97.99
>>>>>>> 0b3c5d9a
<|MERGE_RESOLUTION|>--- conflicted
+++ resolved
@@ -8,8 +8,4 @@
 
     assert response.status_code == 200
     assert response.json['items'][0]['name'] == "Monthly"
-<<<<<<< HEAD
-    assert response.json['items'][1]['cost'] == 98.00
-=======
-    assert response.json['items'][1]['cost'] == 97.99
->>>>>>> 0b3c5d9a
+    assert response.json['items'][1]['cost'] == 97.99