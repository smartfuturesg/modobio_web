import enum
import logging
import pathlib

from dataclasses import dataclass
from site import USER_SITE

import boto3
import idna

from botocore.exceptions import ClientError
from flask import current_app, render_template
from flask.json import dumps
from marshmallow import ValidationError
from werkzeug.exceptions import BadRequest

from odyssey.api import api
from odyssey.api.notifications.models import NotificationsPushRegistration
from odyssey.api.notifications.schemas import (
    ApplePushNotificationAlertSchema,
    ApplePushNotificationBackgroundSchema,
    ApplePushNotificationBadgeSchema,
    ApplePushNotificationVoipSchema)
from odyssey.api.user.models import User
from odyssey.utils.constants import (
    DEV_EMAIL_DOMAINS,
    REGISTRATION_PORTAL_URL)

logger = logging.getLogger(__name__)

# Cache value
_blacklisted_email_domains = None

def email_domain_blacklisted(email_address: str):
    """ Check whether the domain of an email address is blacklisted.

    Loads a list with blacklisted domainnames and checks whether or not the
    provided email address is blacklisted or not. Email address may be
    given in any character set, IDNA (International Domain Names in
    Appications) is supported.

    Parameters
    ----------
    email_address : str
        The email address as provided by the user.

    Raises
    ------
    BadRequest
        If the email address is not valid or if it is blacklisted.
    """
    global _blacklisted_email_domains

    if not _blacklisted_email_domains:
        blacklist_file = pathlib.Path(current_app.static_folder) / 'email-domain-blacklist.txt'
        _blacklisted_email_domains = blacklist_file.read_text().split('\n')

    parts = email_address.split('@')
    if len(parts) != 2:
        raise BadRequest('Not a valid email address.')

    # Domainnames must always be lowercase.
    # Unicode Technical Standard #46 (a.k.a. Unicode IDNA Compatibility
    # Processing) defines lower case mapping in IDNA.
    try:
        domain = idna.encode(parts[1], uts46=True).decode('utf-8')
    except idna.IDNAError:
        raise BadRequest('Not a valid email address.')

    if domain in _blacklisted_email_domains:
        raise BadRequest(f'Email adresses from "{parts[1]}" are not allowed.')

def send_email(
    template: str,
    to: str,
    sender: str='Modo Bio No Reply <no-reply@modobio.com>',
    _internal: str=None,
    **kwargs):
    """ Send an email.

    Send an email using Amazon SES service. The body text is based on 3 email
    templates in '/templates': template.html for HTML formatted emails,
    template.txt for plain text formatted emails, and template-subject.txt for
    the subject line. Any additional keyword arguments passed in here are
    used as replacement values when rendering the templates.

    Parameters
    ----------
    template : str
        The filename (without extension) of the template to use for the email body.
        "template.html", "template.txt", and "template-subject.txt" are expected
        to exist in /templates.

    to : str
        The email address of the recipient.

    sender : str (optional)
        The email address of the sender, no-reply@modobio.com by default.

    _internal : str (optional, testing only)
        Use an internal SES email address to send the email to. Must be one of
        'success', 'bounce', or 'complaint'. This is intended to be used by
        the /client/testemail/ endpoint only.

    **kwargs
        Any other keyword=value pairs will be used as replacement parameters
        when rendering the template.

    Raises
    ------
    :class:`~werkzeug.exceptions.BadRequest`
        Raised when email address is invalid or when email failed to send through
        Amazon SES.
    """
    if _internal:
        if _internal not in ('success', 'bounce', 'complaint'):
            raise BadRequest('Invalid internal address.')

        to = f'{_internal}@simulator.amazonses.com'

    domain = to.split('@')
    if len(domain) != 2:
        raise BadRequest(f'Email address {to} invalid.')

    # Route emails to AWS mailbox simulator when in DEV environment,
    # unless domain is in the accepted domains list.
    if (current_app.config['DEV'] and domain[1] not in DEV_EMAIL_DOMAINS):
        to = 'success@simulator.amazonses.com'

    if template.endswith('.html'):
        template = template[:-5]
    elif template.endswith('.txt'):
        template = template[:-4]

    body_html = render_template(f'{template}.html', **kwargs)
    body_text = render_template(f'{template}.txt', **kwargs)
    subject = render_template(f'{template}-subject.txt', **kwargs)

    destination = {'ToAddresses': [to]}
    message = {
        'Subject': {
            'Charset': 'utf-8',
            'Data': subject},
        'Body': {
            'Html': {
                'Charset': 'utf-8',
                'Data': body_html},
            'Text': {
                'Charset': 'utf-8',
                'Data': body_text}}}

    # Create a new SES resource; use default region.
    client = boto3.client('ses')
    try:
        response = client.send_email(Destination=destination, Message=message, Source=sender)
    except ClientError as err:
        # Log extra info to error log, info we don't want in message to end user.
        msg = err.response['Error']['Message']
        logger.error(f'Email based on template "{template}" to "{to}" failed with error: {msg}')
        raise BadRequest('Email failed to send.')
    else:
        mid = response['MessageId']
        logger.info(f'Email based on template "{template}" sent to "{to}", message ID: {mid}')

# DEPRECATED: 2022-04-26
# The endpoints which call this function were already deprecated.
def send_email_user_registration_portal(recipient_email: str, password: str, portal_id: str):
    """
    Email for sending users their registration link and login details
    That were createrd by a client services staff member
    """

    subject = 'Modo Bio User Registration Portal'

    sender = "Modo Bio no-reply <no-reply@modobio.com>"
    # TODO consider editing url according to environment being used, and if it will open the web app or mobile app.
    remote_registration_url = REGISTRATION_PORTAL_URL.format(portal_id)

    # The email body for recipients with non-HTML email clients.
    body_text = ("Welcome to Modo Bio!\n"
                "Please visit your unique portal to complete your user registration:\n"
                f"1) Copy and paste this portal link into your browser {remote_registration_url}\n"
                "2) Enter your email and password to login:"
                f"\t email: {recipient_email}\n"
                f"\t password: {password}\n\n"
                "If you have any issues, please contact client services."
                )

    # The HTML body of the email.
    body_html = f"""<html>
    <head></head>
    <body>
    <h1>Welcome to Modo Bio!</h1>
    <p>Please visit your unique portal to complete your user registration:
    <br>1) Click on this link to be directed to your registration portal <a href={remote_registration_url}></a>
    <br> or copy and paste this portal link into your browser {remote_registration_url}
    <br>2) Enter your email and password to login:
    <br>     email: {recipient_email}
    <br>     password: {password}
    <br>
    <br>
    <br>If you have any issues, please contact client services.
    </body>
    </html>
    """

<<<<<<< HEAD
    send_email(subject=SUBJECT, recipient=recipient, body_text=BODY_TEXT, body_html=BODY_HTML, sender=SENDER)

def send_email_verify_email(RECIPIENT, token, code):
    """
    Email sent to verifiy a user's email address when they have never had an email on file before.
    """

    data = {
        "name": RECIPIENT.firstname,
        "verification_link": f'{api.base_url}/user/email-verification/token/{token}/',
        "verification_code": code
    }
        
    BODY_TEXT = render_template('email-verify.txt', data=data)
    BODY_HTML = render_template('email-verify.html', data=data)
    
    send_email(subject=SUBJECTS["email-verification"], recipient=RECIPIENT.email, body_text=BODY_TEXT, body_html=BODY_HTML, sender="Modo Bio Verify <verify@modobio.com>")

def send_email_update_email(RECIPIENT, token, new_email):
    """
    Email sent to verify a user's email when they are changing their email.
    """
    
    data = {
        "name": RECIPIENT.firstname,
        "verification_link": f'{api.base_url}/user/email-verification/token/{token}/'
    }
    
    BODY_TEXT = render_template('email-update.txt', data=data)
    BODY_HTML = render_template('email-update.html', data=data)
    
    send_email(subject=SUBJECTS["email-verification"], recipient=new_email, body_text=BODY_TEXT, body_html=BODY_HTML, sender="Modo Bio Verify <verify@modobio.com>")

def send_email_password_reset(RECIPIENT, reset_token, url_scheme):
    """
    Email for sending users password reset portal
    """

    data = {
        "name": RECIPIENT.firstname,
        "email": RECIPIENT.email,
        "reset_password_url": PASSWORD_RESET_URL.format(url_scheme, reset_token)
    }
    
    BODY_TEXT = render_template('password-reset.txt', data=data)
    BODY_HTML = render_template('password-reset.html', data=data)
    
    send_email(subject=SUBJECTS["password_reset"], recipient=RECIPIENT.email, body_text=BODY_TEXT, body_html=BODY_HTML)
   
def send_email_delete_account(recipient, deleted_account):
    """
    Email for notifying users of account deletion
    """
    
    SUBJECT = SUBJECTS["account_deleted"]
    
    SENDER = "Modo Bio no-reply <no-reply@modobio.com>"

    # The email body for recipients with non-HTML email clients.
    BODY_TEXT = ("The the account with email: "f"{deleted_account} has been deleted.\n"
                "If you have not requested to delete your account, please contact your admin."
                )
                
    # The HTML body of the email.
    BODY_HTML = f"""<html>
    <head></head>
    <body>
    <h1>Account Deleted</h1>
    <p>The account with email: {deleted_account} has been deleted.
    <br>If you have not requested to delete your account, please contact your admin.
    </body>
    </html>
    """     

    send_email(subject=SUBJECT, recipient=recipient, body_text=BODY_TEXT, body_html=BODY_HTML, sender=SENDER)

def send_test_email(subject="testing-success", recipient="success@simulator.amazonses.com"):
    """
        Use the AWS mailbox simulator to test different scenarios: success, bounce, complaint
    """

    # testing scenarios
    if "simulator.amazonses.com" not in recipient:
        pass
    elif subject == "testing-success":
        recipient="success@simulator.amazonses.com"
    elif subject == "testing-bounce":
        recipient = "bounce@simulator.amazonses.com" 
    elif subject == "testing-complaint":
        recipient = "complaint@simulator.amazonses.com" 
    
    RECIPIENT = recipient

    # The subject line for the email.
    SUBJECT = SUBJECTS.get(subject, None)

    # The email body for recipients with non-HTML email clients.
    BODY_TEXT = ("Amazon SES Test (Python)\n"
                "This email was sent with Amazon SES using the "
                "AWS SDK for Python (Boto)."
                )
                
    # The HTML body of the email.
    BODY_HTML = """<html>
    <head></head>
    <body>
    <h1>Amazon SES Test (SDK for Python)</h1>
    <p>This email was sent with
        <a href='https://aws.amazon.com/ses/'>Amazon SES</a> using the
        <a href='https://aws.amazon.com/sdk-for-python/'>
        AWS SDK for Python (Boto)</a>.</p>
    </body>
    </html>
    """          
    send_email(subject=SUBJECT,recipient=RECIPIENT, body_text=BODY_TEXT, body_html=BODY_HTML)


def send_email(subject=None, recipient="success@simulator.amazonses.com", body_text=None, body_html=None, sender="Modo Bio No Reply <no-reply@modobio.com>"):
    
    # route emails to AWS mailbox simulator when in dev environment or not in the accepted domains list
    if current_app.config['DEV'] and not any([recipient.endswith(domain) for domain in DEV_EMAIL_DOMAINS]):
        recipient = "success@simulator.amazonses.com"

    # The character encoding for the email.
    CHARSET = "UTF-8"
    # Create a new SES resource and specify a region.
    AWS_REGION = "us-east-2"
    
    client = boto3.client('ses', region_name=AWS_REGION)
    
    # Try to send the email.
    try:
        #Provide the contents of the email.
        
        response = client.send_email(
            Destination={
                'ToAddresses': [
                    recipient,
                ],
            },
            Message={
                'Body': {
                    'Html': {
                        'Charset': CHARSET,
                        'Data': body_html,
                    },
                    'Text': {
                        'Charset': CHARSET,
                        'Data': body_text,
                    },
                },
                'Subject': {
                    'Charset': CHARSET,
                    'Data': subject,
                },
            },
            Source=sender
        )
       
    # Display an error if something goes wrong.	
    except ClientError as e:
        print(e.response['Error']['Message'])
    else:
        print("Email sent! Message ID:"),
        print(response['MessageId'])

=======
    send_email(subject=subject, recipient=recipient_email, body_text=body_text, body_html=body_html, sender=sender)
>>>>>>> 4309417c

##############################################################
#
# Push notifications
#

@dataclass
class EndpointARN:
    """ AWS Resource Number (ARN) for SNS application platforms and endpoints.

    This class takes a string representation of an ARN and parses it into endpoint
    parameters. Each parameter can be set individually. When the ARN is accessed
    it will reflect the changed parameters.

    Examples
    --------

    The primary function of this class is to change Apple push notification
    endpoints into corresponding Apple VoIP endpoints.

        >>> ep = EndpointARN('arn:aws:sns:us-west-1:393511634479:endpoint/APNS_SANDBOX/ModoBioClient/848daccf-0944-3593-bde0-7c6a9f227c47')
        >>> ep.channel
        APNS_SANDBOX
        >>> ep.is_voip
        False
        >>> ep.is_voip = True
        >>> ep.channel
        APNS_VOIP_SANDBOX
        >>> ep.arn
        arn:aws:sns:us-west-1:393511634479:endpoint/APNS_VOIP_SANDBOX/ModoBioClient/848daccf-0944-3593-bde0-7c6a9f227c47

    It is also possible to convert a platform application into an endpoint (if the device
    UUID is known), or vice versa.

        >>> ep.is_app
        False
        >>> ep.is_app = True
        >>> ep.arn
        arn:aws:sns:us-west-1:393511634479:app/APNS_VOIP_SANDBOX/ModoBioClient
    """

    prefix: str='arn'
    """ The prefix of the ARN, always the literal string "arn".

    :type: str
    :default: "arn"
    """

    main: str='aws'
    """ The main part of the ARN, always the literal string "aws".

    :type: str
    :default: "aws"
    """

    resource: str=''
    """ The resource part of the ARN, the name of the AWS resource this ARN belongs to.

    :type: str
    :default: *empty string*
    """

    region: str=''
    """ The region part of the ARN, the AWS region this ARN operates in.

    :type: str
    :default: *empty string*
    """

    account_id: str=''
    """ The account ID part of the ARN, the account number of the user this ARN belongs to.

    :type: str
    :default: *empty string*
    """

    type: str=''
    """ The type part of SNS endpoint, either "app" for Platform Application, or "endpoint" for an Endpoint.

    :type: str
    :default: *empty string*
    """

    label: str=''
    """ The label part of the ARN. This is usually set to the name of the app receiving the push notifications.

    :type: str
    :default: *empty string*
    """

    device: str=''
    """ The device part of the ARN, a UUID generated by AWS when the device endpoint was created.

    :type: str
    :default: *empty string*
    """

    is_app: bool=False
    """ Whether this is an application platform. If not, this is a device endpoint.

    :type: bool
    :default: False
    """

    is_voip: bool=False
    """ Whether or not the ARN represents a VoIP application platform or endpoint.

    :type: bool
    :default: False
    """

    is_sandbox: bool=False
    """ Whether or not the ARN represents a sandboxed (development, testing) application platform or endpoint.

    :type: bool
    :default: False
    """

    def __init__(self, arn: str=''):
        """ Instantiate an EndpointARN from an ARN string.

        Keyword Arguments
        -----------------
        arn : str
            The ARN string to parse.
        """
        self._channel = ''
        self.arn = arn

    @property
    def arn(self) -> str:
        """ Returns the ARN as a string.

        Returns
        -------
        str
            The ARN as a string.
        """
        device = ''
        if not self.is_app:
            device = f'/{self.device}'

        return (f'{self.prefix}:{self.main}:{self.resource}:{self.region}:{self.account_id}:'
                f'{self.type}/{self.channel}/{self.label}{device}')

    @arn.setter
    def arn(self, arn: str):
        """ Extract endpoint parameters from an ARN string.

        Parameters
        ----------
        arn : str
            The ARN as a string.
        """
        if not arn:
            return

        aws_part, sns_part = arn.rsplit(':', maxsplit=1)
        self.prefix, self.main, self.resource, self.region, self.account_id = aws_part.split(':')
        self.is_app = sns_part.startswith('app')

        if self.is_app:
            self.type, self.channel, self.label = sns_part.split('/')
        else:
            self.type, self.channel, self.label, self.device = sns_part.split('/')

    @property
    def channel(self) -> str:
        """ Returns the push notification channel.

        Returns
        -------
        str
            The channel of the platform application or endpoint.
        """
        channel = self._channel
        if channel == 'APNS':
            if self.is_voip:
                channel += '_VOIP'
            if self.is_sandbox:
                channel += '_SANDBOX'
        return channel

    @channel.setter
    def channel(self, channel: str):
        """ Extract endpoint setting from the channel.

        Parameters
        ----------
        channel : str
            The channel name.
        """
        if channel.startswith('APNS'):
            self._channel = 'APNS'
            if '_VOIP' in channel:
                self.is_voip = True
            if '_SANDBOX' in channel:
                self.is_sandbox = True
        else:
            self._channel = channel

    def __str__(self):
        return self.arn


class PushNotificationPlatform(enum.Enum):
    """ Enumerates push notification platforms and maps them to channels. """
    apple = 'APNS'
    android = 'FCM'
    debug = 'arn:aws::::app/DEBUG/LOG'


class PushNotificationType(enum.Enum):
    """ Enumerates the type of push notification that can be send. """
    alert = 'A standard notification with a title and a body.'
    background = 'Trigger the app to reload data in the background.'
    badge = 'ONLY set the app badge to the specified number, no alert.'
    voip = 'A notification that will trigger a VoIP call.'


class PushNotification:
    """ A class for handling push notifications.

    To send push notifications, first register a device with :meth:`register_device`. Once
    one or more devices are registered, a push notification can be send. Select which type
    of notification to send (see :class:`PushNotificationType`). Then use one of the
    templates in this class as a starting point for the content of the notification. Finally,
    use :meth:`send` to send a notification to all devices registered to the user.

    To create the contents of a notification, start with one of the templates below and set
    any keys you want to use. Any key set to ``None`` (the default), will be removed from
    the template before sending.

    Custom keys can be added anywhere in the dict, but typically the ``aps`` root key and
    all its nested keys are defined by Apple. Most likely you'll want to add custom keys
    to the root of the template, at the same level as ``aps``.

    For more information on Apple specific keys, see
    https://developer.apple.com/library/archive/documentation/NetworkingInternet/Conceptual/RemoteNotificationsPG/PayloadKeyReference.html#//apple_ref/doc/uid/TP40008194-CH17-SW1

    Glossary
    --------

    A short overview of terms used in setting up and sending push notifications using the
    AWS SNS platform. For more info on AWS SNS, see https://docs.aws.amazon.com/sns/latest/dg/mobile-push-send.html

    .. glossary::

        ARN
            String representation of resources on AWS

        Platform Application
            A channel as registered with a push notification provider, e.g. Apple APNS, or Android FCM.

        Endpoint
            Endpoint for a single device within a channel. Messages send to an endpoint will be send to just that device.

        Topic
            A collection of endpoints. Each device/endpoint has to subscribe to the topic. Topics can be used for general messages to all users, e.g. tip of the day, network outages, general updates.

    Attributes
    ----------
    apple_alert_tmpl : dict
        This template can be used to send alert messages to Apple devices. ::

            {'aps': {
                'alert': {
                    'title': str,
                    'body': str,
                    'title-loc-key': str,
                    'title-loc-args': [str],
                    'action-loc-key': str,
                    'loc-key': str,
                    'loc-args': [str],
                    'launch-image': str},
                'category': str,
                'thread-id': str,
                'badge': int,
                'sound': str},
             'custom': dict}

        :aps: root key of Apple specific payload keys.
        :alert: keys for a standard user alert message.
        :title: **[required]** title of the message.
        :body: **[required]** the actual message.
        :title-loc-key: a key that looks up the translation (localization) of the title in Localizable.strings.
        :title-loc-args: a list of strings that replace formatting specifiers in the translated title.
        :action-loc-key: a key that looks up the translation or alternate text of the "View" button.
        :loc-key: a key that looks up the translation (localization) of the body in Localizable.strings.
        :loc-args: a list of strings that replace formatting specifiers in the translated body.
        :launch-image: filename of image to show while app is loading from background.
        :badge: set app badge to this number; 0 removes badge.
        :sound: filename of custom sound to play when push notification arrives.
        :thread-id: [*not used*] app-specific identifier for grouping notifications.
        :category: [*not used*] custom actions directly from notification center.
        :custom: add any custom keys to the root of this template.

    apple_background_tmpl : dict
        This template can be used to trigger a background update in the app. The notification
        may contain custom keys, but nothing else besides "content-available" in the "aps" dict. ::

            {'aps': {
                'content-available': 1},
             'custom': dict}

        :content-available: **[required]** must be set to 1.

    apple_badge_tmpl : dict
        This template can be used to set the app badge to a specific number. Badge may also be
        combined with "alert", see :attr:`apple_alert_tmpl`. Use this template to ONLY send a
        badge number update. ::

            {'aps': {
                'badge': int,
                'sound': str},
             'custom': dict}

        :badge: **[required]** set app badge to this number; 0 removes badge.
        :sound: filename of custom sound to play when push notification arrives.

    apple_voip_tmpl : dict
        This template can be used to initiate a VoIP call. The contents of this template
        are not dictated by Apple, it does not use the ``aps`` root key. ::

            {'aps': {},
             'type': 'incoming-call',
             'data': {
                'booking_id': int,
                'booking_description': str,
                'staff_id': int,
                'staff_first_name': str,
                'staff_middle_name': str,
                'staff_last_name': str,
                'staff_profile_picture: dict},
             'custom': dict}

        :aps: must be present, but empty; entries in ``aps`` are ignored.
        :type: do not change this, it must be the literal string "incoming-call".
        :data: VoIP specific information.
        :booking_id: ID of the Twilio video call room.
        :booking_description: reason for the call.
        :staff_id: staff member who is initiating the call.
        :staff_first_name: first name of the staff member.
        :staff_middle_name: middle name of the staff member.
        :staff_last_name: last name of the staff member.
        :staff_profile_picture: dictionary of staff member's profile picture urls

    sns : boto3.Resource
        The active connection with AWS SNS through :mod:`boto3`.

    channel_platapp : dict
        Maps channel names to platform applications for all platform applications on SNS.
    """

    apple_alert_tmpl = {
        'aps': {
            'alert': {
                'title': None,
                'body': None,
                'title-loc-key': None,
                'title-loc-args': None,
                'action-loc-key': None,
                'loc-key': None,
                'loc-args': None,
                'launch-image': None},
            'category': None,
            'thread-id': None,
            'badge': None,
            'sound': None}}

    apple_background_tmpl = {
        'aps': {'content-available': 1}}

    apple_badge_tmpl = {
        'aps': {
            'badge': None,
            'sound': None}}

    apple_voip_tmpl = {
        'aps': {},
        'type': 'incoming-call',
        'data': {
            'booking_id': None,
            'booking_description': None,
            'staff_id': None,
            'staff_first_name': None,
            'staff_middle_name': None,
            'staff_last_name': None,
            'staff_profile_picture': None}}

    def __init__(self):
        """ Initiate the push notification system.

        Loads the AWS Simple Notification Service (SNS) as part of initialization process.
        """
        region = current_app.config['AWS_SNS_REGION']
        self.sns = boto3.resource('sns', region_name=region)

        apps = list(self.sns.platform_applications.all())
        self.channel_platapp = {EndpointARN(app.arn).channel: app for app in apps}

    def register_device(
        self,
        device_token: str,
        device_platform: PushNotificationPlatform,
        device_info: dict={},
        current_endpoint: str=None,
        voip: bool=False
    ) -> str:
        """ Register a device for push notifications.

        Parameters
        ----------
        device_token : str
            The device token (called registration ID on Android) obtained from the OS to allow
            push notifications.

        device_platform : str or PushNotificationPlatform
            Which platform to register with. Currently supported: "apple", "android", or "debug".

        Keyword Arguments
        -----------------
        device_info : dict
            Additional data stored with the device_token in the AWS SNS endpoint.
            Max length after conversion to JSON: 2048.

        current_endpoint : str
            ARN of existing endpoint for this device token, which may or may not be active.

        voip : bool
            Whether or not this device token is for a VoIP channel. Only used by Apple devices,
            ignored by Android devices.

        Returns
        -------
        str
            Endpoint ARN registered for this device.

        Raises
        ------
        ValueError
            On incorrect platform or device_description too long.
        """

        if isinstance(device_platform, str):
            device_platform = PushNotificationPlatform[device_platform]

        # Not a real endpoint
        if device_platform == PushNotificationPlatform.debug:
            return device_platform.value

        if current_endpoint:
            # Check if current endpoint is still good, delete if not.
            endpoint = self.sns.PlatformEndpoint(arn=current_endpoint)
            try:
                endpoint.load()
            except (self.sns.meta.client.exceptions.NotFoundException,
                    self.sns.meta.client.exceptions.InvalidParameterException):
                # Endpoint was deleted or has different parameters.
                endpoint.delete()
            else:
                if endpoint.attributes['Enabled'] == 'false':
                    # Endpoint was disabled, delete.
                    endpoint.delete()
                else:
                    # Current endpoint still good
                    return current_endpoint

        device_description = dumps(device_info)
        if len(device_description) > 2048:
            raise ValueError('Device info as JSON must be less than 2048 characters long.')

        channel = device_platform.value

        if device_platform == PushNotificationPlatform.apple:
            # Apple has a separate channel for VoIP notifications.
            if voip:
                channel += '_VOIP'

            # Apple also has separate channels for development.
            if current_app.config['DEV']:
                channel += '_SANDBOX'

        app = self.channel_platapp[channel]
        try:
            new_endpoint = app.create_platform_endpoint(
                Token=device_token,
                CustomUserData=device_description)
        # Boto3 errors are incredibly stupid. You cannot import them, they are generated on the fly.
        except self.sns.meta.client.exceptions.InvalidParameterException as err:
            # "Endpoint xxx already exists with the same Token, but different attributes."
            # This happens when the database was cleared, but the endpoints still exist on AWS.
            #
            # The offending arn is in the error message somewhere,
            # but we'll have to do some ugly parsing to get to it.
            msg = err.response['Error']['Message'].split()
            for m in msg:
                if m.startswith('arn:'):
                    # Make sure this is a device endpoint, don't want to accidentally delete App Platform.
                    old_arn = EndpointARN(arn=m)
                    if not old_arn.is_app:
                        old_endpoint = self.sns.PlatformEndpoint(arn=old_arn.arn)
                        old_endpoint.delete()

                        # Now try again
                        new_endpoint = app.create_platform_endpoint(
                            Token=device_token,
                            CustomUserData=device_description)

                        break

        return new_endpoint.arn

    def unregister_device(self, arn: str):
        """ Delete endpoint.

        Parameters
        ----------
        arn : str
            ARN of the device endpoint to be deleted.
        """
        # Not a real endpoint
        if arn == PushNotificationPlatform.debug.value:
            return

        # Won't fail if endpoint doesn't exist.
        endpoint = self.sns.PlatformEndpoint(arn=arn)
        endpoint.delete()

    def send(self, user_id: int, notification_type: PushNotificationType, content: dict) -> dict:
        """ Send a push notification to the user.

        Parameters
        ----------
        user_id : int
            User ID of User to send message to. Notification will be send to all
            registered devices for this user.

        notification_type : str or PushNotificationType(Enum)
            What type of notification (alert, background, badge, voip) to send.

        content : dict
            Content of the push notification. See the templates in this class
            for a place to start.

        Returns
        -------
        dict
            A dict with the channel name as key and the JSON encoded string of the message
            as it was sent to the registrered device(s) as value.

        Raises
        ------
        :class:`werkzeug.exceptions.BadRequest`
            If the user has no registered devices or if the device is registered with an
            unknown channel.
        """
        if isinstance(notification_type, str):
            notification_type = PushNotificationType[notification_type]

        registered = (
            NotificationsPushRegistration
            .query
            .filter_by(user_id=user_id)
            .all())

        if not registered:
            raise BadRequest(
                f'User {user_id} does not have any registered devices.'
                f'Connect with POST /notifications/push/register/{user_id}/ first.')

        for device in registered:
            arn = EndpointARN(device.arn)
            if arn.channel.startswith('APNS'):
                message = self._send_apple(device, notification_type, content)
            elif arn.channel == 'FCM':
                message = self._send_android(device, notification_type, content)
            elif arn.channel == 'DEBUG':
                message = self._send_log(notification_type, content)
            else:
                raise BadRequest(f'Unknown push notification channel {arn.channel} for user {user_id}')

        return message

    def _send_apple(self, device, notification_type: PushNotificationType, content: dict) -> dict:
        """ Send a push notification to an Apple device.

        Do not call this function directly, use :meth:`send` instead.
        """
        # Check content and convert to JSON.
        if notification_type == PushNotificationType.alert:
            schema = ApplePushNotificationAlertSchema
        elif notification_type == PushNotificationType.background:
            schema = ApplePushNotificationBackgroundSchema
        elif notification_type == PushNotificationType.badge:
            schema = ApplePushNotificationBadgeSchema
        else:
            schema = ApplePushNotificationVoipSchema

        try:
            processed = schema().dumps(content)
        except ValidationError as err:
            raise BadRequest('\n'.join(err.messages))

        # Where to send it to?
        if notification_type == PushNotificationType.voip:
            endp = EndpointARN(device.voip_arn)
        else:
            endp = EndpointARN(device.arn)

        # Message needs a special attribute to tell SNS what type it is.
        # SNS can tell by some heuristic, but doesn't always get it right.
        push_type = notification_type.name
        if notification_type == PushNotificationType.badge:
            push_type = PushNotificationType.alert.name

        message_attr = {
            'AWS.SNS.MOBILE.APNS.PUSH_TYPE': {
                'DataType': 'String',
                'StringValue': push_type}}

        message = {endp.channel: processed}

        endpoint = self.sns.PlatformEndpoint(arn=endp.arn)

        # Yes, the message got dumped twice in one day. Ouch!
        response = endpoint.publish(
            TargetArn=endp.arn,
            Message=dumps(message),
            MessageStructure='json',
            MessageAttributes=message_attr)

        return message

    def _send_android(self, device, notification_type: PushNotificationType, content: dict) -> dict:
        """ Send a push notification to an Android device.

        Do not call this function directly, use :meth:`send` instead.
        """
        return content

    def _send_log(self, notification_type: PushNotificationType, content: dict) -> dict:
        """ Send a push notification to a debug log.

        Do not call this function directly, use :math:`send` instead.
        """
        print(content)
        return content<|MERGE_RESOLUTION|>--- conflicted
+++ resolved
@@ -204,176 +204,7 @@
     </html>
     """
 
-<<<<<<< HEAD
-    send_email(subject=SUBJECT, recipient=recipient, body_text=BODY_TEXT, body_html=BODY_HTML, sender=SENDER)
-
-def send_email_verify_email(RECIPIENT, token, code):
-    """
-    Email sent to verifiy a user's email address when they have never had an email on file before.
-    """
-
-    data = {
-        "name": RECIPIENT.firstname,
-        "verification_link": f'{api.base_url}/user/email-verification/token/{token}/',
-        "verification_code": code
-    }
-        
-    BODY_TEXT = render_template('email-verify.txt', data=data)
-    BODY_HTML = render_template('email-verify.html', data=data)
-    
-    send_email(subject=SUBJECTS["email-verification"], recipient=RECIPIENT.email, body_text=BODY_TEXT, body_html=BODY_HTML, sender="Modo Bio Verify <verify@modobio.com>")
-
-def send_email_update_email(RECIPIENT, token, new_email):
-    """
-    Email sent to verify a user's email when they are changing their email.
-    """
-    
-    data = {
-        "name": RECIPIENT.firstname,
-        "verification_link": f'{api.base_url}/user/email-verification/token/{token}/'
-    }
-    
-    BODY_TEXT = render_template('email-update.txt', data=data)
-    BODY_HTML = render_template('email-update.html', data=data)
-    
-    send_email(subject=SUBJECTS["email-verification"], recipient=new_email, body_text=BODY_TEXT, body_html=BODY_HTML, sender="Modo Bio Verify <verify@modobio.com>")
-
-def send_email_password_reset(RECIPIENT, reset_token, url_scheme):
-    """
-    Email for sending users password reset portal
-    """
-
-    data = {
-        "name": RECIPIENT.firstname,
-        "email": RECIPIENT.email,
-        "reset_password_url": PASSWORD_RESET_URL.format(url_scheme, reset_token)
-    }
-    
-    BODY_TEXT = render_template('password-reset.txt', data=data)
-    BODY_HTML = render_template('password-reset.html', data=data)
-    
-    send_email(subject=SUBJECTS["password_reset"], recipient=RECIPIENT.email, body_text=BODY_TEXT, body_html=BODY_HTML)
-   
-def send_email_delete_account(recipient, deleted_account):
-    """
-    Email for notifying users of account deletion
-    """
-    
-    SUBJECT = SUBJECTS["account_deleted"]
-    
-    SENDER = "Modo Bio no-reply <no-reply@modobio.com>"
-
-    # The email body for recipients with non-HTML email clients.
-    BODY_TEXT = ("The the account with email: "f"{deleted_account} has been deleted.\n"
-                "If you have not requested to delete your account, please contact your admin."
-                )
-                
-    # The HTML body of the email.
-    BODY_HTML = f"""<html>
-    <head></head>
-    <body>
-    <h1>Account Deleted</h1>
-    <p>The account with email: {deleted_account} has been deleted.
-    <br>If you have not requested to delete your account, please contact your admin.
-    </body>
-    </html>
-    """     
-
-    send_email(subject=SUBJECT, recipient=recipient, body_text=BODY_TEXT, body_html=BODY_HTML, sender=SENDER)
-
-def send_test_email(subject="testing-success", recipient="success@simulator.amazonses.com"):
-    """
-        Use the AWS mailbox simulator to test different scenarios: success, bounce, complaint
-    """
-
-    # testing scenarios
-    if "simulator.amazonses.com" not in recipient:
-        pass
-    elif subject == "testing-success":
-        recipient="success@simulator.amazonses.com"
-    elif subject == "testing-bounce":
-        recipient = "bounce@simulator.amazonses.com" 
-    elif subject == "testing-complaint":
-        recipient = "complaint@simulator.amazonses.com" 
-    
-    RECIPIENT = recipient
-
-    # The subject line for the email.
-    SUBJECT = SUBJECTS.get(subject, None)
-
-    # The email body for recipients with non-HTML email clients.
-    BODY_TEXT = ("Amazon SES Test (Python)\n"
-                "This email was sent with Amazon SES using the "
-                "AWS SDK for Python (Boto)."
-                )
-                
-    # The HTML body of the email.
-    BODY_HTML = """<html>
-    <head></head>
-    <body>
-    <h1>Amazon SES Test (SDK for Python)</h1>
-    <p>This email was sent with
-        <a href='https://aws.amazon.com/ses/'>Amazon SES</a> using the
-        <a href='https://aws.amazon.com/sdk-for-python/'>
-        AWS SDK for Python (Boto)</a>.</p>
-    </body>
-    </html>
-    """          
-    send_email(subject=SUBJECT,recipient=RECIPIENT, body_text=BODY_TEXT, body_html=BODY_HTML)
-
-
-def send_email(subject=None, recipient="success@simulator.amazonses.com", body_text=None, body_html=None, sender="Modo Bio No Reply <no-reply@modobio.com>"):
-    
-    # route emails to AWS mailbox simulator when in dev environment or not in the accepted domains list
-    if current_app.config['DEV'] and not any([recipient.endswith(domain) for domain in DEV_EMAIL_DOMAINS]):
-        recipient = "success@simulator.amazonses.com"
-
-    # The character encoding for the email.
-    CHARSET = "UTF-8"
-    # Create a new SES resource and specify a region.
-    AWS_REGION = "us-east-2"
-    
-    client = boto3.client('ses', region_name=AWS_REGION)
-    
-    # Try to send the email.
-    try:
-        #Provide the contents of the email.
-        
-        response = client.send_email(
-            Destination={
-                'ToAddresses': [
-                    recipient,
-                ],
-            },
-            Message={
-                'Body': {
-                    'Html': {
-                        'Charset': CHARSET,
-                        'Data': body_html,
-                    },
-                    'Text': {
-                        'Charset': CHARSET,
-                        'Data': body_text,
-                    },
-                },
-                'Subject': {
-                    'Charset': CHARSET,
-                    'Data': subject,
-                },
-            },
-            Source=sender
-        )
-       
-    # Display an error if something goes wrong.	
-    except ClientError as e:
-        print(e.response['Error']['Message'])
-    else:
-        print("Email sent! Message ID:"),
-        print(response['MessageId'])
-
-=======
     send_email(subject=subject, recipient=recipient_email, body_text=body_text, body_html=body_html, sender=sender)
->>>>>>> 4309417c
 
 ##############################################################
 #
