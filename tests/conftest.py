--- conflicted
+++ resolved
@@ -190,17 +190,9 @@
     
         db.session.execute(text(''.join(dat)))
 
-<<<<<<< HEAD
-    # 1) Create User instance. modobio_id populated automatically
-    client_1 = User(**users_client_new_creation_data)
-    client_1.email_verified = True
-    db.session.add(client_1)
-    db.session.flush()
-=======
     # seed test users
     with open ("tests/seed_test_users.sql", "r") as f:
             data=f.readlines()
->>>>>>> 3221b546
 
     dat = [x for x in data if not x.startswith('--')]
     
@@ -222,14 +214,6 @@
     ####
     # initialize a test staff member
     ####
-<<<<<<< HEAD
-    # 1) Create User where is_staff is True
-    staff_1 = User(**users_staff_member_data)
-    staff_1.email_verified = True
-    db.session.add(staff_1)
-    db.session.flush()
-=======
->>>>>>> 3221b546
 
     #  give staff member all roles
     for role in ACCESS_ROLES:
