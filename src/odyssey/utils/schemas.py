from datetime import datetime
from hashlib import md5
from marshmallow import Schema, fields, post_load, ValidationError, validates, validate
from marshmallow import post_load, pre_dump, pre_load

from odyssey import ma
from odyssey.models.doctor import ( 
    MedicalHistory,
    MedicalPhysicalExam,
    MedicalImaging,
    MedicalBloodTests,
    MedicalBloodTestResults,
    MedicalBloodTestResultTypes
)
from odyssey.models.user import User, UserLogin
from odyssey.models.client import (
    ClientConsent,
    ClientConsultContract,
    ClientExternalMR,
    ClientInfo,
    ClientIndividualContract, 
    ClientPolicies,
    ClientRelease,
    ClientReleaseContacts,
    ClientSubscriptionContract,
    ClientFacilities
)
from odyssey.models.misc import MedicalInstitutions, RegisteredFacilities
from odyssey.models.pt import Chessboard, PTHistory
<<<<<<< HEAD
from odyssey.models.staff import StaffProfile, StaffRecentClients
=======
from odyssey.models.staff import StaffProfile, StaffRoles
>>>>>>> 9fe4261f
from odyssey.models.trainer import (
    FitnessQuestionnaire,
    HeartAssessment, 
    PowerAssessment, 
    StrengthAssessment, 
    MoxyRipTest, 
    MoxyAssessment, 
    MovementAssessment,
    LungAssessment
)
from odyssey.models.wearables import Wearables, WearablesOura, WearablesFreeStyle
from odyssey.utils.misc import list_average
from odyssey.constants import ACCESS_ROLES

class ClientSearchItemsSchema(Schema):
    user_id = fields.Integer()
    firstname = fields.String(required=False, validate=validate.Length(min=1, max= 50), missing=None)
    lastname = fields.String(required=False, validate=validate.Length(min=1,max=50), missing=None)
    email = fields.Email(required=False, missing=None)
    phone = fields.String(required=False, validate=validate.Length(min=0,max=50), missing=None)
    dob = fields.Date(required=False, missing=None)
    record_locator_id = fields.String(required=False, validate=validate.Length(min=0,max=10), missing=None)
    modobio_id = fields.String(required=False, validate=validate.Length(min=0,max=12), missing=None)

class ClientSearchMetaSchema(Schema):
    page = fields.Integer(required=False, missing=0)
    per_page = fields.Integer(required=False, missing=0)
    total_pages = fields.Integer(required=False, missing=0)
    total_items = fields.Integer(required=False, missing=0)

class ClientSearchLinksSchema(Schema):
    _self = fields.String(required=False, validate=validate.Length(min=1, max= 50), missing=None)
    _next = fields.String(required=False, validate=validate.Length(min=1, max= 50), missing=None)
    _prev = fields.String(required=False, validate=validate.Length(min=1, max= 50), missing=None)

class ClientSearchOutSchema(Schema):
    """ ClientSearchOutSchema uses nested ClientSearchItemsSchemas and 
        ClientSearchMetaSchemas """
    items = fields.Nested(ClientSearchItemsSchema(many=True),
                            missing=ClientSearchItemsSchema().load({}))
    _meta = fields.Nested(ClientSearchMetaSchema, missing=ClientSearchMetaSchema().load({}))
    _links = fields.Nested(ClientSearchLinksSchema, missing=ClientSearchLinksSchema().load({}))
    
class ClientFacilitiesSchema(Schema):

    idx = fields.Integer()
    user_id = fields.Integer()
    facility_id = fields.Integer()

    @post_load
    def make_object(self, data, **kwargs):
        return ClientFacilities(**data)

class ClientInfoSchema(ma.SQLAlchemyAutoSchema):
    class Meta:
        model = ClientInfo

    idx = fields.Integer()
    user_id = fields.Integer()
    record_locator_id = fields.String(missing=None)
    modobio_id = fields.String(required=False, validate=validate.Length(min=0,max=12), dump_only=True)
    firstname = fields.String(dump_only=True)
    lastname = fields.String(dump_only=True)
    email = fields.Email(dump_only=True)

    @post_load
    def make_object(self, data, **kwargs):
        return ClientInfo(**data)
    @pre_dump
    def ravel(self, data, **kwargs):
        # take a dict copy of client_info and add user data 
        client_info = data[0].__dict__.copy()
        user_data = data[1].__dict__
        client_info.update(user_data)
        return client_info

class NewRemoteClientSchema(Schema):

    email = fields.Email()
    firstname = fields.String(required=True, validate=validate.Length(min=1, max= 50))
    lastname = fields.String(required=True, validate=validate.Length(min=1,max=50))
    middlename = fields.String(required=False, validate=validate.Length(min=0,max=50))

    @post_load
    def make_object(self, data, **kwargs):
        return ClientInfo(**data)
        
#class ClientRemoteRegistrationPortalSchema(Schema):
#    """
#        holds client's access information for remote registration
#    """
#    email = fields.Email()
#    user_id = fields.Integer()
#    password = fields.String(dump_only=True)
#    registration_portal_expiration = fields.DateTime(dump_only=True)
#    registration_portal_id = fields.String(dump_only=True)
#
#    @post_load
#    def make_object(self, data, **kwargs):
#        remote_client_portal = RemoteRegistration(user_id=data["user_id"], email=data["email"])
#        remote_client_portal.set_password()
#        remote_client_portal.get_temp_registration_endpoint()
#        return remote_client_portal


#class RefreshRemoteRegistrationSchema(Schema):
#    """
#        refresh the remote registration password and link for the client
#        with the provided email
#    """
#    email = fields.Email(required=True)

class ClientConsentSchema(ma.SQLAlchemyAutoSchema):
    class Meta:
        model = ClientConsent
    
    user_id = fields.Integer(missing=0)

    @post_load
    def make_object(self, data, **kwargs):
        return ClientConsent(**data)

class ClientReleaseContactsSchema(ma.SQLAlchemyAutoSchema):
    class Meta:
        model = ClientReleaseContacts
        exclude = ('idx',)

    user_id = fields.Integer(missing=0)
    release_contract_id = fields.Integer()
    release_direction = fields.String(description="Direction must be either 'TO' (release to) or 'FROM' (release from)")

    @post_load
    def make_object(self, data, **kwargs):
        return ClientReleaseContacts(**data)

    @validates('release_direction')
    def release_direction_picklist(self,value):
        direction_values=['TO', 'FROM']
        if not value in direction_values:
            raise ValidationError(f'release_direction entry invalid. Please use one of the following: {direction_values}')

class ClientReleaseSchema(ma.SQLAlchemyAutoSchema):
    class Meta:
        model = ClientRelease

    release_to = fields.Nested(ClientReleaseContactsSchema, many=True)
    release_from = fields.Nested(ClientReleaseContactsSchema, many=True)
    
    user_id = fields.Integer(missing=0)

    @post_load
    def make_object(self, data, **kwargs):
        data.pop("release_to")
        data.pop("release_from")
        return ClientRelease(**data)

    @pre_dump
    def ravel(self, data, **kwargs):
        """
        nest release contacts objects into release contract
        """
        data_ravel = data.__dict__

        release_to  = ClientReleaseContacts.query.filter_by(release_contract_id = data.idx, release_direction = 'TO').all()
        release_from  = ClientReleaseContacts.query.filter_by(release_contract_id = data.idx, release_direction = 'FROM').all()

        release_to_list = [obj.__dict__ for obj in release_to]
        release_from_list = [obj.__dict__ for obj in release_from]

        data_ravel["release_to"] = release_to_list
        data_ravel["release_from"] = release_from_list
        return data

class SignAndDateSchema(Schema):
    """for marshaling signatures and sign dates into objects (contracts) requiring only a signature"""

    user_id = fields.Integer(missing=0, dump_only=True)
    signdate = fields.Date(format="iso", required=True)
    signature = fields.String(required=True)

class ClientSubscriptionContractSchema(ma.SQLAlchemyAutoSchema):
    class Meta:
        model = ClientSubscriptionContract
    
    user_id = fields.Integer(missing=0)

    @post_load
    def make_object(self, data, **kwargs):
        return ClientSubscriptionContract(
                    user_id = data["user_id"],
                    signature=data["signature"],
                    signdate=data["signdate"]
                    )

class ClientConsultContractSchema(ma.SQLAlchemyAutoSchema):
    class Meta:
        model = ClientConsultContract
    
    user_id = fields.Integer(missing=0)

    @post_load
    def make_object(self, data, **kwargs):
        return ClientConsultContract(
                    user_id = data["user_id"],
                    signature=data["signature"],
                    signdate=data["signdate"]
                    )
    
class ClientPoliciesContractSchema(ma.SQLAlchemyAutoSchema):
    class Meta:
        model = ClientPolicies
    
    user_id = fields.Integer(missing=0)

    @post_load
    def make_object(self, data, **kwargs):
        return ClientPolicies(
                    user_id = data["user_id"],
                    signature=data["signature"],
                    signdate=data["signdate"]
                    )
    

class ClientIndividualContractSchema(ma.SQLAlchemyAutoSchema):
    class Meta:
        model = ClientIndividualContract
        
    user_id = fields.Integer(missing=0)
    @post_load
    def make_object(self, data, **kwargs):
        return ClientIndividualContract(**data)

class SignedDocumentsSchema(Schema):
    """ Dictionary of all signed documents and the URL to the PDF file. """
    urls = fields.Dict(
        keys=fields.String(description='Document display name'),
        values=fields.String(description='URL to PDF file of document.')
    )

class OutstandingForm(Schema):
    """
        Forms that have not yet been completed
        Display name and URI given
    """
    name = fields.String(description='name of form')
    URI = fields.String(description = 'URI for completing form')

class ClientRegistrationStatusSchema(Schema):

    outstanding = fields.Nested(OutstandingForm(many=True))


class ClientDataTierSchema(Schema):

    user_id = fields.Integer(missing=None)
    stored_bytes = fields.Integer(description="total bytes stored for the client", missing=None)
    tier = fields.String(description="data storage tier. Either Tier 1/2/3", missing=None)


class AllClientsDataTier(Schema):

    items = fields.Nested(ClientDataTierSchema(many=True), missing=ClientDataTierSchema().load({}))
    total_stored_bytes = fields.Integer(description="Total bytes stored for all clients", missing=0)
    total_items = fields.Integer(description="number of clients in this payload", missing=0)



"""
    Schemas for the pt API
"""

class PTHistorySchema(ma.SQLAlchemyAutoSchema):
    class Meta:
        model = PTHistory
        
    user_id = fields.Integer(missing=0)
    
    @post_load
    def make_object(self, data, **kwargs):
        return PTHistory(**data)



class ShoulderRotationSchema(Schema):
    ir = fields.Integer(description="internal rotation", validate=validate.Range(min=0, max=110), missing=None)
    er = fields.Integer(description="external rotation", validate=validate.Range(min=0, max=130), missing=None)
    abd = fields.Integer(description="abduction", validate=validate.Range(min=0, max=90), missing=None)
    add = fields.Integer(description="adduction", validate=validate.Range(min=0, max=150), missing=None)
    flexion  = fields.Integer(validate=validate.Range(min=0, max=190), missing=None)
    extension  = fields.Integer(validate=validate.Range(min=0, max=90), missing=None)

class HipRotationSchema(Schema):
    ir = fields.Integer(description="internal rotation", validate=validate.Range(min=-20, max=100), missing=None)
    er = fields.Integer(description="external rotation", validate=validate.Range(min=-20, max=100), missing=None)
    abd = fields.Integer(description="abduction", validate=validate.Range(min=0, max=90), missing=None)
    add = fields.Integer(description="adduction",validate=validate.Range(min=0, max=60), missing=None)
    flexion  = fields.Integer(validate=validate.Range(min=0, max=180), missing=None)
    extension  = fields.Integer(validate=validate.Range(min=0, max=120), missing=None)
    slr  = fields.Integer(validate=validate.Range(min=0, max=180), missing=None)

class ChessBoardShoulderSchema(Schema):
    left = fields.Nested(ShoulderRotationSchema, missing = ShoulderRotationSchema().load({}))
    right = fields.Nested(ShoulderRotationSchema, missing = ShoulderRotationSchema().load({}))

class ChessBoardHipSchema(Schema):
    left = fields.Nested(HipRotationSchema, missing = HipRotationSchema().load({}))
    right = fields.Nested(HipRotationSchema, missing = HipRotationSchema().load({}))

class ChessboardSchema(Schema):
    isa_structure_list  = ['Inhaled','Exhaled', 'Asymmetrical Normal','Asymmetrical Atypical']
    isa_movement_list  = ['Dynamic', 'Static', 'R Static/Left Dynamic', 'L Static/Right Dynamic']

    user_id = fields.Integer(missing=0)
    timestamp = fields.DateTime()
    isa_structure = fields.String(description=f"must be one of {isa_structure_list}", missing=None)
    isa_movement = fields.String(description=f"must be one of {isa_movement_list}", missing=None)
    co2_tolerance = fields.Integer(validate=validate.Range(min=0, max=120), missing=None)
    shoulder = fields.Nested(ChessBoardShoulderSchema, missing=ChessBoardShoulderSchema().load({}))
    hip = fields.Nested(ChessBoardHipSchema, missing=ChessBoardHipSchema().load({}))
    notes = fields.String(description="some notes regarding this assessment", missing=None)


    @validates('isa_structure')
    def isa_structure_picklist(self,value):
        if not value in self.isa_structure_list and value is not None:
            raise ValidationError(f'isa_structure entry invalid. Please use one of the following: {self.isa_structure_list}')

    @validates('isa_movement')
    def isa_movement_picklist(self,value):
        if not value in self.isa_movement_list and value is not None:
            raise ValidationError(f'isa_movement entry invalid. Please use one of the following: {self.isa_movement_list}')

    @post_load
    def unravel(self, data, **kwargs):
        """takes a nested dictionary (json input) and flattens it out
            in order to shape into the Chessboard table
        """
        flat_data = {'user_id': data['user_id'],
                    'notes': data['notes'],
                    'left_shoulder_er': data['shoulder']['left']['er'],
                    'left_shoulder_ir': data['shoulder']['left']['ir'],
                    'left_shoulder_abd': data['shoulder']['left']['abd'],
                    'left_shoulder_add': data['shoulder']['left']['add'],
                    'left_shoulder_flexion':   data['shoulder']['left']['flexion'],
                    'left_shoulder_extension': data['shoulder']['left']['extension'],
                    'right_shoulder_er':  data['shoulder']['right']['er'],
                    'right_shoulder_ir':  data['shoulder']['right']['ir'],
                    'right_shoulder_abd': data['shoulder']['right']['abd'],
                    'right_shoulder_add': data['shoulder']['right']['add'],
                    'right_shoulder_flexion':   data['shoulder']['right']['flexion'],
                    'right_shoulder_extension': data['shoulder']['right']['extension'],
                    'left_hip_slr': data['hip']['left']['slr'],
                    'left_hip_er':  data['hip']['left']['er'],
                    'left_hip_ir':  data['hip']['left']['ir'],
                    'left_hip_abd': data['hip']['left']['abd'],
                    'left_hip_add': data['hip']['left']['add'],
                    'left_hip_flexion':   data['hip']['left']['flexion'],
                    'left_hip_extension': data['hip']['left']['extension'],
                    'right_hip_slr': data['hip']['right']['slr'],
                    'right_hip_er':  data['hip']['right']['er'],
                    'right_hip_ir':  data['hip']['right']['ir'],
                    'right_hip_abd': data['hip']['right']['abd'],
                    'right_hip_add': data['hip']['right']['add'],
                    'right_hip_flexion':   data['hip']['right']['flexion'],
                    'right_hip_extension': data['hip']['right']['extension'],
                    'isa_structure': data['isa_structure'],
                    'isa_movement': data['isa_movement']
                    }        
        return Chessboard(**flat_data)

    @pre_dump
    def ravel(self, data, **kwargs):
        """converts the flat Chessboard table into a nested dictionary for easier
            procesing on the fron end
        """
        shoulder_l = {k.split('_')[-1]:v for k,v in data.__dict__.items() if 'left_shoulder' in k} 
        shoulder_r = {k.split('_')[-1]:v for k,v in data.__dict__.items() if 'right_shoulder' in k}
        hip_l = {k.split('_')[-1]:v for k,v in data.__dict__.items() if 'left_hip' in k}
        hip_r = {k.split('_')[-1]:v for k,v in data.__dict__.items() if 'right_hip' in k}
        nested = {'user_id': data.user_id,
                  'notes': data.notes,
                  'isa_structure': data.isa_structure,
                  'isa_movement': data.isa_movement,
                  'shoulder': {
                                'right': shoulder_r,
                               'left': shoulder_l
                               },
                  'hip': {
                           'right': hip_r,
                           'left': hip_l
                        }
                  }
        return nested


"""
    Schemas for the trainer's API
"""

class PowerAttemptsPushPull(Schema):
    weight = fields.Integer(description="weight of exercise in PSI", validate=validate.Range(min=0, max=60), missing=None)
    attempt_1 = fields.Integer(description="", validate=validate.Range(min=0, max=4000), missing=None)
    attempt_2 = fields.Integer(description="", validate=validate.Range(min=0, max=4000), missing=None)
    attempt_3 = fields.Integer(description="",validate=validate.Range(min=0, max=4000), missing=None)
    average = fields.Float(description="",validate=validate.Range(min=0, max=4000), missing=None)

class PowerAttemptsLegPress(Schema):
    weight = fields.Integer(description="weight of exercise in PSI", validate=validate.Range(min=0, max=1500),missing=None)
    attempt_1 = fields.Integer(description="", validate=validate.Range(min=0, max=9999),missing=None)
    attempt_2 = fields.Integer(description="", validate=validate.Range(min=0, max=9999),missing=None)
    attempt_3 = fields.Integer(description="",validate=validate.Range(min=0, max=9999),missing=None)
    average = fields.Float(description="",validate=validate.Range(min=0, max=9999),missing=None)

class PowerPushPull(Schema):
    left = fields.Nested(PowerAttemptsPushPull, missing=PowerAttemptsPushPull().load({}))
    right = fields.Nested(PowerAttemptsPushPull, missing=PowerAttemptsPushPull().load({}))

class PowerLegPress(Schema):
    left = fields.Nested(PowerAttemptsLegPress, missing=PowerAttemptsLegPress().load({}))
    right = fields.Nested(PowerAttemptsLegPress, missing=PowerAttemptsLegPress().load({}))
    bilateral = fields.Nested(PowerAttemptsLegPress, missing=PowerAttemptsLegPress().load({}))

class PowerAssessmentSchema(Schema):
    user_id = fields.Integer(missing=0)
    timestamp = fields.DateTime()
    push_pull = fields.Nested(PowerPushPull, missing=PowerPushPull().load({}))
    leg_press = fields.Nested(PowerLegPress, missing=PowerLegPress().load({}))
    upper_watts_per_kg = fields.Float(description = "watts per kg upper body", validate=validate.Range(min=0, max=120), missing=None)
    lower_watts_per_kg = fields.Float(description = "watts per kg lower body", validate=validate.Range(min=0, max=300), missing=None)
    vital_weight = fields.Float(description="weight pulled from doctor physical data", dump_only=True)

    @post_load
    def unravel(self, data, **kwargs):
        flat_data = {'user_id': data['user_id'],
                    'keiser_upper_r_weight': data['push_pull']['right']['weight'],
                    'keiser_upper_r_attempt_1': data['push_pull']['right']['attempt_1'],
                    'keiser_upper_r_attempt_2': data['push_pull']['right']['attempt_2'],
                    'keiser_upper_r_attempt_3': data['push_pull']['right']['attempt_3'],
                    'keiser_upper_l_weight':    data['push_pull']['left']['weight'],
                    'keiser_upper_l_attempt_1': data['push_pull']['left']['attempt_1'],
                    'keiser_upper_l_attempt_2': data['push_pull']['left']['attempt_2'],
                    'keiser_upper_l_attempt_3': data['push_pull']['left']['attempt_3'],
                    'keiser_lower_bi_weight': data['leg_press']['bilateral']['weight'],
                    'keiser_lower_bi_attempt_1': data['leg_press']['bilateral']['attempt_1'],
                    'keiser_lower_bi_attempt_2': data['leg_press']['bilateral']['attempt_2'],
                    'keiser_lower_bi_attempt_3': data['leg_press']['bilateral']['attempt_3'],
                    'keiser_lower_r_weight':    data['leg_press']['right']['weight'],
                    'keiser_lower_r_attempt_1': data['leg_press']['right']['attempt_1'],
                    'keiser_lower_r_attempt_2': data['leg_press']['right']['attempt_2'],
                    'keiser_lower_r_attempt_3': data['leg_press']['right']['attempt_3'],
                    'keiser_lower_l_weight':     data['leg_press']['left']['weight'],
                    'keiser_lower_l_attempt_1': data['leg_press']['left']['attempt_1'],
                    'keiser_lower_l_attempt_2': data['leg_press']['left']['attempt_2'],
                    'keiser_lower_l_attempt_3': data['leg_press']['left']['attempt_3'],
                    'upper_watts_per_kg': data['upper_watts_per_kg'],
                    'lower_watts_per_kg': data['lower_watts_per_kg']
                }
        return PowerAssessment(**flat_data)

    @pre_dump
    def ravel(self, data, **kwargs):
        nested = {'user_id': data.user_id,
                  'timestamp': data.timestamp,
                  'upper_watts_per_kg' :data.upper_watts_per_kg,
                  'lower_watts_per_kg': data.lower_watts_per_kg,
                  'push_pull': {
                                'left': {'weight': data.keiser_upper_l_weight,
                                         'attempt_1': data.keiser_upper_l_attempt_1,
                                         'attempt_2': data.keiser_upper_l_attempt_2,
                                         'attempt_3': data.keiser_upper_l_attempt_3,
                                         'average':   list_average([data.keiser_upper_l_attempt_1,
                                                                       data.keiser_upper_l_attempt_2,
                                                                       data.keiser_upper_l_attempt_3
                                                                    ])
                                        },
                                'right': {'weight':   data.keiser_upper_r_weight,
                                         'attempt_1': data.keiser_upper_r_attempt_1,
                                         'attempt_2': data.keiser_upper_r_attempt_2,
                                         'attempt_3': data.keiser_upper_r_attempt_3,
                                         'average':   list_average([data.keiser_upper_r_attempt_1,
                                                                       data.keiser_upper_r_attempt_2,
                                                                       data.keiser_upper_r_attempt_3
                                                                    ])
                                        },
                                },
                    'leg_press': {'right' : {'weight':   data.keiser_lower_r_weight,
                                             'attempt_1': data.keiser_lower_r_attempt_1,
                                             'attempt_2': data.keiser_lower_r_attempt_2,
                                             'attempt_3': data.keiser_lower_r_attempt_3,
                                             'average':   list_average([data.keiser_lower_r_attempt_1,
                                                                           data.keiser_lower_r_attempt_2,
                                                                           data.keiser_lower_r_attempt_3
                                                                        ])
                                            },
                                  'left': {'weight':   data.keiser_lower_l_weight,
                                             'attempt_1': data.keiser_lower_l_attempt_1,
                                             'attempt_2': data.keiser_lower_l_attempt_2,
                                             'attempt_3': data.keiser_lower_l_attempt_3,
                                             'average':   list_average([data.keiser_lower_l_attempt_1,
                                                                           data.keiser_lower_l_attempt_2,
                                                                           data.keiser_lower_l_attempt_3
                                                                        ])
                                            },
                                  'bilateral': {'weight':   data.keiser_lower_bi_weight,
                                             'attempt_1': data.keiser_lower_bi_attempt_1,
                                             'attempt_2': data.keiser_lower_bi_attempt_2,
                                             'attempt_3': data.keiser_lower_bi_attempt_3,
                                             'average':   list_average([data.keiser_lower_bi_attempt_1,
                                                                           data.keiser_lower_bi_attempt_2,
                                                                           data.keiser_lower_bi_attempt_3
                                                                        ])
                                                }
                                 }
            
                 }
        # add client's vital_weight from most recent physical exam
        recent_physical = MedicalPhysicalExam.query.filter_by(user_id=data.user_id).order_by(MedicalPhysicalExam.idx.desc()).first()
        if not recent_physical:
            nested["vital_weight"] = None
        else:    
            nested["vital_weight"] = recent_physical.vital_weight
        return nested


class StrengthAttemptsPushPull(Schema):
    weight = fields.Integer(description="weight of exercise in PSI", validate=validate.Range(min=0, max=350), missing=None)
    attempt_1 = fields.Integer(description="", validate=validate.Range(min=0, max=50), missing=None)
    attempt_2 = fields.Integer(description="", validate=validate.Range(min=0, max=50), missing=None)
    attempt_3 = fields.Integer(description="",validate=validate.Range(min=0, max=50), missing=None)
    estimated_10rm = fields.Float(description="",validate=validate.Range(min=0, max=350), missing=None)

class StrengthPushPull(Schema):
    notes = fields.String(missing=None)
    left = fields.Nested(StrengthAttemptsPushPull, missing=StrengthAttemptsPushPull().load({}))
    right = fields.Nested(StrengthAttemptsPushPull, missing=StrengthAttemptsPushPull().load({}))
    bilateral = fields.Nested(StrengthAttemptsPushPull, missing=StrengthAttemptsPushPull().load({}))

class StrenghtAssessmentSchema(Schema):
    user_id = fields.Integer(missing=0)
    timestamp = fields.DateTime()
    upper_push = fields.Nested(StrengthPushPull, missing=StrengthPushPull().load({}))
    upper_pull = fields.Nested(StrengthPushPull, missing=StrengthPushPull().load({}))

    @post_load
    def unravel(self, data, **kwargs):
        flat_data = {'user_id': data['user_id'],
                    'timestamp': datetime.utcnow(),
                    'upper_push_notes': data['upper_push']['notes'],
                    'upper_pull_notes': data['upper_pull']['notes'],
                    'upper_push_r_weight':    data['upper_push']['right']['weight'],
                    'upper_push_r_attempt_1': data['upper_push']['right']['attempt_1'],
                    'upper_push_r_attempt_2': data['upper_push']['right']['attempt_2'],
                    'upper_push_r_attempt_3': data['upper_push']['right']['attempt_3'],
                    'upper_push_r_estimated_10rm': data['upper_push']['right']['estimated_10rm'], 
                    'upper_push_l_weight':    data['upper_push']['left']['weight'],
                    'upper_push_l_attempt_1': data['upper_push']['left']['attempt_1'],
                    'upper_push_l_attempt_2': data['upper_push']['left']['attempt_2'],
                    'upper_push_l_attempt_3': data['upper_push']['left']['attempt_3'],
                    'upper_push_l_estimated_10rm': data['upper_push']['left']['estimated_10rm'], 
                    'upper_push_bi_weight':    data['upper_push']['bilateral']['weight'],
                    'upper_push_bi_attempt_1': data['upper_push']['bilateral']['attempt_1'],
                    'upper_push_bi_attempt_2': data['upper_push']['bilateral']['attempt_2'],
                    'upper_push_bi_attempt_3': data['upper_push']['bilateral']['attempt_3'],
                    'upper_push_bi_estimated_10rm': data['upper_push']['bilateral']['estimated_10rm'], 
                    'upper_pull_r_weight':    data['upper_pull']['right']['weight'],
                    'upper_pull_r_attempt_1': data['upper_pull']['right']['attempt_1'],
                    'upper_pull_r_attempt_2': data['upper_pull']['right']['attempt_2'],
                    'upper_pull_r_attempt_3': data['upper_pull']['right']['attempt_3'],
                    'upper_pull_r_estimated_10rm': data['upper_pull']['right']['estimated_10rm'], 
                    'upper_pull_l_weight':    data['upper_pull']['left']['weight'],
                    'upper_pull_l_attempt_1': data['upper_pull']['left']['attempt_1'],
                    'upper_pull_l_attempt_2': data['upper_pull']['left']['attempt_2'],
                    'upper_pull_l_attempt_3': data['upper_pull']['left']['attempt_3'],
                    'upper_pull_l_estimated_10rm': data['upper_pull']['left']['estimated_10rm'],  
                    'upper_pull_bi_weight':    data['upper_pull']['bilateral']['weight'],
                    'upper_pull_bi_attempt_1': data['upper_pull']['bilateral']['attempt_1'],
                    'upper_pull_bi_attempt_2': data['upper_pull']['bilateral']['attempt_2'],
                    'upper_pull_bi_attempt_3': data['upper_pull']['bilateral']['attempt_3']  ,
                    'upper_pull_bi_estimated_10rm': data['upper_pull']['bilateral']['estimated_10rm']                  
                }
        return StrengthAssessment(**flat_data)

    @pre_dump
    def ravel(self, data, **kwargs):
        nested = {"user_id": data.user_id,
                "timestamp": data.timestamp,
                "upper_push": {
                                "bilateral": {
                                                "attempt_3": data.upper_push_bi_attempt_3,
                                                "weight": data.upper_push_bi_weight,
                                                "attempt_2": data.upper_push_bi_attempt_2,
                                                "estimated_10rm": data.upper_push_bi_estimated_10rm,
                                                "attempt_1": data.upper_push_bi_attempt_1
                                },
                                "right": {
                                            "attempt_3": data.upper_push_r_attempt_3,
                                            "weight": data.upper_push_r_weight,
                                            "attempt_2": data.upper_push_r_attempt_2,
                                            "estimated_10rm": data.upper_push_r_estimated_10rm,
                                            "attempt_1": data.upper_push_r_attempt_1
                                },
                                "notes": data.upper_push_notes,
                                "left": {
                                            "attempt_3": data.upper_push_l_attempt_3,
                                            "weight": data.upper_push_l_weight,
                                            "attempt_2": data.upper_push_l_attempt_2,
                                            "estimated_10rm": data.upper_push_l_estimated_10rm,
                                            "attempt_1": data.upper_push_l_attempt_1
                                    }
                    },
                "upper_pull": {
                                "bilateral": {
                                                "attempt_3": data.upper_pull_bi_attempt_3,
                                                "weight": data.upper_pull_bi_weight,
                                                "attempt_2": data.upper_pull_bi_attempt_2,
                                                "estimated_10rm": data.upper_pull_bi_estimated_10rm,
                                                "attempt_1": data.upper_pull_bi_attempt_1
                                },
                                "right": {
                                            "attempt_3": data.upper_pull_r_attempt_3,
                                            "weight": data.upper_pull_r_weight,
                                            "attempt_2": data.upper_pull_r_attempt_2,
                                            "estimated_10rm": data.upper_pull_r_estimated_10rm,
                                            "attempt_1": data.upper_pull_r_attempt_1
                                },
                                "notes": data.upper_pull_notes,
                                "left": {
                                            "attempt_3": data.upper_pull_l_attempt_3,
                                            "weight": data.upper_pull_l_weight,
                                            "attempt_2": data.upper_pull_l_attempt_2,
                                            "estimated_10rm": data.upper_pull_l_estimated_10rm,
                                            "attempt_1": data.upper_pull_l_attempt_1
                                }
                            }
                    }
        return nested


class SquatTestSchema(Schema):
    depth = fields.String(missing=None)
    ramp = fields.String(missing=None)
    eye_test = fields.Boolean(missing=None)
    can_breathe = fields.Boolean(missing=None)
    can_look_up = fields.Boolean(missing=None)

class ToeTouchTestSchema(Schema):
    pelvis_movement_test_options = ['Right Hip High','Right Hip Back','Left Hip High',
                                'Left Hip Back','Right Hip High', 'Even Bilaterally']

    ribcage_movement_test_options = ['Right Posterior Ribcage High','Right Posterior Ribcage Back',	
                                'Left Posterior Ribcage High', 'Left Posterior Ribcage Back', 'Even Bilaterally']
    depth = fields.String(missing=None)
    pelvis_movement = fields.List(fields.String,
                description=f"Descriptors for this assessment must be in the following picklist: {pelvis_movement_test_options}",
                missing=[None]) 
    ribcage_movement = fields.List(fields.String,
                description=f"Descriptors for this assessment must be in the following picklist: {ribcage_movement_test_options}",
                missing=[None])

    notes = fields.String(missing=None)
    
    @validates('ribcage_movement')
    def valid_ribcage_movement(self,value):
        for option in value:
            if option not in self.ribcage_movement_test_options and option != None:
                raise ValidationError(f'{option} is not a valid movement descriptor. Use one of the following {self.ribcage_movement_test_options}')
            
    @validates('pelvis_movement')
    def valid_pelvis_movement(self,value):
        for option in value:
            if option not in self.pelvis_movement_test_options and option != None:
                raise ValidationError(f'{option} is not a valid movement descriptor. Use one of the following {self.pelvis_movement_test_options}')
            

class StandingRotationNotesSchema(Schema):
    notes = fields.String(missing=None)

class StandingRotationSchema(Schema):
    right = fields.Nested(StandingRotationNotesSchema, missing=StandingRotationNotesSchema().load({}))
    left = fields.Nested(StandingRotationNotesSchema, missing=StandingRotationNotesSchema().load({}))

class MovementAssessmentSchema(Schema):
    user_id = fields.Integer(missing=0)
    timestamp = fields.DateTime()
    squat = fields.Nested(SquatTestSchema,missing=SquatTestSchema().load({}))
    toe_touch = fields.Nested(ToeTouchTestSchema, missing=ToeTouchTestSchema().load({}))
    standing_rotation = fields.Nested(StandingRotationSchema, missing=StandingRotationSchema().load({}))

    @post_load
    def unravel(self, data, **kwargs):
        flat_data = {'user_id': data['user_id'],
                    'squat_depth': data['squat']['depth'],
                    'squat_ramp': data['squat']['ramp'],
                    'squat_eye_test': data['squat']['eye_test'],
                    'squat_can_breathe': data['squat']['can_breathe'],
                    'squat_can_look_up': data['squat']['can_look_up'],
                    'toe_touch_depth': data['toe_touch']['depth'],
                    'toe_touch_pelvis_movement': data['toe_touch']['pelvis_movement'],
                    'toe_touch_ribcage_movement': data['toe_touch']['ribcage_movement'],
                    'toe_touch_notes': data['toe_touch']['notes'],
                    'standing_rotation_r_notes': data['standing_rotation']['right']['notes'],
                    'standing_rotation_l_notes': data['standing_rotation']['left']['notes']
        }

        return MovementAssessment(**flat_data)

    @pre_dump
    def ravel(self, data, **kwargs):
        nested = {"user_id": data.user_id,
                  "timestamp": data.timestamp,
                  "squat": {
                      "depth": data.squat_depth ,
                      "ramp": data.squat_ramp,
                      "eye_test": data.squat_eye_test,
                      "can_breathe": data.squat_can_breathe,
                      "can_look_up": data.squat_can_look_up
                  },
                  "toe_touch" : {
                      "depth": data.toe_touch_depth,
                      "pelvis_movement": data.toe_touch_pelvis_movement,
                      "ribcage_movement": data.toe_touch_ribcage_movement,
                      "notes": data.toe_touch_notes
                  },
                  "standing_rotation": {
                      "right": {
                          "notes": data.standing_rotation_r_notes
                      },
                      "left":{
                          "notes": data.standing_rotation_l_notes
                      } 
                  }
        }

        return nested

class HeartAssessmentSchema(ma.SQLAlchemyAutoSchema):
    class Meta:
        model = HeartAssessment

    user_id = fields.Integer(missing=0)
    vital_heartrate = fields.Float(description="vital_heartrate pulled from doctor physical data", dump_only=True)
    
    @post_load
    def make_object(self, data, **kwargs):
        return HeartAssessment(**data)

    @pre_dump
    def add_vital_heartrate(self, data, **kwargs):
        """Add vital_heartrate from most recent medial physical"""
        data_dict = data.__dict__
        recent_physical = MedicalPhysicalExam.query.filter_by(user_id=data.user_id).order_by(MedicalPhysicalExam.idx.desc()).first()
        if not recent_physical:
            data_dict["vital_heartrate"] = None
        else:    
            data_dict["vital_heartrate"] = recent_physical.vital_heartrate
        return data_dict

class MoxyAssessmentSchema(ma.SQLAlchemySchema):
    class Meta:
        model = MoxyAssessment
    
    limiter_list = ['Demand','Supply','Respiratory']
    performance_metric_list = ['Watts','Lbs','Feet/Min']

    user_id = fields.Integer(missing=0)
    timestamp = ma.auto_field()
    notes = ma.auto_field(missing=None)
    vl_side = fields.String(description="vl_side must be either 'right' or 'left'", missing=None)
    performance_baseline = fields.Integer(description="", validate=validate.Range(min=0, max=100), missing=None)
    recovery_baseline = fields.Integer(description="", validate=validate.Range(min=0, max=100), missing=None)
    gas_tank_size = fields.Integer(description="", validate=validate.Range(min=0, max=100), missing=None)
    starting_sm_o2 = fields.Integer(description="", validate=validate.Range(min=0, max=100), missing=None)
    starting_thb = fields.Float(description="", validate=validate.Range(min=9, max=18), missing=None)
    limiter = fields.String(description=f"must be one of: {limiter_list}", missing=None)
    intervention = ma.auto_field(missing=None)
    performance_metric_1 = fields.String(description=f"must be one of: {performance_metric_list}", missing=None)
    performance_metric_2 = fields.String(description=f"must be one of: {performance_metric_list}", missing=None)
    performance_metric_1_value = fields.Integer(description="value in regards to chosen performance metric", validate=validate.Range(min=0, max=1500), missing=None)
    performance_metric_2_value = fields.Integer(description="value in regards to chosen performance metric", validate=validate.Range(min=0, max=1500), missing=None)

    @validates('vl_side')
    def validate_vl_side(self,value):
        if value not in ["right", "left"] and value != None:
            raise ValidationError(f"{value} not a valid option. must be 'right' or 'left'")
    
    @validates('limiter')
    def limiter_picklist(self,value):
        if not value in self.limiter_list and value != None:
            raise ValidationError(f'limiter entry invalid. Please use one of the following: {self.limiter_list}')

    @validates('performance_metric_1')
    def performance_metric_1_picklist(self,value):
        if not value in self.performance_metric_list and value != None:
            raise ValidationError(f'performance_metric_1 entry invalid. Please use one of the following: {self.performance_metric_list}')

    @validates('performance_metric_2')
    def performance_metric_2_picklist(self,value):
        if not value in self.performance_metric_list and value != None:
            raise ValidationError(f'performance_metric_2 entry invalid. Please use one of the following: {self.performance_metric_list}')

    @post_load
    def make_object(self, data, **kwargs):
        return MoxyAssessment(**data)

class LungAssessmentSchema(ma.SQLAlchemySchema):
    class Meta:
        model = LungAssessment
        
    user_id = fields.Integer(missing=0)
    timestamp = ma.auto_field()
    notes = ma.auto_field(missing=None)
    vital_weight = fields.Float(description="weight pulled from doctor physical data", dump_only=True, missing=None)
    bag_size = fields.Float(description="in liters", validate=validate.Range(min=0, max=12), missing=None)
    duration = fields.Integer(description="in seconds", validate=validate.Range(min=0, max=400), missing=None)
    breaths_per_minute = fields.Integer(description="", validate=validate.Range(min=0, max=120), missing=None)
    max_minute_volume = fields.Float(description="", validate=validate.Range(min=0, max=600), missing=None)
    liters_min_kg = fields.Float(description="liters per minute per kg", validate=validate.Range(min=0, max=110), missing=None)

    @post_load
    def make_object(self, data, **kwargs):
        return LungAssessment(**data)

    @pre_dump
    def add_weight(self, data, **kwargs):
        "add vital weight to the dump"
        data_dict = data.__dict__
        recent_physical = MedicalPhysicalExam.query.filter_by(user_id=data.user_id).order_by(MedicalPhysicalExam.idx.desc()).first()
        if not recent_physical:
            data_dict["vital_weight"] = None
        else:    
            data_dict["vital_weight"] = recent_physical.vital_weight
        return data_dict
    

class MoxyRipExaminationSchema(Schema):

    smo2 = fields.Integer(description="", validate=validate.Range(min=0, max=100), missing=None)
    thb = fields.Float(description="", validate=validate.Range(min=9, max=18), missing=None)
    avg_power = fields.Integer(description="", validate=validate.Range(min=0, max=1800), missing=None)
    hr_max_min = fields.Integer(description="", validate=validate.Range(min=0, max=220), missing=None)

class MoxyTries(Schema):
    one = fields.Nested(MoxyRipExaminationSchema, missing = MoxyRipExaminationSchema().load({}))
    two = fields.Nested(MoxyRipExaminationSchema, missing = MoxyRipExaminationSchema().load({}))
    three = fields.Nested(MoxyRipExaminationSchema, missing = MoxyRipExaminationSchema().load({}))
    four = fields.Nested(MoxyRipExaminationSchema, missing = MoxyRipExaminationSchema().load({}))

class MoxyRipSchema(Schema):
    limiter_options = ['Demand','Supply','Respiratory']

    user_id = fields.Integer(missing=0)
    timestamp = fields.DateTime()
    vl_side = fields.String(description="vl_side must be either 'right' or 'left'", missing=None)
    performance = fields.Nested(MoxyTries, missing=MoxyTries().load({}))
    recovery = fields.Nested(MoxyTries, missing=MoxyTries().load({}))
    smo2_tank_size = fields.Integer(description="", validate=validate.Range(min=0, max=110), missing=None)
    thb_tank_size = fields.Float(description="", validate=validate.Range(min=9, max=18), missing=None)
    performance_baseline_smo2 = fields.Integer(description="", validate=validate.Range(min=0, max=110), missing=None)
    performance_baseline_thb = fields.Float(description="", validate=validate.Range(min=9, max=18), missing=None)
    recovery_baseline_smo2 = fields.Integer(description="", validate=validate.Range(min=0, max=110), missing=None)
    recovery_baseline_thb = fields.Float(description="", validate=validate.Range(min=9, max=18), missing=None)
    avg_watt_kg = fields.Float(description="", validate=validate.Range(min=0, max=60), missing=None)
    avg_interval_time = fields.Integer(description="seconds", validate=validate.Range(min=0, max=400), missing=None)
    avg_recovery_time = fields.Integer(description="seconds", validate=validate.Range(min=0, max=400), missing=None)

    limiter = fields.String(description=f"must be one of the following choices: {limiter_options}", missing=None)

    intervention = fields.String(missing=None)
    vital_weight = fields.Float(description="weight pulled from doctor physical data", dump_only=True, missing=None)


    @validates('vl_side')
    def validate_vl_side(self,value):
        if value not in ["right", "left"] and value!= None:
            raise ValidationError(f"{value} not a valid option. must be 'right' or 'left'")

    @validates('limiter')
    def valid_limiter(self,value):
        if value not in self.limiter_options and value != None:
            raise ValidationError(f'{value} is not a valid limiter option. Use one of the following {self.limiter_options}')

    @post_load
    def unravel(self, data, **kwargs):
        flat_data = {'user_id': data['user_id'],
                    'vl_side': data['vl_side'],
                    'performance_smo2_1':          data['performance']['one']['smo2'],
                    'performance_thb_1':           data['performance']['one']['thb'],
                    'performance_average_power_1': data['performance']['one']['avg_power'],
                    'performance_hr_max_1':        data['performance']['one']['hr_max_min'],
                    'performance_smo2_2':          data['performance']['two']['smo2'],
                    'performance_thb_2':           data['performance']['two']['thb'],
                    'performance_average_power_2': data['performance']['two']['avg_power'],
                    'performance_hr_max_2':        data['performance']['two']['hr_max_min'],
                    'performance_smo2_3':          data['performance']['three']['smo2'],
                    'performance_thb_3':           data['performance']['three']['thb'],
                    'performance_average_power_3': data['performance']['three']['avg_power'],
                    'performance_hr_max_3':        data['performance']['three']['hr_max_min'],
                    'performance_smo2_4':          data['performance']['four']['smo2'],
                    'performance_thb_4':           data['performance']['four']['thb'],
                    'performance_average_power_4': data['performance']['four']['avg_power'],
                    'performance_hr_max_4':        data['performance']['four']['hr_max_min'],
                    'recovery_smo2_1':          data['recovery']['one']['smo2'],
                    'recovery_thb_1':           data['recovery']['one']['thb'],
                    'recovery_average_power_1': data['recovery']['one']['avg_power'],
                    'recovery_hr_min_1':        data['recovery']['one']['hr_max_min'],
                    'recovery_smo2_2':          data['recovery']['two']['smo2'],
                    'recovery_thb_2':           data['recovery']['two']['thb'],
                    'recovery_average_power_2': data['recovery']['two']['avg_power'],
                    'recovery_hr_min_2':        data['recovery']['two']['hr_max_min'],
                    'recovery_smo2_3':          data['recovery']['three']['smo2'],
                    'recovery_thb_3':           data['recovery']['three']['thb'],
                    'recovery_average_power_3': data['recovery']['three']['avg_power'],
                    'recovery_hr_min_3':        data['recovery']['three']['hr_max_min'],
                    'recovery_smo2_4':          data['recovery']['four']['smo2'],
                    'recovery_thb_4':           data['recovery']['four']['thb'],
                    'recovery_average_power_4': data['recovery']['four']['avg_power'],
                    'recovery_hr_min_4':        data['recovery']['four']['hr_max_min'],
                    'smo2_tank_size': data['smo2_tank_size'],
                    'thb_tank_size': data['thb_tank_size'],
                    'performance_baseline_smo2': data['performance_baseline_smo2'],     
                    'performance_baseline_thb': data['performance_baseline_thb'],
                    'recovery_baseline_smo2': data['recovery_baseline_smo2'],
                    'recovery_baseline_thb': data['recovery_baseline_thb'],
                    'avg_watt_kg': data['avg_watt_kg'],
                    'avg_interval_time':data['avg_watt_kg'],
                    'avg_recovery_time': data['avg_recovery_time'],
                    'limiter': data['limiter'],
                    'intervention': data['intervention']
        }
        return MoxyRipTest(**flat_data)

    @pre_dump
    def ravel(self, data, **kwargs):
        nested = {
            "vl_side": data.vl_side,
            "recovery_baseline_smo2": data.recovery_baseline_smo2,
            "performance": {
                "two": {
                    "smo2": data.performance_smo2_2,
                    "avg_power": data.performance_average_power_2,
                    "thb": data.performance_thb_2,
                    "hr_max_min": data.performance_hr_max_2
                },
                "one": {
                    "smo2": data.performance_smo2_1,
                    "avg_power": data.performance_average_power_1,
                    "thb": data.performance_thb_1,
                    "hr_max_min": data.performance_hr_max_1
                },
                "three": {
                    "smo2": data.performance_smo2_3,
                    "avg_power": data.performance_average_power_3,
                    "thb": data.performance_thb_3,
                    "hr_max_min": data.performance_hr_max_3
                },
                "four": {
                    "smo2": data.performance_smo2_4,
                    "avg_power": data.performance_average_power_4,
                    "thb": data.performance_thb_4,
                    "hr_max_min": data.performance_hr_max_4
                }
            },
            "recovery": {
                "two": {
                    "smo2": data.recovery_smo2_2,
                    "avg_power": data.recovery_average_power_2,
                    "thb": data.recovery_thb_2,
                    "hr_max_min": data.recovery_hr_min_2
                },
                "one": {
                    "smo2": data.recovery_smo2_1,
                    "avg_power": data.recovery_average_power_1,
                    "thb": data.recovery_thb_1,
                    "hr_max_min": data.recovery_hr_min_1
                },
                "three": {
                    "smo2": data.recovery_smo2_3,
                    "avg_power": data.recovery_average_power_3,
                    "thb": data.recovery_thb_3,
                    "hr_max_min": data.recovery_hr_min_3
                },
                "four": {
                    "smo2": data.recovery_smo2_4,
                    "avg_power": data.recovery_average_power_4,
                    "thb": data.recovery_thb_4,
                    "hr_max_min": data.recovery_hr_min_4
                }
            },
            "timestamp": data.timestamp,
            "performance_baseline_smo2": data.performance_baseline_smo2,
            "performance_baseline_thb": data.performance_baseline_thb,
            "thb_tank_size": data.thb_tank_size,
            "avg_watt_kg": data.avg_watt_kg,
            "recovery_baseline_thb": data.recovery_baseline_thb,
            "avg_interval_time": data.avg_interval_time,
            "avg_recovery_time": data.avg_recovery_time,
            "user_id": data.user_id,
            "smo2_tank_size": data.smo2_tank_size,
            "limiter": data.limiter,
            "intervention": data.intervention
        }
        # add vital_weight from client's most recent physical examination
        recent_physical = MedicalPhysicalExam.query.filter_by(user_id=data.user_id).order_by(MedicalPhysicalExam.idx.desc()).first()
        if not recent_physical:
            nested["vital_weight"] = None
        else:    
            nested["vital_weight"] = recent_physical.vital_weight
        return nested


class FitnessQuestionnaireSchema(ma.SQLAlchemyAutoSchema):
    class Meta:
        model = FitnessQuestionnaire
        exclude = ('idx','created_at', 'updated_at')
    
    stressors_list = ['Family',	'Work',
                      'Finances', 'Social Obligations',
                      'Health', 'Relationships',
                      'School', 'Body Image',			
                      'Sports Performance',
                      'General Environment',
                      ]
    physical_goals_list = ['Weight Loss','Increase Strength',
                           'Increase Aerobic Capacity','Body Composition',
                           'Sport Specific Performance', 'Improve Mobility',
                           'Injury Rehabilitation', 'Injury Prevention',
                           'Increase Longevity', 'General Health',
                           ]
    lifestyle_goals_list = ['Increased Energy', 'Increased Mental Clarity', 
                            'Increased Libido', 'Overall Happiness', 
                            'Decreased Stress', 'Improved Sleep', 
                            'Healthier Eating', ]

    trainer_goals_list = ['Expertise', 'Motivation', 'Accountability', 'Time Efficiency']
    sleep_hours_options_list = ['< 4', '4-6','6-8','> 8']
        
    user_id = fields.Integer(missing=0)
    timestamp = fields.DateTime(description="timestamp of questionnaire. Filled by backend")
    physical_goals = fields.List(fields.String,
            description=f"List of sources of stress. Limit of three from these options: {physical_goals_list}. If other, must specify",
            missing=[None]) 
    current_fitness_level = fields.Integer(description="current fitness level 1-10", validate=validate.Range(min=1, max=10), missing=None)
    goal_fitness_level = fields.Integer(description="goal fitness level 1-10", validate=validate.Range(min=1, max=10), missing=None)
    trainer_expectations = fields.List(fields.String,
        description=f"Client's expectation for their trainer. Choice of: {trainer_goals_list}", 
        missing=[None])
    sleep_hours = fields.String(description=f"nightly hours of sleep bucketized by the following options: {sleep_hours_options_list}", missing=None)
    sleep_quality_level = fields.Integer(description="current sleep quality rating 1-10", validate=validate.Range(min=1, max=10), missing=None)
    stress_level = fields.Integer(description="current stress rating 1-10", validate=validate.Range(min=1, max=10), missing=None)
    stress_sources = fields.List(fields.String,
            description=f"List of sources of stress. Options: {stressors_list}",
            missing=[None]) 

    lifestyle_goals = fields.List(fields.String,
            description=f"List of lifestyle change goals. Limit of three from these options: {lifestyle_goals_list}. If other, must specify",
            missing=[None]) 
    physical_goals = fields.List(fields.String,
            description=f"List of sources of stress. Limit of three from these options: {physical_goals_list}. If other, must specify",
            missing=[None]) 

    energy_level = fields.Integer(description="current energy rating 1-10", validate=validate.Range(min=1, max=10), missing=None)
    libido_level = fields.Integer(description="current libido rating 1-10", validate=validate.Range(min=1, max=10), missing=None)
    
    @post_load
    def make_object(self, data, **kwargs):
        return FitnessQuestionnaire(**data)

    @validates('stress_sources')
    def validate_stress_sources(self,value):
        for item in value:
            if item not in self.stressors_list and item != None:
                raise ValidationError(f"{item} not a valid option. must be in {self.stressors_list}")

    @validates('lifestyle_goals')
    def validate_lifestyle_goals(self,value):
        for item in value:
            if item not in self.lifestyle_goals_list and item != None:
                raise ValidationError(f"{item} not a valid option. must be in {self.lifestyle_goals_list}")
        if len(value) > 3:
            ValidationError("limit list length to 3 choices")


    @validates('physical_goals')
    def validate_physical_goals(self,value):
        for item in value:
            if item not in self.physical_goals_list and item != None:
                raise ValidationError(f"{item} not a valid option. must be in {self.physical_goals_list}")
        if len(value) > 3:
            ValidationError("limit list length to 3 choices")
    
    @validates('trainer_expectations')
    def validate_trainer_expectationss(self, value):
        for item in value:
            if item not in self.trainer_goals_list and item != None:
                raise ValidationError(f"{item} not a valid option. must be in {self.trainer_goals_list}")

    @validates('sleep_hours')
    def validate_sleep_hours(self, value):
        if value not in self.sleep_hours_options_list and value != None:
            raise ValidationError(f"{value} not a valid option. Must be one of {self.sleep_hours_options_list}")


"""
    Schemas for the doctor's API
"""
class MedicalImagingSchema(ma.SQLAlchemyAutoSchema):
    class Meta:
        model = MedicalImaging
        load_instance = True
        exclude = ["user_id", "idx"]

    possible_image_types = ['CT', 'MRI', 'PET', 'Scopes', 'Special imaging', 'Ultrasound', 'X-ray']
    image_type = fields.String(validate=validate.OneOf(possible_image_types), required=True)
    image_date = fields.Date(required=True)
    image_read = fields.String(required=True)
    reporter_firstname = fields.String(description="first name of reporting physician", dump_only=True)
    reporter_lastname = fields.String(description="last name of reporting physician", dump_only=True)
    reporter_id = fields.Integer(description="id of reporting physician", missing=None)

class MedicalBloodTestSchema(Schema):
    test_id = fields.Integer()
    user_id = fields.Integer()
    date = fields.Date(required=True)
    panel_type = fields.String(required=False)
    notes = fields.String(required=False)
    reporter_firstname = fields.String(description="first name of reporting physician", dump_only=True)
    reporter_lastname = fields.String(description="last name of reporting physician", dump_only=True)
    reporter_id = fields.Integer(description="id of reporting physician")

    @post_load
    def make_object(self, data, **kwargs):
        return MedicalBloodTests(**data)

class AllMedicalBloodTestSchema(Schema):
    """
    For returning several blood test instance details 
    No actual results are returned, just details on
    the test entry (notes, date, panel_type)
    """
    items = fields.Nested(MedicalBloodTestSchema(many=True))
    total = fields.Integer()
    clientid = fields.Integer()

class MedicalBloodTestResultsSchema(Schema):
    result_name = fields.String()
    result_value = fields.Float()
    evaluation = fields.String(dump_only=True)

class MedicalBloodTestsInputSchema(Schema):
    user_id = fields.Integer()
    date = fields.Date()
    panel_type = fields.String()
    notes = fields.String()
    results = fields.Nested(MedicalBloodTestResultsSchema, many=True)

class BloodTestsByTestID(Schema):
    """
    Organizes blood test results into a nested results field
    General information about the test entry like testid, date, notes, panel
    are in the outer most part of this schema.
    """
    testid = fields.Integer()
    results = fields.Nested(MedicalBloodTestResultsSchema(many=True))
    notes = fields.String()
    panel_type = fields.String()
    date = fields.Date(format="iso")
    reporter_firstname = fields.String(description="first name of reporting physician", dump_only=True)
    reporter_lastname = fields.String(description="last name of reporting physician", dump_only=True)
    reporter_id = fields.Integer(description="id of reporting physician", dump_only=True)

class MedicalBloodTestResultsOutputSchema(Schema):
    """
    Schema for outputting a nested json 
    of blood test results. 
    """
    tests = fields.Integer(description="# of test entry sessions. All each test may have more than one test result")
    test_results = fields.Integer(description="# of test results")
    items = fields.Nested(BloodTestsByTestID(many=True), missing = [])
    clientid = fields.Integer()

class MedicalBloodTestResultsSchema(Schema):
    idx = fields.Integer()
    test_id = fields.Integer()
    result_id = fields.Integer()
    result_value = fields.Float()

    @post_load
    def make_object(self, data, **kwargs):
        return MedicalBloodTestResults(**data)

class MedicalBloodTestResultTypesSchema(Schema):
    result_id = fields.Integer()
    result_name = fields.String()

class MedicalBloodTestTypes(ma.SQLAlchemyAutoSchema):
    class Meta():
        model = MedicalBloodTestResultTypes
        exclude = ('created_at', 'result_id')

class MedicalBloodTestResultTypesSchema(Schema):
    
    items = fields.Nested(MedicalBloodTestTypes(many=True)) 
    total = fields.Integer()
    
    @post_load
    def make_object(self, data, **kwargs):
        return MedicalBloodTestResultTypes(**data)

class MedicalHistorySchema(ma.SQLAlchemyAutoSchema):
    class Meta:
        model = MedicalHistory
        
    user_id = fields.Integer(missing=0)
    
    @post_load
    def make_object(self, data, **kwargs):
        return MedicalHistory(**data)
    
class MedicalPhysicalExamSchema(ma.SQLAlchemyAutoSchema):
    class Meta:
        model = MedicalPhysicalExam
        exclude = ('idx', 'reporter_id')
        
    user_id = fields.Integer(missing=0)
    vital_height = fields.String(description="Deprecated, use vital_height_inches instead", missing="")
    reporter_firstname = fields.String(description="first name of reporting physician", dump_only=True)
    reporter_lastname = fields.String(description="last name of reporting physician", dump_only=True)
    reporter_id = fields.Integer(description="id of reporting physician", dump_only=True)

    @post_load
    def make_object(self, data, **kwargs):
        return MedicalPhysicalExam(**data)


class MedicalInstitutionsSchema(ma.SQLAlchemyAutoSchema):
    """
    For returning medical institutions in GET request and also accepting new institute names
    """
    class Meta:
        model = MedicalInstitutions

    @post_load
    def make_object(self, data):
        return MedicalInstitutions(**data)

class ClientExternalMRSchema(Schema):
    """
    For returning medical institutions in GET request and also accepting new institute names
    """

    user_id = fields.Integer(missing=0)
    institute_id = fields.Integer(missing=9999)
    med_record_id = fields.String()
    institute_name = fields.String(load_only=True, required=False, missing="")

    @post_load
    def make_object(self, data, **kwargs):
        data.pop("institute_name")
        return ClientExternalMR(**data)

class ClientExternalMREntrySchema(Schema):
    """
    For returning medical institutions in GET request and also accepting new institute names
    """

    record_locators = fields.Nested(ClientExternalMRSchema, many=True)
    
    @pre_dump
    def ravel(self, data, **kwargs):
        """upon dump, add back the schema structure"""
        response = {"record_locators": data}
        return response

"""
    Schemas for the staff API
"""
class StaffRecentClientsSchema(ma.SQLAlchemyAutoSchema):
    class Meta:
        model = StaffRecentClients

    @post_load
    def make_object(self, data):
        return StaffRecentClients(**data)


class StaffPasswordRecoveryContactSchema(Schema):
    """contact methods for password recovery.
        currently just email but may be expanded to include sms
    """
    email = fields.Email(required=True)

class StaffPasswordResetSchema(Schema):
    #TODO Validate password strength
    password = fields.String(required=True,  validate=validate.Length(min=3,max=50), description="new password to be used going forward")

class StaffPasswordUpdateSchema(Schema):
    #TODO Validate password strength
    current_password = fields.String(required=True,  validate=validate.Length(min=3,max=50), description="current password")
    new_password = fields.String(required=True,  validate=validate.Length(min=3,max=50), description="new password to be used going forward")

class StaffSearchItemsSchema(Schema):
    user_id = fields.Integer()
    firstname = fields.String(required=False, validate=validate.Length(min=1, max= 50), missing=None)
    lastname = fields.String(required=False, validate=validate.Length(min=1,max=50), missing=None)
    email = fields.Email(required=False, missing=None)   

class StaffProfileSchema(ma.SQLAlchemyAutoSchema):
    class Meta:
        model = StaffProfile

    idx = fields.Integer()
    user_id = fields.Integer()
    possible_roles = ACCESS_ROLES

    @post_load
    def make_object(self, data, **kwargs):
        return StaffProfile(**data)

class RegisteredFacilitiesSchema(Schema):
    facility_id = fields.Integer(required=False)
    facility_name = fields.String(required=True)
    facility_address = fields.String(required=True)
    modobio_facility = fields.Boolean(required=True)

    @post_load
    def make_object(self, data, **kwargs):
        return RegisteredFacilities(**data)

class StaffRolesSchema(Schema):
    """
    Schema loads data into a StaffRoles object
    """
    
    user_id = fields.Integer()
    role = fields.String()
    # TDOD: default to false once verification process is created
    verified = fields.Boolean(default=True) 

    @post_load
    def make_object(self, data, **kwargs):
        return StaffRoles(**data)


class ClientSummarySchema(Schema):

    firstname = fields.String()
    middlename = fields.String()
    lastname = fields.String()
    dob = fields.Date()
    user_id = fields.Integer()
    membersince = fields.Date()
    facilities = fields.Nested(RegisteredFacilitiesSchema(many=True))

#
#   Schemas for user accounts
#
class UserSchema(ma.SQLAlchemyAutoSchema):
    class Meta:
        model = User
        exclude = ('created_at', 'updated_at')

    modobio_id = fields.String(missing=None, dump_only=True)

    @post_load
    def make_object(self, data, **kwargs):
        new_user = User(**data)
        return new_user
    

class UserLoginSchema(ma.SQLAlchemyAutoSchema):
    class Meta:
        model = UserLogin

    user_id = fields.Integer()

    @post_load
    def make_object(self, data, **kwargs):
        new_user = UserLogin(**data)
        new_user.set_password(data['password'])
        return new_user


class NewClientUserSchema(Schema):
    """
    Schema for validating payloads from the creation of a new client user
    """
    firstname = fields.String()
    middlename = fields.String()
    lastname = fields.String()
    email = fields.Email(validate=validate.Length(min=0,max=50))
    phone_number = fields.String(validate=validate.Length(min=0,max=50))
    password = fields.String(validate=validate.Length(min=0,max=50), dump_only=True)
    modobio_id = fields.String()

class UserInfoSchema(Schema):
    firstname = fields.String()
    middlename = fields.String()
    lastname = fields.String()
    email = fields.Email(validate=validate.Length(min=0,max=50))
    phone_number = fields.String(validate=validate.Length(min=0,max=50))
    password = fields.String(description="password required when creating a staff member",
                            validate=validate.Length(min=0,max=50), 
                            required=False)
    

class StaffInfoSchema(Schema):
    """
    Staff-user specific creation payload validation
    Currently just holds access_roles 
    """
    access_roles = fields.List(
                    fields.String(validate=validate.OneOf(ACCESS_ROLES)), 
                    description=f"Access roles the new user will have. Options include: {ACCESS_ROLES}"
                )
class NewUserSchema(Schema):
    """
    General purpose user creation schema
    """

    userinfo = fields.Nested(UserInfoSchema, required=True)
    staffinfo = fields.Nested(StaffInfoSchema,
                              missing={}, 
                              description="used when registering a staff member")

#
#   Schemas for the wearables API
#
class WearablesSchema(ma.SQLAlchemyAutoSchema):
    class Meta:
        model = Wearables
        load_instance = True
        exclude = ('idx', 'user_id', 'created_at', 'updated_at')


class WearablesOuraAuthSchema(Schema):
    oura_client_id = fields.String()
    oauth_state = fields.String()


class WearablesFreeStyleSchema(ma.SQLAlchemyAutoSchema):
    class Meta:
        model = WearablesFreeStyle
        load_instance = True
        exclude = ('idx', 'user_id', 'created_at', 'updated_at')


class WearablesFreeStyleActivateSchema(ma.SQLAlchemyAutoSchema):
    class Meta:
        model = WearablesFreeStyle
        load_instance = True
        fields = ('activation_timestamp',)<|MERGE_RESOLUTION|>--- conflicted
+++ resolved
@@ -27,11 +27,7 @@
 )
 from odyssey.models.misc import MedicalInstitutions, RegisteredFacilities
 from odyssey.models.pt import Chessboard, PTHistory
-<<<<<<< HEAD
-from odyssey.models.staff import StaffProfile, StaffRecentClients
-=======
-from odyssey.models.staff import StaffProfile, StaffRoles
->>>>>>> 9fe4261f
+from odyssey.models.staff import StaffProfile, StaffRoles, StaffRecentClients
 from odyssey.models.trainer import (
     FitnessQuestionnaire,
     HeartAssessment, 
