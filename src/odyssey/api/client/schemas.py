--- conflicted
+++ resolved
@@ -299,7 +299,6 @@
     total_stored_bytes = fields.Integer(description="Total bytes stored for all clients", missing=0)
     total_items = fields.Integer(description="number of clients in this payload", missing=0)
 
-<<<<<<< HEAD
 class ClientMobileSettingsSchema(ma.SQLAlchemyAutoSchema):
     class Meta:
         model = ClientMobileSettings
@@ -311,6 +310,7 @@
     @post_load
     def make_object(self, data, **kwargs):
         return ClientMobileSettings(**data)
+        
 class ClientAssignedDrinksSchema(ma.SQLAlchemyAutoSchema):
     class Meta:
         model = ClientAssignedDrinks
@@ -325,12 +325,11 @@
 
 class ClientAssignedDrinksDeleteSchema(Schema):
     drink_ids = fields.List(fields.Integer)
-=======
+
 class ClientTokenRequestSchema(Schema):
     user_id = fields.Integer()
     firstname = fields.String(required=False, validate=validate.Length(min=1, max= 50), missing=None)
     lastname = fields.String(required=False, validate=validate.Length(min=1,max=50), missing=None)
     email = fields.Email(required=False, missing=None)   
     token = fields.String()
-    refresh_token = fields.String()
->>>>>>> 73600416
+    refresh_token = fields.String()