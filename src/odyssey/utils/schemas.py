--- conflicted
+++ resolved
@@ -6,17 +6,13 @@
 from marshmallow import post_load, post_dump, pre_dump, pre_load
 
 from odyssey import ma
-<<<<<<< HEAD
-from odyssey.models.doctor import MedicalHistory, MedicalPhysicalExam, MedicalBloodChemistryThyroid, MedicalBloodChemistryLipids
-
-=======
 from odyssey.models.doctor import (
     MedicalHistory, 
     MedicalPhysicalExam,
     MedicalBloodChemistryCBC,
-    MedicalBloodChemistryThyroid
+    MedicalBloodChemistryThyroid,
+    MedicalBloodChemistryLipids
 )
->>>>>>> 680faa48
 from odyssey.models.client import (
     ClientConsent,
     ClientConsultContract,
