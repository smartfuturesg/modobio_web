from marshmallow import Schema, fields, post_load, validate

from odyssey import ma
from odyssey.api.user.models import User, UserLogin, UserSubscriptions, UserNotifications
from odyssey.utils.constants import ACCESS_ROLES

"""
   Schemas for user accounts
"""
class UserSchema(ma.SQLAlchemyAutoSchema):
    class Meta:
        model = User
        exclude = ('created_at', 'updated_at')
        dump_only = ('password', 'modobio_id')

    @post_load
    def make_object(self, data, **kwargs):
        new_user = User(**data)
        return new_user
    

class UserLoginSchema(ma.SQLAlchemyAutoSchema):
    class Meta:
        model = UserLogin

    user_id = fields.Integer()

    @post_load
    def make_object(self, data, **kwargs):
        new_user = UserLogin(**data)
        new_user.set_password(data['password'])
        return new_user

    
class UserInfoSchema(ma.SQLAlchemyAutoSchema):
    class Meta:
        model = User
        exclude = ('created_at', 'updated_at')
        load_only = ('password')
        dump_only = ('modobio_id', 'user_id', 'is_internal','is_staff', 'is_client')

    email = fields.Email(validate=validate.Length(min=0,max=50))
    phone_number = fields.String(validate=validate.Length(min=0,max=50))
    password = fields.String(description="password required when creating a staff member",
                            validate=validate.Length(min=0,max=50), 
                            required=False)



class UserInfoPutSchema(ma.SQLAlchemyAutoSchema):
    class Meta:
        model = User
        exclude = ('created_at', 'updated_at')
        dump_only = ('is_staff', 'is_client', 'modobio_id', 'user_id')

    email = fields.Email(validate=validate.Length(min=0,max=50))
    phone_number = fields.String(validate=validate.Length(min=0,max=50))

class StaffInfoSchema(Schema):
    """
    Staff-user specific creation payload validation
    Currently just holds access_roles 
    """
    access_roles = fields.List(
                    fields.String(validate=validate.OneOf(ACCESS_ROLES)), 
                    description=f"Access roles the new user will have. Options include: {ACCESS_ROLES}"
                )
class NewUserSchema(Schema):
    """
    General purpose user creation schema
    """

    user_info = fields.Nested(UserInfoSchema, required=True)
    staff_info = fields.Nested(StaffInfoSchema,
                              missing={}, 
                              description="used when registering a staff member")

class NewStaffUserSchema(UserInfoSchema):
    """
    General purpose user creation schema
    """

    user_info = fields.Nested(UserInfoSchema, required=True)
    staff_info = fields.Nested(StaffInfoSchema,
                              missing={}, 
                              description="used when registering a staff member")

class UserPasswordRecoveryContactSchema(Schema):
    """contact methods for password recovery.
        currently just email but may be expanded to include sms
    """
    email = fields.Email(required=True)

class UserPasswordResetSchema(Schema):
    #TODO Validate password strength
    password = fields.String(required=True,  validate=validate.Length(min=3,max=50), description="new password to be used going forward")

class UserPasswordUpdateSchema(Schema):
    #TODO Validate password strength
    current_password = fields.String(required=True,  validate=validate.Length(min=3,max=50), description="current password")
    new_password = fields.String(required=True,  validate=validate.Length(min=3,max=50), description="new password to be used going forward")

class UserSubscriptionsSchema(ma.SQLAlchemyAutoSchema):
    class Meta:
        model = UserSubscriptions
        exclude = ('created_at', 'updated_at', 'idx')
        dump_only = ('start_date', 'end_date', 'user_id')

    subscription_type = fields.String(validate=validate.OneOf(['unsubscribed', 'subscribed', 'free_trial', 'sponsored']))
    
    @post_load
    def make_object(self, data, **kwargs):
        return UserSubscriptions(**data)

class UserSubscriptionHistorySchema(Schema):

    client_subscription_history = fields.Nested(UserSubscriptionsSchema, many=True)
    staff_subscription_history = fields.Nested(UserSubscriptionsSchema, many=True)
<<<<<<< HEAD

class UserClinicalCareTeamSchema(Schema):

    client_user_id = fields.Integer()
    client_name = fields.String()
    client_email = fields.String()

class UserNotificationsSchema(ma.SQLAlchemyAutoSchema):
    class Meta:
        model = UserNotifications
        exclude = ('created_at', 'updated_at')
        dump_only = ('idx', 'user_id', 'is_staff', 'time_to_live')

    #comes from LookupNotifications.type
    notification_type = fields.String(dump_only=True)
    
=======
>>>>>>> bd9dc7da
<|MERGE_RESOLUTION|>--- conflicted
+++ resolved
@@ -116,7 +116,6 @@
 
     client_subscription_history = fields.Nested(UserSubscriptionsSchema, many=True)
     staff_subscription_history = fields.Nested(UserSubscriptionsSchema, many=True)
-<<<<<<< HEAD
 
 class UserClinicalCareTeamSchema(Schema):
 
@@ -132,6 +131,4 @@
 
     #comes from LookupNotifications.type
     notification_type = fields.String(dump_only=True)
-    
-=======
->>>>>>> bd9dc7da
+    