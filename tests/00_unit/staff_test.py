--- conflicted
+++ resolved
@@ -1,11 +1,4 @@
-
-<<<<<<< HEAD
-from odyssey.models.staff import Staff
-from tests.data.staff.staff_data import staff_member_data
-=======
 from odyssey.models.user import User, UserLogin
-from tests.data import test_staff_member
->>>>>>> 2b77ac85
 from werkzeug.security import check_password_hash
 
 def test_regular_staff_member(test_client, init_database):
@@ -17,18 +10,10 @@
     user = User.query.filter_by(is_staff=True).first()
     user_login = UserLogin.query.filter_by(user_id=user.user_id).one_or_none()
 
-<<<<<<< HEAD
-    assert staff.email == 'staff_member@modobio.com'
-    assert check_password_hash(staff.password, staff_member_data['password'])
-    assert type(staff.get_token()) == str 
-    assert staff.check_token(staff.token)
-    assert staff.get_admin_role() == 'staff_admin'
-=======
     assert user.email == 'staff_member@modobio.com'
     assert user_login.check_password('password')
     assert type(user_login.get_token()) == str 
     assert user_login.check_token(user_login.get_token())
->>>>>>> 2b77ac85
 
     # revoke token and then check it's validity    
     user_login.revoke_token()
