--- conflicted
+++ resolved
@@ -29,11 +29,7 @@
                                         'Content-Type': 'application/json'}
         self.url_base = "https://connect.instamed.com/rest"
         self.outlet = {
-<<<<<<< HEAD
-                "MerchantID": current_app.config.get('INSTAMED_MERCHANT_ID'),
-=======
                 "MerchantID": current_app.config.get('INSTAMED_MERCHANT_ID').replace('/',''),
->>>>>>> de586c23
                 "StoreID": '0001',
                 "TerminalID": '0002'
         }
