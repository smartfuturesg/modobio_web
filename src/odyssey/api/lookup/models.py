"""
Database tables for supporting lookup tables. These tables should be static tables only used for reference,
not to be edited at runtime. 
"""
import logging
logger = logging.getLogger(__name__)

from odyssey import db
from odyssey.utils.base.models import BaseModelWithIdx, BaseModel
from odyssey.api.practitioner.models import PractitionerOrganizationAffiliation

class LookupNotificationSeverity(BaseModelWithIdx):
    """
        Lookup table containing notification severity
    """
    severity = db.Column(db.String)
    """
    Severity level

    :type: str
    """

    color = db.Column(db.String)
    """
    hex color

    :type: str
    """

class LookupTermsAndConditions(BaseModelWithIdx):
    """ 
        Holds the documententation for the terms and conditions
    """
    
    terms_and_conditions = db.Column(db.String)
    """ 
    Terms and Conditions

    :type: str
    """    

class LookupBookingTimeIncrements(BaseModelWithIdx):
    """ 
    Holds all time increment from 00:00 to 23:55 in increments of 5 minutes
    """
    
    start_time = db.Column(db.Time)
    """ 
    start time

    :type: datetime.time
    """
    
    end_time = db.Column(db.Time)
    """ 
    end time 

    :type: datetime.time
    """

class LookupProfessionalAppointmentConfirmationWindow(BaseModelWithIdx):
    """ Stored appointment confirmation windows for professionals in database. 
    """

    confirmation_window = db.Column(db.Float)
    """
    confirmation windows for 
    from 1 hour to 24 hours in 30 minute increments
    
    :type: float
    """


class LookupCountriesOfOperations(BaseModelWithIdx):
    """ Stored countries of operations in database. 
    """

    country = db.Column(db.String)
    """
    countries of operations
    
    :type: str
    """
    
class LookupTerritoriesOfOperations(BaseModelWithIdx):
    """ 
    Territories of operaion are organized by country and then sub-territory,
    where a sub_territory is the highest level of governing region that can have
    laws which will impact our business practices. 

    In the United States, the sub_territory will be at the state level.

    Staff members are required to specify which territories they can operate in. 
    """

    country_id = db.Column(db.Integer, db.ForeignKey('LookupCountriesOfOperations.idx'))
    """
    Country in which this territory resides
    
    :type: int, foreign key(LookupCountriesOfOperations.idx)
    """

    sub_territory = db.Column(db.String)
    """
    Sub-territory depends on the country. In the US, this translate to state. 
    
    :type: str
    """

    sub_territory_abbreviation = db.Column(db.String)
    """
    Abbreviation of sub_territory. Two characters for US states.
    
    :type: str
    """

    active = db.Column(db.Boolean)
    """
    True if the territory is operational on the modobio platform

    :type: bool
    """

class LookupClientBookingWindow(BaseModelWithIdx):
    """ Stored booking windows for the client in database. 
    """

    booking_window = db.Column(db.Integer)
    """
    Booking Window
    from 8 hours to 24 hours in increments of 1 hour
    
    :type: int
    """

class LookupTelehealthSessionDuration(BaseModelWithIdx):
    """ Stored telehealth session durations in database. 
    """

    session_duration = db.Column(db.Integer)
    """
    session duration
    from 10 minutes to 60 minutes in increments of 5 minutes
    
    :type: int
    """

class LookupActivityTrackers(BaseModelWithIdx):
    """ Look up table for activity trackers and their capabilities. """

    brand = db.Column(db.String)
    """
    activity tracker brand name

    :type: str
    """

    series = db.Column(db.String)
    """
    activity tracker series

    :type: str
    """

    model = db.Column(db.String)
    """
    activity tracker model

    :type: str
    """

    ecg_metric_1 = db.Column(db.Boolean)
    """
    2-lead ECG Metric 1
    Text

    :type: bool
    """

    ecg_metric_2 = db.Column(db.Boolean)
    """
    2-lead ECG Metric 2
    Beats Per Minute

    :type: bool
    """

    sp_o2_spot_check = db.Column(db.Boolean)
    """
    % Oxygenation (no decimals)

    :type: bool
    """

    sp_o2_nighttime_avg = db.Column(db.Boolean)
    """
    % Oxygenation (no decimals)

    :type: bool
    """

    sleep_total = db.Column(db.Boolean)
    """
    Time HH:MM

    :type: bool
    """

    deep_sleep = db.Column(db.Boolean)
    """
    Time HH:MM

    :type: bool
    """

    rem_sleep = db.Column(db.Boolean)
    """
    Time HH:MM

    :type: bool
    """

    quality_sleep = db.Column(db.Boolean)
    """
    Time HH:MM

    :type: bool
    """

    light_sleep = db.Column(db.Boolean)
    """
    Time HH:MM

    :type: bool
    """

    awake = db.Column(db.Boolean)
    """
    Time HH:MM

    :type: bool
    """

    sleep_latency = db.Column(db.Boolean)
    """
    Time HH:MM

    :type: bool
    """

    bedtime_consistency = db.Column(db.Boolean)
    """
    + or - Time HH:MM

    :type: bool
    """                            

    wake_consistency = db.Column(db.Boolean)
    """
    + or - Time HH:MM

    :type: bool
    """

    rhr_avg = db.Column(db.Boolean)
    """
    beats per minute

    :type: bool
    """    

    rhr_lowest = db.Column(db.Boolean)
    """
    beats per minute

    :type: bool
    """    
    
    hr_walking = db.Column(db.Boolean)
    """
    beats per minute

    :type: bool
    """     

    hr_24hr_avg = db.Column(db.Boolean)
    """
    beats per minute

    :type: bool
    """ 

    hrv_avg = db.Column(db.Boolean)
    """
    milliseconds (ms)

    :type: bool
    """    

    hrv_highest = db.Column(db.Boolean)
    """
    milliseconds (ms)

    :type: bool
    """

    respiratory_rate = db.Column(db.Boolean)
    """
    per minute

    :type: bool
    """

    body_temperature = db.Column(db.Boolean)
    """
    + or - degrees farenheit

    :type: bool
    """

    steps = db.Column(db.Boolean)
    """
    number
    
    :type: bool
    """

    total_calories = db.Column(db.Boolean)
    """
    calories (kcal)

    :type: bool
    """

    active_calories = db.Column(db.Boolean)
    """
    calories

    :type: bool
    """
    
    walking_equivalency = db.Column(db.Boolean)
    """
    number miles

    :type: bool
    """

    inactivity = db.Column(db.Boolean)
    """
    Time HH:MM

    :type: bool
    """

# class LookupDrinks(BaseModel):
#     """ Static list of drinks that a client can purchase or be recommended.
#     """
#
#     drink_id = db.Column(db.Integer, primary_key=True, autoincrement=True)
#     """
#     Id of this drink.
#
#     :type: integer, primary key, autoincrementing
#     """
#
#     primary_goal_id = db.Column(db.Integer, db.ForeignKey('LookupGoals.goal_id'), nullable=False)
#     """
#     Id of the primary goal that is aided by this drink.
#
#     :type: string
#     """
#
#     color = db.Column(db.String)
#     """
#     Color of this drink.
#
#     :type: string
#     """
#
# class LookupDrinkIngredients(BaseModelWithIdx):
#     """ List of ingredients that a drink is made up of.
#     """
#
#     drink_id = db.Column(db.Integer, db.ForeignKey('LookupDrinks.drink_id'), nullable=False)
#     """
#     Id of the drink this ingredient belongs to.
#
#     :type: int, foreign key(LookupDrinks.drink_id)
#     """
#
#     is_primary_ingredient = db.Column(db.Boolean)
#     """
#     Denotes if this ingredient is they primary ingredient in the drink.
#
#     :type: boolean
#     """
#
#     is_key_additive = db.Column(db.Boolean)
#     """
#     Denotes if this ingredient is a key additive in the drink.
#
#     :type: boolean
#     """
#
#     ingredient_name = db.Column(db.String)
#     """
#     Name of the ingredient.
#
#     :type: string
#     """
#
#     amount = db.Column(db.Float)
#     """
#     Numerical value of the measurement.
#
#     :type: float
#     """
#
#     unit = db.Column(db.String)
#     """
#     Unit of the measurement.
#
#     :type: string
#     """

class LookupGoals(BaseModel):
    """ Static list of goals that a client can choose from. 
    """

    goal_id = db.Column(db.Integer, primary_key=True, autoincrement=True)
    """
    Id of this goal.

    :type: integer, primary key, autoincrementing
    """

    goal_name = db.Column(db.String)
    """
    Name of this goal.

    :type: string
    """

class LookupMacroGoals(BaseModel):
    """ Static list of pre-defined primary health goals available to a client 
    """

    goal_id = db.Column(db.Integer, primary_key=True, autoincrement=True)
    """
    Id of goal.

    :type: integer, primary key, autoincrementing
    """

    goal = db.Column(db.String)
    """
    Name of goal.

    :type: string
    """

class LookupRaces(BaseModel):
    """ Static list of races that a client can choose from. 
    """

    race_id = db.Column(db.Integer, primary_key=True, autoincrement=True)
    """
    Id of this race.

    :type: integer, primary key, autoincrementing
    """

    race_name = db.Column(db.String)
    """
    Name of this race.

    :type: string
    """

class LookupSubscriptions(BaseModel):
    """ Static list of subscription plans that a user can choose from. 
    """

    sub_id = db.Column(db.Integer, primary_key=True, autoincrement=True)
    """
    Id of this subscription plan.

    :type: integer, primary key, autoincrementing
    """

    name = db.Column(db.String)
    """
    Name of this subscription plan.

    :type: string
    """

    description = db.Column(db.String)
    """
    Description of this subscription plan.

    :type: string
    """

    cost = db.Column(db.Float)
    """
    Cost of this subscription plan in USD.

    :type: float
    """

    frequency = db.Column(db.String)
    """
    Frequency that this subscription plan is paid, must be one of (weekly, monthly, annually)

    :type: string
    """

    ios_product_id = db.Column(db.String)
    """
    Product ID assigned by the iOS app store

    :type: string
    """

    
    user_subscriptions = db.relationship("UserSubscriptions", back_populates = 'subscription_type_information', uselist = False )
    """
    Relationship UserSubscriptions
    """

class LookupNotifications(BaseModel):
    """ Static list of notifications types that a user can receive. """

    notification_type_id = db.Column(db.Integer, primary_key=True, autoincrement=True)
    """
    Id of this notification type.

    :type: int, primary key, autoincrementing
    """

    notification_type = db.Column(db.String(50))
    """
    Name of this notification type.

    :type: str, max length 50
    """

    icon = db.Column(db.String(50))
    """
    Icon used for this notification type, denotes a file in an s3 bucket.

    :type: str, max length 50
    """

class LookupClinicalCareTeamResources(BaseModel):
    """
    Stores all the database tables which can be accessed by a clinical care team.
    Table names are given an index in order to be referenced by other tables
    """

    resource_id = db.Column(db.Integer, primary_key=True, autoincrement=True)
    """
    ID for the table. 

    :type: integer, primary key, autoincrementing
    """

    resource_name = db.Column(db.String)
    """
    Table name 

    :type: string
    """

    display_name = db.Column(db.String)
    """
    Name of resource to display to client. We do not want table names getting passed around.
    
    :type: string
    """

    resource_group = db.Column(db.String)
    """
    Some resources can be grouped together for display. Otherwise this will be None
    
    :type: string
    """

    access_group = db.Column(db.String)
    """
    Grouping as it relates to provider and staff roles. Current access groups are 'general' (for generic client info which all practitioners 
    should have access to) and 'medical_doctor' (resources specific to the medical_doctor role).

    :type: string
    """

class LookupDefaultHealthMetrics(BaseModelWithIdx):
    """
    Health metric recommendations by sex and age category
    Most of this data may be obtained from one more more fitness trackers

    The intended use of this table is to show clients the types of goals and associated benchmarks
    they shoudld strive for. We may also venture to use the data in this table to evaluate where 
    clients stand among these metrics.  
    """

    idx = db.Column(db.Integer, primary_key=True, autoincrement=True)
    """
    Index

    :type: integer, primary key, autoincrementing
    """

    sex = db.Column(db.String(2))
    """
    Biological sex of the client. Many of the following metrics vary on sex.

    :type: string
    """

    age = db.Column(db.Integer)
    """
    Age category. For adults, the age spacings are 5 years. Most metrics do not vary at these intervals. 

    :type: integer
    """

    bmi_underweight = db.Column(db.Float)
    """
    BMI below which is considered underweight

    :type: float
    """

    bmi_normal_min = db.Column(db.Float)
    """
    Lower point for normal BMI range

    :type: float
    """

    bmi_normal_max = db.Column(db.Float)
    """
    Higher point for normal BMI range

    :type: float
    """

    bmi_overweight_min = db.Column(db.Float)
    """
    Lower point for overweight BMI range

    :type: float
    """

    bmi_overweight_max = db.Column(db.Float)
    """
    Higher point for normal BMI range

    :type: float
    """

    bmi_obese = db.Column(db.Float)
    """
    BMI above which is considered obese

    :type: float
    """

    ecg_metric_1 = db.Column(db.String)
    """
    Metric to look out for from ECG readings

    :type: string
    """

    ecg_metric_2_bpm_min = db.Column(db.Integer)
    """
    BPM reading from ECG analysis. Lower point for healthy BPM range.

    :type: integer
    """

    ecg_metric_2_bpm_max = db.Column(db.Integer)
    """
    BPM reading from ECG analysis. Higher point for healthy BPM range.

    :type: integer
    """

    sp_o2_spot_check = db.Column(db.Integer)
    """
    Minimum healthy SpO2 spot check. 

    :type: integer
    """

    sp_o2_nighttime_avg = db.Column(db.Integer)
    """
    Minimum healthy SpO2 nighttime average. 

    :type: integer
    """

    sleep_total_minutes = db.Column(db.Integer)
    """
    Total minutes of sleep per night recommended

    :type: integer
    """

    sleep_deep_min_minutes = db.Column(db.Integer)
    """
    Total minimum minutes of deep sleep per night recommended

    :type: integer
    """
    
    sleep_deep_max_minutes = db.Column(db.Integer)
    """
    Total maximum minutes of deep sleep per night recommended

    :type: integer
    """

    sleep_rem_min_minutes = db.Column(db.Integer)
    """
    Total minimum minutes of rem sleep per night recommended

    :type: integer
    """

    sleep_rem_max_minutes = db.Column(db.Integer)
    """
    Total maximum minutes of rem sleep per night recommended

    :type: integer
    """

    sleep_quality_min_minutes = db.Column(db.Integer)
    """
    Total minimum minutes of quality sleep per night recommended

    :type: integer
    """

    sleep_quality_max_minutes = db.Column(db.Integer)
    """
    Total maximum minutes of quality sleep per night recommended

    :type: integer
    """

    sleep_light_minutes = db.Column(db.Integer)
    """
    Total minutes of light sleep per night recommended

    :type: integer
    """

    sleep_time_awake_minutes = db.Column(db.Integer)
    """
    Total minutes awake per night of sleep recommended

    :type: integer
    """

    sleep_latency_minutes = db.Column(db.Integer)
    """
    Recommended maximum time to get to sleep once at rest

    :type: integer
    """

    bedtime_consistency_minutes = db.Column(db.Integer)
    """
    Recommended maximum variability in bedtimes 

    :type: integer
    """

    wake_consistency_minutes = db.Column(db.Integer)
    """
    Recommended maximum variability in wake time 
    
    :type: integer
    """

    heart_rate_rest_average_min = db.Column(db.Integer)
    """
    Lower end of recommended average resting heart rate range
    
    :type: integer
    """

    heart_rate_rest_average_max = db.Column(db.Integer)
    """
    Higher end of recommended average resting heart rate range
    
    :type: integer
    """

    heart_rate_rest_lowest_min = db.Column(db.Integer)
    """
    Lower end of recommended resting heart rate range upon spot check
    
    :type: integer
    """

    heart_rate_rest_lowest_max = db.Column(db.Integer)
    """
    Higher end of recommended resting heart rate range upon spot check
    
    :type: integer
    """

    heart_rate_walking_min = db.Column(db.Integer)
    """
    Lower end of recommended walking heart rate range 
    
    :type: integer
    """

    heart_rate_walking_max = db.Column(db.Integer)
    """
    Higher end of recommended walking heart rate range 
    
    :type: integer
    """

    heart_rate_average_min = db.Column(db.Integer)
    """
    Lower end of recommended overall average heart rate range 
    
    :type: integer
    """

    heart_rate_average_max = db.Column(db.Integer)
    """
    Higher end of recommended overall average heart rate range 
    
    :type: integer
    """

    heart_rate_variability_average_milliseconds = db.Column(db.Integer)
    """
    Average recommended heart rate variability (HRV) reported in milliseconds 
    
    :type: integer
    """

    heart_rate_variability_highest_milliseconds = db.Column(db.Integer)
    """
    Higherst recommended heart rate variability (HRV) reported in milliseconds 
    
    :type: integer
    """

    respiratory_rate_min_per_minute = db.Column(db.Integer)
    """
    Minimum respiratory rater (per minute) in recommended range
    
    :type: integer
    """

    respiratory_rate_max_per_minute = db.Column(db.Integer)
    """
    Maximum respiratory rater (per minute) in recommended range
    
    :type: integer
    """

    body_temperature_deviation_fahrenheit = db.Column(db.Float)
    """
    Recommended body temperature variability reported in degrees fahrenheit
    
    :type: float
    """

    steps_per_day = db.Column(db.Integer)
    """
    Steps per day recommended
    
    :type: integer
    """

    steps_walking_equivalency_miles = db.Column(db.Integer)
    """
    Walking distance equivalency of recommended steps perday. Average height of US male and female used for all
    age categories. 
    
    :type: integer
    """
    calories_total = db.Column(db.Integer)
    """
    Total caloreies used by the body over a day. Recommended values are based on the average height and weight 
    of US males and females accross all age categories. 

    :type: integer
    """

    calories_active_burn_min = db.Column(db.Integer)
    """
    Lower end of active calorie burn recommended per day
    
    :type: integer
    """

    calories_active_burn_max = db.Column(db.Integer)
    """
    Higher end of active calorie burn recommended per day
    
    :type: integer
    """

    inactivity_minutes = db.Column(db.Integer)
    """
    Maximum minutes of inactivity recommended per day    

    :type: integer
    """

class LookupEmergencyNumbers(BaseModelWithIdx):
    """ Static list of emergency contact phone numbers """

    continent = db.Column(db.String)
    """
    Continent for the emergency phone number

    :type: string
    """

    country = db.Column(db.String)
    """
    Country for the emergency phone number

    :type: string
    """

    code = db.Column(db.String, primary_key=True)
    """
    Country ISO aplha-2 code, a two letter code for the country

    :type: string
    """

    service = db.Column(db.String)
    """
    Service name for the emergency phone number (Ambulance, Police or Fire)

    :type: string
    """

    phone_number = db.Column(db.String)
    """
    Emergency phone number

    :type: string
    """

class LookupRoles(BaseModelWithIdx):

    role_name = db.Column(db.String, unique=True)
    """
    Internal name of this role that is used throughout the code.

    :type: string
    """

    professionals_assigned = db.relationship('StaffRoles', uselist=True, back_populates='role_info')
    """
    One to many relationship with staff roles table
    :type: :class:`StaffRoles` instance list
    """

    display_name = db.Column(db.String)
    """
    Display name of this role that should be presented in user-facing applications.

    :type: string
    """

    alt_role_name = db.Column(db.String)
    """
    List of alternate user-facing names that may be utilized in the future.

    :type: string
    """

    is_practitioner = db.Column(db.Boolean)
    """
    DEPRECATED: 11.8.22 - use is_provider instead
    Denotes if this role is a practitioner or not.

    :type: boolean
    """

    color = db.Column(db.String)
    """
    Hex color code that denotes what color should be used to color certain UI assets for this role

    :type: string
    """

    icon = db.Column(db.String)
    """
    Icon that should be used for this profession type

    :type: string
    """

    active = db.Column(db.Boolean)
    """
    Denotes whether a role type is currently used in the system.
    Roles will be activated in further versions when needed.

    :type: boolean
    """

    notes = db.Column(db.String)
    """
    Notes about this role.

    :type: string
    """

    is_provider = db.Column(db.Boolean)
    """
    Denotes if this role is a p or not.

    :type: boolean
    """

    rpm_enroll = db.Column(db.Boolean)
    """
    Denotes whether this role type can enroll a patient.

    :type: boolean
    """

    rpm_support = db.Column(db.Boolean)
    """
    Denotes whether this role type can support an already enroled patient.

    :type: boolean
    """

    telehealth_access = db.Column(db.Boolean)
    """
    Denotes whether this role has access to telehealth. 

    :type: boolean
    """

    groups = db.relationship('LookupRoleGroups', back_populates='role')
    """
    One to many relationship with role groups

    :type: :class:`StaffRoleGroups` instance list
    """ 

class LookupRoleGroups(BaseModelWithIdx):
    """
    Lookup table for groups a particualr role can be part of.
    """
    
    group_name = db.Column(db.String)
    """
    Full group name.

    :type: String
    """

    group_name_abbreviation = db.Column(db.String)
    """
    Group name abbreviation.

    :type: String
    """

    role_idx = db.Column(db.Integer, db.ForeignKey('LookupRoles.idx'))
    """
    Foreign key to staff role ID 

    :type: int, foreign key
    """
 
    role = db.relationship("LookupRoles", back_populates="groups")
    """
    Many to one relationship with lookup role

    :type: :class:`LookupRoles` instance list
    """ 
class LookupLegalDocs(BaseModelWithIdx):

    name = db.Column(db.String)
    """
    Name of this document.

    :type: string
    """

    version = db.Column(db.Integer)
    """
    Version # of this document.

    :type: int
    """

    target = db.Column(db.String)
    """
    Target of this document. Types are 'User', 'Professional', and 'Provider'.

    :type: string
    """

    path = db.Column(db.String)
    """
    Path to this document.

    :type: string
    """

class LookupMedicalSymptoms(BaseModelWithIdx):
    """
    Lookup table for medical symptoms and their ICD-10 codes.
    """

    name = db.Column(db.String)
    """
    Name of this symptom.

    :type: string
    """

    code = db.Column(db.String)
    """
    ICD-10 code for this symptom.

    :type: string
    """
class LookupOrganizations(BaseModelWithIdx):
    """
    Lookup table for organizations affiliated with Modobio.
    """

    org_name = db.Column(db.String)
    """
    Name of this organization.

    :type: string
    """

    org_id = db.Column(db.String)
    """
    Unique randomly generated ID for this organization.

    :type: string
    """

    org_token = db.Column(db.String)
    """
    Token used by this organization for access. Expires after 6 months.

    :type: string
    """
                                              
    practitioners_assigned = db.relationship('PractitionerOrganizationAffiliation', uselist=True, back_populates='org_info')
    """
    One to many relationship with pracitioner organization affiliation table
    :type: :class:`PractitionerOrganizationAffiliation` instance list
    """

class LookupCurrencies(BaseModelWithIdx):
    """
    Lookup table for accepted currency types.

    9/30/2021 - Added the notion of minimum and maximum rate
                the practitioner will charge their client
    """

    country = db.Column(db.String, nullable=False)
    """
    The country associated with this cost. Must be present in at least one entry in LookupTerritoriesOfOperation.country

    :type: string
    """

    symbol_and_code = db.Column(db.String, nullable=False)
    """
    symbol (ex. $, €) and code (ex. USD, EUR)

    :type: string
    """

    min_rate = db.Column(db.Numeric(10,2, asdecimal=False))
    """
    Minimum HOURLY rate the practitioner can charge
    
    :type: Numeric
    """

    max_rate = db.Column(db.Numeric(10,2, asdecimal=False))
    """
    Maximum HOURLY rate the practitioner can charge
    
    :type: Numeric
    """
    
    increment = db.Column(db.Integer)
    """
    Increment from min_rate up to max_rate

    :type: int
    """    

class LookupBloodTests(BaseModel):
    """
    Lookup table for blood tests
    """
    
    modobio_test_code = db.Column(db.String, primary_key=True, nullable=False)
    """
    Internal test code
    
    :type: string, primary key
    """
    
    display_name = db.Column(db.String)
    """
    Test display name
    
    :type: string
    """
    
    quest_test_code = db.Column(db.String)
    """
    Quest Diagnostics test code
    
    :type: string
    """
    
    cpt_test_code = db.Column(db.String)
    """
    Current Procedural Terminology (medical billing) code
    
    :type: string
    """
    
    panel_display_name = db.Column(db.String)
    """
    Name of the blood panel where the test results come from
    
    :type: string
    """
    
    tags = db.Column(db.String)
    """
    Tags relating the this test
    
    :type: string
    """
    
    ranges = db.relationship('LookupBloodTestRanges')
    """
    Relation holding information on ranges that apply to this test type.
    
    :type: :class: LookupBloodTestRanges
    """
    
class LookupBloodTestRanges(BaseModelWithIdx):
    """
    Lookup table for blood test result optimal/critical ranges. One result may have multiple
    entries if it can be affected by age/race/fertility status/bioloical sex
    """
    
    modobio_test_code = db.Column(db.String, db.ForeignKey('LookupBloodTests.modobio_test_code'))
    """
    Modobio Test Code for this result.
    
    :type: string, foreign key(LookupBloodTests.modobio_test_code)
    """
    
    test_info = db.relationship("LookupBloodTests", back_populates="ranges")
    """
    Many to one relationship holding the non-range test information.
    
    :type: :class: LookupBloodTests
    """
    
    biological_sex_male = db.Column(db.Boolean)
    """
    Biological sex this range applies to. If Null, the range applies to either biological sex.
    
    :type: bool
    """
    
    menstrual_cycle = db.Column(db.String)
    """
    Stage of the menstrual cycle this range applies to. If Null, the range applies to any stage.
    
    :type: string
    """
    
    age_min = db.Column(db.Integer)
    """
    Minimum age this range applies to.
    
    :type: int
    """
    
    age_max = db.Column(db.Integer)
    """
    Maximum age this range applies to.
    
    :type: int
    """
    
    race_id = db.Column(db.Integer, db.ForeignKey('LookupRaces.race_id'))
    """
    Race_id this range applies to. If Null, the range applies to all races.
    
    :type: int, foreign key(LookupRaces.race_id)
    """
    
    units = db.Column(db.String)
    """
    Units used to measure this result.
    
    :type: string
    """
    
    ratio = db.Column(db.String)
    """
    Ratio used to calculate this result if applicable
    
    :type: string
    """
    
    critical_min = db.Column(db.Float)
    """
    Critical range minimum.
    
    :type: float    
    """
    
    ref_min = db.Column(db.Float)
    """
    Reference (normal) range minimum
    
    :type: float
    """ 
    
    ref_max = db.Column(db.Float)
    """
    Reference (normal) range maximum
    
    :type: float
    """
    
    critical_max = db.Column(db.Float)
    """
    Critical range maximum.
    
    :type: float
    """

class LookupDevNames(BaseModelWithIdx):
    """
    Lookup table for development team names
    """

    name = db.Column(db.String)
    """
    name of development team member.
    
    :type: string
    """
    
class LookupVisitReasons(BaseModelWithIdx):
    """
    Lookup table for visit reason ids
    """

    reason = db.Column(db.String)
    """
    Name of reason for a visit
    """

    role_id = db.Column(db.Integer, db.ForeignKey('LookupRoles.idx'))
    """
    Role that the reason would justify a visit with
    """


class LookupBloodGlucoseRanges(BaseModelWithIdx):
    """
    Lookup table for blood glucose test ranges.
    """

    modobio_test_code = db.Column(db.String, db.ForeignKey('LookupBloodTests.modobio_test_code'), nullable=False,)
    """
    Internal test code
    
    :type: string, foreign key
    """

    units = db.Column(db.String)
    """
    Units of range.
    
    :type: string
    """

    hypoglycemia_max = db.Column(db.Float)
    """
    Hypoglycemia max
    
    :type: float    
    """

    normal_min = db.Column(db.Float)
    """
    Normal min.
    
    :type: float    
    """

    normal_max = db.Column(db.Float)
    """
    Normal max.
    
    :type: float    
    """

    prediabetic_min = db.Column(db.Float)
    """
    Prediabetic min.
    
    :type: float    
    """
    prediabetic_max = db.Column(db.Float)
    """
    Prediabetic max.
    
    :type: float    
    """

    diabetic_min = db.Column(db.Float)
    """
    Diabetic min.
    
    :type: float    
    """
class LookupCredentialTypes(BaseModelWithIdx):

    credential_type = db.Column(db.String, unique=True)
    """
    Internal name of credential type used in ProviderCredentials.credential_type
    :type: string
    """

    display_name = db.Column(db.String)
    """
    Display name of this credential that should be presented in user-facing applications.
    
    :type: string
    """
    
    country_required = db.Column(db.Boolean)
    """
    Whether or not a country is required for this credential type

    :type: bool
    """ 

    sub_territory_required = db.Column(db.Boolean)
    """
    Whether or not a sub-territory (US state) is required for this credential type

    :type: bool
<<<<<<< HEAD
    """


class LookupCGMDemographics(BaseModelWithIdx):
    """
    Lookup table for demographics of continuous glucose monitors (CGM)
    """

    demographic = db.Column(db.String, unique=True)
    """
    Demographic of continuous glucose monitors (CGM)
=======
       """
class LookupEmotes(BaseModelWithIdx):
    """
    Lookup table of available emotes 
    """

    position = db.Column(db.Integer, unique=True)
    """
    The order that the frontend applications will rely on for ordering the emotes

    :type: integer
    """

    icon_name = db.Column(db.String)
    """
    The filename for the icon that will be used as the emote button.
    
    :type: string
    """ 
 
    label = db.Column(db.String)
    """
    Label to be shown below each emote.
>>>>>>> 486d3bf1

    :type: string
    """

<<<<<<< HEAD
    display_name = db.Column(db.String)
    """
    Display name of this demographic that should be presented in user-facing applications.
=======
    title_text = db.Column(db.String)
    """
    The title on the notification or prompt that will be shown to the user.
>>>>>>> 486d3bf1

    :type: string
    """

<<<<<<< HEAD
    ranges = db.relationship('LookupBloodGlucoseCGMRanges', back_populates='demographic')
    """
    Relation holding information on ranges that apply to this demographic.

    :type: :class: LookupBloodGlucoseCGM
    """

class LookupBloodGlucoseCGMRanges(BaseModelWithIdx):
    """ Lookup table of reference ranges for continuous glucose monitors (CGM)""" 

    demographic_id = db.Column(db.Integer, db.ForeignKey('LookupCGMDemographics.idx'))

    demographic = db.relationship('LookupCGMDemographics', back_populates='ranges')
    """
    Relation holding information on demographics that apply to this range.

    :type: :class: LookupCGMDemographics
    """
    
    classification = db.Column(db.String)
    """
    Classification of the range can be: very low, low, target, high, very high

    :type: string
    """
    
    min_mg_dL = db.Column(db.Float, nullable=True)
    """
    Minimum of blood glucose in mg/dL for this range. Left null if there is no minimum.

    :type: float
    """

    max_mg_dL = db.Column(db.Float)
    """
    Maximum of blood glucose in mg/dL for this range. Left null if there is no maximum.

    :type: float
    """

    max_mmol_L = db.Column(db.Float)
    """
    Maximum of blood glucose in mmol/L. Left null if there is no maximum.

    :type: float
    """

    min_mmol_L = db.Column(db.Float)
    """
    Minimum of blood glucose in mmol/L. Left null if there is no minimum.

    :type: float
    """

    min_percent_in = db.Column(db.Float)
    """
    Minimum percentage of time in this range. Represented as a percentage of a day.
    Left null if there is no minimum.
=======
    content_text = db.Column(db.String)
    """
    The text in the content section of notification or prompt that will be 
    shown to the user.

    :type: str
    """
    
class LookupBloodPressureRanges(BaseModelWithIdx):
    """ Medical Look Up Blood Pressure Ranges

    This table will store the blood pressure categories
    and ranges.

    Chart found from heart.org/bplevels
    """

    category = db.Column(db.String)
    """
    Blood Pressure Category

    :type: str
    """
    
    systolic = db.Column(db.String)
    """
    Systolic mmHg is the upper number for the range

    :type: str
    """

    and_or = db.Column(db.String)
    """
    and_or represents the union between systolic and diastolic
    numbers

    :type: str
    """

    diastolic = db.Column(db.String)
    """
    Diastolic mmHg is the lower number for the range

    :type: str
    """


class LookupSTDs(BaseModel):
    """ Medical Look Up STD

    This table will store the sexual transmitted diseases
    that ModoBio works with
    """

    std_id = db.Column(db.Integer, primary_key=True, autoincrement=True)
    """
    Unique ID number identifying the results.

    :type: int, primary key, autoincrement
    """

    std = db.Column(db.String)
    """
    Sexual Transmitted Disease

    :type: str
    """
    
class LookupBloodTestResultTypes(BaseModel):
    """ Blood test evaluation limits.

    Blood test values can be evaluated as lying in "normal" or "optimal"
    ranges. What constitutes as a normal or optimal range depends on gender
    and possibly other factors. The range limits are calculated for each
    client and stored in this table.
    """

    result_id = db.Column(db.Integer, primary_key=True, autoincrement=True)
    """
    Unique ID number identifying the results.

    :type: int, primary key, autoincrement
    """

    result_name = db.Column(db.String)
    """
    ??? What name? Panel? Client? Any random name made up by doctor?

    :type: str
    """

    normal_min = db.Column(db.Float)
    """
    Minimum of normal range for blood test.
>>>>>>> 486d3bf1

    :type: float
    """

<<<<<<< HEAD
    max_percent_in = db.Column(db.Float)
    """
    Maximum percentage of time in this range. Represented as a percentage of a day.
    Left null if there is no maximum.
=======
    normal_max = db.Column(db.Float)
    """
    Maximum of normal range for blood test.
>>>>>>> 486d3bf1

    :type: float
    """

<<<<<<< HEAD
    min_time_in = db.Column(db.Float)
    """
    Minimum time in this range in minutes. Left null if there is no minimum.
=======
    optimal_min = db.Column(db.Float)
    """
    Minimum of optimal range for blood test.
>>>>>>> 486d3bf1

    :type: float
    """

<<<<<<< HEAD
    max_time_in = db.Column(db.Float)
    """
    Maximum time in this range in minutes. Left null if there is no maximum.
=======
    optimal_max = db.Column(db.Float)
    """
    Maximum of optimal range for blood test.
>>>>>>> 486d3bf1

    :type: float
    """

<<<<<<< HEAD
class LookupEmotes(BaseModelWithIdx):
    """
    Lookup table of available emotes 
    """

    position = db.Column(db.Integer, unique=True)
    """
    The order that the frontend applications will rely on for ordering the emotes

    :type: integer
    """

    icon_name = db.Column(db.String)
    """
    The filename for the icon that will be used as the emote button.

    :type: string
    """

    label = db.Column(db.String)
    """
    Label to be shown below each emote.

    :type: string
    """

    title_text = db.Column(db.String)
    """
    The title on the notification or prompt that will be shown to the user.

    :type: string
    """

    content_text = db.Column(db.String)
    """
    The text in the content section of notification or prompt that will be 
    shown to the user.

    :type: string
    """
=======
    unit = db.Column(db.String)
    """
    Measurement unit of the blood test.

    :type: str
    """

    panel = db.Column(db.String)
    """
    Which panel does result belong to. ``None`` if not one of the standard tests.

    :type: str
    """
    
class LookupMedicalConditions(BaseModel):
    """ Medical Conditions Table

    This table will store the medical conditions
    """

    medical_condition_id = db.Column(db.Integer, primary_key=True, autoincrement=True)
    """
    Unique ID number identifying the results.

    :type: int, primary key, autoincrement
    """

    category = db.Column(db.String)
    """
    Category for the medical condition.

    **Example**

    * Autoimmune
    * Cancer
    * Cardiovascular

    :type: str
    """

    subcategory = db.Column(db.String)
    """
    Sub category for medical conditions

    **Example**

    * Cardiovascular

        * Bleeding disorder
        * Anemia
        * Chest pain

    :type: str
    """

    condition = db.Column(db.String)
    """
    The medical condition.

    **Example**

    * Cardiovascular

            * Heart murmur

        * Anemia

            * Sickle cell

    :type: str
    """
 
>>>>>>> 486d3bf1
<|MERGE_RESOLUTION|>--- conflicted
+++ resolved
@@ -1481,7 +1481,6 @@
     Whether or not a sub-territory (US state) is required for this credential type
 
     :type: bool
-<<<<<<< HEAD
     """
 
 
@@ -1493,49 +1492,17 @@
     demographic = db.Column(db.String, unique=True)
     """
     Demographic of continuous glucose monitors (CGM)
-=======
-       """
-class LookupEmotes(BaseModelWithIdx):
-    """
-    Lookup table of available emotes 
-    """
-
-    position = db.Column(db.Integer, unique=True)
-    """
-    The order that the frontend applications will rely on for ordering the emotes
-
-    :type: integer
-    """
-
-    icon_name = db.Column(db.String)
-    """
-    The filename for the icon that will be used as the emote button.
-    
-    :type: string
-    """ 
- 
-    label = db.Column(db.String)
-    """
-    Label to be shown below each emote.
->>>>>>> 486d3bf1
-
-    :type: string
-    """
-
-<<<<<<< HEAD
+
+    :type: string
+    """
+
     display_name = db.Column(db.String)
     """
     Display name of this demographic that should be presented in user-facing applications.
-=======
-    title_text = db.Column(db.String)
-    """
-    The title on the notification or prompt that will be shown to the user.
->>>>>>> 486d3bf1
-
-    :type: string
-    """
-
-<<<<<<< HEAD
+
+    :type: string
+    """
+
     ranges = db.relationship('LookupBloodGlucoseCGMRanges', back_populates='demographic')
     """
     Relation holding information on ranges that apply to this demographic.
@@ -1594,7 +1561,65 @@
     """
     Minimum percentage of time in this range. Represented as a percentage of a day.
     Left null if there is no minimum.
-=======
+
+    :type: float
+    """
+
+    max_percent_in = db.Column(db.Float)
+    """
+    Maximum percentage of time in this range. Represented as a percentage of a day.
+    Left null if there is no maximum.
+
+    :type: float
+    """
+
+    min_time_in = db.Column(db.Float)
+    """
+    Minimum time in this range in minutes. Left null if there is no minimum.
+
+    :type: float
+    """
+
+    max_time_in = db.Column(db.Float)
+    """
+    Maximum time in this range in minutes. Left null if there is no maximum.
+
+    :type: float
+    """
+
+class LookupEmotes(BaseModelWithIdx):
+    """
+    Lookup table of available emotes 
+    """
+
+    position = db.Column(db.Integer, unique=True)
+    """
+    The order that the frontend applications will rely on for ordering the emotes
+
+    :type: integer
+    """
+
+    icon_name = db.Column(db.String)
+    """
+    The filename for the icon that will be used as the emote button.
+
+    :type: string
+    """
+
+    label = db.Column(db.String)
+    """
+    Label to be shown below each emote.
+
+    :type: string
+    """
+
+    title_text = db.Column(db.String)
+    """
+    The title on the notification or prompt that will be shown to the user.
+
+    :type: string
+    """
+
     content_text = db.Column(db.String)
     """
     The text in the content section of notification or prompt that will be 
@@ -1689,93 +1714,31 @@
     normal_min = db.Column(db.Float)
     """
     Minimum of normal range for blood test.
->>>>>>> 486d3bf1
-
-    :type: float
-    """
-
-<<<<<<< HEAD
-    max_percent_in = db.Column(db.Float)
-    """
-    Maximum percentage of time in this range. Represented as a percentage of a day.
-    Left null if there is no maximum.
-=======
+
+    :type: float
+    """
+
     normal_max = db.Column(db.Float)
     """
     Maximum of normal range for blood test.
->>>>>>> 486d3bf1
-
-    :type: float
-    """
-
-<<<<<<< HEAD
-    min_time_in = db.Column(db.Float)
-    """
-    Minimum time in this range in minutes. Left null if there is no minimum.
-=======
+
+    :type: float
+    """
+
     optimal_min = db.Column(db.Float)
     """
     Minimum of optimal range for blood test.
->>>>>>> 486d3bf1
-
-    :type: float
-    """
-
-<<<<<<< HEAD
-    max_time_in = db.Column(db.Float)
-    """
-    Maximum time in this range in minutes. Left null if there is no maximum.
-=======
+
+    :type: float
+    """
+
     optimal_max = db.Column(db.Float)
     """
     Maximum of optimal range for blood test.
->>>>>>> 486d3bf1
-
-    :type: float
-    """
-
-<<<<<<< HEAD
-class LookupEmotes(BaseModelWithIdx):
-    """
-    Lookup table of available emotes 
-    """
-
-    position = db.Column(db.Integer, unique=True)
-    """
-    The order that the frontend applications will rely on for ordering the emotes
-
-    :type: integer
-    """
-
-    icon_name = db.Column(db.String)
-    """
-    The filename for the icon that will be used as the emote button.
-
-    :type: string
-    """
-
-    label = db.Column(db.String)
-    """
-    Label to be shown below each emote.
-
-    :type: string
-    """
-
-    title_text = db.Column(db.String)
-    """
-    The title on the notification or prompt that will be shown to the user.
-
-    :type: string
-    """
-
-    content_text = db.Column(db.String)
-    """
-    The text in the content section of notification or prompt that will be 
-    shown to the user.
-
-    :type: string
-    """
-=======
+
+    :type: float
+    """
+
     unit = db.Column(db.String)
     """
     Measurement unit of the blood test.
@@ -1847,5 +1810,4 @@
 
     :type: str
     """
- 
->>>>>>> 486d3bf1
+ 