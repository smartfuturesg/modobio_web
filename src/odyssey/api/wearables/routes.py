import base64
import logging
from math import ceil
import secrets
from datetime import time, timedelta

import boto3
from boto3.dynamodb.conditions import Key
from flask import current_app, jsonify, request
from flask_accepts import accepts, responds
from flask_restx import Namespace
from requests_oauthlib import OAuth2Session
from sqlalchemy import select
from sqlalchemy.sql import text
from werkzeug.exceptions import BadRequest
from werkzeug.exceptions import Unauthorized

from odyssey import mongo
from odyssey.api.wearables.models import *
from odyssey.api.wearables.schemas import *
from odyssey.integrations.active_campaign import ActiveCampaign
from odyssey.integrations.terra import TerraClient
from odyssey.utils.auth import token_auth
from odyssey.utils.base.resources import BaseResource
from odyssey.utils.constants import WEARABLE_DEVICE_TYPES, START_TIME_TO_THREE_HOUR_TIME_BLOCKS, THREE_HOUR_TIME_BLOCK_START_TIMES_LIST, WEARABLES_TO_ACTIVE_CAMPAIGN_DEVICE_NAMES
from odyssey.utils.json import JSONProvider
from odyssey.utils.misc import (
    date_validator,
    lru_cache_with_ttl,
    iso_string_to_iso_datetime,
    create_wearables_filter_query,
)

logger = logging.getLogger(__name__)


#########################
#
# V1 of the Wearables API
#
#########################

ns = Namespace('wearables', description='Endpoints for registering wearable devices.')

@ns.route('/<int:user_id>/')
@ns.doc(params={'user_id': 'User ID number'})
class WearablesEndpoint(BaseResource):
    @token_auth.login_required(user_type=('client','staff'), resources=('wearable_data',))
    @responds(schema=WearablesSchema, status_code=200, api=ns)
    def get(self, user_id):
        """ Wearable device information for client ``user_id`` in response to a GET request.

        This endpoint returns information on which wearables a client has. For
        each supported wearable device, two keys exist in the returned dictionary:
        ``has_<device_name>`` to indicate whether or not the client has this device,
        and ``registered_<device_name>`` to indicate whether or not the registration
        of the wearable device with Modo Bio was completed successfully.

        Parameters
        ----------
        user_id : int
            User ID number.

        Returns
        -------
        dict
            JSON encoded dict.
        """
        wearables = (
            Wearables.query
            .filter_by(user_id=user_id)
            .one_or_none())

        return wearables

    @token_auth.login_required(user_type=('client',))
    @accepts(schema=WearablesSchema, api=ns)
    @responds(status_code=201, api=ns)
    def post(self, user_id):
        """ Create new wearables information for client ``user_id`` in reponse to a POST request.

        Parameters
        ----------
        user_id : int
            User ID number.

        Returns
        -------
        dict
            JSON encoded dict.
        """
        request.parsed_obj.user_id = user_id
        db.session.add(request.parsed_obj)
        db.session.commit()

    @token_auth.login_required(user_type=('client',))
    @accepts(schema=WearablesSchema, api=ns)
    @responds(status_code=204, api=ns)
    def put(self, user_id):
        """ Update wearables information for client ``user_id`` in reponse to a PUT request.

        Parameters
        ----------
        user_id : int
            User ID number.
        """
        query = Wearables.query.filter_by(user_id=user_id)
        data = WearablesSchema().dump(request.parsed_obj)
        query.update(data)
        db.session.commit()


@ns.route('/oura/auth/<int:user_id>/')
@ns.doc(params={'user_id': 'User ID number'})
class WearablesOuraAuthEndpoint(BaseResource):
    @token_auth.login_required(user_type=('client',))
    @responds(schema=WearablesOAuthGetSchema, status_code=200, api=ns)
    def get(self, user_id):
        """ Oura OAuth2 parameters to initialize the access grant process.

        Use these parameters to initiate the OAuth2 access grant process with
        Oura. You must replace the value for ``redirect_uri`` with a
        valid redirect URI. The redirect URI must match the URI registered
        with Oura.

        Parameters
        ----------
        user_id : int
            User ID number.

        Returns
        -------
        dict
            JSON encoded dict containing:
            - url
            - client_id
            - redirect_uri (must be replaced with actual URI)
            - response_type (literal word 'code')
            - state
            - scope (space separated string of scopes)
        """
        info = Wearables.query.filter_by(user_id=user_id).one_or_none()
        if not info:
            raise BadRequest(
                f'user_id {user_id} not found in Wearables table. '
                f'Connect to POST /wearables first.')

        state = secrets.token_urlsafe(24)

        # Store state in database
        oura = (
            WearablesOura.query
            .filter_by(user_id=user_id)
            .one_or_none())

        if not oura:
            oura = WearablesOura(user_id=user_id, oauth_state=state, wearable_id=info.idx)
            db.session.add(oura)
        else:
            oura.oauth_state = state
        db.session.commit()

        url = current_app.config['OURA_AUTH_URL']
        client_id = current_app.config['OURA_CLIENT_ID']
        scope = current_app.config['OURA_SCOPE']

        return {
            'url': url,
            'client_id': client_id,
            'redirect_uri': 'replace-this',
            'response_type': 'code',
            'scope': scope,
            'state': state}

    @token_auth.login_required(user_type=('client',))
    @accepts(schema=WearablesOAuthPostSchema, api=ns)
    @responds(status_code=201, api=ns)
    def post(self, user_id):
        """ Oura OAuth2 access grant code exchange.

        Post OAuth2 parameters here after user clicks 'allow' on the Oura homepage.
        This endpoint will reach out to Oura for the second part of the OAuth2
        process, exchanging the grant code for an access token and a refresh token.

        Parameters
        ----------
        code : str
            Access grant code.

        state : str
            State code, must be the same code as received from `GET /wearables/oura/auth`.

        redirect_uri : str
            The redirect URI used to come back to the frontend app after the user clicked
            'allow' on the Oura homepage. Must be registered with Oura.

        scope : str
            The scopes the user actually selected when clicking 'allow'. Space separated
            string of scopes. Required for Oura.
        """
        oura = WearablesOura.query.filter_by(user_id=user_id).one_or_none()
        if not oura:
            raise BadRequest(
                f'user_id {user_id} not found in WearablesOura table. '
                f'Connect to GET /wearables/oura/auth first.')

        if request.parsed_obj['state'] != oura.oauth_state:
            raise BadRequest('OAuth state changed between requests.')

        # Oura ring returns selected scope with redirect.
        # Not requiring email or personal
        minimal_scope = set(current_app.config['OURA_SCOPE'].split())
        scope = set(request.parsed_obj.get('scope', '').split())

        if scope.intersection(minimal_scope) != minimal_scope:
            msg = 'You must agree to share at least: {}.'.format(', '.join(minimal_scope))
            raise BadRequest(msg)

        # Exchange access grant code for access token
        client_id = current_app.config['OURA_CLIENT_ID']
        client_secret = current_app.config['OURA_CLIENT_SECRET']
        token_url = current_app.config['OURA_TOKEN_URL']

        oauth_session = OAuth2Session(
            client_id,
            state=request.parsed_obj['state'],
            redirect_uri=request.parsed_obj['redirect_uri'])
        try:
            oauth_reply = oauth_session.fetch_token(
                token_url,
                code=request.parsed_obj['code'],
                include_client_id=True,
                client_secret=client_secret)
        except Exception as e:
            raise BadRequest(f'Error while exchanging grant code for access token: {e}')

        # Everything was successful
        oura.access_token = oauth_reply['access_token']
        oura.refresh_token = oauth_reply['refresh_token']
        oura.token_expires = datetime.utcnow() + timedelta(seconds=oauth_reply['expires_in'])
        oura.oauth_state = None
        oura.wearable.has_oura = True
        oura.wearable.registered_oura = True

        db.session.commit()

    @token_auth.login_required(user_type=('client',))
    @responds(status_code=204, api=ns)
    def delete(self, user_id):
        """ Revoke Oura OAuth2 data sharing permissions.

        Parameters
        ----------
        user_id : str
            Modo Bio user ID.
        """
        oura = (
            WearablesOura.query
            .filter_by(user_id=user_id)
            .one_or_none())

        if oura:
            oura.access_token = None
            oura.refresh_token = None
            oura.wearable.registered_oura = False
            db.session.commit()


@ns.route('/fitbit/auth/<int:user_id>/')
@ns.doc(params={'user_id': 'User ID number'})
class WearablesFitbitAuthEndpoint(BaseResource):
    @token_auth.login_required(user_type=('client',))
    @responds(schema=WearablesOAuthGetSchema, status_code=200, api=ns)
    def get(self, user_id):
        """ Fitbit OAuth2 parameters to initialize the access grant process.

        Use these parameters to initiate the OAuth2 access grant process with
        Fitbit. You must replace the value for ``redirect_uri`` with a
        valid redirect URI. The redirect URI must match the URI registered
        with Fitbit.

        Parameters
        ----------
        user_id : int
            User ID number.

        Returns
        -------
        dict
            JSON encoded dict containing:
            - url
            - client_id
            - redirect_uri (must be replaced with actual URI)
            - response_type (literal word 'code')
            - state
            - scope (space separated string of scopes)
        """
        info = Wearables.query.filter_by(user_id=user_id).one_or_none()
        if not info:
            raise BadRequest(
                f'user_id {user_id} not found in Wearables table. '
                f'Connect to POST /wearables first.')

        state = secrets.token_urlsafe(24)

        # Store state in database
        fitbit = (
            WearablesFitbit.query
            .filter_by(user_id=user_id)
            .one_or_none())

        if not fitbit:
            fitbit = WearablesFitbit(user_id=user_id, oauth_state=state, wearable_id=info.idx)
            db.session.add(fitbit)
        else:
            fitbit.oauth_state = state
        db.session.commit()

        url = current_app.config['FITBIT_AUTH_URL']
        client_id = current_app.config['FITBIT_CLIENT_ID']
        scope = current_app.config['FITBIT_SCOPE']

        return {
            'url': url,
            'client_id': client_id,
            'redirect_uri': 'replace-this',
            'response_type': 'code',
            'scope': scope,
            'state': state}

    @token_auth.login_required(user_type=('client',))
    @accepts(schema=WearablesOAuthPostSchema, api=ns)
    @responds(status_code=201, api=ns)
    def post(self, user_id):
        """ Fitbit OAuth2 access grant code exchange.

        Post OAuth2 parameters here after user clicks 'allow' on the Fitbit homepage.
        This endpoint will reach out to Fitbit for the second part of the OAuth2
        process, exchanging the grant code for an access token and a refresh token.

        Parameters
        ----------
        code : str
            Access grant code.

        state : str
            State code, must be the same code as received from `GET /wearables/fitbit/auth`.

        redirect_uri : str
            The redirect URI used to come back to the frontend app after the user clicked
            'allow' on the Fitbit homepage. Must be registered with Fitbit.

        scope : str
            The scopes the user actually selected when clicking 'allow'. Space separated
            string of scopes. Ignored for Fitbit.
        """
        fitbit = WearablesFitbit.query.filter_by(user_id=user_id).one_or_none()
        if not fitbit:
            raise BadRequest(
                f'user_id {user_id} not found in WearablesFitbit table. '
                f'Connect to GET /wearables/fitbit/auth first.')

        if request.parsed_obj['state'] != fitbit.oauth_state:
            raise BadRequest('OAuth state changed between requests.')

        # Exchange access grant code for access token
        client_id = current_app.config['FITBIT_CLIENT_ID']
        client_secret = current_app.config['FITBIT_CLIENT_SECRET']
        token_url = current_app.config['FITBIT_TOKEN_URL']

        # Fitbit requires client ID and client secret as basic auth in header.
        auth_str = base64.urlsafe_b64encode(f'{client_id}:{client_secret}'.encode('utf-8')).decode('utf-8')

        oauth_session = OAuth2Session(
            client_id,
            state=request.parsed_obj['state'],
            redirect_uri=request.parsed_obj['redirect_uri'])
        try:
            oauth_reply = oauth_session.fetch_token(
                token_url,
                code=request.parsed_obj['code'],
                include_client_id=True,
                client_secret=client_secret,
                headers = {'Authorization': f'Basic {auth_str}'})
        except Exception as e:
            raise BadRequest(f'Error while exchanging grant code for access token: {e}')

        # Fitbit sends errors in body with a 200 response.
        if not oauth_reply.get('success', True):
            msg = oauth_reply['errors'][0]['message']
            raise BadRequest(f'fitbit.com returned error: {msg}')

        # Not requiring location, settings, or social
        minimal_scope = set(current_app.config['FITBIT_SCOPE'].split())
        scope = set(oauth_reply.get('scope', []))

        if scope.intersection(minimal_scope) != minimal_scope:
            msg = 'You must agree to share at least: {}.'.format(', '.join(minimal_scope))
            raise BadRequest(msg)

        # Everything was successful
        fitbit.access_token = oauth_reply['access_token']
        fitbit.refresh_token = oauth_reply['refresh_token']
        fitbit.token_expires = datetime.utcnow() + timedelta(seconds=oauth_reply['expires_in'])
        fitbit.oauth_state = None
        fitbit.wearable.has_fitbit = True
        fitbit.wearable.registered_fitbit = True

        db.session.commit()

    @token_auth.login_required(user_type=('client',))
    @responds(status_code=204, api=ns)
    def delete(self, user_id):
        """ Revoke Fitbit OAuth2 data sharing permissions.

        Parameters
        ----------
        user_id : str
            Modo Bio user ID.
        """
        fitbit = (
            WearablesFitbit.query
            .filter_by(user_id=user_id)
            .one_or_none())

        if fitbit:
            fitbit.access_token = None
            fitbit.refresh_token = None
            fitbit.wearable.registered_fitbit = False
            db.session.commit()


@ns.route('/freestyle/activate/<int:user_id>/')
@ns.doc(params={'user_id': 'User ID number'})
class WearablesFreeStyleActivateEndpoint(BaseResource):
    @token_auth.login_required(user_type=('client',))
    @responds(schema=WearablesFreeStyleActivateSchema, status_code=200, api=ns)
    def get(self, user_id):
        """ Returns CGM activation timestamp for client ``user_id`` in reponse to a GET request.

        Time data on the CGM sensor is stored as minutes since activation and as full
        timestamps in the database. Time data must be converted before it can be
        uploaded to the database, using the activation timestamp retrieved in this GET
        request.

        Parameters
        ----------
        user_id : int
            User ID number.

        Returns
        -------
        str
            JSON encoded, ISO 8601 formatted datetime string.
        """
        cgm = (
            WearablesFreeStyle.query
            .filter_by(user_id=user_id)
            .one_or_none())

        return cgm

    @token_auth.login_required(user_type=('client',))
    @accepts(schema=WearablesFreeStyleActivateSchema, api=ns)
    @responds(status_code=201, api=ns)
    def post(self, user_id):
        """ Set new activation timestamp for client ``user_id`` in response to POST request.

        When a new CGM is activated, the activation timestamp must be stored in the database.

        Parameters
        ----------
        user_id : int
            User ID number.

        timestamp : str
            ISO 8601 formatted datetime string.
        """
        cgm = (
            WearablesFreeStyle.query
            .filter_by(user_id=user_id)
            .one_or_none())

        if not cgm:
            info = Wearables.query.filter_by(user_id=user_id).one_or_none()
            if not info:
                info = Wearables(user_id=user_id)
                db.session.add(info)
                db.session.flush()

            cgm = WearablesFreeStyle(user_id=user_id, wearable_id=info.idx, wearable=info)
            db.session.add(cgm)

        cgm.activation_timestamp = request.parsed_obj.activation_timestamp
        cgm.wearable.has_freestyle = True
        cgm.wearable.registered_freestyle = True
        db.session.commit()


@ns.route('/freestyle/<int:user_id>/')
@ns.doc(params={'user_id': 'User ID number'})
class WearablesFreeStyleEndpoint(BaseResource):
    @token_auth.login_required(user_type=('client',))
    @responds(schema=WearablesFreeStyleSchema, status_code=200, api=ns)
    def get(self, user_id):
        """ Return FreeStyle CGM data for client ``user_id`` in reponse to a GET request.

        Parameters
        ----------
        user_id : int
            User ID number.

        Returns
        -------
        str
            JSON encoded dictionary
        """
        cgm = (
            WearablesFreeStyle.query
            .filter_by(user_id=user_id)
            .one_or_none())

        return cgm

    @token_auth.login_required(user_type=('client',))
    @accepts(schema=WearablesFreeStyleSchema, api=ns)
    @responds(status_code=204, api=ns)
    def patch(self, user_id):
        """ Add CGM data for client ``user_id`` in reponse to a PATCH request.

        Parameters
        ----------
        user_id : int
            User ID number.
        """
        cgm = (
            WearablesFreeStyle.query
            .filter_by(user_id=user_id)
            .one_or_none())

        if not cgm:
            msg =  f'FreeStyle Libre for client {user_id} has not yet been activated. '
            msg += f'Send a POST request to /wearables/freestyle/activate/ first.'
            raise BadRequest(msg)

        if cgm.activation_timestamp != request.parsed_obj.activation_timestamp:
            msg =  f'Activation timestamp {request.parsed_obj.activation_timestamp} does not '
            msg += f'match current activation timestamp {cgm.activation_timestamp}. '
            msg += f'Send a GET request to /wearables/freestyle/activate/ first.'
            raise BadRequest(msg)

        tstamps = request.parsed_obj.timestamps
        glucose = request.parsed_obj.glucose

        if len(tstamps) != len(glucose):
            raise BadRequest('Data arrays not equal length.')

        if not tstamps:
            return

        if len(tstamps) != len(set(tstamps)):
            raise BadRequest('Duplicate timestamps in data.')

        # Sort data
        if tstamps != sorted(tstamps):
            temp = sorted(zip(tstamps, glucose))
            tstamps = []
            glucose = []
            for t, g in temp:
                tstamps.append(t)
                glucose.append(g)

        # Find index where new data starts
        n = 0
        if cgm.timestamps:
            while n < len(tstamps) and tstamps[n] <= cgm.timestamps[-1]:
                n += 1

        # No new data
        if n == len(tstamps):
            return

        # Use array concatenation here, don't use:
        #    cgm.glucose = cgm.glucose + request.parsed_obj.glucose
        # See ... confluence page
        stmt = text('''
            UPDATE "WearablesFreeStyle"
            SET glucose = glucose || cast(:gluc as double precision[]),
                timestamps = timestamps || cast(:tstamps as timestamp without time zone[])
            WHERE user_id = :cid;
        ''').bindparams(
            gluc=glucose[n:],
            tstamps=tstamps[n:],
            cid=user_id)
        db.session.execute(stmt)
        db.session.commit()


@ns.route('/data/<string:device_type>/<int:user_id>/')
@ns.doc(params={
    'user_id': 'User ID number',
    'device_type': 'fitbit, applewatch, oura, freestyle',
    'start_date': '(optional) iso formatted date. start of date range',
    'end_date': '(optional) iso formatted date. end of date range'
    })
class WearablesData(BaseResource):
    @token_auth.login_required(user_type=('client','staff'), resources=('wearable_data',))
    @responds(status_code=200, api=ns)
    def get(self, user_id, device_type):
        """ Retrieve wearables data from dynamodb.

        Parameters
        ----------
        user_id : int
            User ID number

        device_type : str
            only the data from one device per request.

        Returns
        -------
        dict
            The requested wearables data.
        """

        # connect to dynamo
        dynamodb = boto3.resource('dynamodb')
        table = dynamodb.Table(current_app.config['WEARABLES_DYNAMO_TABLE'])

        # validate device_type request
        if device_type not in WEARABLE_DEVICE_TYPES:
            raise BadRequest(f"wearable device type, {device_type}, not supported")

        # configure date range expression
        # Four cases:
        #   - both start and end date provided: return data for date range
        #   - only start date specified: return start_date + WEARABLE_DATA_DEFAULT_RANGE_DAYS
        #   - only end date specified: return end_date - WEARABLE_DATA_DEFAULT_RANGE_DAYS
        #   - no dates specified: return last WEARABLE_DATA_DEFAULT_RANGE_DAYS days of data
        start_date = date_validator(request.values.get('start_date')) if request.values.get('start_date') else None
        end_date =  date_validator(request.values.get('end_date')) if request.values.get('end_date') else None
        if start_date and end_date:
            date_condition = Key('date').between(start_date, end_date)
        elif start_date:
            end_date = (datetime.fromisoformat(start_date) + timedelta(days=current_app.config['WEARABLE_DATA_DEFAULT_RANGE_DAYS'])).date().isoformat()
            date_condition = Key('date').between(start_date, end_date)
        elif end_date:
            start_date = (datetime.fromisoformat(end_date) - timedelta(days=current_app.config['WEARABLE_DATA_DEFAULT_RANGE_DAYS'])).date().isoformat()
            date_condition = Key('date').between(start_date, end_date)
        else:
            start_date = (datetime.now() - timedelta(days=current_app.config['WEARABLE_DATA_DEFAULT_RANGE_DAYS'])).date().isoformat()
            end_date = datetime.now().date().isoformat() 
            date_condition =  Key('date').gte(start_date)

        # make reqeust for data
        response = table.query(
            KeyConditionExpression= Key('user_id').eq(user_id) & date_condition,
            FilterExpression = Key('wearable').eq(device_type))

        payload = {'start_date': start_date, 'end_date': end_date, 'total_items': len(response.get('Items', [])), 'items': []}

        # only provide the data that is required
        payload['items'] = response.get('Items', [])

        return jsonify(payload)


#########################
#
# V2 of the Wearables API
#
#########################

# V2 is the terra integration. It is namespaced into v2, which will eventually be
# the v2/ prefix for the entire API once we reach v2.0.0. Once that is reached,
# fold this v2 into that.
#

import requests
import terra

from terra.api.api_responses import (
    HOOK_TYPES,
    HOOK_RESPONSE,
    USER_DATATYPES,
    ConnectionErrorHookResponse,
    RequestProcessingHookResponse,
    RequestCompletedHookResponse)

ns_v2 = Namespace(
    'wearables',
    description='Endpoints for registering wearable devices.')

# Fix mistakes in terra-python wrappers:
# - misspelled connexion_error instead of connection_error (v0.0.7)
# - request_processing was replaced by large_request_processing (v0.0.7)
# - request_completed was replaced by large_request_sending (v0.0.7)
# - permission_change is undocumented, seems come be in response to scope change (v0.0.7)
HOOK_TYPES.add('connection_error')
HOOK_RESPONSE['connection_error'] = ConnectionErrorHookResponse

HOOK_TYPES.add('large_request_processing')
HOOK_RESPONSE['large_request_processing'] = RequestProcessingHookResponse

HOOK_TYPES.add('large_request_sending')
HOOK_RESPONSE['large_request_sending'] = RequestCompletedHookResponse

HOOK_TYPES.add('permission_change')

MIDNIGHT = time(0)
ONE_WEEK = timedelta(weeks=1)
THIRTY_DAYS = timedelta(days=30)
WAY_BACK_WHEN = datetime(2010, 1, 1)

WEBHOOK_RESPONSES = HOOK_TYPES.copy()
WEBHOOK_RESPONSES.update(set(USER_DATATYPES))


@lru_cache_with_ttl(maxsize=1, ttl=86400)
def supported_wearables() -> dict:
    """ Get the list of supported wearables from Terra.

    Terra's API provides a list of supported wearable devices. This function fetches that
    list and caches the result. It is updated once per day.

    The wearable devices are split into two lists, "providers" (web API based devices) and
    "sdk_providers" (SDK based devices). Each entry has an enum name (used in the API) and
    a display name.

    The display names are generated from the enum names, with an exception list for those
    cases where simply lower-casing is not sufficient. By having a "default translation"
    from enum name to display name plus a list of exceptions, any newly supported devices
    returned from Terra's API are automatically included. Exceptions can later be added
    to the list.

    Returns
    -------
    dict
        Dictionary with two keys "providers" and "sdk_providers". The values are dictionaries
        with enum names as keys and display names as values.
    """
    tc = TerraClient()
    response = tc.list_providers()
    tc.status(response, raise_on_error=False)

    # List of display names that cannot be generated by simply capitalizing the enum names.
    exceptions = {
        'APPLE': 'Apple HealthKit',
        'CONCEPT2': 'Concept 2',
        'EIGHT': 'Eight Sleep',
        'FREESTYLELIBRE': 'Freestyle Libre',
        'FREESTYLELIBRESDK': 'Freestyle Libre (SDK)',
        'GOOGLE': 'Google Fit',
        'GOOGLEFIT': 'Google Fit (SDK)',
        'IFIT': 'iFit',
        'OMRONUS': 'Omron',
        'TEMPO': 'Tempo Fit',
        'TRAININGPEAKS': 'Training Peaks',
        'WEAROS': 'Wear OS'}

    # These devices are not supported at the moment.
    # That's a business decision, there is no technical reason not to support them.
    # Simply remove them from this list to start supporting them.
    suppressed = {
        'BIOSTRAP',
        'BRYTONSPORT',
        'CARDIOMOOD',
        'CONCEPT2',
        'CRONOMETER',
        'CYCLINGANALYTICS',
        'EATTHISMUCH',
        'EIGHT',
        'FATSECRET',
        'FINALSURGE',
        'FREESTYLELIBRESDK',
        'GOOGLE',
        'GOOGLEFIT',
        'HAMMERHEAD',
        'HUAWEI',
        'IFIT',
        'INBODY',
        'KETOMOJOEU',
        'KETOMOJOUS',
        'KOMOOT',
        'LEZYNE',
        'LIVEROWING',
        'MOXY',
        'MYFITNESSPAL',
        'NOLIO',
        'NUTRACHECK',
        'OMRON',
        'PELOTON',
        'PUL',
        'REALTIME',
        'RENPHO',
        'RIDEWITHGPS',
        'ROUVY',
        'SAMSUNG',
        'STRAVA',
        'TECHNOGYM',
        'TEMPO',
        'TODAYSPLAN',
        'TRAINASONE',
        'TRAINERROAD',
        'TRAININGPEAKS',
        'TRAINXHALE',
        'TREDICT',
        'TRIDOT',
        'UNDERARMOUR',
        'VELOHERO',
        'VIRTUAGYM',
        'WAHOO',
        'WEAROS',
        'WGER',
        'WHOOP',
        'XERT',
        'XOSS',
        'ZWIFT'}

    result = {}
    for provider_type in ('providers', 'sdk_providers'):
        subresult = {}
        for provider in getattr(response.parsed_response, provider_type):
            if provider in suppressed:
                continue
            if provider in exceptions:
                subresult[provider] = exceptions[provider]
            else:
                subresult[provider] = provider.capitalize()
        result[provider_type] = subresult

    return result

def parse_wearable(wearable: str) -> str:
    """ Parse wearable path parameter.

    Clean up path parameter and check against list of supported devices.
    Cleaning up consists of converting to all-caps and removing spaces.

    Parameters
    ----------
    wearable : str
        Name of the wearable.

    Returns
    -------
    str
        Name of the wearable "cleaned up". Cleaning up consists of converting to
        all-caps and removing spaces.

    Raises
    ------
    :class:`werkzeug.exceptions.BadRequest`
        Raised when the wearable (after cleaning up), is not found in the list
        of supported wearable devices, see :func:`supported_wearables`.
    """
    wearable_clean = wearable.upper().replace(' ', '')
    supported = supported_wearables()
    if (wearable_clean in supported['providers']
        or wearable_clean in supported['sdk_providers']):
        return wearable_clean
    raise BadRequest(f'Unknown wearable {wearable}')


@ns_v2.route('')
class WearablesV2Endpoint(BaseResource):
    @token_auth.login_required
    @responds(schema=WearablesV2ProvidersGetSchema, api=ns_v2)
    def get(self):
        """ Get a list of all supported wearable devices. """
        return supported_wearables()


@ns_v2.route('/<int:user_id>')
class WearablesV2UserEndpoint(BaseResource):
    @token_auth.login_required
    @responds(schema=WearablesV2UserGetSchema, status_code=200, api=ns_v2)
    def get(self, user_id):
        """ Get a list of wearable devices registered to this user. """
        # user_id = self.check_user(uid, user_type='client').user_id

        wearables = (db.session.execute(
            select(WearablesV2.wearable)
            .filter_by(user_id=user_id))
            .scalars()
            .all())

        return {'wearables': wearables}


@ns_v2.route('/<int:user_id>/<wearable>')
class WearablesV2DataEndpoint(BaseResource):
    @token_auth.login_required
    @ns_v2.doc(params={
        'start_date': 'Start of specified date range. Can be either ISO format date (2023-01-01) or full ISO timestamp.',
        'end_date': 'End of specified date range. Can be either ISO format date (2023-01-01) or full ISO timestamp.',
        'query_specification': 'Specifies the wearable data fields that gets returned. Parsed as a array. Use the same key to pass multiple values.'
    })
    @responds(schema=WearablesV2UserDataGetSchema, status_code=200, api=ns_v2)
    def get(self, user_id, wearable):
        """ Get data for this combination of user and wearable device for the default date range. 
            Optionally filters data by date range and allows to specify the fields of data to be returned.
        """
        wearable = parse_wearable(wearable)

        # Default dates
        start_date = datetime.utcnow()
        end_date = start_date + ONE_WEEK

        #Override default dates if requested dates are passed in
        if request.args.get('start_date') and request.args.get('end_date'):
            start_date = iso_string_to_iso_datetime(request.args.get('start_date'))
            end_date = iso_string_to_iso_datetime(request.args.get('end_date'))
        elif request.args.get('start_date') or request.args.get('end_date'):
            raise BadRequest('Provide both or neither start_date and end_date.')

        query_specification = request.args.getlist('query_specification', str)
        query = create_wearables_filter_query(user_id, wearable, start_date, end_date, query_specification)
        data = mongo.db.wearables.find(query[0], projection=query[1])
        
        return {'results' : list(data)}

    @token_auth.login_required
    @accepts(schema=WearablesV2UserAuthUrlInputSchema, api=ns_v2)
    @responds(schema=WearablesV2UserAuthUrlSchema, status_code=201, api=ns_v2)
    def post(self, user_id, wearable):
        """ Register a new wearable device for this user. """
        # user_id = self.check_user(uid, user_type='client').user_id
        wearable = parse_wearable(wearable)

        # API based providers
        if wearable in supported_wearables()['providers']:
            # For local testing, set the redirect urls to something like http://localhost/xyz
            # When you copy the URL into a browser and allow access, Terra will redirect back
            # to localhost. It will give an error in the browser, but the URL in the address
            # bar will have all the relevant information.

            # These URL schemes are registered with Apple and Google.
            redirect_url_scheme = 'com.modobio.ModoBioClient'
            if request.parsed_obj['platform'] == 'android':
                # Somebody was not paying attention when registering for Android.
                redirect_url_scheme = redirect_url_scheme.lower()

            # TODO: when frontend adds success and failure views, fill in these paths
            success_path = ''
            failure_path = ''

            tc = TerraClient()
            response = tc.generate_authentication_url(
                resource=wearable,
                auth_success_redirect_url=f'{redirect_url_scheme}://{success_path}',
                auth_failure_redirect_url=f'{redirect_url_scheme}://{failure_path}',
                reference_id=user_id)
            tc.status(response)

            # Not stored in the database at this point.
            # Registration is only complete when client follows the link to the provider.
            # The response of that action comes in through the webhook and will be stored.

            return response.parsed_response

        # SDK based providers
        else:
            # Functionality not in terra-python (v0.0.7), use requests.
            url = f'{terra.constants.BASE_URL}/auth/generateAuthToken'
            headers = {
                'accept': 'application/json',
                'dev-id': current_app.config['TERRA_DEV_ID'],
                'x-api-key': current_app.config['TERRA_API_KEY']}

            response = requests.post(url, headers=headers)
            response_json = response.json()

            status = response_json.pop('status', 'error')
            if status != 'success':
                raise BadRequest(f'Terra replied: {response_json}')

            # Same as for API based providers, nothing stored in the database at this point.
            # Registration is only complete when frontend calls initConnection() with token.
            # The response of that action comes in through the webhook and will be stored.

            return response_json

    @token_auth.login_required
    @responds(status_code=204, api=ns_v2)
    def delete(self, user_id, wearable):
        """ Revoke access for this wearable device. """
        # user_id = self.check_user(uid, user_type='client').user_id
        wearable = parse_wearable(wearable)

        user_wearable = db.session.get(WearablesV2, (user_id, wearable))

        # Don't error on non-existant users, delete is idempotent
        if not user_wearable:
            logger.debug(f'Nothing to delete for user {user_id} and wearable {wearable}')
            return

        tc = TerraClient()
        try:
            terra_user = tc.from_user_id(str(user_wearable.terra_user_id))
        except (terra.exceptions.NoUserInfoException, KeyError):
            # Terra-python (at least v0.0.7) should fail with NoUserInfoException
            # if terra_user_id does not exist in their system. However, it checks
            # whether response.json is empty, which is not empty in the case of an
            # error (it holds the error message and status). The next step in
            # terra.models.user.User.fill_in_user_info() is to access
            # response.json["user"] which does not exist and fails with KeyError.
            # In any case, we don't care that the terra_user_id is invalid, we
            # were going to delete it anyway.
            # 2023-01-10: Terra has been notified of this bug.
            pass
        else:
            response = tc.deauthenticate_user(terra_user)
            tc.status(response)

        mongo.db.wearables.delete_many({
            'user_id': user_id,
            'wearable': wearable})

        db.session.delete(user_wearable)
        db.session.commit()
        logger.audit(
            f'User {user_id} revoked access to wearable {wearable}. Info and data deleted.')
        
        if not current_app.debug:
            #Removes device tag association from users active campaign account
            ac = ActiveCampaign()
            ac.remove_tag(user_id, WEARABLES_TO_ACTIVE_CAMPAIGN_DEVICE_NAMES[wearable])

@ns_v2.route('/terra')
class WearablesV2TerraWebHookEndpoint(BaseResource):
    @accepts(api=ns_v2)
    def post(self):
        """ Webhook for incoming notifications from Terra. """
        # Override JSON handling for this request.
        request.json_module = JSONProvider()

        tc = TerraClient()

        # For testing without TERRA_API_SECRET or the need to sign every request,
        # use the next line instead of the try-except block.
        # response = terra.api.api_responses.TerraWebhookResponse(request.get_json(), dtype='hook')

        try:
            response = tc.handle_flask_webhook(request)
        except KeyError:
            # This happens when terra-signature is not present in the request header.
            raise Unauthorized

        if not response:
            # This happens when terra-signature was present in the header, but wrong.
            # Most likely because TERRA_API_SECRET does not match.
            raise Unauthorized

        tc.status(response, raise_on_error=False)

        if response.dtype not in WEBHOOK_RESPONSES:
            logger.error(
                f'Terra webhook response with unknown type "{response.dtype}". '
                f'Full message: {response.json}')
        elif response.dtype == 'auth':
            # Completion of new wearable registration for user,
            # or reauthentication by existing user.
            tc.auth_response(response)
        elif response.dtype == 'user_reauth':
            # Terra sends both auth and user_reauth in response
            # to reauthentication. Only need one, ignore this one.
            pass
        elif response.dtype == 'permission_change':
            # Undocumented response. Seems to be in response to OAuth scope change.
            pass
        elif response.dtype == 'deauth':
            # User revoked access through our API. Nothing else to do.
            pass
        elif response.dtype in ('access_revoked', 'connection_error'):
            # User revoked access through wearable provider.
            tc.access_revoked_response(response)
        elif response.dtype == 'google_no_datasource':
            # uh, ok
            pass
        elif response.dtype in (
            'request_processing',
            'request_completed',
            'large_request_processing',
            'large_request_sending'):
            # Terra is letting us know that they're working on it. Great.
            pass
        elif response.dtype in USER_DATATYPES:
            tc.store_data(response)


@ns_v2.route('/calculations/blood-glucose/<int:user_id>/<string:wearable>')
class WearablesV2BloodGlucoseCalculationEndpoint(BaseResource):
    @token_auth.login_required
    @ns_v2.doc(params={'start_date': 'Start of specified date range. Can be either ISO format date (2023-01-01) or full ISO timestamp (2023-01-01T00:00:00Z)',
                'end_date': 'End of specified date range. Can be either ISO format date (2023-01-01) or full ISO timestamp (2023-01-01T00:00:00Z)'})
    @responds(schema=WearablesV2BloodGlucoseCalculationOutputSchema, status_code=200, api=ns_v2)
    def get(self, user_id, wearable):
        """ Get calculated values related to blood glucose wearable data.

        This route will return all calculated values related to blood glucose data for a particular user_id, wearable, and timestamp range.

        Path Parameters
        ----------
        user_id : int
            User ID number.
        wearable: str
            wearable used to measure blood glucose data

        Query Parameters
        ----------
        start_date : str
            Start of specified date range - Can be either ISO format date (2023-01-01) or full ISO timestamp (2023-01-01T00:00:00Z).
            Default will be current date - 7 days if not specified 
        end_date: str
            End of specified date range - Can be either ISO format date (2023-01-01) or full ISO timestamp (2023-01-01T00:00:00Z).
            Default will be current date if not specified

        Returns
        -------
        dict
            JSON encoded dict containing:
            - user_id
            - wearable
            - average_glucose - mg/dL
            - standard_deviation
            - glucose_management_indicator - percentage
            - glucose_variability - percentage
        """

        wearable = parse_wearable(wearable)

        # Default dates
        today = datetime.utcnow()
        start = today - ONE_WEEK

        start_date = iso_string_to_iso_datetime(request.args.get('start_date')) if request.args.get('start_date') else start
        end_date = iso_string_to_iso_datetime(request.args.get('end_date')) if request.args.get('end_date') else today

        # Calculate Average Glucose
        # Begin with defining each stage of the pipeline

        # Filter documents on user_id, wearable, and date range
        stage_match_user_id_and_wearable = {
            '$match': {
                'user_id': user_id,
                'wearable': wearable,
                'timestamp': {
                    '$gte': start_date,
                    '$lte': end_date
                }
            }
        }

        # Unwind the blood_glucose_samples array so that we can operate on each individual sample
        stage_unwind_blood_glucose_samples = {
            '$unwind': '$data.body.glucose_data.blood_glucose_samples'
        }

        # Group all of these documents together and calculate average glucose and standard deviation for the group
        stage_group_average_and_std_dev = {
            '$group': {
                '_id': None,
                'average_glucose': { 
                    '$avg': '$data.body.glucose_data.blood_glucose_samples.blood_glucose_mg_per_dL'
                    },
                'standard_deviation': {
                    '$stdDevSamp': '$data.body.glucose_data.blood_glucose_samples.blood_glucose_mg_per_dL'
                }
            }
        }

        # Add field for GMI and calculate it. Calculated as 3.31 + 0.02392 x (mean glucose in mg/dL) 
        stage_add_gmi = {
            '$addFields': {
                'glucose_management_indicator': { '$add': [{'$multiply': ['$average_glucose', 0.02392]}, 3.31] }
            }
        }

        # Add field for glucose variability and calculate it. Calculated as 100 * (Standard Deviation / Mean Glucose)
        stage_add_glucose_variability = {
            '$addFields': {
                'glucose_variability': { '$multiply': [100, {'$divide': ['$standard_deviation', '$average_glucose']}] }
            }
        }

        # Assemble pipeline
        pipeline = [
            stage_match_user_id_and_wearable,
            stage_unwind_blood_glucose_samples,
            stage_group_average_and_std_dev,
            stage_add_gmi,
            stage_add_glucose_variability
        ]

        # MongoDB pipelines return a cursor
        cursor = mongo.db.wearables.aggregate(pipeline)
        document_list = list(cursor)
        data = {}

        # We need to grab the document that we want from that cursor so we can format the data in a payload
        if document_list:
            data = document_list[0]

        # Build and return payload
        payload = {
            'user_id': user_id,
            'wearable': wearable,
            'average_glucose': data.get('average_glucose'),
            'standard_deviation': data.get('standard_deviation'),
            'glucose_management_indicator': data.get('glucose_management_indicator'),
            'glucose_variability': data.get('glucose_variability')
        }

        return payload
<<<<<<< HEAD
        
@ns_v2.route('/calculations/blood-glucose/cgm/time-in-ranges/<int:user_id>/<string:wearable>')
class WearablesV2BloodGlucoseTimeInRangesCalculationsEndpoint(BaseResource):
    @token_auth.login_required(user_type=('client', 'provider'))
    @ns_v2.doc(params={
        'start_date': 'Start of specified date range. Can be either ISO format date (2023-01-01) or full ISO timestamp (2023-01-01T00:00:00Z)',
        'end_date': 'End of specified date range. Can be either ISO format date (2023-01-01) or full ISO timestamp (2023-01-01T00:00:00Z)'
    })
    @responds(schema=WearablesV2BloodGlucoseTimeInRangesOutputSchema, status_code=200, api=ns_v2)
    def get(self, user_id, wearable):
        """ Get time in ranges for continuous blood glucose readings."""
        payload = {}
        wearable = parse_wearable(wearable)

        # Default dates
        start_date = datetime.utcnow()
        end_date = start_date + THIRTY_DAYS

        #Override default dates if requested dates are passed in
        if request.args.get('start_date') and request.args.get('end_date'):
            start_date = iso_string_to_iso_datetime(request.args.get('start_date'))
            end_date = iso_string_to_iso_datetime(request.args.get('end_date'))
        elif request.args.get('start_date') or request.args.get('end_date'):
            raise BadRequest('Provide both or neither start_date and end_date.')

        # Filter documents on user_id, wearable
        stage_match_user_id_and_wearable = {
            '$match': {
                'user_id': user_id,
                'wearable': wearable,
                "timestamp": {"$gte": start_date - timedelta(days=1), "$lte": end_date},
            }
        }

        # Project out glucose samples to filter start and end time precisely on samples timestamps
        stage_project_bp_samples = {
            '$project': {
                '_id': 0, 
                'samples': '$data.body.glucose_data.blood_glucose_samples'
            }
        }
        # Unwind the blood_glucose_samples array so that we can operate on each individual sample
        stage_unwind_bp_samples = {
            '$unwind': {'path': '$samples'}
        }

        # Filter on the timestamp of each blood glucose sample
        stage_match_date_range_bp_samples = {
            '$match': {
                'samples.timestamp': {
                    '$gte': start_date,
                    '$lte': end_date
                }
            }
        }

        # Runs multiple stages. Groups samples in buckets by glucose range, 
        # gets the total count of glucose samples, and creates array of just
        # samples timestamps. 
        stage_facet = {
            '$facet': {
                'samples_buckets': [
                    {
                        '$bucket': {
                            'groupBy': '$samples.blood_glucose_mg_per_dL', 
                            'boundaries': [ 0, 54, 70, 181, 251, 10000], 
                            'output': {'count': { '$sum': 1}}
                        }
                    }
                ], 
                'total_count': [{'$count': 'total_count'}], 
                'reading_timestamps': [{'$project': {'timestamp': '$samples.timestamp'}}]
            }
        }

        # Projects facet data to new document. 
        # Sorts samples buckets and samples timestamps in accending order. 
        stage_project_facet_data = {
            '$project': {
                'samples_sorted': {
                    '$sortArray': {
                        'input': '$samples_buckets', 
                        'sortBy': 1
                    }
                }, 
                'timestamp_sorted': {
                    '$sortArray': {
                        'input': '$reading_timestamps', 
                        'sortBy': 1
                    }
                }, 
                'total_samples': '$total_count'
            }
        }

        #Starts calculations get percentages of total time in glucose ranges  
        stage_calculate_percentages = {
            '$addFields': {
                'total_time_in_min': {
                    '$dateDiff': {
                        'startDate': {'$arrayElemAt': ['$timestamp_sorted.timestamp', 0]}, 
                        'endDate': {'$arrayElemAt': ['$timestamp_sorted.timestamp', -1]}, 
                        'unit': 'minute'
                    }
                }, 
                'very_low_percentage': {
                    '$round': [
                        {
                            '$multiply': [
                                {
                                    '$divide': [
                                        {'$arrayElemAt': ['$samples_sorted.count', 0]}, 
                                        {'$arrayElemAt': ['$total_samples.total_count', 0]}
                                    ]}, 
                                100]
                        }, 0
                    ]
                }, 
                'low_percentage': {
                    '$round': [
                        {
                            '$multiply': [
                                {
                                    '$divide': [
                                        {'$arrayElemAt': ['$samples_sorted.count', 1]}, 
                                        {'$arrayElemAt': ['$total_samples.total_count', 0]}
                                    ]}, 
                                100]
                        }, 0
                    ]
                }, 
                'target_range_percentage': {
                    '$round': [
                        {
                            '$multiply': [
                                {
                                    '$divide': [
                                        {'$arrayElemAt': ['$samples_sorted.count', 2]}, 
                                        {'$arrayElemAt': ['$total_samples.total_count', 0]}
                                    ]}, 
                                100]
                        }, 0
                    ]
                }, 
                'high_percentage': {
                    '$round': [
                        {
                            '$multiply': [
                                {
                                    '$divide': [
                                        {'$arrayElemAt': ['$samples_sorted.count', 3]}, 
                                        {'$arrayElemAt': ['$total_samples.total_count', 0]}
                                    ]}, 
                                100]
                        }, 0
                    ]
                }, 
                'very_high_percentage': {
                    '$round': [
                        {
                            '$multiply': [
                                {
                                    '$divide': [
                                        {'$arrayElemAt': ['$samples_sorted.count', 4]}, 
                                        {'$arrayElemAt': ['$total_samples.total_count', 0]}
                                    ]}, 
                                100]
                        }, 0
                    ]
                }
            }
        }

        #Finally use calculated percentages to calculate total time in minutes 
        stage_project_total_percentages_and_times = {
            '$project': {
                'very_low_percentage': '$very_low_percentage', 
                'low_percentage': '$low_percentage', 
                'target_range_percentage': '$target_range_percentage', 
                'high_percentage': '$high_percentage', 
                'very_high_percentage': '$very_high_percentage', 
                'very_low_total_time': {
                    '$round': [
                        {
                            '$multiply': [
                                {
                                    '$divide': ['$very_low_percentage', 100]
                                }, '$total_time_in_min'
                            ]
                        }
                    ]
                }, 
                'low_total_time': {
                    '$round': [
                        {
                            '$multiply': [
                                {
                                    '$divide': ['$low_percentage', 100]
                                }, '$total_time_in_min'
                            ]
                        }
                    ]
                }, 
                'target_range_total_time': {
                    '$round': [
                        {
                            '$multiply': [
                                {
                                    '$divide': ['$target_range_percentage', 100]
                                }, '$total_time_in_min'
                            ]
                        }
                    ]
                }, 
                'high_total_time': {
                    '$round': [
                        {
                            '$multiply': [
                                {
                                    '$divide': ['$high_percentage', 100]
                                }, '$total_time_in_min'
                            ]
                        }
                    ]
                }, 
                'very_high_total_time': {
                    '$round': [
                        {
                            '$multiply': [
                                {
                                    '$divide': ['$very_high_percentage', 100]
                                }, '$total_time_in_min'
                            ]
                        }
                    ]
                }
            }
        }
    
        #Build pipeline
        time_in_ranges_pipeline = [
            stage_match_user_id_and_wearable,
            stage_project_bp_samples,
            stage_unwind_bp_samples,
            stage_match_date_range_bp_samples,
            stage_facet,
            stage_project_facet_data,
            stage_calculate_percentages,
            stage_project_total_percentages_and_times
        ]
        
        cursor = mongo.db.wearables.aggregate(time_in_ranges_pipeline)
        results = list(cursor)
        
        payload = {
            'user_id': user_id,
            'wearable': wearable,
            'results' : results[0]
        }
    
        return payload

@ns_v2.route('/calculations/blood-glucose/cgm/percentiles/<int:user_id>/<string:wearable>')
class WearablesV2BloodGlucoseCalculationEndpoint(BaseResource):
    @token_auth.login_required(user_type=('client', 'provider'))
    @ns_v2.doc(params={'start_date': 'Start of specified date range. Can be either ISO format date (2023-01-01) or full ISO timestamp (2023-01-01T00:00:00Z)',
                'end_date': 'End of specified date range. Can be either ISO format date (2023-01-01) or full ISO timestamp (2023-01-01T00:00:00Z)',
                'increment_mins': 'bin sizes in minutes'})
    @responds(schema=WearablesV2CGMPercentilesOutputSchema, status_code=200, api=ns_v2)
    def get(self, user_id, wearable):
        wearable = parse_wearable(wearable)

        # Default dates
        today = datetime.utcnow()
        start = today - timedelta(weeks=2)
        increments = request.args.get('increment_mins', 15, type=int)
        
        boundaries = [i*increments for i in range( ceil(1440/increments) +1)]
        boundaries[-1] = 1440 # last index must be 1440

        start_date = iso_string_to_iso_datetime(request.args.get('start_date')) if request.args.get('start_date') else start
        end_date = iso_string_to_iso_datetime(request.args.get('end_date')) if request.args.get('end_date') else today
=======
>>>>>>> 7b641c45

        # Filter documents on user_id, wearable, and date range
        stage_1_match_user_id_and_wearable = {
            "$match": {
                "user_id": user_id,
                "wearable": wearable,
                "timestamp": {"$gte": start_date - timedelta(days=1), "$lte": end_date},
            }
        }

        # bring just the glucose samples up
        stage_2_project_glucose_sample_only = {"$project": {"_id": 0, "samples": "$data.body.glucose_data.blood_glucose_samples"}}

        # unwind the samples
        stage_3_unwind = {"$unwind": "$samples"}

        # project the timestamp and glucose sample into their own fields
        stage_4_project_samples_parse_timestamp = {
            "$project": {
                "timestamp": "$samples.timestamp",
                "sample": "$samples.blood_glucose_mg_per_dL",
                "24hr_minute": {
                    "$add": [
                        {"$multiply": [{"$hour": "$samples.timestamp"}, 60]},
                        {"$minute": "$samples.timestamp"},
                    ]
                },
            }
        }


        # match on sample timestamp
        stage_5_match_on_samples = {
            "$match": {
                "timestamp": {
                    "$gte": start_date,
                    "$lte": end_date, }
            }
        }

        # bucket by minute in 24 hr day     
        stage_6_bucket = {
                "$bucket": {
                    "groupBy": "$24hr_minute",
                    "boundaries": boundaries,
                    "output": {
                        "count": {"$sum": 1},
                        "avg_glucose": {"$avg": "$sample"},
                        "samples": {"$push": "$sample"},  },
            }
        }
        # sort samples in each bucket
        stage_7_sort_samples = {
            "$project": {
                "samplesSorted": {"$sortArray": {"input": "$samples", "sortBy": 1}},
                "count": {"$toInt": '$count'},
                "avg_glucose": 1,
            },
        }

        stage_8_calculate_percentiles = {
            "$project": {
                "minute": "$_id",
                "_id": 0,
                "count": 1,
                "avg_glucose_mg_per_dL": {"$round": ["$avg_glucose", 2]},
                "min": {"$round": [{"$arrayElemAt": ["$samplesSorted", 0]}, 2]},
                "max": {"$round": [{"$arrayElemAt": ["$samplesSorted", -1]}, 2]},
                "percentile_5th": {
                    "$round": [
                        {
                            "$arrayElemAt": [
                                "$samplesSorted",
                                {
                                    "$cond": {
                                        "if": {
                                            "$gt": [
                                                {
                                                    "$round": {
                                                        "$subtract": [
                                                            {"$multiply": ["$count", 0.05]},
                                                            1,
                                                        ]
                                                    }
                                                },
                                                0,
                                            ]
                                        },
                                        "then": {
                                            "$round": [
                                                {
                                                    "$subtract": [
                                                        {"$multiply": ["$count", 0.05]},
                                                        1,
                                                    ]
                                                },
                                                0,
                                            ]
                                        },
                                        "else": 0,
                                    }
                                },
                            ]
                        },
                        2,
                    ]
                },
                "percentile_25th": {
                    "$round": [
                        {
                            "$arrayElemAt": [
                                "$samplesSorted",
                                {
                                    "$cond": {
                                        "if": {
                                            "$gt": [
                                                {
                                                    "$round": {
                                                        "$subtract": [
                                                            {"$multiply": ["$count", 0.25]},
                                                            1,
                                                        ]
                                                    }
                                                },
                                                0,
                                            ]
                                        },
                                        "then": {
                                            "$round": [
                                                {
                                                    "$subtract": [
                                                        {"$multiply": ["$count", 0.25]},
                                                        1,
                                                    ]
                                                },
                                                0,
                                            ]
                                        },
                                        "else": 0,
                                    }
                                },
                            ]
                        },
                        2,
                    ]
                },
                "percentile_50th": {
                    "$round": [
                        {
                            "$arrayElemAt": [
                                "$samplesSorted",
                                {
                                    "$round": [
                                        {"$subtract": [{"$multiply": ["$count", 0.50]}, 1]},
                                        0,
                                    ]
                                },
                            ]
                        },
                        2,
                    ]
                },
                "percentile_75th": {
                    "$round": [
                        {
                            "$arrayElemAt": [
                                "$samplesSorted",
                                {
                                    "$round": [
                                        {"$subtract": [{"$multiply": ["$count", 0.75]}, 1]},
                                        0,
                                    ]
                                },
                            ]
                        },
                        2,
                    ]
                },
                "percentile_95th": {
                    "$round": [
                        {
                            "$arrayElemAt": [
                                "$samplesSorted",
                                {
                                    "$round": [
                                        {"$subtract": [{"$multiply": ["$count", 0.95]}, 1]},
                                        0,
                                    ]
                                },
                            ]
                        },
                        2,
                    ]
                },
            }
        }
        
        cursor = mongo.db.wearables.aggregate(
            [
            stage_1_match_user_id_and_wearable,
            stage_2_project_glucose_sample_only,
            stage_3_unwind,
            stage_4_project_samples_parse_timestamp,
            stage_5_match_on_samples,
            stage_6_bucket,
            stage_7_sort_samples,
            stage_8_calculate_percentiles
            ])
        

        data = list(cursor)

        # Build and return payload
        payload = {
            "user_id": user_id,
            "wearable": wearable,
            "data": data,
            "bin_size_mins": increments,     }

        return payload
@ns_v2.route('/calculations/blood-pressure/variation/<int:user_id>/<string:wearable>')
class WearablesV2BloodPressureVariationCalculationEndpoint(BaseResource):
    @token_auth.login_required
    @ns_v2.doc(params={
        'start_date': 'Start of specified date range. '
                      'Can be either ISO format date (2023-01-01) or full ISO timestamp (2023-01-01T00:00:00Z)',
        'end_date': 'End of specified date range. '
                    'Can be either ISO format date (2023-01-01) or full ISO timestamp (2023-01-01T00:00:00Z)',
        }
    )
    @responds(schema=WearablesV2BloodPressureVariationCalculationOutputSchema, status_code=200, api=ns_v2)
    def get(self, user_id, wearable):
        """ Get calculated blood pressure wearable data.

        This route will return the average for blood pressure readings from a start to end date for a particular
        user_id and wearable.

        Path Parameters
        ----------
        user_id : int
            User ID number.
        wearable: str
            wearable used to measure blood pressure data

        Query Parameters
        ----------
        start_date : str
            Start of specified date range
            Can be either ISO format date (2023-01-01) or full ISO timestamp (2023-01-01T00:00:00Z)
            Default will be current date - 7 days if not specified
        end_date: str
            End of specified date range
            Can be either ISO format date (2023-01-01) or full ISO timestamp (2023-01-01T00:00:00Z)
            Default will be current date if not specified

        Returns
        -------
        dict
            JSON encoded dict containing:
            - user_id
            - wearable
            - diastolic_bp_avg
            - systolic_bp_avg
            - diastolic_standard_deviation
            - systolic_standard_deviation
            - diastolic_bp_coefficient_of_variation
            - systolic_bp_coefficient_of_variation
        """

        wearable = parse_wearable(wearable)

        # Default dates
        end_date = datetime.utcnow() + timedelta(seconds=2)
        start_date = end_date - THIRTY_DAYS

        if request.args.get('start_date') and request.args.get('end_date'):
            start_date = iso_string_to_iso_datetime(request.args.get('start_date'))
            end_date = iso_string_to_iso_datetime(request.args.get('end_date'))
        elif request.args.get('start_date') or request.args.get('end_date'):
            raise BadRequest('Provide both or neither start_date and end_date.')

        """Calculate Average Blood Pressures"""
        # Define each stage of the pipeline
        # Filter documents on user_id, wearable, and date range
        stage_match_user_id_and_wearable = {
            '$match': {
                'user_id': user_id,
                'wearable': wearable,
                'timestamp': {  # search just outside of range to make sure we get objects that encompass the start_date
                    '$gte': start_date - timedelta(days=1),
                    '$lte': end_date
                }
            }
        }

        # Unwind the samples array so that we can operate on each individual sample
        stage_unwind_blood_pressure_samples = {
            '$unwind': '$data.body.blood_pressure_data.blood_pressure_samples'
        }

        # Filter now again at the sample level to round out objects that overlap the tips of the desired range
        stage_match_date_range = {
            '$match': {'data.body.blood_pressure_data.blood_pressure_samples.timestamp': {
                '$gte': start_date,
                '$lte': end_date
            }}
        }

        # Group all of these documents together and calculate average pressures and standard deviations for the group
        stage_group_pressure_average_and_std_dev = {
            '$group': {
                '_id': None,
                'diastolic_bp_avg': {
                    '$avg': '$data.body.blood_pressure_data.blood_pressure_samples.diastolic_bp'
                },
                'systolic_bp_avg': {
                    '$avg': '$data.body.blood_pressure_data.blood_pressure_samples.systolic_bp'
                },
                'diastolic_standard_deviation': {
                    '$stdDevSamp': '$data.body.blood_pressure_data.blood_pressure_samples.diastolic_bp'
                },
                'systolic_standard_deviation': {
                    '$stdDevSamp': '$data.body.blood_pressure_data.blood_pressure_samples.systolic_bp'
                },
            }
        }

        # Add field for coefficient_of_variation and calculate it. Calculated as stdDev / mean(average)
        stage_add_coefficient_of_variation = {
            '$addFields': {
                'diastolic_bp_coefficient_of_variation': {
                    '$multiply': [100, {'$divide': ['$diastolic_standard_deviation', '$diastolic_bp_avg']}]
                },
                'systolic_bp_coefficient_of_variation': {
                    '$multiply': [100, {'$divide': ['$systolic_standard_deviation', '$systolic_bp_avg']}]
                },
            }
        }

        # Assemble pipeline
        pipeline = [
            stage_match_user_id_and_wearable,
            stage_unwind_blood_pressure_samples,
            stage_match_date_range,
            stage_group_pressure_average_and_std_dev,
            stage_add_coefficient_of_variation,
        ]

        # MongoDB pipelines return a cursor
        cursor = mongo.db.wearables.aggregate(pipeline)
        document_list = list(cursor)
        data = {}

        # We need to grab the document that we want from that cursor so we can format the data in a payload
        if document_list:
            data = document_list[0]

        # Build and return payload
        payload = {
            'user_id': user_id,
            'wearable': wearable,
            'diastolic_bp_avg': data.get('diastolic_bp_avg'),
            'systolic_bp_avg': data.get('systolic_bp_avg'),
            'diastolic_standard_deviation': data.get('diastolic_standard_deviation'),
            'systolic_standard_deviation': data.get('systolic_standard_deviation'),
            'diastolic_bp_coefficient_of_variation': data.get('diastolic_bp_coefficient_of_variation'),
            'systolic_bp_coefficient_of_variation': data.get('systolic_bp_coefficient_of_variation'),
        }

        return payload
<<<<<<< HEAD
=======


@ns_v2.route('/calculations/blood-pressure/30-day-hourly/<int:user_id>/<string:wearable>')
class WearablesV2BloodPressureCalculationEndpoint(BaseResource):
    @token_auth.login_required
    @ns_v2.doc(params={'start_date': 'Start of specified date range. Can be either ISO format date (2023-01-01) or full ISO timestamp (2023-01-01T00:00:00Z)',
                'end_date': 'End of specified date range. Can be either ISO format date (2023-01-01) or full ISO timestamp (2023-01-01T00:00:00Z)'})
    @responds(schema=WearablesV2BloodPressureCalculationOutputSchema, status_code=200, api=ns_v2)
    def get(self, user_id, wearable):
        """ Get calculated values related to hourly blood pressure wearable data.

        This route will return hourly blood pressure data for a particular user_id, wearable, and timestamp range with the default date being the previous 30 days.
        The data is grouped into 8 time blocks with each being 3 hours long (0-3, 3-6, 6-9, etc...). See below for exact calculations being returned.

        Path Parameters
        ----------
        user_id : int
            User ID number.
        wearable: str
            wearable used to measure blood pressure data

        Query Parameters
        ----------
        start_date : str
            Start of specified date range - Can be either ISO format date (2023-01-01) or full ISO timestamp (2023-01-01T00:00:00Z).
            Default will be current date - 30 days if not specified 
        end_date: str
            End of specified date range - Can be either ISO format date (2023-01-01) or full ISO timestamp (2023-01-01T00:00:00Z).
            Default will be current date if not specified

        Returns
        -------
        dict
            JSON encoded dict containing:
            - user_id
            - wearable
            - block_one - Data for the first time block - (0-3)
            - block_two - Data for the second time block - (3-6)
            - block_three - Data for the third time block - (6-9)
            - block_four - Data for the fourth time block - (9-12)
            - block_five - Data for the fifth time block - (12-15)
            - block_six - Data for the sixth time block - (15-18)
            - block_seven - Data for the seventh time block - (18-21)
            - block_eight - Data for the eighth time block - (21-24)

            Each time block will be a dict containing:
            - total_bp_readings - Number of blood pressure readings
            - total_pulse_readings - Number of heart rate readings
            - average_systolic - average systolic value in mmHg
            - average_diastolic - average diastolic value in mmHg
            - min_systolic - Min systolic value
            - min_diastolic - Min diastolic value
            - max_systolic - Max systolic value
            - max_diastolic - Max diastolic value
            - average_pulse - average pulse value in bpm
        """

        payload = {}
        wearable = parse_wearable(wearable)

        # Default dates
        end_date = datetime.utcnow()
        start_date = end_date - THIRTY_DAYS

        if request.args.get('start_date') and request.args.get('end_date'):
            start_date = iso_string_to_iso_datetime(request.args.get('start_date'))
            end_date = iso_string_to_iso_datetime(request.args.get('end_date'))
        elif request.args.get('start_date') or request.args.get('end_date'):
            raise BadRequest('Provide both or neither start_date and end_date.')

        # Stages for blood pressure calculations

        # Filter documents on user_id, wearable
        stage_match_user_id_and_wearable = {
            '$match': {
                'user_id': user_id,
                'wearable': wearable,
                'timestamp': {  # search just outside of range to make sure we get objects that encompass the start_date
                    '$gte': start_date - timedelta(days=1),
                    '$lte': end_date
                }
            }
        }

        # Unwind the blood_pressure_samples array so that we can operate on each individual sample
        stage_unwind_bp_samples = {
            '$unwind': '$data.body.blood_pressure_data.blood_pressure_samples'
        }

        # Filter on the timestamp of each blood pressure sample
        stage_match_date_range_bp = {
            '$match': {
                'data.body.blood_pressure_data.blood_pressure_samples.timestamp': {
                    '$gte': start_date,
                    '$lte': end_date
                }
            }
        }

        # Add the hour field so that we can group all samples based on the hour they were taken
        stage_add_hour_bp = {
            '$addFields': {
                'hour': { '$hour': '$data.body.blood_pressure_data.blood_pressure_samples.timestamp'}
            }
        }

        # Place documents in buckets by time block. Each time block is three hours long starting with 0-3 and ending with 21-24
        # After that, calculate total readings, averages, min, and max
        stage_bucket_and_calculate_bp = {
            '$bucket': {
                'groupBy': '$hour',
                'boundaries': THREE_HOUR_TIME_BLOCK_START_TIMES_LIST,
                'output': {
                    'total_bp_readings': {'$sum': 1},
                'average_systolic': { 
                    '$avg': '$data.body.blood_pressure_data.blood_pressure_samples.systolic_bp'
                    },
                'average_diastolic': { 
                    '$avg': '$data.body.blood_pressure_data.blood_pressure_samples.diastolic_bp'
                    },
                'min_systolic': {
                    '$min': '$data.body.blood_pressure_data.blood_pressure_samples.systolic_bp'
                },
                'min_diastolic': {
                    '$min': '$data.body.blood_pressure_data.blood_pressure_samples.diastolic_bp'
                },
                'max_systolic': {
                    '$max': '$data.body.blood_pressure_data.blood_pressure_samples.systolic_bp'
                },
                'max_diastolic': {
                    '$max': '$data.body.blood_pressure_data.blood_pressure_samples.diastolic_bp'
                }
                }
            }
        }

        # Round averages
        stage_round_averages_bp = {
            '$project': {
                'total_bp_readings': '$total_bp_readings',
                'average_systolic': { 
                    '$round': ['$average_systolic', 0]
                    },
                'average_diastolic': { 
                    '$round': ['$average_diastolic', 0]
                    },
                'min_systolic': '$min_systolic',
                'min_diastolic': '$min_diastolic',
                'max_systolic': '$max_systolic',
                'max_diastolic': '$max_diastolic'
            }
        }


        # Stages for pulse - making another call because the location of the pulse data is nested in another part of the Terra schema

        # Unwind the hr_samples array so that we can operate on each individual sample
        stage_unwind_hr_samples = {
            '$unwind': '$data.body.heart_data.detailed.hr_samples'
        }

        # Filter on the timestamp of each hr_sample
        stage_match_date_range_pulse = {
            '$match': {
                'data.body.heart_data.detailed.hr_samples.timestamp': {
                    '$gte': start_date,
                    '$lte': end_date
                }
            }
        }

        # Add the hour field so that we can group all samples based on the hour they were taken
        stage_add_hour_pulse = {
            '$addFields': {
                'hour': { '$hour': '$data.body.heart_data.detailed.hr_samples.timestamp'}
            }
        }

        # Place documents in buckets by time block. Each time block is three hours long starting with 0-3 and ending with 21-24
        # After that, calculate average and total readings
        stage_bucket_and_calculate_pulse = {
            '$bucket': {
                'groupBy': '$hour',
                'boundaries': THREE_HOUR_TIME_BLOCK_START_TIMES_LIST,
                'output': {
                    'average_pulse': { 
                            '$avg': '$data.body.heart_data.detailed.hr_samples.bpm'
                        },
                    'total_pulse_readings': {'$sum': 1}
                }
            }
        }

        # Round averages
        stage_round_averages_pulse = {
            '$project': {
                'total_pulse_readings': '$total_pulse_readings',
                'average_pulse': { 
                    '$round': ['$average_pulse', 0]
                    }
            }
        }

        # Build blood pressure pipeline
        blood_pressure_pipeline = [
            stage_match_user_id_and_wearable,
            stage_unwind_bp_samples,
            stage_match_date_range_bp,
            stage_add_hour_bp,
            stage_bucket_and_calculate_bp,
            stage_round_averages_bp
        ]

        # Build pulse pipeline
        pulse_pipeline = [
            stage_match_user_id_and_wearable,
            stage_unwind_hr_samples,
            stage_match_date_range_pulse,
            stage_add_hour_pulse,
            stage_bucket_and_calculate_pulse,
            stage_round_averages_pulse
        ]

        # Store blood pressure data

        # MongoDB pipelines return a cursor
        cursor = mongo.db.wearables.aggregate(blood_pressure_pipeline)
        bp_document_list = list(cursor)

        # Loop through each document (time block bucket) and add blood pressuredata for that time block to the payload
        if bp_document_list:
            for doc in bp_document_list:
                time_block = START_TIME_TO_THREE_HOUR_TIME_BLOCKS[doc.get('_id')]
                time_block_data = {
                    'total_bp_readings': doc.get('total_bp_readings'),
                    'average_systolic': doc.get('average_systolic'),
                    'average_diastolic': doc.get('average_diastolic'),
                    'min_systolic': doc.get('min_systolic'),
                    'min_diastolic': doc.get('min_diastolic'),
                    'max_systolic': doc.get('max_systolic'),
                    'max_diastolic': doc.get('max_diastolic')
                }
                payload[time_block] = time_block_data

        # Store pulse data

        # MongoDB pipelines return a cursor
        cursor = mongo.db.wearables.aggregate(pulse_pipeline)
        pulse_document_list = list(cursor)

        # Loop through each document (time block bucket) and add pulse data for that time block to the payload
        if pulse_document_list:
            for doc in pulse_document_list:
                time_block = START_TIME_TO_THREE_HOUR_TIME_BLOCKS[doc.get('_id')]

                payload[time_block]['average_pulse'] = doc.get('average_pulse')
                payload[time_block]['total_pulse_readings'] = doc.get('total_pulse_readings')

        # Add user_id and wearable to payload and return
        payload['user_id'] = user_id
        payload['wearable'] = wearable

        return payload
>>>>>>> 7b641c45
<|MERGE_RESOLUTION|>--- conflicted
+++ resolved
@@ -1213,7 +1213,6 @@
         }
 
         return payload
-<<<<<<< HEAD
         
 @ns_v2.route('/calculations/blood-glucose/cgm/time-in-ranges/<int:user_id>/<string:wearable>')
 class WearablesV2BloodGlucoseTimeInRangesCalculationsEndpoint(BaseResource):
@@ -1496,8 +1495,6 @@
 
         start_date = iso_string_to_iso_datetime(request.args.get('start_date')) if request.args.get('start_date') else start
         end_date = iso_string_to_iso_datetime(request.args.get('end_date')) if request.args.get('end_date') else today
-=======
->>>>>>> 7b641c45
 
         # Filter documents on user_id, wearable, and date range
         stage_1_match_user_id_and_wearable = {
@@ -1868,8 +1865,6 @@
         }
 
         return payload
-<<<<<<< HEAD
-=======
 
 
 @ns_v2.route('/calculations/blood-pressure/30-day-hourly/<int:user_id>/<string:wearable>')
@@ -2132,5 +2127,4 @@
         payload['user_id'] = user_id
         payload['wearable'] = wearable
 
-        return payload
->>>>>>> 7b641c45
+        return payload