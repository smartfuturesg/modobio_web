import base64
import secrets
from datetime import time, timedelta

import boto3
from boto3.dynamodb.conditions import Key
from flask import current_app, jsonify, request
from flask_accepts import accepts, responds
from flask_restx import Namespace
from requests_oauthlib import OAuth2Session
from sqlalchemy import select
from sqlalchemy.sql import text
from werkzeug.exceptions import BadRequest
from werkzeug.exceptions import Unauthorized

from odyssey import mongo
from odyssey.api.wearables.models import *
from odyssey.api.wearables.schemas import *
from odyssey.integrations.active_campaign import ActiveCampaign
from odyssey.integrations.terra import TerraClient
from odyssey.utils.auth import token_auth
from odyssey.utils.base.resources import BaseResource
from odyssey.utils.constants import WEARABLE_DEVICE_TYPES, START_TIME_TO_THREE_HOUR_TIME_BLOCKS, THREE_HOUR_TIME_BLOCK_START_TIMES_LIST, WEARABLES_TO_ACTIVE_CAMPAIGN_DEVICE_NAMES
from odyssey.utils.json import JSONProvider
from odyssey.utils.misc import (
    date_validator,
    lru_cache_with_ttl,
    iso_string_to_iso_datetime,
    create_wearables_filter_query,
)

logger = logging.getLogger(__name__)


#########################
#
# V1 of the Wearables API
#
#########################

ns = Namespace('wearables', description='Endpoints for registering wearable devices.')

@ns.route('/<int:user_id>/')
@ns.doc(params={'user_id': 'User ID number'})
class WearablesEndpoint(BaseResource):
    @token_auth.login_required(user_type=('client','staff'), resources=('wearable_data',))
    @responds(schema=WearablesSchema, status_code=200, api=ns)
    def get(self, user_id):
        """ Wearable device information for client ``user_id`` in response to a GET request.

        This endpoint returns information on which wearables a client has. For
        each supported wearable device, two keys exist in the returned dictionary:
        ``has_<device_name>`` to indicate whether or not the client has this device,
        and ``registered_<device_name>`` to indicate whether or not the registration
        of the wearable device with Modo Bio was completed successfully.

        Parameters
        ----------
        user_id : int
            User ID number.

        Returns
        -------
        dict
            JSON encoded dict.
        """
        wearables = (
            Wearables.query
            .filter_by(user_id=user_id)
            .one_or_none())

        return wearables

    @token_auth.login_required(user_type=('client',))
    @accepts(schema=WearablesSchema, api=ns)
    @responds(status_code=201, api=ns)
    def post(self, user_id):
        """ Create new wearables information for client ``user_id`` in reponse to a POST request.

        Parameters
        ----------
        user_id : int
            User ID number.

        Returns
        -------
        dict
            JSON encoded dict.
        """
        request.parsed_obj.user_id = user_id
        db.session.add(request.parsed_obj)
        db.session.commit()

    @token_auth.login_required(user_type=('client',))
    @accepts(schema=WearablesSchema, api=ns)
    @responds(status_code=204, api=ns)
    def put(self, user_id):
        """ Update wearables information for client ``user_id`` in reponse to a PUT request.

        Parameters
        ----------
        user_id : int
            User ID number.
        """
        query = Wearables.query.filter_by(user_id=user_id)
        data = WearablesSchema().dump(request.parsed_obj)
        query.update(data)
        db.session.commit()


@ns.route('/oura/auth/<int:user_id>/')
@ns.doc(params={'user_id': 'User ID number'})
class WearablesOuraAuthEndpoint(BaseResource):
    @token_auth.login_required(user_type=('client',))
    @responds(schema=WearablesOAuthGetSchema, status_code=200, api=ns)
    def get(self, user_id):
        """ Oura OAuth2 parameters to initialize the access grant process.

        Use these parameters to initiate the OAuth2 access grant process with
        Oura. You must replace the value for ``redirect_uri`` with a
        valid redirect URI. The redirect URI must match the URI registered
        with Oura.

        Parameters
        ----------
        user_id : int
            User ID number.

        Returns
        -------
        dict
            JSON encoded dict containing:
            - url
            - client_id
            - redirect_uri (must be replaced with actual URI)
            - response_type (literal word 'code')
            - state
            - scope (space separated string of scopes)
        """
        info = Wearables.query.filter_by(user_id=user_id).one_or_none()
        if not info:
            raise BadRequest(
                f'user_id {user_id} not found in Wearables table. '
                f'Connect to POST /wearables first.')

        state = secrets.token_urlsafe(24)

        # Store state in database
        oura = (
            WearablesOura.query
            .filter_by(user_id=user_id)
            .one_or_none())

        if not oura:
            oura = WearablesOura(user_id=user_id, oauth_state=state, wearable_id=info.idx)
            db.session.add(oura)
        else:
            oura.oauth_state = state
        db.session.commit()

        url = current_app.config['OURA_AUTH_URL']
        client_id = current_app.config['OURA_CLIENT_ID']
        scope = current_app.config['OURA_SCOPE']

        return {
            'url': url,
            'client_id': client_id,
            'redirect_uri': 'replace-this',
            'response_type': 'code',
            'scope': scope,
            'state': state}

    @token_auth.login_required(user_type=('client',))
    @accepts(schema=WearablesOAuthPostSchema, api=ns)
    @responds(status_code=201, api=ns)
    def post(self, user_id):
        """ Oura OAuth2 access grant code exchange.

        Post OAuth2 parameters here after user clicks 'allow' on the Oura homepage.
        This endpoint will reach out to Oura for the second part of the OAuth2
        process, exchanging the grant code for an access token and a refresh token.

        Parameters
        ----------
        code : str
            Access grant code.

        state : str
            State code, must be the same code as received from `GET /wearables/oura/auth`.

        redirect_uri : str
            The redirect URI used to come back to the frontend app after the user clicked
            'allow' on the Oura homepage. Must be registered with Oura.

        scope : str
            The scopes the user actually selected when clicking 'allow'. Space separated
            string of scopes. Required for Oura.
        """
        oura = WearablesOura.query.filter_by(user_id=user_id).one_or_none()
        if not oura:
            raise BadRequest(
                f'user_id {user_id} not found in WearablesOura table. '
                f'Connect to GET /wearables/oura/auth first.')

        if request.parsed_obj['state'] != oura.oauth_state:
            raise BadRequest('OAuth state changed between requests.')

        # Oura ring returns selected scope with redirect.
        # Not requiring email or personal
        minimal_scope = set(current_app.config['OURA_SCOPE'].split())
        scope = set(request.parsed_obj.get('scope', '').split())

        if scope.intersection(minimal_scope) != minimal_scope:
            msg = 'You must agree to share at least: {}.'.format(', '.join(minimal_scope))
            raise BadRequest(msg)

        # Exchange access grant code for access token
        client_id = current_app.config['OURA_CLIENT_ID']
        client_secret = current_app.config['OURA_CLIENT_SECRET']
        token_url = current_app.config['OURA_TOKEN_URL']

        oauth_session = OAuth2Session(
            client_id,
            state=request.parsed_obj['state'],
            redirect_uri=request.parsed_obj['redirect_uri'])
        try:
            oauth_reply = oauth_session.fetch_token(
                token_url,
                code=request.parsed_obj['code'],
                include_client_id=True,
                client_secret=client_secret)
        except Exception as e:
            raise BadRequest(f'Error while exchanging grant code for access token: {e}')

        # Everything was successful
        oura.access_token = oauth_reply['access_token']
        oura.refresh_token = oauth_reply['refresh_token']
        oura.token_expires = datetime.utcnow() + timedelta(seconds=oauth_reply['expires_in'])
        oura.oauth_state = None
        oura.wearable.has_oura = True
        oura.wearable.registered_oura = True

        db.session.commit()

    @token_auth.login_required(user_type=('client',))
    @responds(status_code=204, api=ns)
    def delete(self, user_id):
        """ Revoke Oura OAuth2 data sharing permissions.

        Parameters
        ----------
        user_id : str
            Modo Bio user ID.
        """
        oura = (
            WearablesOura.query
            .filter_by(user_id=user_id)
            .one_or_none())

        if oura:
            oura.access_token = None
            oura.refresh_token = None
            oura.wearable.registered_oura = False
            db.session.commit()


@ns.route('/fitbit/auth/<int:user_id>/')
@ns.doc(params={'user_id': 'User ID number'})
class WearablesFitbitAuthEndpoint(BaseResource):
    @token_auth.login_required(user_type=('client',))
    @responds(schema=WearablesOAuthGetSchema, status_code=200, api=ns)
    def get(self, user_id):
        """ Fitbit OAuth2 parameters to initialize the access grant process.

        Use these parameters to initiate the OAuth2 access grant process with
        Fitbit. You must replace the value for ``redirect_uri`` with a
        valid redirect URI. The redirect URI must match the URI registered
        with Fitbit.

        Parameters
        ----------
        user_id : int
            User ID number.

        Returns
        -------
        dict
            JSON encoded dict containing:
            - url
            - client_id
            - redirect_uri (must be replaced with actual URI)
            - response_type (literal word 'code')
            - state
            - scope (space separated string of scopes)
        """
        info = Wearables.query.filter_by(user_id=user_id).one_or_none()
        if not info:
            raise BadRequest(
                f'user_id {user_id} not found in Wearables table. '
                f'Connect to POST /wearables first.')

        state = secrets.token_urlsafe(24)

        # Store state in database
        fitbit = (
            WearablesFitbit.query
            .filter_by(user_id=user_id)
            .one_or_none())

        if not fitbit:
            fitbit = WearablesFitbit(user_id=user_id, oauth_state=state, wearable_id=info.idx)
            db.session.add(fitbit)
        else:
            fitbit.oauth_state = state
        db.session.commit()

        url = current_app.config['FITBIT_AUTH_URL']
        client_id = current_app.config['FITBIT_CLIENT_ID']
        scope = current_app.config['FITBIT_SCOPE']

        return {
            'url': url,
            'client_id': client_id,
            'redirect_uri': 'replace-this',
            'response_type': 'code',
            'scope': scope,
            'state': state}

    @token_auth.login_required(user_type=('client',))
    @accepts(schema=WearablesOAuthPostSchema, api=ns)
    @responds(status_code=201, api=ns)
    def post(self, user_id):
        """ Fitbit OAuth2 access grant code exchange.

        Post OAuth2 parameters here after user clicks 'allow' on the Fitbit homepage.
        This endpoint will reach out to Fitbit for the second part of the OAuth2
        process, exchanging the grant code for an access token and a refresh token.

        Parameters
        ----------
        code : str
            Access grant code.

        state : str
            State code, must be the same code as received from `GET /wearables/fitbit/auth`.

        redirect_uri : str
            The redirect URI used to come back to the frontend app after the user clicked
            'allow' on the Fitbit homepage. Must be registered with Fitbit.

        scope : str
            The scopes the user actually selected when clicking 'allow'. Space separated
            string of scopes. Ignored for Fitbit.
        """
        fitbit = WearablesFitbit.query.filter_by(user_id=user_id).one_or_none()
        if not fitbit:
            raise BadRequest(
                f'user_id {user_id} not found in WearablesFitbit table. '
                f'Connect to GET /wearables/fitbit/auth first.')

        if request.parsed_obj['state'] != fitbit.oauth_state:
            raise BadRequest('OAuth state changed between requests.')

        # Exchange access grant code for access token
        client_id = current_app.config['FITBIT_CLIENT_ID']
        client_secret = current_app.config['FITBIT_CLIENT_SECRET']
        token_url = current_app.config['FITBIT_TOKEN_URL']

        # Fitbit requires client ID and client secret as basic auth in header.
        auth_str = base64.urlsafe_b64encode(f'{client_id}:{client_secret}'.encode('utf-8')).decode('utf-8')

        oauth_session = OAuth2Session(
            client_id,
            state=request.parsed_obj['state'],
            redirect_uri=request.parsed_obj['redirect_uri'])
        try:
            oauth_reply = oauth_session.fetch_token(
                token_url,
                code=request.parsed_obj['code'],
                include_client_id=True,
                client_secret=client_secret,
                headers = {'Authorization': f'Basic {auth_str}'})
        except Exception as e:
            raise BadRequest(f'Error while exchanging grant code for access token: {e}')

        # Fitbit sends errors in body with a 200 response.
        if not oauth_reply.get('success', True):
            msg = oauth_reply['errors'][0]['message']
            raise BadRequest(f'fitbit.com returned error: {msg}')

        # Not requiring location, settings, or social
        minimal_scope = set(current_app.config['FITBIT_SCOPE'].split())
        scope = set(oauth_reply.get('scope', []))

        if scope.intersection(minimal_scope) != minimal_scope:
            msg = 'You must agree to share at least: {}.'.format(', '.join(minimal_scope))
            raise BadRequest(msg)

        # Everything was successful
        fitbit.access_token = oauth_reply['access_token']
        fitbit.refresh_token = oauth_reply['refresh_token']
        fitbit.token_expires = datetime.utcnow() + timedelta(seconds=oauth_reply['expires_in'])
        fitbit.oauth_state = None
        fitbit.wearable.has_fitbit = True
        fitbit.wearable.registered_fitbit = True

        db.session.commit()

    @token_auth.login_required(user_type=('client',))
    @responds(status_code=204, api=ns)
    def delete(self, user_id):
        """ Revoke Fitbit OAuth2 data sharing permissions.

        Parameters
        ----------
        user_id : str
            Modo Bio user ID.
        """
        fitbit = (
            WearablesFitbit.query
            .filter_by(user_id=user_id)
            .one_or_none())

        if fitbit:
            fitbit.access_token = None
            fitbit.refresh_token = None
            fitbit.wearable.registered_fitbit = False
            db.session.commit()


@ns.route('/freestyle/activate/<int:user_id>/')
@ns.doc(params={'user_id': 'User ID number'})
class WearablesFreeStyleActivateEndpoint(BaseResource):
    @token_auth.login_required(user_type=('client',))
    @responds(schema=WearablesFreeStyleActivateSchema, status_code=200, api=ns)
    def get(self, user_id):
        """ Returns CGM activation timestamp for client ``user_id`` in reponse to a GET request.

        Time data on the CGM sensor is stored as minutes since activation and as full
        timestamps in the database. Time data must be converted before it can be
        uploaded to the database, using the activation timestamp retrieved in this GET
        request.

        Parameters
        ----------
        user_id : int
            User ID number.

        Returns
        -------
        str
            JSON encoded, ISO 8601 formatted datetime string.
        """
        cgm = (
            WearablesFreeStyle.query
            .filter_by(user_id=user_id)
            .one_or_none())

        return cgm

    @token_auth.login_required(user_type=('client',))
    @accepts(schema=WearablesFreeStyleActivateSchema, api=ns)
    @responds(status_code=201, api=ns)
    def post(self, user_id):
        """ Set new activation timestamp for client ``user_id`` in response to POST request.

        When a new CGM is activated, the activation timestamp must be stored in the database.

        Parameters
        ----------
        user_id : int
            User ID number.

        timestamp : str
            ISO 8601 formatted datetime string.
        """
        cgm = (
            WearablesFreeStyle.query
            .filter_by(user_id=user_id)
            .one_or_none())

        if not cgm:
            info = Wearables.query.filter_by(user_id=user_id).one_or_none()
            if not info:
                info = Wearables(user_id=user_id)
                db.session.add(info)
                db.session.flush()

            cgm = WearablesFreeStyle(user_id=user_id, wearable_id=info.idx, wearable=info)
            db.session.add(cgm)

        cgm.activation_timestamp = request.parsed_obj.activation_timestamp
        cgm.wearable.has_freestyle = True
        cgm.wearable.registered_freestyle = True
        db.session.commit()


@ns.route('/freestyle/<int:user_id>/')
@ns.doc(params={'user_id': 'User ID number'})
class WearablesFreeStyleEndpoint(BaseResource):
    @token_auth.login_required(user_type=('client',))
    @responds(schema=WearablesFreeStyleSchema, status_code=200, api=ns)
    def get(self, user_id):
        """ Return FreeStyle CGM data for client ``user_id`` in reponse to a GET request.

        Parameters
        ----------
        user_id : int
            User ID number.

        Returns
        -------
        str
            JSON encoded dictionary
        """
        cgm = (
            WearablesFreeStyle.query
            .filter_by(user_id=user_id)
            .one_or_none())

        return cgm

    @token_auth.login_required(user_type=('client',))
    @accepts(schema=WearablesFreeStyleSchema, api=ns)
    @responds(status_code=204, api=ns)
    def patch(self, user_id):
        """ Add CGM data for client ``user_id`` in reponse to a PATCH request.

        Parameters
        ----------
        user_id : int
            User ID number.
        """
        cgm = (
            WearablesFreeStyle.query
            .filter_by(user_id=user_id)
            .one_or_none())

        if not cgm:
            msg =  f'FreeStyle Libre for client {user_id} has not yet been activated. '
            msg += f'Send a POST request to /wearables/freestyle/activate/ first.'
            raise BadRequest(msg)

        if cgm.activation_timestamp != request.parsed_obj.activation_timestamp:
            msg =  f'Activation timestamp {request.parsed_obj.activation_timestamp} does not '
            msg += f'match current activation timestamp {cgm.activation_timestamp}. '
            msg += f'Send a GET request to /wearables/freestyle/activate/ first.'
            raise BadRequest(msg)

        tstamps = request.parsed_obj.timestamps
        glucose = request.parsed_obj.glucose

        if len(tstamps) != len(glucose):
            raise BadRequest('Data arrays not equal length.')

        if not tstamps:
            return

        if len(tstamps) != len(set(tstamps)):
            raise BadRequest('Duplicate timestamps in data.')

        # Sort data
        if tstamps != sorted(tstamps):
            temp = sorted(zip(tstamps, glucose))
            tstamps = []
            glucose = []
            for t, g in temp:
                tstamps.append(t)
                glucose.append(g)

        # Find index where new data starts
        n = 0
        if cgm.timestamps:
            while n < len(tstamps) and tstamps[n] <= cgm.timestamps[-1]:
                n += 1

        # No new data
        if n == len(tstamps):
            return

        # Use array concatenation here, don't use:
        #    cgm.glucose = cgm.glucose + request.parsed_obj.glucose
        # See ... confluence page
        stmt = text('''
            UPDATE "WearablesFreeStyle"
            SET glucose = glucose || cast(:gluc as double precision[]),
                timestamps = timestamps || cast(:tstamps as timestamp without time zone[])
            WHERE user_id = :cid;
        ''').bindparams(
            gluc=glucose[n:],
            tstamps=tstamps[n:],
            cid=user_id)
        db.session.execute(stmt)
        db.session.commit()


@ns.route('/data/<string:device_type>/<int:user_id>/')
@ns.doc(params={
    'user_id': 'User ID number',
    'device_type': 'fitbit, applewatch, oura, freestyle',
    'start_date': '(optional) iso formatted date. start of date range',
    'end_date': '(optional) iso formatted date. end of date range'
    })
class WearablesData(BaseResource):
    @token_auth.login_required(user_type=('client','staff'), resources=('wearable_data',))
    @responds(status_code=200, api=ns)
    def get(self, user_id, device_type):
        """ Retrieve wearables data from dynamodb.

        Parameters
        ----------
        user_id : int
            User ID number

        device_type : str
            only the data from one device per request.

        Returns
        -------
        dict
            The requested wearables data.
        """

        # connect to dynamo
        dynamodb = boto3.resource('dynamodb')
        table = dynamodb.Table(current_app.config['WEARABLES_DYNAMO_TABLE'])

        # validate device_type request
        if device_type not in WEARABLE_DEVICE_TYPES:
            raise BadRequest(f"wearable device type, {device_type}, not supported")

        # configure date range expression
        # Four cases:
        #   - both start and end date provided: return data for date range
        #   - only start date specified: return start_date + WEARABLE_DATA_DEFAULT_RANGE_DAYS
        #   - only end date specified: return end_date - WEARABLE_DATA_DEFAULT_RANGE_DAYS
        #   - no dates specified: return last WEARABLE_DATA_DEFAULT_RANGE_DAYS days of data
        start_date = date_validator(request.values.get('start_date')) if request.values.get('start_date') else None
        end_date =  date_validator(request.values.get('end_date')) if request.values.get('end_date') else None
        if start_date and end_date:
            date_condition = Key('date').between(start_date, end_date)
        elif start_date:
            end_date = (datetime.fromisoformat(start_date) + timedelta(days=current_app.config['WEARABLE_DATA_DEFAULT_RANGE_DAYS'])).date().isoformat()
            date_condition = Key('date').between(start_date, end_date)
        elif end_date:
            start_date = (datetime.fromisoformat(end_date) - timedelta(days=current_app.config['WEARABLE_DATA_DEFAULT_RANGE_DAYS'])).date().isoformat()
            date_condition = Key('date').between(start_date, end_date)
        else:
            start_date = (datetime.now() - timedelta(days=current_app.config['WEARABLE_DATA_DEFAULT_RANGE_DAYS'])).date().isoformat()
            end_date = datetime.now().date().isoformat() 
            date_condition =  Key('date').gte(start_date)

        # make reqeust for data
        response = table.query(
            KeyConditionExpression= Key('user_id').eq(user_id) & date_condition,
            FilterExpression = Key('wearable').eq(device_type))

        payload = {'start_date': start_date, 'end_date': end_date, 'total_items': len(response.get('Items', [])), 'items': []}

        # only provide the data that is required
        payload['items'] = response.get('Items', [])

        return jsonify(payload)


#########################
#
# V2 of the Wearables API
#
#########################

# V2 is the terra integration. It is namespaced into v2, which will eventually be
# the v2/ prefix for the entire API once we reach v2.0.0. Once that is reached,
# fold this v2 into that.
#

import requests
import terra

from terra.api.api_responses import (
    HOOK_TYPES,
    HOOK_RESPONSE,
    USER_DATATYPES,
    ConnectionErrorHookResponse,
    RequestProcessingHookResponse,
    RequestCompletedHookResponse)

ns_v2 = Namespace(
    'wearables',
    description='Endpoints for registering wearable devices.')

# Fix mistakes in terra-python wrappers:
# - misspelled connexion_error instead of connection_error (v0.0.7)
# - request_processing was replaced by large_request_processing (v0.0.7)
# - request_completed was replaced by large_request_sending (v0.0.7)
# - permission_change is undocumented, seems come be in response to scope change (v0.0.7)
HOOK_TYPES.add('connection_error')
HOOK_RESPONSE['connection_error'] = ConnectionErrorHookResponse

HOOK_TYPES.add('large_request_processing')
HOOK_RESPONSE['large_request_processing'] = RequestProcessingHookResponse

HOOK_TYPES.add('large_request_sending')
HOOK_RESPONSE['large_request_sending'] = RequestCompletedHookResponse

HOOK_TYPES.add('permission_change')

MIDNIGHT = time(0)
ONE_WEEK = timedelta(weeks=1)
THIRTY_DAYS = timedelta(days=30)
WAY_BACK_WHEN = datetime(2010, 1, 1)

WEBHOOK_RESPONSES = HOOK_TYPES.copy()
WEBHOOK_RESPONSES.update(set(USER_DATATYPES))


@lru_cache_with_ttl(maxsize=1, ttl=86400)
def supported_wearables() -> dict:
    """ Get the list of supported wearables from Terra.

    Terra's API provides a list of supported wearable devices. This function fetches that
    list and caches the result. It is updated once per day.

    The wearable devices are split into two lists, "providers" (web API based devices) and
    "sdk_providers" (SDK based devices). Each entry has an enum name (used in the API) and
    a display name.

    The display names are generated from the enum names, with an exception list for those
    cases where simply lower-casing is not sufficient. By having a "default translation"
    from enum name to display name plus a list of exceptions, any newly supported devices
    returned from Terra's API are automatically included. Exceptions can later be added
    to the list.

    Returns
    -------
    dict
        Dictionary with two keys "providers" and "sdk_providers". The values are dictionaries
        with enum names as keys and display names as values.
    """
    tc = TerraClient()
    response = tc.list_providers()
    tc.status(response, raise_on_error=False)

    # List of display names that cannot be generated by simply capitalizing the enum names.
    exceptions = {
        'APPLE': 'Apple HealthKit',
        'CONCEPT2': 'Concept 2',
        'EIGHT': 'Eight Sleep',
        'FREESTYLELIBRE': 'Freestyle Libre',
        'FREESTYLELIBRESDK': 'Freestyle Libre (SDK)',
        'GOOGLE': 'Google Fit',
        'GOOGLEFIT': 'Google Fit (SDK)',
        'IFIT': 'iFit',
        'TEMPO': 'Tempo Fit',
        'TRAININGPEAKS': 'Training Peaks',
        'WEAROS': 'Wear OS'}

    # These devices are not supported at the moment.
    # That's a business decision, there is no technical reason not to support them.
    # Simply remove them from this list to start supporting them.
    suppressed = {
        'BIOSTRAP',
        'BRYTONSPORT',
        'CARDIOMOOD',
        'CONCEPT2',
        'CRONOMETER',
        'CYCLINGANALYTICS',
        'EATTHISMUCH',
        'EIGHT',
        'FATSECRET',
        'FINALSURGE',
        'FREESTYLELIBRESDK',
        'GOOGLE',
        'GOOGLEFIT',
        'HAMMERHEAD',
        'HUAWEI',
        'IFIT',
        'INBODY',
        'KETOMOJOEU',
        'KETOMOJOUS',
        'KOMOOT',
        'LEZYNE',
        'LIVEROWING',
        'MOXY',
        'MYFITNESSPAL',
        'NOLIO',
        'NUTRACHECK',
        'OMRONUS',
        'PELOTON',
        'PUL',
        'REALTIME',
        'RENPHO',
        'RIDEWITHGPS',
        'ROUVY',
        'SAMSUNG',
        'STRAVA',
        'TECHNOGYM',
        'TEMPO',
        'TODAYSPLAN',
        'TRAINASONE',
        'TRAINERROAD',
        'TRAININGPEAKS',
        'TRAINXHALE',
        'TREDICT',
        'TRIDOT',
        'UNDERARMOUR',
        'VELOHERO',
        'VIRTUAGYM',
        'WAHOO',
        'WEAROS',
        'WGER',
        'WHOOP',
        'XERT',
        'XOSS',
        'ZWIFT'}

    result = {}
    for provider_type in ('providers', 'sdk_providers'):
        subresult = {}
        for provider in getattr(response.parsed_response, provider_type):
            if provider in suppressed:
                continue
            if provider in exceptions:
                subresult[provider] = exceptions[provider]
            else:
                subresult[provider] = provider.capitalize()
        result[provider_type] = subresult

    return result

def parse_wearable(wearable: str) -> str:
    """ Parse wearable path parameter.

    Clean up path parameter and check against list of supported devices.
    Cleaning up consists of converting to all-caps and removing spaces.

    Parameters
    ----------
    wearable : str
        Name of the wearable.

    Returns
    -------
    str
        Name of the wearable "cleaned up". Cleaning up consists of converting to
        all-caps and removing spaces.

    Raises
    ------
    :class:`werkzeug.exceptions.BadRequest`
        Raised when the wearable (after cleaning up), is not found in the list
        of supported wearable devices, see :func:`supported_wearables`.
    """
    wearable_clean = wearable.upper().replace(' ', '')
    supported = supported_wearables()
    if (wearable_clean in supported['providers']
        or wearable_clean in supported['sdk_providers']):
        return wearable_clean
    raise BadRequest(f'Unknown wearable {wearable}')


@ns_v2.route('')
class WearablesV2Endpoint(BaseResource):
    @token_auth.login_required
    @responds(schema=WearablesV2ProvidersGetSchema, api=ns_v2)
    def get(self):
        """ Get a list of all supported wearable devices. """
        return supported_wearables()


@ns_v2.route('/<int:user_id>')
class WearablesV2UserEndpoint(BaseResource):
    @token_auth.login_required
    @responds(schema=WearablesV2UserGetSchema, status_code=200, api=ns_v2)
    def get(self, user_id):
        """ Get a list of wearable devices registered to this user. """
        # user_id = self.check_user(uid, user_type='client').user_id

        wearables = (db.session.execute(
            select(WearablesV2.wearable)
            .filter_by(user_id=user_id))
            .scalars()
            .all())

        return {'wearables': wearables}


@ns_v2.route('/<int:user_id>/<wearable>')
class WearablesV2DataEndpoint(BaseResource):
    @token_auth.login_required
    @ns_v2.doc(params={
        'start_date': 'Start of specified date range. Can be either ISO format date (2023-01-01) or full ISO timestamp.',
        'end_date': 'End of specified date range. Can be either ISO format date (2023-01-01) or full ISO timestamp.',
        'query_specification': 'Specifies the wearable data fields that gets returned. Parsed as a array. Use the same key to pass multiple values.'
    })
    @responds(schema=WearablesV2UserDataGetSchema, status_code=200, api=ns_v2)
    def get(self, user_id, wearable):
        """ Get data for this combination of user and wearable device for the default date range. 
            Optionally filters data by date range and allows to specify the fields of data to be returned.
        """
        wearable = parse_wearable(wearable)

        # Default dates
        today = datetime.utcnow()
        start = today - ONE_WEEK

        start_date = iso_string_to_iso_datetime(request.args.get('start_date')) if request.args.get('start_date') else start
        end_date = iso_string_to_iso_datetime(request.args.get('end_date')) if request.args.get('end_date') else today
        query_specification = request.args.getlist('query_specification', str)

        query = create_wearables_filter_query(user_id, wearable, start_date, end_date, query_specification)
        data = mongo.db.wearables.find(query[0], projection=query[1])
        
        return {'results' : list(data)}

    @token_auth.login_required
    @accepts(schema=WearablesV2UserAuthUrlInputSchema, api=ns_v2)
    @responds(schema=WearablesV2UserAuthUrlSchema, status_code=201, api=ns_v2)
    def post(self, user_id, wearable):
        """ Register a new wearable device for this user. """
        # user_id = self.check_user(uid, user_type='client').user_id
        wearable = parse_wearable(wearable)

        # API based providers
        if wearable in supported_wearables()['providers']:
            # For local testing, set the redirect urls to something like http://localhost/xyz
            # When you copy the URL into a browser and allow access, Terra will redirect back
            # to localhost. It will give an error in the browser, but the URL in the address
            # bar will have all the relevant information.

            # These URL schemes are registered with Apple and Google.
            redirect_url_scheme = 'com.modobio.ModoBioClient'
            if request.parsed_obj['platform'] == 'android':
                # Somebody was not paying attention when registering for Android.
                redirect_url_scheme = redirect_url_scheme.lower()

            # TODO: when frontend adds success and failure views, fill in these paths
            success_path = ''
            failure_path = ''

            tc = TerraClient()
            response = tc.generate_authentication_url(
                resource=wearable,
                auth_success_redirect_url=f'{redirect_url_scheme}://{success_path}',
                auth_failure_redirect_url=f'{redirect_url_scheme}://{failure_path}',
                reference_id=user_id)
            tc.status(response)

            # Not stored in the database at this point.
            # Registration is only complete when client follows the link to the provider.
            # The response of that action comes in through the webhook and will be stored.

            return response.parsed_response

        # SDK based providers
        else:
            # Functionality not in terra-python (v0.0.7), use requests.
            url = f'{terra.constants.BASE_URL}/auth/generateAuthToken'
            headers = {
                'accept': 'application/json',
                'dev-id': current_app.config['TERRA_DEV_ID'],
                'x-api-key': current_app.config['TERRA_API_KEY']}

            response = requests.post(url, headers=headers)
            response_json = response.json()

            status = response_json.pop('status', 'error')
            if status != 'success':
                raise BadRequest(f'Terra replied: {response_json}')

            # Same as for API based providers, nothing stored in the database at this point.
            # Registration is only complete when frontend calls initConnection() with token.
            # The response of that action comes in through the webhook and will be stored.

            return response_json

    @token_auth.login_required
    @responds(status_code=204, api=ns_v2)
    def delete(self, user_id, wearable):
        """ Revoke access for this wearable device. """
        # user_id = self.check_user(uid, user_type='client').user_id
        wearable = parse_wearable(wearable)

        user_wearable = db.session.get(WearablesV2, (user_id, wearable))

        # Don't error on non-existant users, delete is idempotent
        if not user_wearable:
            logger.debug(f'Nothing to delete for user {user_id} and wearable {wearable}')
            return

        tc = TerraClient()
        try:
            terra_user = tc.from_user_id(str(user_wearable.terra_user_id))
        except (terra.exceptions.NoUserInfoException, KeyError):
            # Terra-python (at least v0.0.7) should fail with NoUserInfoException
            # if terra_user_id does not exist in their system. However, it checks
            # whether response.json is empty, which is not empty in the case of an
            # error (it holds the error message and status). The next step in
            # terra.models.user.User.fill_in_user_info() is to access
            # response.json["user"] which does not exist and fails with KeyError.
            # In any case, we don't care that the terra_user_id is invalid, we
            # were going to delete it anyway.
            # 2023-01-10: Terra has been notified of this bug.
            pass
        else:
            response = tc.deauthenticate_user(terra_user)
            tc.status(response)

        mongo.db.wearables.delete_many({
            'user_id': user_id,
            'wearable': wearable})

        db.session.delete(user_wearable)
        db.session.commit()
        logger.audit(
            f'User {user_id} revoked access to wearable {wearable}. Info and data deleted.')
        
        #Removes device tag association from users active campaign account
        ac = ActiveCampaign()
        ac.remove_tag(user_id, WEARABLES_TO_ACTIVE_CAMPAIGN_DEVICE_NAMES[wearable])

@ns_v2.route('/terra')
class WearablesV2TerraWebHookEndpoint(BaseResource):
    @accepts(api=ns_v2)
    def post(self):
        """ Webhook for incoming notifications from Terra. """
        # Override JSON handling for this request.
        request.json_module = JSONProvider()

        tc = TerraClient()

        # For testing without TERRA_API_SECRET or the need to sign every request,
        # use the next line instead of the try-except block.
        # response = terra.api.api_responses.TerraWebhookResponse(request.get_json(), dtype='hook')

        try:
            response = tc.handle_flask_webhook(request)
        except KeyError:
            # This happens when terra-signature is not present in the request header.
            raise Unauthorized

        if not response:
            # This happens when terra-signature was present in the header, but wrong.
            # Most likely because TERRA_API_SECRET does not match.
            raise Unauthorized

        tc.status(response, raise_on_error=False)

        if response.dtype not in WEBHOOK_RESPONSES:
            logger.error(
                f'Terra webhook response with unknown type "{response.dtype}". '
                f'Full message: {response.json}')
        elif response.dtype == 'auth':
            # Completion of new wearable registration for user,
            # or reauthentication by existing user.
            tc.auth_response(response)
        elif response.dtype == 'user_reauth':
            # Terra sends both auth and user_reauth in response
            # to reauthentication. Only need one, ignore this one.
            pass
        elif response.dtype == 'permission_change':
            # Undocumented response. Seems to be in response to OAuth scope change.
            pass
        elif response.dtype == 'deauth':
            # User revoked access through our API. Nothing else to do.
            pass
        elif response.dtype in ('access_revoked', 'connection_error'):
            # User revoked access through wearable provider.
            tc.access_revoked_response(response)
        elif response.dtype == 'google_no_datasource':
            # uh, ok
            pass
        elif response.dtype in (
            'request_processing',
            'request_completed',
            'large_request_processing',
            'large_request_sending'):
            # Terra is letting us know that they're working on it. Great.
            pass
        elif response.dtype in USER_DATATYPES:
            tc.store_data(response)


@ns_v2.route('/calculations/blood-glucose/<int:user_id>/<string:wearable>')
class WearablesV2BloodGlucoseCalculationEndpoint(BaseResource):
    @token_auth.login_required
    @ns_v2.doc(params={'start_date': 'Start of specified date range. Can be either ISO format date (2023-01-01) or full ISO timestamp (2023-01-01T00:00:00Z)',
                'end_date': 'End of specified date range. Can be either ISO format date (2023-01-01) or full ISO timestamp (2023-01-01T00:00:00Z)'})
    @responds(schema=WearablesV2BloodGlucoseCalculationOutputSchema, status_code=200, api=ns_v2)
    def get(self, user_id, wearable):
        """ Get calculated values related to blood glucose wearable data.

        This route will return all calculated values related to blood glucose data for a particular user_id, wearable, and timestamp range.

        Path Parameters
        ----------
        user_id : int
            User ID number.
        wearable: str
            wearable used to measure blood glucose data

        Query Parameters
        ----------
        start_date : str
            Start of specified date range - Can be either ISO format date (2023-01-01) or full ISO timestamp (2023-01-01T00:00:00Z).
            Default will be current date - 7 days if not specified 
        end_date: str
            End of specified date range - Can be either ISO format date (2023-01-01) or full ISO timestamp (2023-01-01T00:00:00Z).
            Default will be current date if not specified

        Returns
        -------
        dict
            JSON encoded dict containing:
            - user_id
            - wearable
            - average_glucose - mg/dL
            - standard_deviation
            - glucose_management_indicator - percentage
            - glucose_variability - percentage
        """

        wearable = parse_wearable(wearable)

        # Default dates
        today = datetime.utcnow()
        start = today - ONE_WEEK

        start_date = iso_string_to_iso_datetime(request.args.get('start_date')) if request.args.get('start_date') else start
        end_date = iso_string_to_iso_datetime(request.args.get('end_date')) if request.args.get('end_date') else today

        # Calculate Average Glucose
        # Begin with defining each stage of the pipeline

        # Filter documents on user_id, wearable, and date range
        stage_match_user_id_and_wearable = {
            '$match': {
                'user_id': user_id,
                'wearable': wearable,
                'timestamp': {
                    '$gte': start_date,
                    '$lte': end_date
                }
            }
        }

        # Unwind the blood_glucose_samples array so that we can operate on each individual sample
        stage_unwind_blood_glucose_samples = {
            '$unwind': '$data.body.glucose_data.blood_glucose_samples'
        }

        # Group all of these documents together and calculate average glucose and standard deviation for the group
        stage_group_average_and_std_dev = {
            '$group': {
                '_id': None,
                'average_glucose': { 
                    '$avg': '$data.body.glucose_data.blood_glucose_samples.blood_glucose_mg_per_dL'
                    },
                'standard_deviation': {
                    '$stdDevSamp': '$data.body.glucose_data.blood_glucose_samples.blood_glucose_mg_per_dL'
                }
            }
        }

        # Add field for GMI and calculate it. Calculated as 3.31 + 0.02392 x (mean glucose in mg/dL) 
        stage_add_gmi = {
            '$addFields': {
                'glucose_management_indicator': { '$add': [{'$multiply': ['$average_glucose', 0.02392]}, 3.31] }
            }
        }

        # Add field for glucose variability and calculate it. Calculated as 100 * (Standard Deviation / Mean Glucose)
        stage_add_glucose_variability = {
            '$addFields': {
                'glucose_variability': { '$multiply': [100, {'$divide': ['$standard_deviation', '$average_glucose']}] }
            }
        }

        # Assemble pipeline
        pipeline = [
            stage_match_user_id_and_wearable,
            stage_unwind_blood_glucose_samples,
            stage_group_average_and_std_dev,
            stage_add_gmi,
            stage_add_glucose_variability
        ]

        # MongoDB pipelines return a cursor
        cursor = mongo.db.wearables.aggregate(pipeline)
        document_list = list(cursor)
        data = {}

        # We need to grab the document that we want from that cursor so we can format the data in a payload
        if document_list:
            data = document_list[0]

        # Build and return payload
        payload = {
            'user_id': user_id,
            'wearable': wearable,
            'average_glucose': data.get('average_glucose'),
            'standard_deviation': data.get('standard_deviation'),
            'glucose_management_indicator': data.get('glucose_management_indicator'),
            'glucose_variability': data.get('glucose_variability')
        }

        return payload
<<<<<<< HEAD


@ns_v2.route('/calculations/blood-pressure/30-day-hourly/<int:user_id>/<string:wearable>')
class WearablesV2BloodPressureCalculationEndpoint(BaseResource):
    @token_auth.login_required
    @ns_v2.doc(params={'start_date': 'Start of specified date range. Can be either ISO format date (2023-01-01) or full ISO timestamp (2023-01-01T00:00:00Z)',
                'end_date': 'End of specified date range. Can be either ISO format date (2023-01-01) or full ISO timestamp (2023-01-01T00:00:00Z)'})
    @responds(schema=WearablesV2BloodPressureCalculationOutputSchema, status_code=200, api=ns_v2)
    def get(self, user_id, wearable):
        """ Get calculated values related to hourly blood pressure wearable data.

        This route will return hourly blood pressure data for a particular user_id, wearable, and timestamp range with the default date being the previous 30 days.
        The data is grouped into 8 time blocks with each being 3 hours long (0-3, 3-6, 6-9, etc...). See below for exact calculations being returned.
=======
        

@ns_v2.route('/calculations/blood-pressure/variation/<int:user_id>/<string:wearable>')
class WearablesV2BloodPressureVariationCalculationEndpoint(BaseResource):
    @token_auth.login_required
    @ns_v2.doc(params={
        'start_date': 'Start of specified date range. '
                      'Can be either ISO format date (2023-01-01) or full ISO timestamp (2023-01-01T00:00:00Z)',
        'end_date': 'End of specified date range. '
                    'Can be either ISO format date (2023-01-01) or full ISO timestamp (2023-01-01T00:00:00Z)',
        }
    )
    @responds(schema=WearablesV2BloodPressureVariationCalculationOutputSchema, status_code=200, api=ns_v2)
    def get(self, user_id, wearable):
        """ Get calculated blood pressure wearable data.

        This route will return the average for blood pressure readings from a start to end date for a particular
        user_id and wearable.
>>>>>>> 14bea99c

        Path Parameters
        ----------
        user_id : int
            User ID number.
        wearable: str
<<<<<<< HEAD
            wearable used to measure blood pressure data
=======
            wearable used to measure blood glucose data
>>>>>>> 14bea99c

        Query Parameters
        ----------
        start_date : str
<<<<<<< HEAD
            Start of specified date range - Can be either ISO format date (2023-01-01) or full ISO timestamp (2023-01-01T00:00:00Z).
            Default will be current date - 30 days if not specified 
        end_date: str
            End of specified date range - Can be either ISO format date (2023-01-01) or full ISO timestamp (2023-01-01T00:00:00Z).
=======
            Start of specified date range
            Can be either ISO format date (2023-01-01) or full ISO timestamp (2023-01-01T00:00:00Z)
            Default will be current date - 7 days if not specified
        end_date: str
            End of specified date range
            Can be either ISO format date (2023-01-01) or full ISO timestamp (2023-01-01T00:00:00Z)
>>>>>>> 14bea99c
            Default will be current date if not specified

        Returns
        -------
        dict
            JSON encoded dict containing:
            - user_id
            - wearable
<<<<<<< HEAD
            - block_one - Data for the first time block - (0-3)
            - block_two - Data for the second time block - (3-6)
            - block_three - Data for the third time block - (6-9)
            - block_four - Data for the fourth time block - (9-12)
            - block_five - Data for the fifth time block - (12-15)
            - block_six - Data for the sixth time block - (15-18)
            - block_seven - Data for the seventh time block - (18-21)
            - block_eight - Data for the eighth time block - (21-24)

            Each time block will be a dict containing:
            - total_bp_readings - Number of blood pressure readings
            - total_pulse_readings - Number of heart rate readings
            - average_systolic - average systolic value in mmHg
            - average_diastolic - average diastolic value in mmHg
            - min_systolic - Min systolic value
            - min_diastolic - Min diastolic value
            - max_systolic - Max systolic value
            - max_diastolic - Max diastolic value
            - average_pulse - average pulse value in bpm
        """

        payload = {}
        wearable = parse_wearable(wearable)

        # Default dates
        today = datetime.utcnow()
        start = today - THIRTY_DAYS

        start_date = iso_string_to_iso_datetime(request.args.get('start_date')) if request.args.get('start_date') else start
        end_date = iso_string_to_iso_datetime(request.args.get('end_date')) if request.args.get('end_date') else today

        # Stages for blood pressure calculations

        # Filter documents on user_id, wearable
        stage_match_user_id_and_wearable = {
            '$match': {
                'user_id': user_id,
                'wearable': wearable
            }
        }

        # Unwind the blood_pressure_samples array so that we can operate on each individual sample
        stage_unwind_bp_samples = {
            '$unwind': '$data.body.blood_pressure_data.blood_pressure_samples'
        }

        # Filter on the timestamp of each blood pressure sample
        stage_match_date_range_bp = {
            '$match': {
                'data.body.blood_pressure_data.blood_pressure_samples.timestamp': {
                    '$gte': start_date,
                    '$lte': end_date
                }
            }
        }

        # Add the hour field so that we can group all samples based on the hour they were taken
        stage_add_hour_bp = {
            '$addFields': {
                'hour': { '$hour': '$data.body.blood_pressure_data.blood_pressure_samples.timestamp'}
            }
        }

        # Place documents in buckets by time block. Each time block is three hours long starting with 0-3 and ending with 21-24
        # After that, calculate total readings, averages, min, and max
        stage_bucket_and_calculate_bp = {
            '$bucket': {
                'groupBy': '$hour',
                'boundaries': THREE_HOUR_TIME_BLOCK_START_TIMES_LIST,
                'output': {
                    'total_bp_readings': {'$sum': 1},
                'average_systolic': { 
                    '$avg': '$data.body.blood_pressure_data.blood_pressure_samples.systolic_bp'
                    },
                'average_diastolic': { 
                    '$avg': '$data.body.blood_pressure_data.blood_pressure_samples.diastolic_bp'
                    },
                'min_systolic': {
                    '$min': '$data.body.blood_pressure_data.blood_pressure_samples.systolic_bp'
                },
                'min_diastolic': {
                    '$min': '$data.body.blood_pressure_data.blood_pressure_samples.diastolic_bp'
                },
                'max_systolic': {
                    '$max': '$data.body.blood_pressure_data.blood_pressure_samples.systolic_bp'
                },
                'max_diastolic': {
                    '$max': '$data.body.blood_pressure_data.blood_pressure_samples.diastolic_bp'
                }
                }
            }
        }

        # Round averages
        stage_round_averages_bp = {
            '$project': {
                'total_bp_readings': '$total_bp_readings',
                'average_systolic': { 
                    '$round': ['$average_systolic', 0]
                    },
                'average_diastolic': { 
                    '$round': ['$average_diastolic', 0]
                    },
                'min_systolic': '$min_systolic',
                'min_diastolic': '$min_diastolic',
                'max_systolic': '$max_systolic',
                'max_diastolic': '$max_diastolic'
            }
        }


        # Stages for pulse - making another call because the location of the pulse data is nested in another part of the Terra schema

        # Unwind the hr_samples array so that we can operate on each individual sample
        stage_unwind_hr_samples = {
            '$unwind': '$data.body.heart_data.detailed.hr_samples'
        }

        # Filter on the timestamp of each hr_sample
        stage_match_date_range_pulse = {
            '$match': {
                'data.body.heart_data.detailed.hr_samples.timestamp': {
                    '$gte': start_date,
                    '$lte': end_date
                }
            }
        }

        # Add the hour field so that we can group all samples based on the hour they were taken
        stage_add_hour_pulse = {
            '$addFields': {
                'hour': { '$hour': '$data.body.heart_data.detailed.hr_samples.timestamp'}
            }
        }

        # Place documents in buckets by time block. Each time block is three hours long starting with 0-3 and ending with 21-24
        # After that, calculate average and total readings
        stage_bucket_and_calculate_pulse = {
            '$bucket': {
                'groupBy': '$hour',
                'boundaries': THREE_HOUR_TIME_BLOCK_START_TIMES_LIST,
                'output': {
                    'average_pulse': { 
                            '$avg': '$data.body.heart_data.detailed.hr_samples.bpm'
                        },
                    'total_pulse_readings': {'$sum': 1}
                }
            }
        }

        # Round averages
        stage_round_averages_pulse = {
            '$project': {
                'total_pulse_readings': '$total_pulse_readings',
                'average_pulse': { 
                    '$round': ['$average_pulse', 0]
                    }
            }
        }

        # Build blood pressure pipeline
        blood_pressure_pipeline = [
            stage_match_user_id_and_wearable,
            stage_unwind_bp_samples,
            stage_match_date_range_bp,
            stage_add_hour_bp,
            stage_bucket_and_calculate_bp,
            stage_round_averages_bp
        ]

        # Build pulse pipeline
        pulse_pipeline = [
            stage_match_user_id_and_wearable,
            stage_unwind_hr_samples,
            stage_match_date_range_pulse,
            stage_add_hour_pulse,
            stage_bucket_and_calculate_pulse,
            stage_round_averages_pulse
        ]

        # Store blood pressure data

        # MongoDB pipelines return a cursor
        cursor = mongo.db.wearables.aggregate(blood_pressure_pipeline)
        bp_document_list = list(cursor)

        # Loop through each document (time block bucket) and add blood pressuredata for that time block to the payload
        if bp_document_list:
            for doc in bp_document_list:
                time_block = START_TIME_TO_THREE_HOUR_TIME_BLOCKS[doc.get('_id')]
                time_block_data = {
                    'total_bp_readings': doc.get('total_bp_readings'),
                    'average_systolic': doc.get('average_systolic'),
                    'average_diastolic': doc.get('average_diastolic'),
                    'min_systolic': doc.get('min_systolic'),
                    'min_diastolic': doc.get('min_diastolic'),
                    'max_systolic': doc.get('max_systolic'),
                    'max_diastolic': doc.get('max_diastolic')
                }
                payload[time_block] = time_block_data

        # Store pulse data

        # MongoDB pipelines return a cursor
        cursor = mongo.db.wearables.aggregate(pulse_pipeline)
        pulse_document_list = list(cursor)

        # Loop through each document (time block bucket) and add pulse data for that time block to the payload
        if pulse_document_list:
            for doc in pulse_document_list:
                time_block = START_TIME_TO_THREE_HOUR_TIME_BLOCKS[doc.get('_id')]

                payload[time_block]['average_pulse'] = doc.get('average_pulse')
                payload[time_block]['total_pulse_readings'] = doc.get('total_pulse_readings')

        # Add user_id and wearable to payload and return
        payload['user_id'] = user_id
        payload['wearable'] = wearable

        return payload

        
=======
            - diastolic_bp_avg
            - systolic_bp_avg
            - diastolic_standard_deviation
            - systolic_standard_deviation
            - diastolic_bp_coefficient_of_variation
            - systolic_bp_coefficient_of_variation
        """

        wearable = parse_wearable(wearable)

        # Default dates
        end_date = datetime.utcnow() + timedelta(seconds=2)
        start_date = end_date - THIRTY_DAYS

        if request.args.get('start_date') and request.args.get('end_date'):
            start_date = iso_string_to_iso_datetime(request.args.get('start_date'))
            end_date = iso_string_to_iso_datetime(request.args.get('end_date'))
        elif request.args.get('start_date') or request.args.get('end_date'):
            raise BadRequest('Provide both or neither start_date and end_date.')

        """Calculate Average Blood Pressures"""
        # Define each stage of the pipeline
        # Filter documents on user_id, wearable, and date range
        stage_match_user_id_and_wearable = {
            '$match': {
                'user_id': user_id,
                'wearable': wearable,
                'timestamp': {  # search just outside of range to make sure we get objects that encompass the start_date
                    '$gte': start_date - timedelta(days=1),
                    '$lte': end_date
                }
            }
        }

        # Unwind the samples array so that we can operate on each individual sample
        stage_unwind_blood_pressure_samples = {
            '$unwind': '$data.body.blood_pressure_data.blood_pressure_samples'
        }

        # Filter now again at the sample level to round out objects that overlap the tips of the desired range
        stage_match_date_range = {
            '$match': {'data.body.blood_pressure_data.blood_pressure_samples.timestamp': {
                '$gte': start_date,
                '$lte': end_date
            }}
        }

        # Group all of these documents together and calculate average pressures and standard deviations for the group
        stage_group_pressure_average_and_std_dev = {
            '$group': {
                '_id': None,
                'diastolic_bp_avg': {
                    '$avg': '$data.body.blood_pressure_data.blood_pressure_samples.diastolic_bp'
                },
                'systolic_bp_avg': {
                    '$avg': '$data.body.blood_pressure_data.blood_pressure_samples.systolic_bp'
                },
                'diastolic_standard_deviation': {
                    '$stdDevSamp': '$data.body.blood_pressure_data.blood_pressure_samples.diastolic_bp'
                },
                'systolic_standard_deviation': {
                    '$stdDevSamp': '$data.body.blood_pressure_data.blood_pressure_samples.systolic_bp'
                },
            }
        }

        # Add field for coefficient_of_variation and calculate it. Calculated as stdDev / mean(average)
        stage_add_coefficient_of_variation = {
            '$addFields': {
                'diastolic_bp_coefficient_of_variation': {
                    '$multiply': [100, {'$divide': ['$diastolic_standard_deviation', '$diastolic_bp_avg']}]
                },
                'systolic_bp_coefficient_of_variation': {
                    '$multiply': [100, {'$divide': ['$systolic_standard_deviation', '$systolic_bp_avg']}]
                },
            }
        }

        # Assemble pipeline
        pipeline = [
            stage_match_user_id_and_wearable,
            stage_unwind_blood_pressure_samples,
            stage_match_date_range,
            stage_group_pressure_average_and_std_dev,
            stage_add_coefficient_of_variation,
        ]

        # MongoDB pipelines return a cursor
        cursor = mongo.db.wearables.aggregate(pipeline)
        document_list = list(cursor)
        data = {}

        # We need to grab the document that we want from that cursor so we can format the data in a payload
        if document_list:
            data = document_list[0]

        # Build and return payload
        payload = {
            'user_id': user_id,
            'wearable': wearable,
            'diastolic_bp_avg': data.get('diastolic_bp_avg'),
            'systolic_bp_avg': data.get('systolic_bp_avg'),
            'diastolic_standard_deviation': data.get('diastolic_standard_deviation'),
            'systolic_standard_deviation': data.get('systolic_standard_deviation'),
            'diastolic_bp_coefficient_of_variation': data.get('diastolic_bp_coefficient_of_variation'),
            'systolic_bp_coefficient_of_variation': data.get('systolic_bp_coefficient_of_variation'),
        }

        return payload
>>>>>>> 14bea99c
<|MERGE_RESOLUTION|>--- conflicted
+++ resolved
@@ -1205,7 +1205,157 @@
         }
 
         return payload
-<<<<<<< HEAD
+
+@ns_v2.route('/calculations/blood-pressure/variation/<int:user_id>/<string:wearable>')
+class WearablesV2BloodPressureVariationCalculationEndpoint(BaseResource):
+    @token_auth.login_required
+    @ns_v2.doc(params={
+        'start_date': 'Start of specified date range. '
+                      'Can be either ISO format date (2023-01-01) or full ISO timestamp (2023-01-01T00:00:00Z)',
+        'end_date': 'End of specified date range. '
+                    'Can be either ISO format date (2023-01-01) or full ISO timestamp (2023-01-01T00:00:00Z)',
+        }
+    )
+    @responds(schema=WearablesV2BloodPressureVariationCalculationOutputSchema, status_code=200, api=ns_v2)
+    def get(self, user_id, wearable):
+        """ Get calculated blood pressure wearable data.
+
+        This route will return the average for blood pressure readings from a start to end date for a particular
+        user_id and wearable.
+
+        Path Parameters
+        ----------
+        user_id : int
+            User ID number.
+        wearable: str
+            wearable used to measure blood pressure data
+
+        Query Parameters
+        ----------
+        start_date : str
+            Start of specified date range
+            Can be either ISO format date (2023-01-01) or full ISO timestamp (2023-01-01T00:00:00Z)
+            Default will be current date - 7 days if not specified
+        end_date: str
+            End of specified date range
+            Can be either ISO format date (2023-01-01) or full ISO timestamp (2023-01-01T00:00:00Z)
+            Default will be current date if not specified
+
+        Returns
+        -------
+        dict
+            JSON encoded dict containing:
+            - user_id
+            - wearable
+            - diastolic_bp_avg
+            - systolic_bp_avg
+            - diastolic_standard_deviation
+            - systolic_standard_deviation
+            - diastolic_bp_coefficient_of_variation
+            - systolic_bp_coefficient_of_variation
+        """
+
+        wearable = parse_wearable(wearable)
+
+        # Default dates
+        end_date = datetime.utcnow() + timedelta(seconds=2)
+        start_date = end_date - THIRTY_DAYS
+
+        if request.args.get('start_date') and request.args.get('end_date'):
+            start_date = iso_string_to_iso_datetime(request.args.get('start_date'))
+            end_date = iso_string_to_iso_datetime(request.args.get('end_date'))
+        elif request.args.get('start_date') or request.args.get('end_date'):
+            raise BadRequest('Provide both or neither start_date and end_date.')
+
+        """Calculate Average Blood Pressures"""
+        # Define each stage of the pipeline
+        # Filter documents on user_id, wearable, and date range
+        stage_match_user_id_and_wearable = {
+            '$match': {
+                'user_id': user_id,
+                'wearable': wearable,
+                'timestamp': {  # search just outside of range to make sure we get objects that encompass the start_date
+                    '$gte': start_date - timedelta(days=1),
+                    '$lte': end_date
+                }
+            }
+        }
+
+        # Unwind the samples array so that we can operate on each individual sample
+        stage_unwind_blood_pressure_samples = {
+            '$unwind': '$data.body.blood_pressure_data.blood_pressure_samples'
+        }
+
+        # Filter now again at the sample level to round out objects that overlap the tips of the desired range
+        stage_match_date_range = {
+            '$match': {'data.body.blood_pressure_data.blood_pressure_samples.timestamp': {
+                '$gte': start_date,
+                '$lte': end_date
+            }}
+        }
+
+        # Group all of these documents together and calculate average pressures and standard deviations for the group
+        stage_group_pressure_average_and_std_dev = {
+            '$group': {
+                '_id': None,
+                'diastolic_bp_avg': {
+                    '$avg': '$data.body.blood_pressure_data.blood_pressure_samples.diastolic_bp'
+                },
+                'systolic_bp_avg': {
+                    '$avg': '$data.body.blood_pressure_data.blood_pressure_samples.systolic_bp'
+                },
+                'diastolic_standard_deviation': {
+                    '$stdDevSamp': '$data.body.blood_pressure_data.blood_pressure_samples.diastolic_bp'
+                },
+                'systolic_standard_deviation': {
+                    '$stdDevSamp': '$data.body.blood_pressure_data.blood_pressure_samples.systolic_bp'
+                },
+            }
+        }
+
+        # Add field for coefficient_of_variation and calculate it. Calculated as stdDev / mean(average)
+        stage_add_coefficient_of_variation = {
+            '$addFields': {
+                'diastolic_bp_coefficient_of_variation': {
+                    '$multiply': [100, {'$divide': ['$diastolic_standard_deviation', '$diastolic_bp_avg']}]
+                },
+                'systolic_bp_coefficient_of_variation': {
+                    '$multiply': [100, {'$divide': ['$systolic_standard_deviation', '$systolic_bp_avg']}]
+                },
+            }
+        }
+
+        # Assemble pipeline
+        pipeline = [
+            stage_match_user_id_and_wearable,
+            stage_unwind_blood_pressure_samples,
+            stage_match_date_range,
+            stage_group_pressure_average_and_std_dev,
+            stage_add_coefficient_of_variation,
+        ]
+
+        # MongoDB pipelines return a cursor
+        cursor = mongo.db.wearables.aggregate(pipeline)
+        document_list = list(cursor)
+        data = {}
+
+        # We need to grab the document that we want from that cursor so we can format the data in a payload
+        if document_list:
+            data = document_list[0]
+
+        # Build and return payload
+        payload = {
+            'user_id': user_id,
+            'wearable': wearable,
+            'diastolic_bp_avg': data.get('diastolic_bp_avg'),
+            'systolic_bp_avg': data.get('systolic_bp_avg'),
+            'diastolic_standard_deviation': data.get('diastolic_standard_deviation'),
+            'systolic_standard_deviation': data.get('systolic_standard_deviation'),
+            'diastolic_bp_coefficient_of_variation': data.get('diastolic_bp_coefficient_of_variation'),
+            'systolic_bp_coefficient_of_variation': data.get('systolic_bp_coefficient_of_variation'),
+        }
+
+        return payload
 
 
 @ns_v2.route('/calculations/blood-pressure/30-day-hourly/<int:user_id>/<string:wearable>')
@@ -1219,54 +1369,21 @@
 
         This route will return hourly blood pressure data for a particular user_id, wearable, and timestamp range with the default date being the previous 30 days.
         The data is grouped into 8 time blocks with each being 3 hours long (0-3, 3-6, 6-9, etc...). See below for exact calculations being returned.
-=======
-        
-
-@ns_v2.route('/calculations/blood-pressure/variation/<int:user_id>/<string:wearable>')
-class WearablesV2BloodPressureVariationCalculationEndpoint(BaseResource):
-    @token_auth.login_required
-    @ns_v2.doc(params={
-        'start_date': 'Start of specified date range. '
-                      'Can be either ISO format date (2023-01-01) or full ISO timestamp (2023-01-01T00:00:00Z)',
-        'end_date': 'End of specified date range. '
-                    'Can be either ISO format date (2023-01-01) or full ISO timestamp (2023-01-01T00:00:00Z)',
-        }
-    )
-    @responds(schema=WearablesV2BloodPressureVariationCalculationOutputSchema, status_code=200, api=ns_v2)
-    def get(self, user_id, wearable):
-        """ Get calculated blood pressure wearable data.
-
-        This route will return the average for blood pressure readings from a start to end date for a particular
-        user_id and wearable.
->>>>>>> 14bea99c
 
         Path Parameters
         ----------
         user_id : int
             User ID number.
         wearable: str
-<<<<<<< HEAD
             wearable used to measure blood pressure data
-=======
-            wearable used to measure blood glucose data
->>>>>>> 14bea99c
 
         Query Parameters
         ----------
         start_date : str
-<<<<<<< HEAD
             Start of specified date range - Can be either ISO format date (2023-01-01) or full ISO timestamp (2023-01-01T00:00:00Z).
             Default will be current date - 30 days if not specified 
         end_date: str
             End of specified date range - Can be either ISO format date (2023-01-01) or full ISO timestamp (2023-01-01T00:00:00Z).
-=======
-            Start of specified date range
-            Can be either ISO format date (2023-01-01) or full ISO timestamp (2023-01-01T00:00:00Z)
-            Default will be current date - 7 days if not specified
-        end_date: str
-            End of specified date range
-            Can be either ISO format date (2023-01-01) or full ISO timestamp (2023-01-01T00:00:00Z)
->>>>>>> 14bea99c
             Default will be current date if not specified
 
         Returns
@@ -1275,7 +1392,6 @@
             JSON encoded dict containing:
             - user_id
             - wearable
-<<<<<<< HEAD
             - block_one - Data for the first time block - (0-3)
             - block_two - Data for the second time block - (3-6)
             - block_three - Data for the third time block - (6-9)
@@ -1495,117 +1611,4 @@
         payload['user_id'] = user_id
         payload['wearable'] = wearable
 
-        return payload
-
-        
-=======
-            - diastolic_bp_avg
-            - systolic_bp_avg
-            - diastolic_standard_deviation
-            - systolic_standard_deviation
-            - diastolic_bp_coefficient_of_variation
-            - systolic_bp_coefficient_of_variation
-        """
-
-        wearable = parse_wearable(wearable)
-
-        # Default dates
-        end_date = datetime.utcnow() + timedelta(seconds=2)
-        start_date = end_date - THIRTY_DAYS
-
-        if request.args.get('start_date') and request.args.get('end_date'):
-            start_date = iso_string_to_iso_datetime(request.args.get('start_date'))
-            end_date = iso_string_to_iso_datetime(request.args.get('end_date'))
-        elif request.args.get('start_date') or request.args.get('end_date'):
-            raise BadRequest('Provide both or neither start_date and end_date.')
-
-        """Calculate Average Blood Pressures"""
-        # Define each stage of the pipeline
-        # Filter documents on user_id, wearable, and date range
-        stage_match_user_id_and_wearable = {
-            '$match': {
-                'user_id': user_id,
-                'wearable': wearable,
-                'timestamp': {  # search just outside of range to make sure we get objects that encompass the start_date
-                    '$gte': start_date - timedelta(days=1),
-                    '$lte': end_date
-                }
-            }
-        }
-
-        # Unwind the samples array so that we can operate on each individual sample
-        stage_unwind_blood_pressure_samples = {
-            '$unwind': '$data.body.blood_pressure_data.blood_pressure_samples'
-        }
-
-        # Filter now again at the sample level to round out objects that overlap the tips of the desired range
-        stage_match_date_range = {
-            '$match': {'data.body.blood_pressure_data.blood_pressure_samples.timestamp': {
-                '$gte': start_date,
-                '$lte': end_date
-            }}
-        }
-
-        # Group all of these documents together and calculate average pressures and standard deviations for the group
-        stage_group_pressure_average_and_std_dev = {
-            '$group': {
-                '_id': None,
-                'diastolic_bp_avg': {
-                    '$avg': '$data.body.blood_pressure_data.blood_pressure_samples.diastolic_bp'
-                },
-                'systolic_bp_avg': {
-                    '$avg': '$data.body.blood_pressure_data.blood_pressure_samples.systolic_bp'
-                },
-                'diastolic_standard_deviation': {
-                    '$stdDevSamp': '$data.body.blood_pressure_data.blood_pressure_samples.diastolic_bp'
-                },
-                'systolic_standard_deviation': {
-                    '$stdDevSamp': '$data.body.blood_pressure_data.blood_pressure_samples.systolic_bp'
-                },
-            }
-        }
-
-        # Add field for coefficient_of_variation and calculate it. Calculated as stdDev / mean(average)
-        stage_add_coefficient_of_variation = {
-            '$addFields': {
-                'diastolic_bp_coefficient_of_variation': {
-                    '$multiply': [100, {'$divide': ['$diastolic_standard_deviation', '$diastolic_bp_avg']}]
-                },
-                'systolic_bp_coefficient_of_variation': {
-                    '$multiply': [100, {'$divide': ['$systolic_standard_deviation', '$systolic_bp_avg']}]
-                },
-            }
-        }
-
-        # Assemble pipeline
-        pipeline = [
-            stage_match_user_id_and_wearable,
-            stage_unwind_blood_pressure_samples,
-            stage_match_date_range,
-            stage_group_pressure_average_and_std_dev,
-            stage_add_coefficient_of_variation,
-        ]
-
-        # MongoDB pipelines return a cursor
-        cursor = mongo.db.wearables.aggregate(pipeline)
-        document_list = list(cursor)
-        data = {}
-
-        # We need to grab the document that we want from that cursor so we can format the data in a payload
-        if document_list:
-            data = document_list[0]
-
-        # Build and return payload
-        payload = {
-            'user_id': user_id,
-            'wearable': wearable,
-            'diastolic_bp_avg': data.get('diastolic_bp_avg'),
-            'systolic_bp_avg': data.get('systolic_bp_avg'),
-            'diastolic_standard_deviation': data.get('diastolic_standard_deviation'),
-            'systolic_standard_deviation': data.get('systolic_standard_deviation'),
-            'diastolic_bp_coefficient_of_variation': data.get('diastolic_bp_coefficient_of_variation'),
-            'systolic_bp_coefficient_of_variation': data.get('systolic_bp_coefficient_of_variation'),
-        }
-
-        return payload
->>>>>>> 14bea99c
+        return payload