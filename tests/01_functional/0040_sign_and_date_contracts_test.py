import pathlib
import time 

from flask.json import dumps

from odyssey.models.user import User, UserLogin
from odyssey.models.client import ClientConsultContract, ClientPolicies ,ClientSubscriptionContract
<<<<<<< HEAD
from tests.data.clients.clients_data import (
    clients_policies_data,
    clients_consult_data,
    clients_subscription_data
=======
from tests.data import (
    test_new_client_info,
    signature,
    test_client_consent_data,
    test_client_release_data,
    test_client_policies_data,
    test_client_consult_data,
    test_client_subscription_data,
    test_client_individual_data,
>>>>>>> 2b77ac85
)

def test_post_subscription_contract(test_client, init_database):
    """
    GIVEN a api end point for signing a contract
    WHEN the '/client/subscriptioncontract/<client id>' resource  is requested (POST)
    THEN check the response is valid
    """
    # get staff authorization to view client data
    staff = User.query.filter_by(is_staff=True).first()
    staffLogin = UserLogin.query.filter_by(user_id=staff.user_id).one_or_none()
    token = staffLogin.get_token()
    headers = {'Authorization': f'Bearer {token}'}

<<<<<<< HEAD
    payload = {"signdate" : clients_subscription_data["signdate"], "signature": test_client_subscription_data["signature"]}
    # send get request for client info on clientid = 1 
=======
    payload = {"signdate" : test_client_subscription_data["signdate"], "signature": test_client_subscription_data["signature"]}
    # send get request for client info on user_id = 1 
>>>>>>> 2b77ac85
    response = test_client.post('/client/subscriptioncontract/1/',
                                headers=headers, 
                                data=dumps(payload), 
                                content_type='application/json')
    #wait for pdf generation
    time.sleep(3)
    client_subscription = ClientSubscriptionContract.query.filter_by(user_id=1).order_by(ClientSubscriptionContract.signdate.desc()).first()
    assert response.status_code == 201
    assert client_subscription.signdate.strftime("%Y-%m-%d") == clients_subscription_data["signdate"]
    assert client_subscription.pdf_path
    assert pathlib.Path(client_subscription.pdf_path).exists()

def test_get_subscription_contract(test_client, init_database):
    """
    GIVEN a api end point for retrieving the most recent contract
    WHEN the '/client/subscriptioncontract/<client id>' resource  is requested (GET)
    THEN check the response is valid
    """
    # get staff authorization to view client data
    staff = User.query.filter_by(is_staff=True).first()
    staffLogin = UserLogin.query.filter_by(user_id=staff.user_id).one_or_none()
    token = staffLogin.get_token()
    headers = {'Authorization': f'Bearer {token}'}

    # send get request for client info on user_id = 1 
    response = test_client.get('/client/subscriptioncontract/1/',
                                headers=headers, 
                                content_type='application/json')
                                
    assert response.status_code == 200
    assert response.json["signdate"] == clients_subscription_data["signdate"]
    

def test_post_consult_contract(test_client, init_database):
    """
    GIVEN a api end point for signing a contract
    WHEN the '/client/consultcontract/<client id>' resource  is requested (POST)
    THEN check the response is valid
    """
    # get staff authorization to view client data
    staff = User.query.filter_by(is_staff=True).first()
    staffLogin = UserLogin.query.filter_by(user_id=staff.user_id).one_or_none()
    token = staffLogin.get_token()
    headers = {'Authorization': f'Bearer {token}'}

<<<<<<< HEAD
    payload = {"signdate" : clients_consult_data["signdate"], "signature": clients_consult_data["signature"]}
    # send get request for client info on clientid = 1 
=======
    payload = {"signdate" : test_client_consult_data["signdate"], "signature": test_client_consult_data["signature"]}
    # send get request for client info on user_id = 1 
>>>>>>> 2b77ac85
    response = test_client.post('/client/consultcontract/1/',
                                headers=headers, 
                                data=dumps(payload), 
                                content_type='application/json')
    #wait for pdf generation
    time.sleep(3)
    client_consult = ClientConsultContract.query.filter_by(user_id=1).order_by(ClientConsultContract.signdate.desc()).first()
    assert response.status_code == 201
    assert client_consult.signdate.strftime("%Y-%m-%d") == clients_consult_data["signdate"]
    assert client_consult.pdf_path
    assert pathlib.Path(client_consult.pdf_path).exists()

def test_get_consult_contract(test_client, init_database):
    """
    GIVEN a api end point for retrieving the most recent contract
    WHEN the '/client/consultcontract/<client id>' resource  is requested (GET)
    THEN check the response is valid
    """
    # get staff authorization to view client data
    staff = User.query.filter_by(is_staff=True).first()
    staffLogin = UserLogin.query.filter_by(user_id=staff.user_id).one_or_none()
    token = staffLogin.get_token()
    headers = {'Authorization': f'Bearer {token}'}

    # send get request for client info on user_id = 1 
    response = test_client.get('/client/consultcontract/1/',
                                headers=headers, 
                                content_type='application/json')
                                
    assert response.status_code == 200
    assert response.json["signdate"] == clients_consult_data["signdate"]


def test_post_policies_contract(test_client, init_database):
    """
    GIVEN a api end point for signing a contract
    WHEN the '/client/policies/<client id>' resource  is requested (POST)
    THEN check the response is valid
    """
    # get staff authorization to view client data
    staff = User.query.filter_by(is_staff=True).first()
    staffLogin = UserLogin.query.filter_by(user_id=staff.user_id).one_or_none()
    token = staffLogin.get_token()
    headers = {'Authorization': f'Bearer {token}'}

<<<<<<< HEAD
    payload = {"signdate" : clients_policies_data["signdate"], "signature": clients_policies_data["signature"]}
    # send get request for client info on clientid = 1 
=======
    payload = {"signdate" : test_client_policies_data["signdate"], "signature": test_client_policies_data["signature"]}
    # send get request for client info on user_id = 1 
>>>>>>> 2b77ac85
    response = test_client.post('/client/policies/1/',
                                headers=headers, 
                                data=dumps(payload), 
                                content_type='application/json')
    #wait for pdf generation
    time.sleep(3)
    client_policies = ClientPolicies.query.filter_by(user_id=1).order_by(ClientPolicies.signdate.desc()).first()
    assert response.status_code == 201
    assert client_policies.signdate.strftime("%Y-%m-%d") == clients_policies_data["signdate"]
    assert client_policies.pdf_path
    assert pathlib.Path(client_policies.pdf_path).exists()

def test_get_policies_contract(test_client, init_database):
    """
    GIVEN a api end point for retrieving the most recent contract
    WHEN the '/client/policies/<client id>' resource  is requested (GET)
    THEN check the response is valid
    """
    # get staff authorization to view client data
    staff = User.query.filter_by(is_staff=True).first()
    staffLogin = UserLogin.query.filter_by(user_id=staff.user_id).one_or_none()
    token = staffLogin.get_token()
    headers = {'Authorization': f'Bearer {token}'}

    # send get request for client info on user_id = 1 
    response = test_client.get('/client/policies/1/',
                                headers=headers, 
                                content_type='application/json')
                                
    assert response.status_code == 200
    assert response.json["signdate"] == test_client_policies_data["signdate"]<|MERGE_RESOLUTION|>--- conflicted
+++ resolved
@@ -5,22 +5,10 @@
 
 from odyssey.models.user import User, UserLogin
 from odyssey.models.client import ClientConsultContract, ClientPolicies ,ClientSubscriptionContract
-<<<<<<< HEAD
 from tests.data.clients.clients_data import (
     clients_policies_data,
     clients_consult_data,
     clients_subscription_data
-=======
-from tests.data import (
-    test_new_client_info,
-    signature,
-    test_client_consent_data,
-    test_client_release_data,
-    test_client_policies_data,
-    test_client_consult_data,
-    test_client_subscription_data,
-    test_client_individual_data,
->>>>>>> 2b77ac85
 )
 
 def test_post_subscription_contract(test_client, init_database):
@@ -35,13 +23,8 @@
     token = staffLogin.get_token()
     headers = {'Authorization': f'Bearer {token}'}
 
-<<<<<<< HEAD
-    payload = {"signdate" : clients_subscription_data["signdate"], "signature": test_client_subscription_data["signature"]}
-    # send get request for client info on clientid = 1 
-=======
-    payload = {"signdate" : test_client_subscription_data["signdate"], "signature": test_client_subscription_data["signature"]}
+    payload = {"signdate" : clients_subscription_data["signdate"], "signature": clients_subscription_data["signature"]}
     # send get request for client info on user_id = 1 
->>>>>>> 2b77ac85
     response = test_client.post('/client/subscriptioncontract/1/',
                                 headers=headers, 
                                 data=dumps(payload), 
@@ -87,13 +70,8 @@
     token = staffLogin.get_token()
     headers = {'Authorization': f'Bearer {token}'}
 
-<<<<<<< HEAD
     payload = {"signdate" : clients_consult_data["signdate"], "signature": clients_consult_data["signature"]}
-    # send get request for client info on clientid = 1 
-=======
-    payload = {"signdate" : test_client_consult_data["signdate"], "signature": test_client_consult_data["signature"]}
     # send get request for client info on user_id = 1 
->>>>>>> 2b77ac85
     response = test_client.post('/client/consultcontract/1/',
                                 headers=headers, 
                                 data=dumps(payload), 
@@ -139,13 +117,8 @@
     token = staffLogin.get_token()
     headers = {'Authorization': f'Bearer {token}'}
 
-<<<<<<< HEAD
     payload = {"signdate" : clients_policies_data["signdate"], "signature": clients_policies_data["signature"]}
-    # send get request for client info on clientid = 1 
-=======
-    payload = {"signdate" : test_client_policies_data["signdate"], "signature": test_client_policies_data["signature"]}
     # send get request for client info on user_id = 1 
->>>>>>> 2b77ac85
     response = test_client.post('/client/policies/1/',
                                 headers=headers, 
                                 data=dumps(payload), 
@@ -176,4 +149,4 @@
                                 content_type='application/json')
                                 
     assert response.status_code == 200
-    assert response.json["signdate"] == test_client_policies_data["signdate"]+    assert response.json["signdate"] == clients_policies_data["signdate"]