--- conflicted
+++ resolved
@@ -7,11 +7,8 @@
     LookupDrinkIngredients, 
     LookupGoals, 
     LookupRaces,
-<<<<<<< HEAD
+    LookupSubscriptions,
     LookupTelehealthSessionCost,
-=======
-    LookupSubscriptions,
->>>>>>> 08ac9407
     LookupTelehealthSessionDuration
 )
 
