from datetime import datetime
from hashlib import md5

from marshmallow import Schema, fields, post_load, ValidationError, validates, validate
from marshmallow import post_load, post_dump, pre_dump, pre_load

from odyssey import ma
from odyssey.models.doctor import ( 
    MedicalHistory,
    MedicalPhysicalExam,
    MedicalBloodChemistryCMP,
    MedicalBloodChemistryCBC,
    MedicalBloodChemistryThyroid,
    MedicalBloodChemistryLipids,
    MedicalBloodChemistryA1C
)
from odyssey.models.client import (
    ClientConsent,
    ClientConsultContract,
    ClientExternalMR,
    ClientInfo,
    ClientIndividualContract, 
    ClientPolicies,
    ClientRelease,
    ClientReleaseContacts,
    ClientSubscriptionContract,
    ClientFacilities,
    RemoteRegistration
)
from odyssey.models.misc import MedicalInstitutions, RegisteredFacilities
from odyssey.models.pt import Chessboard, PTHistory
from odyssey.models.staff import Staff
from odyssey.models.trainer import (
    FitnessQuestionnaire,
    HeartAssessment, 
    PowerAssessment, 
    StrengthAssessment, 
    MoxyRipTest, 
    MoxyAssessment, 
    MovementAssessment,
    LungAssessment
)
<<<<<<< HEAD
from odyssey.models.wearables import Wearables, WearablesOura, WearablesFreeStyle
=======
from odyssey.models.wearables import Wearables, WearablesOura
from odyssey.utils.misc import list_average
>>>>>>> 19a39b1d

class ClientFacilitiesSchema(Schema):

    idx = fields.Integer()
    client_id = fields.Integer()
    facility_id = fields.Integer()

    @post_load
    def make_object(self, data, **kwargs):
        return ClientFacilities(**data)

class ClientInfoSchema(ma.SQLAlchemyAutoSchema):
    class Meta:
        model = ClientInfo

    record_locator_id = fields.String(dump_only=True)

    @post_load
    def make_object(self, data, **kwargs):
        return ClientInfo(**data)

    @post_dump
    def add_record_locator_id(self,data, **kwargs ):
        name_hash = md5(bytes((data['firstname']+data['lastname']), 'utf-8')).hexdigest()
        data['record_locator_id'] = (data['firstname'][0]+data['lastname'][0]+str(data['clientid'])+name_hash[0:6]).upper()
        return data

class NewRemoteClientSchema(Schema):

    email = fields.Email()
    firstname = fields.String(required=True, validate=validate.Length(min=1, max= 50))
    lastname = fields.String(required=True, validate=validate.Length(min=1,max=50))
    middlename = fields.String(required=False, validate=validate.Length(min=0,max=50))

    @post_load
    def make_object(self, data, **kwargs):
        return ClientInfo(**data)
        
class ClientRemoteRegistrationPortalSchema(Schema):
    """
        holds client's access information for remote registration
    """
    email = fields.Email()
    clientid = fields.Integer()
    password = fields.String(dump_only=True)
    registration_portal_expiration = fields.DateTime(dump_only=True)
    registration_portal_id = fields.String(dump_only=True)

    @post_load
    def make_object(self, data, **kwargs):
        remote_client_portal = RemoteRegistration(clientid=data["clientid"], email=data["email"])
        remote_client_portal.set_password()
        remote_client_portal.get_temp_registration_endpoint()
        return remote_client_portal


class RefreshRemoteRegistrationSchema(Schema):
    """
        refresh the remote registration password and link for the client
        with the provided email
    """
    email = fields.Email(required=True)

class ClientSummarySchema(Schema):

    clientid = fields.Integer(missing=0)
    record_locator_id = fields.String(dump_only=True)
    email = fields.Email()
    firstname = fields.String(required=True, validate=validate.Length(min=1, max= 50))
    lastname = fields.String(required=True, validate=validate.Length(min=1,max=50))
    middlename = fields.String(required=False, validate=validate.Length(min=0,max=50))
    phone = fields.String()

    _links = fields.Dict()

    @post_dump
    def add_record_locator_id(self,data, **kwargs ):
        name_hash = md5(bytes((data['firstname']+data['lastname']), 'utf-8')).hexdigest()
        data['record_locator_id'] = (data['firstname'][0]+data['lastname'][0]+str(data['clientid'])+name_hash[0:6]).upper()
        return data


class ClientConsentSchema(ma.SQLAlchemyAutoSchema):
    class Meta:
        model = ClientConsent
    
    clientid = fields.Integer(missing=0)

    @post_load
    def make_object(self, data, **kwargs):
        return ClientConsent(**data)

class ClientReleaseContactsSchema(ma.SQLAlchemyAutoSchema):
    class Meta:
        model = ClientReleaseContacts
        exclude = ('idx',)

    clientid = fields.Integer(missing=0)
    release_contract_id = fields.Integer()
    release_direction = fields.String(description="Direction must be either 'TO' (release to) or 'FROM' (release from)")

    @post_load
    def make_object(self, data, **kwargs):
        return ClientReleaseContacts(**data)

    @validates('release_direction')
    def release_direction_picklist(self,value):
        direction_values=['TO', 'FROM']
        if not value in direction_values:
            raise ValidationError(f'release_direction entry invalid. Please use one of the following: {direction_values}')

class ClientReleaseSchema(ma.SQLAlchemyAutoSchema):
    class Meta:
        model = ClientRelease

    release_to = fields.Nested(ClientReleaseContactsSchema, many=True)
    release_from = fields.Nested(ClientReleaseContactsSchema, many=True)
    
    clientid = fields.Integer(missing=0)

    @post_load
    def make_object(self, data, **kwargs):
        data.pop("release_to")
        data.pop("release_from")
        return ClientRelease(**data)

    @pre_dump
    def ravel(self, data, **kwargs):
        """
        nest release contacts objects into release contract
        """
        data_ravel = data.__dict__

        release_to  = ClientReleaseContacts.query.filter_by(release_contract_id = data.idx, release_direction = 'TO').all()
        release_from  = ClientReleaseContacts.query.filter_by(release_contract_id = data.idx, release_direction = 'FROM').all()

        release_to_list = [obj.__dict__ for obj in release_to]
        release_from_list = [obj.__dict__ for obj in release_from]

        data_ravel["release_to"] = release_to_list
        data_ravel["release_from"] = release_from_list
        return data

class SignAndDateSchema(Schema):
    """for marshaling signatures and sign dates into objects (contracts) requiring only a signature"""

    clientid = fields.Integer(missing=0, dump_only=True)
    signdate = fields.Date(format="iso", required=True)
    signature = fields.String(required=True)

class ClientSubscriptionContractSchema(ma.SQLAlchemyAutoSchema):
    class Meta:
        model = ClientSubscriptionContract
    
    clientid = fields.Integer(missing=0)

    @post_load
    def make_object(self, data, **kwargs):
        return ClientSubscriptionContract(
                    clientid = data["clientid"],
                    signature=data["signature"],
                    signdate=data["signdate"]
                    )

class ClientConsultContractSchema(ma.SQLAlchemyAutoSchema):
    class Meta:
        model = ClientConsultContract
    
    clientid = fields.Integer(missing=0)

    @post_load
    def make_object(self, data, **kwargs):
        return ClientConsultContract(
                    clientid = data["clientid"],
                    signature=data["signature"],
                    signdate=data["signdate"]
                    )
    
class ClientPoliciesContractSchema(ma.SQLAlchemyAutoSchema):
    class Meta:
        model = ClientPolicies
    
    clientid = fields.Integer(missing=0)

    @post_load
    def make_object(self, data, **kwargs):
        return ClientPolicies(
                    clientid = data["clientid"],
                    signature=data["signature"],
                    signdate=data["signdate"]
                    )
    

class ClientIndividualContractSchema(ma.SQLAlchemyAutoSchema):
    class Meta:
        model = ClientIndividualContract
        
    clientid = fields.Integer(missing=0)
    @post_load
    def make_object(self, data, **kwargs):
        return ClientIndividualContract(**data)

class SignedDocumentsSchema(Schema):
    """ Dictionary of all signed documents and the URL to the PDF file. """
    urls = fields.Dict(
        keys=fields.String(description='Document display name'),
        values=fields.String(description='URL to PDF file of document.')
    )


"""
    Schemas for the pt API
"""

class PTHistorySchema(ma.SQLAlchemyAutoSchema):
    class Meta:
        model = PTHistory
        
    clientid = fields.Integer(missing=0)
    
    @post_load
    def make_object(self, data, **kwargs):
        return PTHistory(**data)



class ShoulderRotationSchema(Schema):
    ir = fields.Integer(description="internal rotation", validate=validate.Range(min=0, max=100))
    er = fields.Integer(description="external rotation", validate=validate.Range(min=0, max=130))
    abd = fields.Integer(description="abduction", validate=validate.Range(min=0, max=75))
    add = fields.Integer(description="adduction", validate=validate.Range(min=0, max=135))
    flexion  = fields.Integer(validate=validate.Range(min=0, max=190))
    extension  = fields.Integer(validate=validate.Range(min=0, max=75))

class HipRotationSchema(Schema):
    ir = fields.Integer(description="internal rotation", validate=validate.Range(min=0, max=60))
    er = fields.Integer(description="external rotation", validate=validate.Range(min=0, max=90))
    abd = fields.Integer(description="abduction", validate=validate.Range(min=0, max=75))
    add = fields.Integer(description="adduction",validate=validate.Range(min=0, max=50))
    flexion  = fields.Integer(validate=validate.Range(min=0, max=160))
    extension  = fields.Integer(validate=validate.Range(min=0, max=110))
    slr  = fields.Integer(validate=validate.Range(min=0, max=120))

class ChessBoardShoulderSchema(Schema):
    left = fields.Nested(ShoulderRotationSchema)
    right = fields.Nested(ShoulderRotationSchema)

class ChessBoardHipSchema(Schema):
    left = fields.Nested(HipRotationSchema)
    right = fields.Nested(HipRotationSchema)

class ChessboardSchema(Schema):
    isa_structure_list  = ['Inhaled','Exhaled', 'Asymmetrical Normal','Asymmetrical Atypical']
    isa_movement_list  = ['Dynamic', 'Static', 'R Static/Left Dynamic', 'L Static/Right Dynamic']

    clientid = fields.Integer(missing=0)
    timestamp = fields.DateTime()
    isa_structure = fields.String(description=f"must be one of {isa_structure_list}")
    isa_movement = fields.String(description=f"must be one of {isa_movement_list}")
    co2_tolerance = fields.Integer(validate=validate.Range(min=0, max=120))
    shoulder = fields.Nested(ChessBoardShoulderSchema)
    hip = fields.Nested(ChessBoardHipSchema)
    notes = fields.String(description="some notes regarding this assessment")


    @validates('isa_structure')
    def isa_structure_picklist(self,value):
        if not value in self.isa_structure_list:
            raise ValidationError(f'isa_structure entry invalid. Please use one of the following: {self.isa_structure_list}')

    @validates('isa_movement')
    def isa_movement_picklist(self,value):
        if not value in self.isa_movement_list:
            raise ValidationError(f'isa_movement entry invalid. Please use one of the following: {self.isa_movement_list}')

    @post_load
    def unravel(self, data, **kwargs):
        """takes anested dictionary (json input) and flattens it out 
            in order to shape into the Chessboard table
        """
        flat_data = {'clientid': data['clientid'],
                    'timestamp': datetime.utcnow(),
                    'notes': data['notes'],
                    'left_shoulder_er': data['shoulder']['left']['er'],
                    'left_shoulder_ir': data['shoulder']['left']['ir'],
                    'left_shoulder_abd': data['shoulder']['left']['abd'],
                    'left_shoulder_add': data['shoulder']['left']['add'],
                    'left_shoulder_flexion':   data['shoulder']['left']['flexion'],
                    'left_shoulder_extension': data['shoulder']['left']['extension'],
                    'right_shoulder_er':  data['shoulder']['right']['er'],
                    'right_shoulder_ir':  data['shoulder']['right']['ir'],
                    'right_shoulder_abd': data['shoulder']['right']['abd'],
                    'right_shoulder_add': data['shoulder']['right']['add'],
                    'right_shoulder_flexion':   data['shoulder']['right']['flexion'],
                    'right_shoulder_extension': data['shoulder']['right']['extension'],
                    'left_hip_slr': data['hip']['left']['slr'],
                    'left_hip_er':  data['hip']['left']['er'],
                    'left_hip_ir':  data['hip']['left']['ir'],
                    'left_hip_abd': data['hip']['left']['abd'],
                    'left_hip_add': data['hip']['left']['add'],
                    'left_hip_flexion':   data['hip']['left']['flexion'],
                    'left_hip_extension': data['hip']['left']['extension'],
                    'right_hip_slr': data['hip']['right']['slr'],
                    'right_hip_er':  data['hip']['right']['er'],
                    'right_hip_ir':  data['hip']['right']['ir'],
                    'right_hip_abd': data['hip']['right']['abd'],
                    'right_hip_add': data['hip']['right']['add'],
                    'right_hip_flexion':   data['hip']['right']['flexion'],
                    'right_hip_extension': data['hip']['right']['extension'],
                    'isa_structure': data['isa_structure'],
                    'isa_movement': data['isa_movement']
                    }        
        return Chessboard(**flat_data)

    @pre_dump
    def ravel(self, data, **kwargs):
        """converts the flat Chessboard table into a nested dictionary for easier
            procesing on the fron end
        """
        shoulder_l = {k.split('_')[-1]:v for k,v in data.__dict__.items() if 'left_shoulder' in k} 
        shoulder_r = {k.split('_')[-1]:v for k,v in data.__dict__.items() if 'right_shoulder' in k}
        hip_l = {k.split('_')[-1]:v for k,v in data.__dict__.items() if 'left_hip' in k}
        hip_r = {k.split('_')[-1]:v for k,v in data.__dict__.items() if 'right_hip' in k}
        nested = {'clientid': data.clientid,
                  'timestamp': data.timestamp,
                  'notes': data.notes,
                  'isa_structure': data.isa_structure,
                  'isa_movement': data.isa_movement,
                  'shoulder': {
                                'right': shoulder_r,
                               'left': shoulder_l
                               },
                  'hip': {
                           'right': hip_r,
                           'left': hip_l
                        }
                  }
        return nested


"""
    Schemas for the trainer's API
"""

class PowerAttemptsPushPull(Schema):
    weight = fields.Integer(description="weight of exercise in PSI", validate=validate.Range(min=0, max=60), missing=None)
    attempt_1 = fields.Integer(description="", validate=validate.Range(min=0, max=4000), missing=None)
    attempt_2 = fields.Integer(description="", validate=validate.Range(min=0, max=4000), missing=None)
    attempt_3 = fields.Integer(description="",validate=validate.Range(min=0, max=4000), missing=None)
    average = fields.Float(description="",validate=validate.Range(min=0, max=4000), missing=None)

class PowerAttemptsLegPress(Schema):
    weight = fields.Integer(description="weight of exercise in PSI", validate=validate.Range(min=0, max=1500),missing=None)
    attempt_1 = fields.Integer(description="", validate=validate.Range(min=0, max=9999),missing=None)
    attempt_2 = fields.Integer(description="", validate=validate.Range(min=0, max=9999),missing=None)
    attempt_3 = fields.Integer(description="",validate=validate.Range(min=0, max=9999),missing=None)
    average = fields.Float(description="",validate=validate.Range(min=0, max=9999),missing=None)

class PowerPushPull(Schema):
    left = fields.Nested(PowerAttemptsPushPull, missing=PowerAttemptsPushPull().load({}))
    right = fields.Nested(PowerAttemptsPushPull, missing=PowerAttemptsPushPull().load({}))

class PowerLegPress(Schema):
    left = fields.Nested(PowerAttemptsLegPress, missing=PowerAttemptsLegPress().load({}))
    right = fields.Nested(PowerAttemptsLegPress, missing=PowerAttemptsLegPress().load({}))
    bilateral = fields.Nested(PowerAttemptsLegPress, missing=PowerAttemptsLegPress().load({}))

class PowerAssessmentSchema(Schema):
    clientid = fields.Integer(missing=0)
    timestamp = fields.DateTime()
    push_pull = fields.Nested(PowerPushPull, missing=PowerPushPull().load({}))
    leg_press = fields.Nested(PowerLegPress, missing=PowerLegPress().load({}))
    upper_watts_per_kg = fields.Float(description = "watts per kg upper body", validate=validate.Range(min=0, max=100), missing=None)
    lower_watts_per_kg = fields.Float(description = "watts per kg upper body", validate=validate.Range(min=0, max=250), missing=None)
    vital_weight = fields.Float(description="weight pulled from doctor physical data", dump_only=True)

    @post_load
    def unravel(self, data, **kwargs):
        flat_data = {'clientid': data['clientid'],
                    'timestamp': datetime.utcnow(),
                    'keiser_upper_r_weight': data['push_pull']['right']['weight'],
                    'keiser_upper_r_attempt_1': data['push_pull']['right']['attempt_1'],
                    'keiser_upper_r_attempt_2': data['push_pull']['right']['attempt_2'],
                    'keiser_upper_r_attempt_3': data['push_pull']['right']['attempt_3'],
                    'keiser_upper_l_weight':    data['push_pull']['left']['weight'],
                    'keiser_upper_l_attempt_1': data['push_pull']['left']['attempt_1'],
                    'keiser_upper_l_attempt_2': data['push_pull']['left']['attempt_2'],
                    'keiser_upper_l_attempt_3': data['push_pull']['left']['attempt_3'],
                    'keiser_lower_bi_weight': data['leg_press']['bilateral']['weight'],
                    'keiser_lower_bi_attempt_1': data['leg_press']['bilateral']['attempt_1'],
                    'keiser_lower_bi_attempt_2': data['leg_press']['bilateral']['attempt_2'],
                    'keiser_lower_bi_attempt_3': data['leg_press']['bilateral']['attempt_3'],
                    'keiser_lower_r_weight':    data['leg_press']['right']['weight'],
                    'keiser_lower_r_attempt_1': data['leg_press']['right']['attempt_1'],
                    'keiser_lower_r_attempt_2': data['leg_press']['right']['attempt_2'],
                    'keiser_lower_r_attempt_3': data['leg_press']['right']['attempt_3'],
                    'keiser_lower_l_weight':     data['leg_press']['left']['weight'],
                    'keiser_lower_l_attempt_1': data['leg_press']['left']['attempt_1'],
                    'keiser_lower_l_attempt_2': data['leg_press']['left']['attempt_2'],
                    'keiser_lower_l_attempt_3': data['leg_press']['left']['attempt_3'],
                    'upper_watts_per_kg': data['upper_watts_per_kg'],
                    'lower_watts_per_kg': data['lower_watts_per_kg']
                }
        return PowerAssessment(**flat_data)

    @pre_dump
    def ravel(self, data, **kwargs):
        nested = {'clientid': data.clientid,
                  'timestamp': data.timestamp,
                  'upper_watts_per_kg' :data.upper_watts_per_kg,
                  'lower_watts_per_kg': data.lower_watts_per_kg,
                  'push_pull': {
                                'left': {'weight': data.keiser_upper_l_weight,
                                         'attempt_1': data.keiser_upper_l_attempt_1,
                                         'attempt_2': data.keiser_upper_l_attempt_2,
                                         'attempt_3': data.keiser_upper_l_attempt_3,
                                         'average':   list_average([data.keiser_upper_l_attempt_1,
                                                                       data.keiser_upper_l_attempt_2,
                                                                       data.keiser_upper_l_attempt_3
                                                                    ])
                                        },
                                'right': {'weight':   data.keiser_upper_r_weight,
                                         'attempt_1': data.keiser_upper_r_attempt_1,
                                         'attempt_2': data.keiser_upper_r_attempt_2,
                                         'attempt_3': data.keiser_upper_r_attempt_3,
                                         'average':   list_average([data.keiser_upper_r_attempt_1,
                                                                       data.keiser_upper_r_attempt_2,
                                                                       data.keiser_upper_r_attempt_3
                                                                    ])
                                        },
                                },
                    'leg_press': {'right' : {'weight':   data.keiser_lower_r_weight,
                                             'attempt_1': data.keiser_lower_r_attempt_1,
                                             'attempt_2': data.keiser_lower_r_attempt_2,
                                             'attempt_3': data.keiser_lower_r_attempt_3,
                                             'average':   list_average([data.keiser_lower_r_attempt_1,
                                                                           data.keiser_lower_r_attempt_2,
                                                                           data.keiser_lower_r_attempt_3
                                                                        ])
                                            },
                                  'left': {'weight':   data.keiser_lower_l_weight,
                                             'attempt_1': data.keiser_lower_l_attempt_1,
                                             'attempt_2': data.keiser_lower_l_attempt_2,
                                             'attempt_3': data.keiser_lower_l_attempt_3,
                                             'average':   list_average([data.keiser_lower_l_attempt_1,
                                                                           data.keiser_lower_l_attempt_2,
                                                                           data.keiser_lower_l_attempt_3
                                                                        ])
                                            },
                                  'bilateral': {'weight':   data.keiser_lower_bi_weight,
                                             'attempt_1': data.keiser_lower_bi_attempt_1,
                                             'attempt_2': data.keiser_lower_bi_attempt_2,
                                             'attempt_3': data.keiser_lower_bi_attempt_3,
                                             'average':   list_average([data.keiser_lower_bi_attempt_1,
                                                                           data.keiser_lower_bi_attempt_2,
                                                                           data.keiser_lower_bi_attempt_3
                                                                        ])
                                                }
                                 }
            
                 }
        # add client's vital_weight from most recent physical exam
        recent_physical = MedicalPhysicalExam.query.filter_by(clientid=data.clientid).order_by(MedicalPhysicalExam.idx.desc()).first()
        if not recent_physical:
            nested["vital_weight"] = None
        else:    
            nested["vital_weight"] = recent_physical.vital_weight
        return nested


class StrengthAttemptsPushPull(Schema):
    weight = fields.Integer(description="weight of exercise in PSI", validate=validate.Range(min=0, max=350), missing=None)
    attempt_1 = fields.Integer(description="", validate=validate.Range(min=0, max=50), missing=None)
    attempt_2 = fields.Integer(description="", validate=validate.Range(min=0, max=50), missing=None)
    attempt_3 = fields.Integer(description="",validate=validate.Range(min=0, max=50), missing=None)
    estimated_10rm = fields.Float(description="",validate=validate.Range(min=0, max=350), missing=None)

class StrengthPushPull(Schema):
    notes = fields.String(missing=None)
    left = fields.Nested(StrengthAttemptsPushPull, missing=StrengthAttemptsPushPull().load({}))
    right = fields.Nested(StrengthAttemptsPushPull, missing=StrengthAttemptsPushPull().load({}))
    bilateral = fields.Nested(StrengthAttemptsPushPull, missing=StrengthAttemptsPushPull().load({}))

class StrenghtAssessmentSchema(Schema):
    clientid = fields.Integer(missing=0)
    timestamp = fields.DateTime()
    upper_push = fields.Nested(StrengthPushPull, missing=StrengthPushPull().load({}))
    upper_pull = fields.Nested(StrengthPushPull, missing=StrengthPushPull().load({}))

    @post_load
    def unravel(self, data, **kwargs):
        flat_data = {'clientid': data['clientid'],
                    'timestamp': datetime.utcnow(),
                    'upper_push_notes': data['upper_push']['notes'],
                    'upper_pull_notes': data['upper_pull']['notes'],
                    'upper_push_r_weight':    data['upper_push']['right']['weight'],
                    'upper_push_r_attempt_1': data['upper_push']['right']['attempt_1'],
                    'upper_push_r_attempt_2': data['upper_push']['right']['attempt_2'],
                    'upper_push_r_attempt_3': data['upper_push']['right']['attempt_3'],
                    'upper_push_r_estimated_10rm': data['upper_push']['right']['estimated_10rm'], 
                    'upper_push_l_weight':    data['upper_push']['left']['weight'],
                    'upper_push_l_attempt_1': data['upper_push']['left']['attempt_1'],
                    'upper_push_l_attempt_2': data['upper_push']['left']['attempt_2'],
                    'upper_push_l_attempt_3': data['upper_push']['left']['attempt_3'],
                    'upper_push_l_estimated_10rm': data['upper_push']['left']['estimated_10rm'], 
                    'upper_push_bi_weight':    data['upper_push']['bilateral']['weight'],
                    'upper_push_bi_attempt_1': data['upper_push']['bilateral']['attempt_1'],
                    'upper_push_bi_attempt_2': data['upper_push']['bilateral']['attempt_2'],
                    'upper_push_bi_attempt_3': data['upper_push']['bilateral']['attempt_3'],
                    'upper_push_bi_estimated_10rm': data['upper_push']['bilateral']['estimated_10rm'], 
                    'upper_pull_r_weight':    data['upper_pull']['right']['weight'],
                    'upper_pull_r_attempt_1': data['upper_pull']['right']['attempt_1'],
                    'upper_pull_r_attempt_2': data['upper_pull']['right']['attempt_2'],
                    'upper_pull_r_attempt_3': data['upper_pull']['right']['attempt_3'],
                    'upper_pull_r_estimated_10rm': data['upper_pull']['right']['estimated_10rm'], 
                    'upper_pull_l_weight':    data['upper_pull']['left']['weight'],
                    'upper_pull_l_attempt_1': data['upper_pull']['left']['attempt_1'],
                    'upper_pull_l_attempt_2': data['upper_pull']['left']['attempt_2'],
                    'upper_pull_l_attempt_3': data['upper_pull']['left']['attempt_3'],
                    'upper_pull_l_estimated_10rm': data['upper_pull']['left']['estimated_10rm'],  
                    'upper_pull_bi_weight':    data['upper_pull']['bilateral']['weight'],
                    'upper_pull_bi_attempt_1': data['upper_pull']['bilateral']['attempt_1'],
                    'upper_pull_bi_attempt_2': data['upper_pull']['bilateral']['attempt_2'],
                    'upper_pull_bi_attempt_3': data['upper_pull']['bilateral']['attempt_3']  ,
                    'upper_pull_bi_estimated_10rm': data['upper_pull']['bilateral']['estimated_10rm']                  
                }
        return StrengthAssessment(**flat_data)

    @pre_dump
    def ravel(self, data, **kwargs):
        nested = {"clientid": data.clientid,
                "timestamp": data.timestamp,
                "upper_push": {
                                "bilateral": {
                                                "attempt_3": data.upper_push_bi_attempt_3,
                                                "weight": data.upper_push_bi_weight,
                                                "attempt_2": data.upper_push_bi_attempt_2,
                                                "estimated_10rm": data.upper_push_bi_estimated_10rm,
                                                "attempt_1": data.upper_push_bi_attempt_1
                                },
                                "right": {
                                            "attempt_3": data.upper_push_r_attempt_3,
                                            "weight": data.upper_push_r_weight,
                                            "attempt_2": data.upper_push_r_attempt_2,
                                            "estimated_10rm": data.upper_push_r_estimated_10rm,
                                            "attempt_1": data.upper_push_r_attempt_1
                                },
                                "notes": data.upper_push_notes,
                                "left": {
                                            "attempt_3": data.upper_push_l_attempt_3,
                                            "weight": data.upper_push_l_weight,
                                            "attempt_2": data.upper_push_l_attempt_2,
                                            "estimated_10rm": data.upper_push_l_estimated_10rm,
                                            "attempt_1": data.upper_push_l_attempt_1
                                    }
                    },
                "upper_pull": {
                                "bilateral": {
                                                "attempt_3": data.upper_pull_bi_attempt_3,
                                                "weight": data.upper_pull_bi_weight,
                                                "attempt_2": data.upper_pull_bi_attempt_2,
                                                "estimated_10rm": data.upper_pull_bi_estimated_10rm,
                                                "attempt_1": data.upper_pull_bi_attempt_1
                                },
                                "right": {
                                            "attempt_3": data.upper_pull_r_attempt_3,
                                            "weight": data.upper_pull_r_weight,
                                            "attempt_2": data.upper_pull_r_attempt_2,
                                            "estimated_10rm": data.upper_pull_r_estimated_10rm,
                                            "attempt_1": data.upper_pull_r_attempt_1
                                },
                                "notes": data.upper_pull_notes,
                                "left": {
                                            "attempt_3": data.upper_pull_l_attempt_3,
                                            "weight": data.upper_pull_l_weight,
                                            "attempt_2": data.upper_pull_l_attempt_2,
                                            "estimated_10rm": data.upper_pull_l_estimated_10rm,
                                            "attempt_1": data.upper_pull_l_attempt_1
                                }
                            }
                    }
        return nested


class SquatTestSchema(Schema):
    depth = fields.String(missing=None)
    ramp = fields.String(missing=None)
    eye_test = fields.Boolean(missing=None)
    can_breathe = fields.Boolean(missing=None)
    can_look_up = fields.Boolean(missing=None)

class ToeTouchTestSchema(Schema):
    pelvis_movement_test_options = ['Right Hip High','Right Hip Back','Left Hip High',
                                'Left Hip Back','Right Hip High', 'Even Bilaterally']

    ribcage_movement_test_options = ['Right Posterior Ribcage High','Right Posterior Ribcage Back',	
                                'Left Posterior Ribcage High', 'Left Posterior Ribcage Back', 'Even Bilaterally']
    depth = fields.String(missing=None)
    pelvis_movement = fields.List(fields.String,
                description=f"Descriptors for this assessment must be in the following picklist: {pelvis_movement_test_options}",
                missing=[None]) 
    ribcage_movement = fields.List(fields.String,
                description=f"Descriptors for this assessment must be in the following picklist: {ribcage_movement_test_options}",
                missing=[None])

    notes = fields.String(missing=None)
    
    @validates('ribcage_movement')
    def valid_ribcage_movement(self,value):
        for option in value:
            if option not in self.ribcage_movement_test_options and option != None:
                raise ValidationError(f'{option} is not a valid movement descriptor. Use one of the following {self.ribcage_movement_test_options}')
            
    @validates('pelvis_movement')
    def valid_pelvis_movement(self,value):
        for option in value:
            if option not in self.pelvis_movement_test_options and option != None:
                raise ValidationError(f'{option} is not a valid movement descriptor. Use one of the following {self.pelvis_movement_test_options}')
            

class StandingRotationNotesSchema(Schema):
    notes = fields.String(missing=None)

class StandingRotationSchema(Schema):
    right = fields.Nested(StandingRotationNotesSchema, missing=StandingRotationNotesSchema().load({}))
    left = fields.Nested(StandingRotationNotesSchema, missing=StandingRotationNotesSchema().load({}))

class MovementAssessmentSchema(Schema):
    clientid = fields.Integer(missing=0)
    timestamp = fields.DateTime()
    squat = fields.Nested(SquatTestSchema,missing=SquatTestSchema().load({}))
    toe_touch = fields.Nested(ToeTouchTestSchema, missing=ToeTouchTestSchema().load({}))
    standing_rotation = fields.Nested(StandingRotationSchema, missing=StandingRotationSchema().load({}))

    @post_load
    def unravel(self, data, **kwargs):
        flat_data = {'clientid': data['clientid'],
                    'timestamp': datetime.utcnow(),
                    'squat_depth': data['squat']['depth'],
                    'squat_ramp': data['squat']['ramp'],
                    'squat_eye_test': data['squat']['eye_test'],
                    'squat_can_breathe': data['squat']['can_breathe'],
                    'squat_can_look_up': data['squat']['can_look_up'],
                    'toe_touch_depth': data['toe_touch']['depth'],
                    'toe_touch_pelvis_movement': data['toe_touch']['pelvis_movement'],
                    'toe_touch_ribcage_movement': data['toe_touch']['ribcage_movement'],
                    'toe_touch_notes': data['toe_touch']['notes'],
                    'standing_rotation_r_notes': data['standing_rotation']['right']['notes'],
                    'standing_rotation_l_notes': data['standing_rotation']['left']['notes']
        }

        return MovementAssessment(**flat_data)

    @pre_dump
    def ravel(self, data, **kwargs):
        nested = {"clientid": data.clientid,
                  "timestamp": data.timestamp,
                  "squat": {
                      "depth": data.squat_depth ,
                      "ramp": data.squat_ramp,
                      "eye_test": data.squat_eye_test,
                      "can_breathe": data.squat_can_breathe,
                      "can_look_up": data.squat_can_look_up
                  },
                  "toe_touch" : {
                      "depth": data.toe_touch_depth,
                      "pelvis_movement": data.toe_touch_pelvis_movement,
                      "ribcage_movement": data.toe_touch_ribcage_movement,
                      "notes": data.toe_touch_notes
                  },
                  "standing_rotation": {
                      "right": {
                          "notes": data.standing_rotation_r_notes
                      },
                      "left":{
                          "notes": data.standing_rotation_l_notes
                      } 
                  }
        }

        return nested

class HeartAssessmentSchema(ma.SQLAlchemyAutoSchema):
    class Meta:
        model = HeartAssessment

    clientid = fields.Integer(missing=0)
    vital_heartrate = fields.Float(description="vital_heartrate pulled from doctor physical data", dump_only=True)
    
    @post_load
    def make_object(self, data, **kwargs):
        return HeartAssessment(**data)

    @pre_dump
    def add_vital_heartrate(self, data, **kwargs):
        """Add vital_heartrate from most recent medial physical"""
        data_dict = data.__dict__
        recent_physical = MedicalPhysicalExam.query.filter_by(clientid=data.clientid).order_by(MedicalPhysicalExam.idx.desc()).first()
        if not recent_physical:
            data_dict["vital_heartrate"] = None
        else:    
            data_dict["vital_heartrate"] = recent_physical.vital_heartrate
        return data_dict

class MoxyAssessmentSchema(ma.SQLAlchemySchema):
    class Meta:
        model = MoxyAssessment
    
    limiter_list = ['Demand','Supply','Respiratory']
    performance_metric_list = ['Watts','Lbs','Feet/Min']

    clientid = fields.Integer(missing=0)
    timestamp = ma.auto_field()
    notes = ma.auto_field(missing=None)
    vl_side = fields.String(description="vl_side must be either 'right' or 'left'", missing=None)
    performance_baseline = fields.Integer(description="", validate=validate.Range(min=0, max=100), missing=None)
    recovery_baseline = fields.Integer(description="", validate=validate.Range(min=0, max=100), missing=None)
    gas_tank_size = fields.Integer(description="", validate=validate.Range(min=0, max=100), missing=None)
    starting_sm_o2 = fields.Integer(description="", validate=validate.Range(min=0, max=100), missing=None)
    starting_thb = fields.Integer(description="", validate=validate.Range(min=9, max=18), missing=None)
    limiter = fields.String(description=f"must be one of: {limiter_list}", missing=None)
    intervention = ma.auto_field(missing=None)
    performance_metric_1 = fields.String(description=f"must be one of: {performance_metric_list}", missing=None)
    performance_metric_2 = fields.String(description=f"must be one of: {performance_metric_list}", missing=None)
    performance_metric_1_value = fields.Integer(description="value in regards to chosen performance metric", validate=validate.Range(min=0, max=1500), missing=None)
    performance_metric_2_value = fields.Integer(description="value in regards to chosen performance metric", validate=validate.Range(min=0, max=1500), missing=None)

    @validates('vl_side')
    def validate_vl_side(self,value):
        if value not in ["right", "left"] and value != None:
            raise ValidationError(f"{value} not a valid option. must be 'right' or 'left'")
    
    @validates('limiter')
    def limiter_picklist(self,value):
        if not value in self.limiter_list and value != None:
            raise ValidationError(f'limiter entry invalid. Please use one of the following: {self.limiter_list}')

    @validates('performance_metric_1')
    def performance_metric_1_picklist(self,value):
        if not value in self.performance_metric_list and value != None:
            raise ValidationError(f'performance_metric_1 entry invalid. Please use one of the following: {self.performance_metric_list}')

    @validates('performance_metric_2')
    def performance_metric_2_picklist(self,value):
        if not value in self.performance_metric_list and value != None:
            raise ValidationError(f'performance_metric_2 entry invalid. Please use one of the following: {self.performance_metric_list}')

    @post_load
    def make_object(self, data, **kwargs):
        return MoxyAssessment(**data)

class LungAssessmentSchema(ma.SQLAlchemySchema):
    class Meta:
        model = LungAssessment
        
    clientid = fields.Integer(missing=0)
    timestamp = ma.auto_field()
    notes = ma.auto_field(missing=None)
    vital_weight = fields.Float(description="weight pulled from doctor physical data", dump_only=True, missing=None)
    bag_size = fields.Float(description="in liters", validate=validate.Range(min=0, max=10), missing=None)
    duration = fields.Integer(description="in seconds", validate=validate.Range(min=0, max=300), missing=None)
    breaths_per_minute = fields.Integer(description="", validate=validate.Range(min=0, max=100), missing=None)
    max_minute_volume = fields.Float(description="", validate=validate.Range(min=0, max=500), missing=None)
    liters_min_kg = fields.Float(description="liters per minute per kg", validate=validate.Range(min=0, max=100), missing=None)

    @post_load
    def make_object(self, data, **kwargs):
        return LungAssessment(**data)

    @pre_dump
    def add_weight(self, data, **kwargs):
        "add vital weight to the dump"
        data_dict = data.__dict__
        recent_physical = MedicalPhysicalExam.query.filter_by(clientid=data.clientid).order_by(MedicalPhysicalExam.idx.desc()).first()
        if not recent_physical:
            data_dict["vital_weight"] = None
        else:    
            data_dict["vital_weight"] = recent_physical.vital_weight
        return data_dict
    

class MoxyRipExaminationSchema(Schema):

    smo2 = fields.Integer(description="", validate=validate.Range(min=0, max=100), missing=None)
    thb = fields.Integer(description="", validate=validate.Range(min=9, max=18), missing=None)
    avg_power = fields.Integer(description="", validate=validate.Range(min=0, max=1500), missing=None)
    hr_max_min = fields.Integer(description="", validate=validate.Range(min=0, max=220), missing=None)

class MoxyTries(Schema):
    one = fields.Nested(MoxyRipExaminationSchema, missing = MoxyRipExaminationSchema().load({}))
    two = fields.Nested(MoxyRipExaminationSchema, missing = MoxyRipExaminationSchema().load({}))
    three = fields.Nested(MoxyRipExaminationSchema, missing = MoxyRipExaminationSchema().load({}))
    four = fields.Nested(MoxyRipExaminationSchema, missing = MoxyRipExaminationSchema().load({}))

class MoxyRipSchema(Schema):
    limiter_options = ['Demand','Supply','Respiratory']

    clientid = fields.Integer(missing=0)
    timestamp = fields.DateTime()
    vl_side = fields.String(description="vl_side must be either 'right' or 'left'", missing=None)
    performance = fields.Nested(MoxyTries, missing=MoxyTries().load({}))
    recovery = fields.Nested(MoxyTries, missing=MoxyTries().load({}))
    smo2_tank_size = fields.Integer(description="", validate=validate.Range(min=0, max=100), missing=None)
    thb_tank_size = fields.Integer(description="", validate=validate.Range(min=9, max=18), missing=None)
    performance_baseline_smo2 = fields.Integer(description="", validate=validate.Range(min=0, max=100), missing=None)
    performance_baseline_thb = fields.Integer(description="", validate=validate.Range(min=9, max=18), missing=None)
    recovery_baseline_smo2 = fields.Integer(description="", validate=validate.Range(min=0, max=100), missing=None)
    recovery_baseline_thb = fields.Integer(description="", validate=validate.Range(min=9, max=18), missing=None)
    avg_watt_kg = fields.Float(description="", validate=validate.Range(min=0, max=20), missing=None)
    avg_interval_time = fields.Integer(description="seconds", validate=validate.Range(min=0, max=360), missing=None)
    avg_recovery_time = fields.Integer(description="seconds", validate=validate.Range(min=0, max=360), missing=None)

    limiter = fields.String(description=f"must be one of the following choices: {limiter_options}", missing=None)

    intervention = fields.String(missing=None)
    vital_weight = fields.Float(description="weight pulled from doctor physical data", dump_only=True, missing=None)


    @validates('vl_side')
    def validate_vl_side(self,value):
        if value not in ["right", "left"] and value!= None:
            raise ValidationError(f"{value} not a valid option. must be 'right' or 'left'")

    @validates('limiter')
    def valid_limiter(self,value):
        if value not in self.limiter_options and value != None:
            raise ValidationError(f'{value} is not a valid limiter option. Use one of the following {self.limiter_options}')

    @post_load
    def unravel(self, data, **kwargs):
        flat_data = {'clientid': data['clientid'],
                    'timestamp': datetime.utcnow(),
                    'vl_side': data['vl_side'],
                    'performance_smo2_1':          data['performance']['one']['smo2'],
                    'performance_thb_1':           data['performance']['one']['thb'],
                    'performance_average_power_1': data['performance']['one']['avg_power'],
                    'performance_hr_max_1':        data['performance']['one']['hr_max_min'],
                    'performance_smo2_2':          data['performance']['two']['smo2'],
                    'performance_thb_2':           data['performance']['two']['thb'],
                    'performance_average_power_2': data['performance']['two']['avg_power'],
                    'performance_hr_max_2':        data['performance']['two']['hr_max_min'],
                    'performance_smo2_3':          data['performance']['three']['smo2'],
                    'performance_thb_3':           data['performance']['three']['thb'],
                    'performance_average_power_3': data['performance']['three']['avg_power'],
                    'performance_hr_max_3':        data['performance']['three']['hr_max_min'],
                    'performance_smo2_4':          data['performance']['four']['smo2'],
                    'performance_thb_4':           data['performance']['four']['thb'],
                    'performance_average_power_4': data['performance']['four']['avg_power'],
                    'performance_hr_max_4':        data['performance']['four']['hr_max_min'],
                    'recovery_smo2_1':          data['recovery']['one']['smo2'],
                    'recovery_thb_1':           data['recovery']['one']['thb'],
                    'recovery_average_power_1': data['recovery']['one']['avg_power'],
                    'recovery_hr_min_1':        data['recovery']['one']['hr_max_min'],
                    'recovery_smo2_2':          data['recovery']['two']['smo2'],
                    'recovery_thb_2':           data['recovery']['two']['thb'],
                    'recovery_average_power_2': data['recovery']['two']['avg_power'],
                    'recovery_hr_min_2':        data['recovery']['two']['hr_max_min'],
                    'recovery_smo2_3':          data['recovery']['three']['smo2'],
                    'recovery_thb_3':           data['recovery']['three']['thb'],
                    'recovery_average_power_3': data['recovery']['three']['avg_power'],
                    'recovery_hr_min_3':        data['recovery']['three']['hr_max_min'],
                    'recovery_smo2_4':          data['recovery']['four']['smo2'],
                    'recovery_thb_4':           data['recovery']['four']['thb'],
                    'recovery_average_power_4': data['recovery']['four']['avg_power'],
                    'recovery_hr_min_4':        data['recovery']['four']['hr_max_min'],
                    'smo2_tank_size': data['smo2_tank_size'],
                    'thb_tank_size': data['thb_tank_size'],
                    'performance_baseline_smo2': data['performance_baseline_smo2'],     
                    'performance_baseline_thb': data['performance_baseline_thb'],
                    'recovery_baseline_smo2': data['recovery_baseline_smo2'],
                    'recovery_baseline_thb': data['recovery_baseline_thb'],
                    'avg_watt_kg': data['avg_watt_kg'],
                    'avg_interval_time':data['avg_watt_kg'],
                    'avg_recovery_time': data['avg_recovery_time'],
                    'limiter': data['limiter'],
                    'intervention': data['intervention']
        }
        return MoxyRipTest(**flat_data)

    @pre_dump
    def ravel(self, data, **kwargs):
        nested = {
            "vl_side": data.vl_side,
            "recovery_baseline_smo2": data.recovery_baseline_smo2,
            "performance": {
                "two": {
                    "smo2": data.performance_smo2_2,
                    "avg_power": data.performance_average_power_2,
                    "thb": data.performance_thb_2,
                    "hr_max_min": data.performance_hr_max_2
                },
                "one": {
                    "smo2": data.performance_smo2_1,
                    "avg_power": data.performance_average_power_1,
                    "thb": data.performance_thb_1,
                    "hr_max_min": data.performance_hr_max_1
                },
                "three": {
                    "smo2": data.performance_smo2_3,
                    "avg_power": data.performance_average_power_3,
                    "thb": data.performance_thb_3,
                    "hr_max_min": data.performance_hr_max_3
                },
                "four": {
                    "smo2": data.performance_smo2_4,
                    "avg_power": data.performance_average_power_4,
                    "thb": data.performance_thb_4,
                    "hr_max_min": data.performance_hr_max_4
                }
            },
            "recovery": {
                "two": {
                    "smo2": data.recovery_smo2_2,
                    "avg_power": data.recovery_average_power_2,
                    "thb": data.recovery_thb_2,
                    "hr_max_min": data.recovery_hr_min_2
                },
                "one": {
                    "smo2": data.recovery_smo2_1,
                    "avg_power": data.recovery_average_power_1,
                    "thb": data.recovery_thb_1,
                    "hr_max_min": data.recovery_hr_min_1
                },
                "three": {
                    "smo2": data.recovery_smo2_3,
                    "avg_power": data.recovery_average_power_3,
                    "thb": data.recovery_thb_3,
                    "hr_max_min": data.recovery_hr_min_3
                },
                "four": {
                    "smo2": data.recovery_smo2_4,
                    "avg_power": data.recovery_average_power_4,
                    "thb": data.recovery_thb_4,
                    "hr_max_min": data.recovery_hr_min_4
                }
            },
            "timestamp": data.timestamp,
            "performance_baseline_smo2": data.performance_baseline_smo2,
            "performance_baseline_thb": data.performance_baseline_thb,
            "thb_tank_size": data.thb_tank_size,
            "avg_watt_kg": data.avg_watt_kg,
            "recovery_baseline_thb": data.recovery_baseline_thb,
            "avg_interval_time": data.avg_interval_time,
            "avg_recovery_time": data.avg_recovery_time,
            "clientid": data.clientid,
            "smo2_tank_size": data.smo2_tank_size,
            "limiter": data.limiter,
            "intervention": data.intervention
        }
        # add vital_weight from client's most recent physical examination
        recent_physical = MedicalPhysicalExam.query.filter_by(clientid=data.clientid).order_by(MedicalPhysicalExam.idx.desc()).first()
        if not recent_physical:
            nested["vital_weight"] = None
        else:    
            nested["vital_weight"] = recent_physical.vital_weight
        return nested


class FitnessQuestionnaireSchema(ma.SQLAlchemyAutoSchema):
    class Meta:
        model = FitnessQuestionnaire
        exclude = ('idx',)
    
    stressors_list = ['Family',	'Work', 'Finances', 'Social Obligations', 'Health', 'Relationships', 'School', 'Body Image',			
                        'Sports Performance', 'General Environment', 'Other']
    physical_goals_list = ['Weight Loss','Increase Strength','Increase Aerobic Capacity','Body Composition','Sport Specific Performance',			
                            'Improve Mobility', 'Injury Rehabilitation', 'Injury Prevention', 'Increase Longevity', 'General Health', 'Other']
    lifestyle_goals_list = ['Increased Energy', 'Increased Mental Clarity', 'Improved Relationships', 'Increased Libido',			
                                'Overall Happiness', 'Decreased Stress', 'Improved Sleep', 'Healthier Eating', 'Other']

    trainer_goals_list = ['Expertise', 'Motivation', 'Accountability', 'Time Efficiency', 'Other']
    sleep_hours_options_list = ['< 4', '4-6','6-8','> 8']
        
    clientid = fields.Integer(missing=0)
    timestamp = fields.DateTime(description="timestamp of questionnaire. Filled by backend")

    stress_sources = fields.List(fields.String,
            description=f"List of sources of stress. Options: {stressors_list}",
            missing=[None]) 
    lifestyle_goals = fields.List(fields.String,
            description=f"List of lifestyle change goals. Limit of three from these options: {lifestyle_goals_list}. If other, must specify",
            missing=[None]) 
    physical_goals = fields.List(fields.String,
            description=f"List of sources of stress. Limit of three from these options: {physical_goals_list}. If other, must specify",
            missing=[None]) 
    trainer_expectation = fields.String(description=f"Client's expectation for their trainer. Must be one of: {trainer_goals_list}", missing=None)
    sleep_hours = fields.String(description=f"nightly hours of sleep bucketized by the following options: {sleep_hours_options_list}", missing=None)

    sleep_quality_level = fields.Integer(description="current sleep quality rating 1-5", validate=validate.Range(min=1, max=5), missing=None)
    stress_level = fields.Integer(description="current stress rating 1-5", validate=validate.Range(min=1, max=5), missing=None)
    energy_level = fields.Integer(description="current energy rating 1-5", validate=validate.Range(min=1, max=5), missing=None)
    libido_level = fields.Integer(description="current libido rating 1-5", validate=validate.Range(min=1, max=5), missing=None)
    confidence_level = fields.Integer(description="current confidence rating 1-5", validate=validate.Range(min=1, max=5), missing=None)

    current_fitness_level = fields.Integer(description="current fitness level 1-10", validate=validate.Range(min=1, max=10), missing=None)
    goal_fitness_level = fields.Integer(description="foal fitness level 1-10", validate=validate.Range(min=1, max=10), missing=None)
    
    
    @post_load
    def make_object(self, data, **kwargs):
        return FitnessQuestionnaire(**data)

    @validates('stress_sources')
    def validate_stress_sources(self,value):
        for item in value:
            if item not in self.stressors_list and item != None:
                raise ValidationError(f"{item} not a valid option. must be in {self.stressors_list}")

    @validates('lifestyle_goals')
    def validate_lifestyle_goals(self,value):
        for item in value:
            if item not in self.lifestyle_goals_list and item != None:
                raise ValidationError(f"{item} not a valid option. must be in {self.lifestyle_goals_list}")
        if len(value) > 3:
            ValidationError("limit list length to 3 choices")


    @validates('physical_goals')
    def validate_physical_goals(self,value):
        for item in value:
            if item not in self.physical_goals_list and item != None:
                raise ValidationError(f"{item} not a valid option. must be in {self.physical_goals_list}")
        if len(value) > 3:
            ValidationError("limit list length to 3 choices")
    
    @validates('trainer_expectation')
    def validate_trainer_expectations(self, value):
        if value not in self.trainer_goals_list and value != None:
            raise ValidationError(f"{value} not a valid option. Must be one of {self.trainer_goals_list}")

    @validates('sleep_hours')
    def validate_sleep_hours(self, value):
        if value not in self.sleep_hours_options_list and value != None:
            raise ValidationError(f"{value} not a valid option. Must be one of {self.sleep_hours_options_list}")


"""
    Schemas for the doctor's API
"""
class BloodChemistryCBCSchema(Schema):

    # Validate each payload entry
    idx = fields.Integer(required=False)
    clientid = fields.Integer(missing=0)
    exam_date = fields.Date()
    rbc = fields.Float(description="",validate=validate.Range(min=0, max=100),required=False)
    hemoglobin = fields.Float(description="",validate=validate.Range(min=0, max=100),required=False)
    hematocrit = fields.Float(description="",validate=validate.Range(min=0, max=100),required=False)
    mcv = fields.Float(description="",validate=validate.Range(min=0, max=200),required=False)
    mch = fields.Float(description="",validate=validate.Range(min=0, max=100),required=False)
    mchc = fields.Float(description="",validate=validate.Range(min=0, max=100),required=False)
    rdw = fields.Float(description="",validate=validate.Range(min=0, max=100),required=False)
    wbc = fields.Float(description="",validate=validate.Range(min=0, max=100),required=False)
    rel_neutrophils = fields.Float(description="",validate=validate.Range(min=0, max=100),required=False)
    abs_neutrophils = fields.Float(description="",validate=validate.Range(min=0, max=100),required=False)
    rel_lymphocytes = fields.Float(description="",validate=validate.Range(min=0, max=100),required=False)
    abs_lymphocytes = fields.Float(description="",validate=validate.Range(min=0, max=100),required=False)
    rel_monocytes = fields.Float(description="",validate=validate.Range(min=0, max=100),required=False)
    abs_monocytes = fields.Float(description="",validate=validate.Range(min=0, max=100),required=False)
    rel_eosinophils = fields.Float(description="",validate=validate.Range(min=0, max=100),required=False)
    abs_eosinophils = fields.Float(description="",validate=validate.Range(min=0, max=100),required=False)
    basophils = fields.Float(description="",validate=validate.Range(min=0, max=100),required=False)
    platelets = fields.Float(description="",validate=validate.Range(min=0, max=500),required=False)

    plateletsByMch = fields.Float(allow_blank=True)
    plateletsByLymphocyte = fields.Float(allow_blank=True)
    neutrophilByLymphocyte = fields.Float(allow_blank=True)
    lymphocyteByMonocyte = fields.Float(allow_blank=True)

    @post_load
    def make_object(self, data, **kwargs):
        return MedicalBloodChemistryCBC(**data)

class BloodChemistryCMPSchema(Schema):

    # Validate each payload entry
    idx = fields.Integer(required=False)
    clientid = fields.Integer(missing=0)
    exam_date = fields.Date()
    glucose = fields.Float(description="",validate=validate.Range(min=0, max=200),required=False)
    sodium = fields.Float(description="",validate=validate.Range(min=0, max=500),required=False)
    potassium = fields.Float(description="",validate=validate.Range(min=0, max=100),required=False)
    carbon_dioxide = fields.Float(description="",validate=validate.Range(min=0, max=100),required=False)
    chloride = fields.Float(description="",validate=validate.Range(min=0, max=500),required=False)
    magnesium = fields.Float(description="",validate=validate.Range(min=0, max=100),required=False)
    calcium = fields.Float(description="",validate=validate.Range(min=0, max=100),required=False)
    phosphorus = fields.Float(description="",validate=validate.Range(min=0, max=100),required=False)
    uric_acid = fields.Float(description="",validate=validate.Range(min=0, max=100),required=False)
    bun = fields.Float(description="",validate=validate.Range(min=0, max=100),required=False)
    creatinine = fields.Float(description="",validate=validate.Range(min=0, max=100),required=False)
    ast = fields.Float(description="",validate=validate.Range(min=0, max=100),required=False)
    alt = fields.Float(description="",validate=validate.Range(min=0, max=100),required=False)
    alk_phophatase = fields.Float(description="",validate=validate.Range(min=0, max=200),required=False)
    bilirubin = fields.Float(description="",validate=validate.Range(min=0, max=100),required=False)
    protein = fields.Float(description="",validate=validate.Range(min=0, max=100),required=False)
    albumin = fields.Float(description="",validate=validate.Range(min=0, max=100),required=False)
    globulin = fields.Float(description="",validate=validate.Range(min=0, max=100),required=False)

    bunByAlbumin = fields.Float(allow_blank=True)

    @post_load
    def make_object(self, data, **kwargs):
        return MedicalBloodChemistryCMP(**data)


class MedicalHistorySchema(ma.SQLAlchemyAutoSchema):
    class Meta:
        model = MedicalHistory
        
    clientid = fields.Integer(missing=0)
    
    @post_load
    def make_object(self, data, **kwargs):
        return MedicalHistory(**data)
    
class MedicalPhysicalExamSchema(ma.SQLAlchemyAutoSchema):
    class Meta:
        model = MedicalPhysicalExam
        
    clientid = fields.Integer(missing=0)
    vital_height = fields.String(description="Deprecated, use vital_height_inches instead", missing="")
    
    @post_load
    def make_object(self, data, **kwargs):
        return MedicalPhysicalExam(**data)


class MedicalInstitutionsSchema(ma.SQLAlchemyAutoSchema):
    """
    For returning medical institutions in GET request and also accepting new institute names
    """
    class Meta:
        model = MedicalInstitutions

    @post_load
    def make_object(self, data):
        return MedicalInstitutions(**data)

class ClientExternalMRSchema(Schema):
    """
    For returning medical institutions in GET request and also accepting new institute names
    """

    clientid = fields.Integer(missing=0)
    institute_id = fields.Integer(missing=9999)
    med_record_id = fields.String()
    institute_name = fields.String(load_only=True, required=False, missing="")

    @post_load
    def make_object(self, data, **kwargs):
        data.pop("institute_name")
        return ClientExternalMR(**data)

class ClientExternalMREntrySchema(Schema):
    """
    For returning medical institutions in GET request and also accepting new institute names
    """

    record_locators = fields.Nested(ClientExternalMRSchema, many=True)
    
    @pre_dump
    def ravel(self, data, **kwargs):
        """upon dump, add back the schema structure"""
        response = {"record_locators": data}
        return response

"""
    Schemas for the staff API
"""
class StaffSchema(ma.SQLAlchemyAutoSchema):
    class Meta:
        model = Staff

    possible_roles = ['stfappadmin', 'clntsvc', 'physthera', 'phystrain', 'datasci', 'doctor', 'docext', 'nutrition']

    token = fields.String(dump_only=True)
    token_expiration = fields.DateTime(dump_only=True)
    password = fields.String(required=True, load_only=True)
    email = fields.Email(required=True)
    access_roles = fields.List(fields.String,
                description=" The access role for this staff member options: \
                ['stfappadmin' (staff application admin), 'clntsvc' (client services), 'physthera' (physiotherapist), 'datasci' (data scientist), 'doctor' (doctor), 'docext' (external doctor), 'phystrain' (physical trainer),\
                 'nutrition' (nutritionist)]",
                required=True)
    is_system_admin = fields.Boolean(dump_only=True, missing=False)
    is_admin = fields.Boolean(dump_only=True, missing=False)
    staffid = fields.Integer(dump_only=True)

    @validates('access_roles')
    def valid_access_roles(self,value):
        for role in value:
            if role not in self.possible_roles:
                raise ValidationError(f'{role} is not a valid access role. Use one of the following {self.possible_roles}')
            
    @post_load
    def make_object(self, data, **kwargs):
        new_staff = Staff(**data)
        new_staff.set_password(data['password'])
        return new_staff

class MedicalBloodChemistryLipidsSchema(Schema):
    idx = fields.Integer(required=False)
    clientid = fields.Integer(required=False,missing=0)
    exam_date = fields.Date(required=True)
    cholesterol_total = fields.Float(required=False,validate=validate.Range(min=0.0, max=500.0))
    cholesterol_ldl = fields.Float(required=False,validate=validate.Range(min=0.0, max=500.0))
    cholesterol_hdl = fields.Float(required=False,validate=validate.Range(min=0.0, max=500.0))
    triglycerides = fields.Float(required=False,validate=validate.Range(min=0.0, max=1000.0))
    cholesterol_over_hdl = fields.Float(required=False)
    triglycerides_over_hdl = fields.Float(required=False)
    ldl_over_hdl = fields.Float(required=False)

    @post_load
    def make_object(self, data, **kwargs):
        return MedicalBloodChemistryLipids(**data)

class MedicalBloodChemistryThyroidSchema(Schema):
    idx = fields.Integer(required=False)
    clientid = fields.Integer(required=False,missing=0)
    exam_date = fields.Date(required=True)
    t3_resin_uptake = fields.Integer(required=False,validate=validate.Range(min=25,max=35))
    thyroglobulin = fields.Integer(required=False,validate=validate.Range(min=0,max=20))
    thyroidial_iodine_uptake = fields.Integer(required=False,validate=validate.Range(min=5,max=30))
    tsh = fields.Float(required=False,validate=validate.Range(min=0.5,max=4.0))
    tsi = fields.Integer(required=False,validate=validate.Range(min=0,max=130))
    thyroxine_binding_globulin = fields.Integer(required=False,validate=validate.Range(min=12,max=27))
    thyroxine_index = fields.Integer(required=False,validate=validate.Range(min=5,max=12))
    t4_serum_total = fields.Integer(required=False,validate=validate.Range(min=5,max=12))
    t4_serum_free = fields.Float(required=False,validate=validate.Range(min=0.8,max=1.8))
    t3_serum_total = fields.Integer(required=False,validate=validate.Range(min=80,max=180))
    t3_serum_reverse = fields.Integer(required=False,validate=validate.Range(min=20,max=40))
    t3_serum_free = fields.Float(required=False,validate=validate.Range(min=2.3,max=4.2))
    
    @post_load
    def make_object(self, data, **kwargs):
        return MedicalBloodChemistryThyroid(**data)

class RegisteredFacilitiesSchema(Schema):
    facility_id = fields.Integer(required=False, missing=0)
    facility_name = fields.String(required=True)
    facility_address = fields.String(required=True)
    modobio_facility = fields.Boolean(required=True)

    @post_load
    def make_object(self, data, **kwargs):
        return RegisteredFacilities(**data)

class MedicalBloodChemistryA1CSchema(Schema):

    idx = fields.Integer(required=False)
    clientid = fields.Integer(required=False,missing=0)
    exam_date = fields.Date(required=True)
    a1c = fields.Float(required=True,validate=validate.Range(min=4.0,max=5.6))

    @post_load
    def make_object(self, data, **kwargs):
        return MedicalBloodChemistryA1C(**data)

#
#   Schemas for the wearables API
#
class WearablesSchema(ma.SQLAlchemyAutoSchema):
    class Meta:
        model = Wearables
        load_instance = True
        exclude = ('idx', 'clientid')


class WearablesFreeStyleSchema(ma.SQLAlchemyAutoSchema):
    class Meta:
        model = WearablesFreeStyle
        load_instance = True
        exclude = ('idx', 'clientid')

    timestamps = fields.List(fields.List(fields.DateTime()))
    glucose = fields.List(fields.List(fields.Float()))


class WearablesFreeStyleActivateSchema(ma.SQLAlchemyAutoSchema):
    class Meta:
        model = WearablesFreeStyle
        load_instance = True
        fields = ('activation_timestamp',)<|MERGE_RESOLUTION|>--- conflicted
+++ resolved
@@ -40,12 +40,8 @@
     MovementAssessment,
     LungAssessment
 )
-<<<<<<< HEAD
 from odyssey.models.wearables import Wearables, WearablesOura, WearablesFreeStyle
-=======
-from odyssey.models.wearables import Wearables, WearablesOura
 from odyssey.utils.misc import list_average
->>>>>>> 19a39b1d
 
 class ClientFacilitiesSchema(Schema):
 
