import logging

from odyssey.api.lookup.schemas import LookupVisitReasonsSchema

logger = logging.getLogger(__name__)

from marshmallow import (
    Schema, 
    fields, 
    post_load,
    validate
)
from pytz import timezone
import pytz
from twilio.jwt import access_token
from twilio.rest.conversations.v1 import conversation

from odyssey import ma
from odyssey.api.telehealth.models import (
    TelehealthChatRooms,
    TelehealthBookingStatus,
    TelehealthBookings,
    TelehealthQueueClientPool,
    TelehealthStaffAvailability,
    TelehealthStaffAvailabilityExceptions,
    TelehealthMeetingRooms,
    TelehealthQueueClientPool,
    TelehealthBookingDetails,
    TelehealthStaffSettings,  
)
from odyssey.api.user.models import User
from odyssey.utils.constants import DAY_OF_WEEK, GENDERS, BOOKINGS_STATUS, ACCESS_ROLES, TELEHEALTH_BOOKING_DURATION, USSTATES_2

class TelehealthBookingMeetingRoomsTokensSchema(Schema):
    twilio_token = fields.String()
    conversation_sid = fields.String()

class TelehealthAvailableStaffSchema(Schema):
    """
    Details of staff members who are available for a specific timeslot
    """
    user_id = fields.Integer()
    firstname = fields.String()
    lastname = fields.String()
    gender = fields.String()
    consult_cost = fields.Number(missing=None)
    hourly_consult_rate = fields.Number(missing=None)
    profile_pictures = fields.String()
    bio = fields.String()
    roles = fields.List(fields.String())

class TelehealthTimeSelectSchema(Schema):
    start_time = fields.Time()
    end_time = fields.Time()
    booking_window_id_start_time = fields.Integer()
    booking_window_id_end_time = fields.Integer()
    target_date = fields.Date()
    practitioners_available_ids = fields.List(fields.Integer())

class TelehealthTimeSelectOutputSchema(Schema):
    appointment_times = fields.Nested(TelehealthTimeSelectSchema(many=True),missing=[])
    total_options = fields.Integer()
    practitioners_info = fields.Dict(keys=fields.Integer, values=fields.Nested(TelehealthAvailableStaffSchema()))

class TelehealthBookingStatusSchema(ma.SQLAlchemyAutoSchema):
    class Meta:
        model = TelehealthBookingStatus
        exclude = ('idx',)
        include_fk = True

class TelehealthBookingsPUTSchema(ma.SQLAlchemyAutoSchema):
    class Meta:
        model = TelehealthBookings

    #payment_method_id = fields.Integer(required=False)    
    status = fields.String(required=False,validate=validate.OneOf(BOOKINGS_STATUS))

class TelehealthChatRoomsSchema(ma.SQLAlchemyAutoSchema):
    class Meta:
        model = TelehealthChatRooms
        exclude = ('booking', 'booking_id', 'client_user_id', 'staff_user_id')
    
    transcript_url = fields.String(missing=None)
    
class TelehealthUserSchema(ma.SQLAlchemyAutoSchema):
    class Meta:
        model = User
        exclude = ('email_verified','is_client','created_at','updated_at',\
            'modobio_id','is_staff','phone_number','deleted','email','is_internal')

    profile_picture = fields.String()
    start_date_localized = fields.Date()
    start_time_localized = fields.Time()
    end_time_localized = fields.Time()
    timezone = fields.String()

class TelehealthBookingDetailsGetSchema(Schema):
    details = fields.String(default=None)
    images = fields.String(default=None)
    voice = fields.String(default=None)
    
class TelehealthBookingsSchema(ma.SQLAlchemyAutoSchema):
    class Meta:
        model = TelehealthBookings
        exclude = ('client_user_id',
        'staff_user_id',
        'idx', 
        'booking_window_id_start_time_utc',
        'booking_window_id_end_time_utc', 
        'created_at',
        'updated_at')
        include_fk = True

    booking_id = fields.Integer(dump_only=True)
    status = fields.String(required=False,validate=validate.OneOf(BOOKINGS_STATUS))
    status_history = fields.Nested(TelehealthBookingStatusSchema(many=True), dump_only=True)
    chat_room = fields.Nested(TelehealthChatRoomsSchema(only=['conversation_sid', 'room_name', 'room_status', 'transcript_url', 'write_access_timeout']), dump_only=True)
    client = fields.Nested(TelehealthUserSchema, dump_only=True)
    practitioner = fields.Nested(TelehealthUserSchema, dump_only=True)
<<<<<<< HEAD
    payment_method_id = fields.Integer(required=False, missing = None)
    client_location_id = fields.Integer(required=False, missing = None)
=======
    #payment_method_id = fields.Integer(required=False)
    client_location_id = fields.Integer(required=False)
>>>>>>> df4b278b
    start_time_utc = fields.Time()
    booking_url = fields.String()
    consult_rate = fields.Number(missing=None)
    reason = fields.String()
    description = fields.String()

    @post_load
    def make_object(self, data, **kwargs):
        return TelehealthBookings(**data)

class PaginationLinks(Schema):
    _next = fields.String()
    _prev = fields.String()

class TelehealthBookingsOutputSchema(Schema):
    bookings = fields.Nested(TelehealthBookingsSchema(many=True),missing=[])
    all_bookings = fields.Integer()  
    twilio_token = fields.String()
    _links = fields.Nested(PaginationLinks) 


class TelehealthStaffAvailabilitySchema(ma.SQLAlchemyAutoSchema):
    class Meta:
        model = TelehealthStaffAvailability
        exclude = ('created_at',)
        dump_only = ('idx', )    
        include_fk = True
    user_id = fields.Integer()
    booking_window_id = fields.Integer()    
    @post_load
    def make_object(self, data, **kwargs):
        return TelehealthStaffAvailability(**data)  

class TelehealthStaffAvailabilityInputSchema(Schema):
    """
    Schema represents input of staff availability for a time block within a day of the week
    """
    day_of_week = fields.String(validate=validate.OneOf(DAY_OF_WEEK))
    start_time = fields.Time()
    end_time = fields.Time()
    
class TelehealthStaffAvailabilityExceptionsPOSTSchema(Schema):
    is_busy = fields.Boolean()
    label = fields.String()
    exception_date = fields.Date()
    exception_start_time = fields.Time()
    exception_end_time = fields.Time()
    
class TelehealthStaffAvailabilityExceptionsSchema(ma.SQLAlchemyAutoSchema):
    class Meta:
        model = TelehealthStaffAvailabilityExceptions
        exclude = ('created_at', 'updated_at')
        dump_only = ('idx',)
        
    user_id = fields.Integer(dump_only=True)
    exception_start_time = fields.Time(dump_only=True)
    exception_end_time = fields.Time(dump_only=True)
        
    @post_load
    def make_object(self, data, **kwargs):
        return TelehealthStaffAvailabilityExceptions(**data)
    
class TelehealthStaffAvailabilityExceptionsOutputSchema(Schema):
    exceptions = fields.Nested(TelehealthStaffAvailabilityExceptionsSchema(many=True), missing=[])
    conflicts = fields.Nested(TelehealthBookingsSchema(many=True), missing=[])
        
class TelehealthStaffAvailabilityExceptionsDeleteSchema(Schema):
    exception_id = fields.Integer()
 
class TelehealthStaffSettingsSchema(ma.SQLAlchemyAutoSchema):
    class Meta:
        model = TelehealthStaffSettings
        include_fk = True
        dump_only = ('user_id',)
        exclude = ('created_at', 'updated_at',)

    auto_confirm = fields.Boolean(required=True, metadata={'description':'auto-confirm appointments based on availability'})
    timezone = fields.String(validate=validate.OneOf(pytz.common_timezones),metadata={'description': 'optional timezone selection, defaults to UTC'}, missing='UTC')

    @post_load
    def make_object(self, data, **kwargs):
        return TelehealthStaffSettings(**data) 

class TelehealthStaffAvailabilityOutputSchema(Schema):
    availability = fields.Nested(TelehealthStaffAvailabilityInputSchema(many=True), missing=[])
    settings = fields.Nested(TelehealthStaffSettingsSchema, required=True)
    
class TelehealthStaffAvailabilityConflictSchema(Schema):
    conflicts = fields.Nested(TelehealthBookingsSchema(many=True), dump_only=True)

class TelehealthMeetingRoomSchema(ma.SQLAlchemyAutoSchema):
    """
    Schema for TelehealthMeeting rooms model
    """    
    class Meta:
        model = TelehealthMeetingRooms
        exclude = ('created_at', 'updated_at', 'staff_access_token', 'client_access_token')

    access_token = fields.String(metadata={'description':'meeting room access token. To be shown only to the owner'}, required=False)
    conversation_sid = fields.String(metadata={'description':'chat room sid'}, required=False)
    
class TelehealthQueueClientPoolSchema(ma.SQLAlchemyAutoSchema):
    class Meta:
        model = TelehealthQueueClientPool
        exclude = ('created_at', 'updated_at')
        dump_only = ('idx', 'user_id', 'location_name')
    
    duration = fields.Integer(missing=TELEHEALTH_BOOKING_DURATION)
    medical_gender = fields.String(validate=validate.OneOf([gender[0] for gender in GENDERS]),metadata={'description': 'Preferred Medical Professional gender'}, missing='np', required=False)
    timezone = fields.String(validate=validate.OneOf(pytz.common_timezones),metadata={'description': 'optional timezone selection, defaults to UTC'}, missing='UTC')
    location_name = fields.String()
<<<<<<< HEAD
    location_id = fields.Integer(required=False, missing=None)
    payment_method_id = fields.Integer(required=False, missing=None, metadata={'description': 'idx from PaymentMethods selected'})
=======
    location_id = fields.Integer(required=True)
    #payment_method_id = fields.Integer(required=True, metadata={'description': 'idx from PaymentMethods selected'})
>>>>>>> df4b278b
    profession_type = fields.String(validate=validate.OneOf(ACCESS_ROLES), required=True)

    @post_load
    def make_object(self, data, **kwargs):
        return TelehealthQueueClientPool(**data)    

class TelehealthQueueClientPoolOutputSchema(Schema):
    queue = fields.Nested(TelehealthQueueClientPoolSchema(many=True),missing=[],metadata={'description':'SORTED queue of client pool'})
    total_queue = fields.Integer()

class TelehealthBookingDetailsSchema(ma.SQLAlchemyAutoSchema):
    class Meta:
        model = TelehealthBookingDetails
        exclude = ('created_at', 'updated_at')
        include_fk = True

    visit_reason = fields.String()


class TelehealthChatRoomAccessSchema(Schema):
    """
    Validates response for telehealth chat room access request
    """

    access_token = fields.String()
    conversation_sid = fields.String()


class TelehealthConversationsSchema(Schema):
    conversation_sid = fields.String()
    booking_id = fields.Integer()
    staff_user_id = fields.Integer()
    staff_fullname = fields.String()
    client_user_id = fields.Integer()
    client_fullname = fields.String()

class TelehealthConversationsNestedSchema(Schema):

    conversations = fields.Nested(TelehealthConversationsSchema(many=True))
    twilio_token = fields.String()

class TelehealthTransciptMedia(Schema):
    """
    Nests media file details when returning telehelath transcripts
    """
    category = fields.String()
    filename = fields.String()
    content_type = fields.String() # MIME type
    media_link = fields.String() # temp link to media on s3

class TelehealthTranscriptsMessage(Schema):
    """
    Schema for indivisual messages as part of a telehealth transcipt stored on the modobio end. 
    """
    media = fields.Nested(TelehealthTransciptMedia(many=True))
    index = fields.Integer()
    body = fields.String()
    author = fields.String()
    attributes = fields.String()
    date_created = fields.DateTime()
    date_updated = fields.DateTime()

class TelehealthTranscriptsSchema(Schema):
    """
    Telehealth transcript response for stored transcipts
    """
    booking_id = fields.Integer()
    transcript = fields.Nested(TelehealthTranscriptsMessage(many=True))
    _links = fields.Nested(PaginationLinks)<|MERGE_RESOLUTION|>--- conflicted
+++ resolved
@@ -117,13 +117,8 @@
     chat_room = fields.Nested(TelehealthChatRoomsSchema(only=['conversation_sid', 'room_name', 'room_status', 'transcript_url', 'write_access_timeout']), dump_only=True)
     client = fields.Nested(TelehealthUserSchema, dump_only=True)
     practitioner = fields.Nested(TelehealthUserSchema, dump_only=True)
-<<<<<<< HEAD
-    payment_method_id = fields.Integer(required=False, missing = None)
+    # payment_method_id = fields.Integer(required=False, missing = None) # payments paused 10.24.22
     client_location_id = fields.Integer(required=False, missing = None)
-=======
-    #payment_method_id = fields.Integer(required=False)
-    client_location_id = fields.Integer(required=False)
->>>>>>> df4b278b
     start_time_utc = fields.Time()
     booking_url = fields.String()
     consult_rate = fields.Number(missing=None)
@@ -235,13 +230,8 @@
     medical_gender = fields.String(validate=validate.OneOf([gender[0] for gender in GENDERS]),metadata={'description': 'Preferred Medical Professional gender'}, missing='np', required=False)
     timezone = fields.String(validate=validate.OneOf(pytz.common_timezones),metadata={'description': 'optional timezone selection, defaults to UTC'}, missing='UTC')
     location_name = fields.String()
-<<<<<<< HEAD
     location_id = fields.Integer(required=False, missing=None)
-    payment_method_id = fields.Integer(required=False, missing=None, metadata={'description': 'idx from PaymentMethods selected'})
-=======
-    location_id = fields.Integer(required=True)
-    #payment_method_id = fields.Integer(required=True, metadata={'description': 'idx from PaymentMethods selected'})
->>>>>>> df4b278b
+    # payment_method_id = fields.Integer(required=False, missing=None, metadata={'description': 'idx from PaymentMethods selected'})
     profession_type = fields.String(validate=validate.OneOf(ACCESS_ROLES), required=True)
 
     @post_load
