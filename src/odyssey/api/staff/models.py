"""
Database tables staff member information for the Modo Bio Staff application.
All tables in this module are prefixed with ``Staff``.
"""

import base64
from datetime import datetime, timedelta
import os

from werkzeug.security import generate_password_hash, check_password_hash

from odyssey import db
from odyssey.utils.constants import DB_SERVER_TIME
from odyssey.utils.base.models import BaseModel, BaseModelWithIdx, UserIdFkeyMixin
from odyssey.api.lookup.models import LookupRoles

class StaffProfile(BaseModel):
    """ Staff member profile information table.

    This table stores information regarding Modo Bio
    staff member profiles.
    """

    user_id = db.Column(db.Integer, db.ForeignKey('User.user_id', ondelete="CASCADE"), primary_key=True, nullable=False)
    """
    User ID number, foreign key to User.user_id

    :type: int, foreign key
    """

    user_info = db.relationship('User', back_populates='staff_profile')
    """
    One-to-One relatinoship with User

    :type: :class: `User` instance
    """

    membersince = db.Column(db.DateTime, default=DB_SERVER_TIME)
    """
    Member since date

    The date a staff member was first added to the system

    :type: datetime
    """

    bio = db.Column(db.String)
    """
    staff member profile biography

    :type: string
    """

    profile_pictures = db.relationship('UserProfilePictures', uselist=True, back_populates='staff_profile')
    """
    One to many relationship with UserProfilePictures

    :type: :class:`UserProfilePicture` instance
    """

class StaffRecentClients(db.Model):
    """this table stores the last 10 clients that a staff member has loaded"""

    __tablename__ = 'StaffRecentClients'

    idx = db.Column(db.Integer, primary_key=True, autoincrement=True)
    """
    Table index.

    :type: int, primary key, autoincrement
    """

    user_id = db.Column(db.Integer, db.ForeignKey('User.user_id', ondelete="CASCADE"), nullable=False)
    """
    User_id of the staff member that loaded the client

    :type: int, foreign key
    """

    client_user_id = db.Column(db.Integer, db.ForeignKey('User.user_id', ondelete="CASCADE"), nullable=False)
    """
    User_id of the client that was loaded

    :type: int, foreign key
    """

    timestamp = db.Column(db.DateTime, default=DB_SERVER_TIME)
    """
    timestamp denoting when the staff member last loaded the client

    :type: datetime
    """

class StaffRoles(BaseModelWithIdx, UserIdFkeyMixin):
    """ Stores informaiton on staff role assignments. 

    Roles must be verified either by a manual or automatic internal review process.
    Some roles will be location based where verification is required for each locality
    (state, country etc.). 
    """
    role = db.Column(db.String, db.ForeignKey('LookupRoles.role_name'), nullable=False)
    """
    Name of the role assignment

    Possible roles include:

    -staff_admin
    -system_admin
    -client_services
    -physical_therapist
    -trainer
    -data_scientist
    -doctor
    -nutrition
    
    :type: str
    """

    role_info = db.relationship('LookupRoles', uselist=False, back_populates='professionals_assigned')
    """
    Many to one relationship with Lookup Roles table
    :type: :class:`LookupRoles` instance 
    """

<<<<<<< HEAD
    user_info = db.relationship('User', uselist=False, back_populates='roles')
    """
    Many-to-One realtionship with User table

    :type: :class:`User` instance
    """

    verified = db.Column(db.Boolean, default=False)
    """
    Weather or not the role entry is verified. Entries to this table will not inherently be 
    verified. 

    :type: bool
    """

=======
>>>>>>> 309b11b9
    operational_territories = db.relationship('StaffOperationalTerritories', uselist=True, back_populates='role')
    """
    One to many relationship with staff's opeartional territories

    :type: :class:`StaffOperationalTerritories` instance list
    """

    granter_id = db.Column(db.Integer, db.ForeignKey('User.user_id'), nullable=False)
    """
    ID of the user who granted this role to this user.

    :type: int, foreign key(User.user_id)
    """

class StaffOperationalTerritories(BaseModelWithIdx, UserIdFkeyMixin):
    """ 
    Locations where staff members operate. Each entry is tied to a role in the StaffRoles table. 
    Depending on the profession, the role-territory paid must be verified with an active identification number
    or some other internal process. Verifications will be stored in another table. 

    """

    operational_territory_id = db.Column(db.Integer, db.ForeignKey('LookupTerritoriesOfOperations.idx'))
    """
    Operational subterritory from the operational territories lookup table.

    There will be an entry in this table for each role-operational_territory pair. For some professions, we will
    store verification IDs which may differ by sub_territory (e.g. medical doctors must have a different license to practice
    in each state).

    :type: int, foreign key to :attr:`LookupTerritoriesofOperation.idx <odyssey.models.lookup.LookupTerritoriesofOperation.idx>`
    """

    role_id = db.Column(db.Integer, db.ForeignKey('StaffRoles.idx', ondelete="CASCADE"), nullable=False)
    """
    Role from the StaffRoles table. 

    :type: int, foreign key to :attr:`StaffRoles.idx <odyssey.models.staff.StaffRoles.idx>`
    """

    role = db.relationship('StaffRoles', uselist=False, back_populates='operational_territories')
    """
    Many to one relationship with staff roles table

    :type: :class:`StaffRoles` instance
    """

class StaffCalendarEvents(BaseModelWithIdx, UserIdFkeyMixin):
    """ 
    Model for events to be saved to the professional's calendar 
    """
    start_date = db.Column(db.Date, nullable=False)
    """
    If recurring, this is the recurrence start date,
    if not, this is the event start date

    :type: :class:`datetime.date`
    """

    end_date = db.Column(db.Date, nullable=True)
    """
    If event is recurring, this is the recurrence end date,
    if not, this is the event end date

    :type: :class:`datetime.date`
    """

    start_time = db.Column(db.Time, nullable=False)
    """
    Event start time

    :type: :class:'datetime.time'
    """

    end_time = db.Column(db.Time, nullable=False)
    """
    Event end time

    :type: :class:'datetime.time'
    """

    timezone = db.Column(db.String, nullable=True)
    """
    Local time zone name, saved at event creation

    :type: str
    """

    duration = db.Column(db.Interval, nullable=True)
    """
    Event duration, only important for recurring events

    :type: datetime.timedelta
    """

    all_day = db.Column(db.Boolean, nullable=False)
    """
    Flag if event lasts all day or not

    :type: bool
    """

    recurring = db.Column(db.Boolean, nullable=False)
    """
    Flag to determine if this event is recurring

    :type: bool
    """

    recurrence_type = db.Column(db.String, nullable=True)
    """
    Type of recurrence for the event. Must be one of RECURRENCE_TYPE = ('Daily', 'Weekly', 'Monthly', 'Yearly')

    :type: str
    """

    location = db.Column(db.String(100), nullable=True)
    """
    Event's location
    
    :type: str
    """

    description = db.Column(db.Text, nullable=True)
    """
    Event's description

    :type: str
    """

    availability_status = db.Column(db.String, nullable=False)
    """
    Professional's availabilit status through the event
    Currently, only options are in constants.py -> EVENT_AVAILABILITY = ('Busy', 'Available')

    :type: str
    """

class StaffOffices(BaseModelWithIdx, UserIdFkeyMixin):
    """
    Model for information regarding a staff member's office for DoseSpot integration.
    """

    street = db.Column(db.String)
    """
    Street address for this office.

    :type: str
    """

    city = db.Column(db.String(35))
    """
    City where this office resides.

    :type: str
    """

    zipcode = db.Column(db.String(20))
    """
    ZIP code where this office resides.

    :type: str
    """

    territory_id = db.Column(db.Integer, db.ForeignKey('LookupTerritoriesOfOperations.idx'))
    """
    Client address territory. Foreign key gives information about both the state/province/etc. as
    well as the country.

    :type: int, foreign key(LookupTerritoriesOfOperations.idx)
    """

    email = db.Column(db.String(100))
    """
    Email address used to contact this office.

    :type: str
    """

    fax = db.Column(db.String(20))
    """
    Fax number used by this office.

    :type: str
    """

    phone = db.Column(db.String(20))
    """
    Phone number used by this office.

    :type: str
    """

    phone_type = db.Column(db.String(7))
    """
    Type of phone the number belongs to. Options are: primary, cell, work, home, fax, night, beeper.

    :type: str
    """<|MERGE_RESOLUTION|>--- conflicted
+++ resolved
@@ -122,7 +122,6 @@
     :type: :class:`LookupRoles` instance 
     """
 
-<<<<<<< HEAD
     user_info = db.relationship('User', uselist=False, back_populates='roles')
     """
     Many-to-One realtionship with User table
@@ -130,16 +129,6 @@
     :type: :class:`User` instance
     """
 
-    verified = db.Column(db.Boolean, default=False)
-    """
-    Weather or not the role entry is verified. Entries to this table will not inherently be 
-    verified. 
-
-    :type: bool
-    """
-
-=======
->>>>>>> 309b11b9
     operational_territories = db.relationship('StaffOperationalTerritories', uselist=True, back_populates='role')
     """
     One to many relationship with staff's opeartional territories
