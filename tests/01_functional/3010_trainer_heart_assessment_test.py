
import time 

from flask.json import dumps

from odyssey.models.user import User, UserLogin
from odyssey.models.trainer import HeartAssessment 
from tests.data.trainer.trainer_data import trainer_heart_assessment_data, trainer_medical_physical_data

def test_post_heart_assessment(test_client, init_database):
    """
    GIVEN a api end point for heart assessment
    WHEN the '/trainer/assessment/heart/<user_id>' resource  is requested (POST)
    THEN check the response is valid
    """
    # get staff authorization to view client data
    staff = User.query.filter_by(is_staff=True).first()
    staffLogin = UserLogin.query.filter_by(user_id=staff.user_id).one_or_none()
    token = staffLogin.get_token()
    headers = {'Authorization': f'Bearer {token}'}

    ## the cardio assessment requires the client's vital weight in order to work
    # this is pulled from the medical physical data
    # so we submit a medical physical exam first
    payload = trainer_medical_physical_data
    
    # send get request for client info on user_id = 1 
    response = test_client.post('/doctor/physical/1/',
                                headers=headers, 
                                data=dumps(payload), 
                                content_type='application/json')

<<<<<<< HEAD

    payload = trainer_heart_assessment_data
    # send get request for client info on clientid = 1 
=======
    payload = test_heart_assessment
    # send get request for client info on user_id = 1 
>>>>>>> 2b77ac85
    response = test_client.post('/trainer/assessment/heart/1/',
                                headers=headers, 
                                data=dumps(payload), 
                                content_type='application/json')

    assert response.status_code == 201

def test_get_heart_assessment(test_client, init_database):
    """
    GIVEN a api end point for retrieving all heart assessments
    WHEN the  '/trainer/assessment/heart/<user_id>' resource  is requested (GET)
    THEN check the response is valid
    """
    # get staff authorization to view client data
    staff = User.query.filter_by(is_staff=True).first()
    staffLogin = UserLogin.query.filter_by(user_id=staff.user_id).one_or_none()
    token = staffLogin.get_token()
    headers = {'Authorization': f'Bearer {token}'}

    # send get request for client info on user_id = 1 
    response = test_client.get('/trainer/assessment/heart/1/',
                                headers=headers, 
                                content_type='application/json')
                                
    assert response.status_code == 200<|MERGE_RESOLUTION|>--- conflicted
+++ resolved
@@ -30,14 +30,9 @@
                                 data=dumps(payload), 
                                 content_type='application/json')
 
-<<<<<<< HEAD
 
     payload = trainer_heart_assessment_data
     # send get request for client info on clientid = 1 
-=======
-    payload = test_heart_assessment
-    # send get request for client info on user_id = 1 
->>>>>>> 2b77ac85
     response = test_client.post('/trainer/assessment/heart/1/',
                                 headers=headers, 
                                 data=dumps(payload), 
