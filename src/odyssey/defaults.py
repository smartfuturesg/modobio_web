# Configuration defaults
# This file is imported by config.py, so should be valid Python
import tempfile

# Do all local development
FLASK_DEV = 'local'

<<<<<<< HEAD
# Storage location for PDF documents
=======
# File storage location
# This directory is **NOT** deleted by the program.
# However, using tempfile.TemporaryDirectory() went out of scope
# and was therefore deleted after defaults was loaded, but while
# Flask was still running.
>>>>>>> a36054c4
S3_BUCKET_NAME = tempfile.mkdtemp()

# Database
DB_FLAV = 'postgresql'
DB_USER = ''
DB_PASS = ''
DB_HOST = 'localhost'
DB_NAME = 'modobio'

# Oura Cloud OAuth parameters
OURA_CLIENT_ID = ''
OURA_CLIENT_SECRET = ''
OURA_AUTH_URL = 'https://cloud.ouraring.com/oauth/authorize'
OURA_TOKEN_URL = 'https://api.ouraring.com/oauth/token'

# Flask app secret key
SECRET_KEY = 'dev'

# SQLAlchemy settings
SQLALCHEMY_TRACK_MODIFICATIONS = False

# Testing
TESTING = False
WTF_CSRF_ENABLED = True<|MERGE_RESOLUTION|>--- conflicted
+++ resolved
@@ -5,15 +5,11 @@
 # Do all local development
 FLASK_DEV = 'local'
 
-<<<<<<< HEAD
-# Storage location for PDF documents
-=======
 # File storage location
 # This directory is **NOT** deleted by the program.
 # However, using tempfile.TemporaryDirectory() went out of scope
 # and was therefore deleted after defaults was loaded, but while
 # Flask was still running.
->>>>>>> a36054c4
 S3_BUCKET_NAME = tempfile.mkdtemp()
 
 # Database
