--- conflicted
+++ resolved
@@ -9,14 +9,10 @@
 
 from .data import notification_type, notification_update
 
-<<<<<<< HEAD
-def test_notifications_get_by_client_id(test_client):
-=======
 
 current_date = datetime.now(timezone.utc).date()
 
 def test_notifications_get(test_client):
->>>>>>> 460b4f10
         notification = {
             'user_id': test_client.client_id,
             'title': 'A nice title',
@@ -52,7 +48,7 @@
 
 def test_notifications_get_by_notification_id(test_client):
     _notification = Notifications.query.filter_by(user_id = test_client.client_id).first()
-
+    
     response = test_client.get(
             f'/notifications/test/{_notification.notification_id}/',
             headers=test_client.client_auth_header,
@@ -93,25 +89,13 @@
         assert notif.get('read') == notification_update['read']
         assert notif.get('deleted') == notification_update['deleted']
 
-
-<<<<<<< HEAD
-def test_notifications_delete(test_client):
-    _notification = Notifications.query.filter_by(user_id = test_client.client_id).first()
-
-    response = test_client.delete(
-            f'/notifications/test/{_notification.notification_id}/',
-            headers=test_client.client_auth_header,
-            content_type='application/json')
-
-    assert response.status_code == 204
-=======
 def test_remove_past_notifications_deleted_flag(test_client):
     # First check that a notification is there and the deleted flag is set to True
     response = test_client.get(
             f'/notifications/{test_client.client_id}/',
             headers=test_client.client_auth_header,
             content_type='application/json')
-
+    # breakpoint()
     notif = response.json[0]
 
     assert response.status_code == 200
@@ -167,5 +151,4 @@
 
     assert response.status_code == 200
     assert type(response.json) == list
-    assert len(response.json) == 0
->>>>>>> 460b4f10
+    assert len(response.json) == 0