import logging

from marshmallow.fields import Number

from odyssey.utils.file_handling import FileHandling
logger = logging.getLogger(__name__)

from typing import Any
from flask import current_app
import random
from flask_restx.fields import Integer, String
from sqlalchemy import select
from datetime import date, datetime, timedelta, time
from dateutil import tz
from sqlalchemy.sql.expression import and_, or_
from odyssey import db
from odyssey.api.lookup.models import LookupBookingTimeIncrements, LookupTerritoriesOfOperations
from odyssey.api.practitioner.models import PractitionerCredentials
from odyssey.api.telehealth.models import(
    TelehealthBookingDetails,
    TelehealthChatRooms, 
    TelehealthBookings, 
    TelehealthStaffAvailability, 
    TelehealthBookingStatus
)
from odyssey.api.telehealth.schemas import TelehealthBookingStatusSchema
from odyssey.api.user.models import User
from odyssey.api.staff.models import StaffCalendarEvents, StaffRoles
from odyssey.api.payment.models import PaymentHistory
from odyssey.integrations.wheel import Wheel
from werkzeug.exceptions import BadRequest
from odyssey.integrations.twilio import Twilio
from odyssey.utils.file_handling import FileHandling

from odyssey.utils.constants import DAY_OF_WEEK, TELEHEALTH_BOOKING_LEAD_TIME_HRS, TELEHEALTH_START_END_BUFFER

booking_time_increment_length = 0
booking_max_increment_idx = 0

def get_utc_start_day_time(target_date:datetime, client_tz:str) -> tuple:

    # consider if the request is being made less than TELEHEALTH_BOOKING_LEAD_TIME_HRS before the start of the next day
    # if it's thurs 11 pm, we should offer friday 1 am the earliest, not midnight
    localized_target_date = datetime.combine(target_date.date(), time(0, tzinfo=tz.gettz(client_tz)))
    time_now_client_localized = datetime.now(tz.gettz(client_tz)) + timedelta(hours=TELEHEALTH_BOOKING_LEAD_TIME_HRS)
    
    # if request was for a time in the past or current time, use the present time + booking lead time window
    if localized_target_date <= time_now_client_localized:
        localized_target_date = time_now_client_localized
        # round up the minute to the nearest 15 min interval
        if localized_target_date.minute % 15 != 0:
            minutes = 15 - localized_target_date.minute % 15
            localized_target_date = localized_target_date + timedelta(minutes=minutes)
        localized_target_date = localized_target_date.replace(second=0, microsecond=0)

    localized_end = datetime.combine(localized_target_date.date(), time(23,55,00, tzinfo=tz.gettz(client_tz)))
    day_start_utc = localized_target_date.astimezone(tz.UTC)
    start_time_window_utc = LookupBookingTimeIncrements.query.filter_by(start_time=day_start_utc.time()).first()
    day_end_utc = localized_end.astimezone(tz.UTC)
    end_time_window_utc = LookupBookingTimeIncrements.query.filter_by(start_time=day_end_utc.time()).first()

    return (day_start_utc, start_time_window_utc, day_end_utc, end_time_window_utc)


def get_possible_ranges(target_date: datetime, weekday_start:int,\
    start_time_idx:int, weekday_end:int, end_time_idx:int, duration:int) -> dict:
    """
    time_blocks = 
    {
        possible_client_start_time_utc(int:index): 
            ((day1_start_utc(datetime), weekday_num(idx), start_time1_idx(int:index), end_time1_idx(int:index)), 
            (day2_start_utc(datetime), weekday_num(idx), start_time2_idx(int:index), end_time2_idx(int:index)))
      
        possible_client_start_time_utc(int:index): 
            ((day1_start_utc(datetime), weekday_num(idx), start_time1_idx(int:index), end_time1_idx), )
    }
    """
    # Duration is taken from the client queue.
    # we divide it by 5 because our look up tables are in increments of 5 mintues
    # so, this represents the number of time blocks we will need to look at.
    # The subtract 1 is due to the indices having start_time and end_times, so 100 - 103 is 100.start_time to 103.end_time which is
    # the 20 minute duration
    duration_idx_delta = int(duration/5) - 1
    time_blocks = {}
    last_time_idx = 288
    last_possibe_start = 286
    first_time_idx = 1
    # available times in increments of 15 min / 5 min to get the idx
    available_increments = int(15/5)
    if weekday_start != weekday_end:
        # range example ( start_idx - end_idx )
        # end includes the buffer + 1 to make the idx inclusive in the for loop
        for pos_start in range(start_time_idx, last_time_idx - duration_idx_delta - TELEHEALTH_START_END_BUFFER + 1, available_increments):
            # base case: start_time_idx == 1
            if pos_start == 1 and TELEHEALTH_START_END_BUFFER > 0:
                time_blocks[pos_start] = (
                    (target_date - timedelta(days=1), weekday_start - 1, last_time_idx - TELEHEALTH_START_END_BUFFER + 1, last_time_idx), # 5 min buffer
                    (target_date, weekday_start, pos_start , pos_start + duration_idx_delta + TELEHEALTH_START_END_BUFFER)
                )
            else:
                # add day1 times
                time_blocks[pos_start] = (
                    (target_date, weekday_start, pos_start - TELEHEALTH_START_END_BUFFER, pos_start + duration_idx_delta + TELEHEALTH_START_END_BUFFER),
                )

        # add overlapping times can be 283(23:30) 286(23:45) or ealier ones depending on duration.
        # last possible start time in a day is 286(23:45)
        for pos_start in range(last_possibe_start, last_time_idx - duration_idx_delta - TELEHEALTH_START_END_BUFFER - 1, -available_increments):
            time_blocks[pos_start] = (
                (target_date, weekday_start, pos_start - TELEHEALTH_START_END_BUFFER, last_time_idx),
                (target_date + timedelta(days=1), weekday_end, first_time_idx, TELEHEALTH_START_END_BUFFER + duration_idx_delta - (last_time_idx - pos_start))
            )

        for pos_start in range(first_time_idx, end_time_idx - duration_idx_delta - TELEHEALTH_START_END_BUFFER + 1, available_increments): # +1 to make it inclusive
            # base case: start_time_idx == 1
            if pos_start == 1 and TELEHEALTH_START_END_BUFFER > 0:
                time_blocks[pos_start] = (
                    (target_date, weekday_end - 1, last_time_idx - TELEHEALTH_START_END_BUFFER + 1, last_time_idx), # 5 min buffer
                    (target_date + timedelta(days=1), weekday_end, pos_start , pos_start + duration_idx_delta + TELEHEALTH_START_END_BUFFER)
                )
            else:
                # add day2 times
                time_blocks[pos_start] = (
                    (target_date+timedelta(days=1), weekday_end, pos_start - TELEHEALTH_START_END_BUFFER, pos_start + duration_idx_delta + TELEHEALTH_START_END_BUFFER),
                )
    
    else:
        for pos_start in range(start_time_idx, end_time_idx - duration_idx_delta - TELEHEALTH_START_END_BUFFER + 1, available_increments): # +1 to make it inclusive
            # base case: start_time_idx == 1
            if pos_start == 1 and TELEHEALTH_START_END_BUFFER > 0:
                time_blocks[pos_start] = (
                    (target_date-timedelta(days=1), weekday_start - 1, last_time_idx - TELEHEALTH_START_END_BUFFER + 1, last_time_idx), # 5 min buffer
                    (target_date, weekday_start, pos_start , pos_start + duration_idx_delta + TELEHEALTH_START_END_BUFFER)
                )
            else:
                # add day1 times
                time_blocks[pos_start] = (
                    (target_date, weekday_start, pos_start - TELEHEALTH_START_END_BUFFER, pos_start + duration_idx_delta + TELEHEALTH_START_END_BUFFER),
                )
    
    return time_blocks

def get_practitioners_available(time_block, q_request):
    gender = True if q_request.medical_gender == 'm' else False
    date1, day1, day1_start, day1_end = time_block[0]
    date2, day2, day2_start, day2_end = time_block[1] if len(time_block) > 1 else (None,None,None,None)
    location = LookupTerritoriesOfOperations.query.filter_by(idx=q_request.location_id).one_or_none().sub_territory_abbreviation
    duration = q_request.duration
    
    query = db.session.query(TelehealthStaffAvailability.user_id, TelehealthStaffAvailability, User, StaffRoles.consult_rate)\
        .join(PractitionerCredentials, PractitionerCredentials.user_id == TelehealthStaffAvailability.user_id)\
            .join(User, User.user_id == TelehealthStaffAvailability.user_id)\
                .join(StaffRoles, StaffRoles.idx == PractitionerCredentials.role_id) \
                .filter(PractitionerCredentials.role.has(role=q_request.profession_type),
                PractitionerCredentials.state == location,
                StaffRoles.consult_rate != None)
    
    # if we need to check for gender
    if q_request.medical_gender != 'np':
        query = query.filter(User.biological_sex_male == gender)
    
    # if there are no overlaps on time block
    if not day2:    
        query = query.filter(TelehealthStaffAvailability.day_of_week == DAY_OF_WEEK[day1],
            TelehealthStaffAvailability.booking_window_id >= day1_start,
            TelehealthStaffAvailability.booking_window_id <= day1_end)

    # if there are overlaps on time block
    if day2:
        query = query.filter(or_(
            and_(TelehealthStaffAvailability.day_of_week == DAY_OF_WEEK[day1],
            TelehealthStaffAvailability.booking_window_id >= day1_start,
            TelehealthStaffAvailability.booking_window_id <= day1_end),
            and_(
            TelehealthStaffAvailability.day_of_week == DAY_OF_WEEK[day2],
            TelehealthStaffAvailability.booking_window_id >= day2_start,
            TelehealthStaffAvailability.booking_window_id <= day2_end)
            )
        )

    # practitioner availablilty as per availability input
    # available = {user_id(practioner): [TelehealthSTaffAvailability objects] }
    available = {}
    practitioner_details = {} # name and consult rate for each practitioner, indexed by user_id
    practitioner_ids = set() # set of practitioner's avaialbe user_ids
    for user_id, avail, user, consult_rate in query.all():
        if user_id not in available:
            available[user_id] = []
            practitioner_ids.add(user_id)
        if user_id not in practitioner_details:
            practitioner_details[user_id] = {
                'consult_cost': round(float(consult_rate) * int(q_request.duration)/60.0, 2), 
                'firstname': user.firstname,
                'lastname': user.lastname,
                'gender': 'm' if user.biological_sex_male else 'f'}
        if avail:
            available[user_id].append(avail)
    
    # practitioners = {user_id(practioner): [TelehealthSTaffAvailability objects] }
    # dictionary of practitioners avaialble with list of TelehealthStaffAvailabilty objects, 
    # after filtering through scheduled bookings and removing those availabilities occupied by a booking.
    practitioners = {}
    bookings_base_query = db.session.query(TelehealthBookings).filter_by(target_date_utc=date1.date())\
        .filter(TelehealthBookings.status !='Canceled')
    for practitioner_user_id in available:
        current_bookings = bookings_base_query.filter_by(staff_user_id=practitioner_user_id)
        
        availability_range = [avail.booking_window_id for avail in available[practitioner_user_id]] # list of booking indicies

        current_bookings = current_bookings.filter(or_(
            TelehealthBookings.booking_window_id_start_time_utc.in_(availability_range),
            TelehealthBookings.booking_window_id_end_time_utc.in_(availability_range)))
        
        if len(available[practitioner_user_id]) == int(duration/5) + (TELEHEALTH_START_END_BUFFER * 2)\
            and not current_bookings.all():
            #practitioner doesn't have a booking with the date1 and any of the times in the range
            practitioners[practitioner_user_id] = available[practitioner_user_id]
    # TODO remove practioneres, practitioner_details from return 
    return practitioners, practitioner_details, practitioner_ids

def calculate_consult_rate(hourly_rate:float, duration:int) -> float:
    
    hour_in_min = 60.0
    rate = round(float(hourly_rate) * int(duration) / hour_in_min, 2)
    
    return rate

def get_practitioner_details(user_ids: set, profession_type: str, duration: int) -> dict:

    practitioners = db.session.query(User, StaffRoles.consult_rate)\
        .join(StaffRoles, StaffRoles.user_id==User.user_id)\
            .filter(User.user_id.in_(user_ids),
                StaffRoles.role == profession_type,
                StaffRoles.consult_rate != None
            ).all()

    fh = FileHandling()

    # {user_id: {firstname, lastname, consult_cost, gender, bio, profile_pictures, hourly_consult_rate}}
    practitioner_details = {}
    for practitioner, consult_rate in practitioners:
        # if the practitioner has a profile picture, get the prefix from the first image path found
        image_path = practitioner.staff_profile.profile_pictures[0].image_path if practitioner.staff_profile.profile_pictures else None
        prefix = image_path[0:image_path.rfind('/')] if image_path else None

        # get presinged url to available practitioners' profile picture
        # it's done here so we only call S3 once per practitioner available
        practitioner_details[practitioner.user_id] = {
            'firstname': practitioner.firstname,
            'lastname': practitioner.lastname,
            'gender': 'm' if practitioner.biological_sex_male else 'f',
            'bio': practitioner.staff_profile.bio,
            'hourly_consult_rate': consult_rate,
            'consult_cost': calculate_consult_rate(consult_rate,duration),
            'profile_pictures': fh.get_presigned_urls(prefix) if prefix else None
        }


    return practitioner_details

def verify_availability(client_user_id, staff_user_id, utc_start_idx, utc_end_idx, target_start_datetime_utc, target_end_datetime_utc, client_location_id):
    ###
    # Check to see the client and staff still have the requested time slot available
    # - current bookings
    # - staff availability
    #       - if staff from wheel, query wheel for availability
    #       - else, check the StaffAvailability table 
    ###
    
    # Bring up the current bookings for the staff and client
    # check to make sure there are no conflicts with the requested appointment time
    client_bookings = TelehealthBookings.query.filter(
            TelehealthBookings.client_user_id==client_user_id,
            TelehealthBookings.target_date_utc==target_start_datetime_utc.date(),
            TelehealthBookings.status!='Cancelled').all()
    staff_bookings = TelehealthBookings.query.filter(
        TelehealthBookings.staff_user_id==staff_user_id,
        TelehealthBookings.target_date_utc==target_start_datetime_utc.date(),
        TelehealthBookings.status!='Cancelled').all()

    # This checks if the input slots have already been taken.
    # using utc times to remain consistent 
    if client_bookings:
            for booking in client_bookings:
                if ((utc_start_idx >= booking.booking_window_id_start_time_utc and
                     utc_start_idx < booking.booking_window_id_end_time_utc) or
                    (utc_end_idx > booking.booking_window_id_start_time_utc and
                     utc_end_idx < booking.booking_window_id_end_time_utc)):
                    raise BadRequest('There already is a client appointment for this time.')

    if staff_bookings:
        for booking in staff_bookings:
            if ((utc_start_idx >= booking.booking_window_id_start_time_utc and
                    utc_start_idx < booking.booking_window_id_end_time_utc) or
                (utc_end_idx > booking.booking_window_id_start_time_utc and
                    utc_end_idx < booking.booking_window_id_end_time_utc)):
                raise BadRequest('There already is a practitioner appointment for this time.')

    ##
    # ensure staff still has the same availability
    # if staff is a wheel clinician, query wheel for their current availability
    ##
    ########### WHEEL #########
        # wheel = Wheel()
        # wheel_clinician_ids = wheel.clinician_ids(key='user_id')

    if False: #staff_user_id in wheel_clinician_ids:
        has_availability = wheel.openings(
            target_time_range = (target_start_datetime_utc-timedelta(minutes=5), target_end_datetime_utc+timedelta(minutes=5)), 
            location_id = client_location_id,
            clinician_id=wheel_clinician_ids[staff_user_id])[target_start_datetime_utc.date()].get(staff_user_id)
    else:
        # TODO consider day overlaps???
        staff_availability = db.session.execute(
            select(TelehealthStaffAvailability).
            filter(
                TelehealthStaffAvailability.booking_window_id.in_([idx for idx in range (utc_start_idx,utc_end_idx + 1)]),
                TelehealthStaffAvailability.day_of_week == DAY_OF_WEEK[target_start_datetime_utc.weekday()],
                TelehealthStaffAvailability.user_id == staff_user_id
                )
        ).scalars().all()
        # Make sure the full range of requested idices are found in staff_availability
        available_indices = {line.booking_window_id for line in staff_availability}
        requested_indices = {req_idx for req_idx in range(utc_start_idx, utc_end_idx + 1)}
        has_availability = requested_indices.issubset(available_indices)
    
    if not has_availability:
        raise BadRequest("Staff does not currently have this time available")

    return 

def update_booking_status_history(new_status:String, booking_id:Integer, reporter_id:Integer, reporter_role:String):

    # create TelehealthBookingStatus object
    status_history = TelehealthBookingStatus(
        booking_id = booking_id,
        reporter_id = reporter_id,
        reporter_role = reporter_role,
        status = new_status
    )
    # save TelehealthBookingStatus object connected to this booking.
    db.session.add(status_history)
    return 


def complete_booking(booking_id: int):
    """
    After booking gets started, make sure it gets completed
    1. Update booking status
    2. Send signal to twilio
    """
    # Query the booking in question & check status
    booking = TelehealthBookings.query.get(booking_id)
    if not booking:
        raise BadRequest('Meeting does not exist')
    
    if booking.status == 'Completed':
        return 'Booking Completed by Participants'
    
    elif booking.status != 'In Progress':
        raise BadRequest('Meeting has not started')

    # update status
    booking.status = 'Completed'

    # complete twilio room if making call over, catch error or raise if not expected error
    twilio = Twilio()
    twilio.complete_telehealth_video_room(booking_id)
    ##### WHEEL #####        
    # if booking.external_booking_id:
    #     wheel = Wheel()
    #     wheel.complete_consult(booking.external_booking_id)

    db.session.commit()
    return 'Booking Completed by System'

def add_booking_to_calendar(booking, booking_start_staff_localized, booking_end_staff_localized):

    add_to_calendar = StaffCalendarEvents(user_id=booking.staff_user_id,
                                        start_date=booking_start_staff_localized.date(),
                                        end_date=booking_end_staff_localized.date(),
                                        start_time=booking_start_staff_localized.strftime('%H:%M:%S'),
                                        end_time=booking_end_staff_localized.strftime('%H:%M:%S'),
                                        recurring=False,
                                        availability_status='Busy',
                                        location='Telehealth_'+str(booking.idx),
                                        description='',
                                        all_day=False,
                                        timezone = booking_start_staff_localized.astimezone().tzname()
                                        )
    db.session.add(add_to_calendar)
    return

<<<<<<< HEAD
def cancel_telehealth_appointment(booking, reporter_id=None, reporter_role='System'):
    """
    Used to cancel an appointment in the event a payment is unsuccessful
    and from bookings PUT to cancel a booking
    """

    # update booking status to canceled
    booking.status = 'Canceled'

    # delete booking from Practitioner's calendar
    staff_event = StaffCalendarEvents.query.filter_by(location='Telehealth_{}'.format(booking.idx)).one_or_none()
    if staff_event:
        db.session.delete(staff_event)

    #TODO: Create notification/send email(?) to user that their appointment was canceled due
    #to a failed payment

    db.session.commit()
    return

=======
>>>>>>> debc76c3
def get_booking_increment_data():
    global booking_time_increment_length
    global booking_max_increment_idx

    if booking_time_increment_length == 0 or booking_max_increment_idx == 0:
        #values have not been calculated yet


        last_increment = LookupBookingTimeIncrements.query.all()[-1]
        increment_length = (datetime.combine(date.min, last_increment.end_time) -  \
            datetime.combine(date.min, last_increment.start_time))
        #convert time delta to minutes
        booking_time_increment_length = (increment_length.seconds % 3600) // 60
        booking_max_increment_idx = last_increment.idx

    return({'length': booking_time_increment_length,
            'max_idx': booking_max_increment_idx})<|MERGE_RESOLUTION|>--- conflicted
+++ resolved
@@ -391,29 +391,6 @@
     db.session.add(add_to_calendar)
     return
 
-<<<<<<< HEAD
-def cancel_telehealth_appointment(booking, reporter_id=None, reporter_role='System'):
-    """
-    Used to cancel an appointment in the event a payment is unsuccessful
-    and from bookings PUT to cancel a booking
-    """
-
-    # update booking status to canceled
-    booking.status = 'Canceled'
-
-    # delete booking from Practitioner's calendar
-    staff_event = StaffCalendarEvents.query.filter_by(location='Telehealth_{}'.format(booking.idx)).one_or_none()
-    if staff_event:
-        db.session.delete(staff_event)
-
-    #TODO: Create notification/send email(?) to user that their appointment was canceled due
-    #to a failed payment
-
-    db.session.commit()
-    return
-
-=======
->>>>>>> debc76c3
 def get_booking_increment_data():
     global booking_time_increment_length
     global booking_max_increment_idx
