--- conflicted
+++ resolved
@@ -898,8 +898,6 @@
 # bookings must be made at least this many hours in advance
 TELEHEALTH_BOOKING_LEAD_TIME_HRS = 2
 
-<<<<<<< HEAD
-=======
 # allow a pre and post buffer for each telehealth appointment
 # 1 because one index is the same as 5 minutes
 TELEHEALTH_START_END_BUFFER = 0
@@ -915,7 +913,6 @@
                 "TerminalID": '0002'
             }
 
->>>>>>> b38833e2
 MODOBIO_ADDRESS = {
     "firstname": "Modo",
     "lastname": "Bio",
