import base64
import pathlib
import uuid

from datetime import datetime, date, time

test_client_info = {
    "firstname": "Test",
    "middlename": "This",
    "lastname": "Client",
    "guardianname": "guardian 1",
    "guardianrole": "guardian role",
    "street": "3325 S Malibu Dr.",
    "city": "Tempe",
    "state": "AZ",
    "zipcode": "85282",
    "country": "US",
    "email": "test_this_client@gmail.com",
    "phone": "4805555555",
    "preferred": 0,
    "ringsize": 11,
    "emergency_contact": "Emergency",
    "emergency_phone": "6025555555",
    "healthcare_contact": "United",
    "healthcare_phone": "1800676blue",
    "gender": "m",
    "dob": "1991-10-14",
    "profession": "Chef",
    "receive_docs": True
}

test_client_external_medical_records = {
  "record_locators": [
    {
        "med_record_id": "sadfgg65",
        "institute_id": 9999,
        "institute_name": "Regular Doc Two"
    },
    {
        "med_record_id": "sadfgdrg65",
        "institute_id": 2,
        "institute_name": ""
    },
    {
        "med_record_id": "sad65",
        "institute_id": 1,
        "institute_name": ""
    }
  ]
}

test_new_remote_registration = {
    "firstname": "Remote",
    "middlename": "Client",
    "lastname": "Test",
    "email": "rest_remote_registration@gmail.com"
    }

test_new_client_info = {
    "firstname": "Test",
    "middlename": "This",
    "lastname": "Client Two",
    "guardianname": "guardian 1",
    "guardianrole": "guardian role",
    "street": "3325 S Malibu Dr.",
    "city": "Tempe",
    "state": "AZ",
    "zipcode": "85282",
    "country": "US",
    "email": "test_this_client_two@gmail.com",
    "phone": "4805555555",
    "preferred": 0,
    "ringsize": 11,
    "emergency_contact": "Emergency",
    "emergency_phone": "6025555555",
    "healthcare_contact": "United",
    "healthcare_phone": "1800676blue",
    "gender": "m",
    "dob": "1991-10-14",
    "profession": "Chef",
    "receive_docs": True
}

test_staff_member = {
    "firstname": "testy",
    "lastname": "testerson",
    "email": "staff_member@modobio.com",
    "password": "password",
    "is_admin": True,
    "is_system_admin": False,
    "access_roles": ["datasci"]
}

test_new_staff_member = {
    "firstname": "testy",
    "lastname": "testerson",
    "email": "staff_member_2@modobio.com",
    "password": "password",
    "access_roles": ["datasci"]
}

signature = None
signature_file = pathlib.Path(__file__).parent / 'signature.png'
with open(signature_file, mode='rb') as fh:
    signature = fh.read()

signature = 'data:image/png;base64,' + base64.b64encode(signature).decode('utf-8')

test_client_consent_data = {
    'infectious_disease': False,
    'signdate': "2020-04-05",
    'signature': signature
}

test_client_release_data = {
    'release_of_other': 'Only release my prescription drugs, not anything else.',
    'release_date_from': "2020-07-07",
    'release_date_to': "2021-07-07",
    'release_purpose': 'Release my data for the purpose of doctors having my required drugs.',
    'signdate': "2020-05-05",
    'signature': signature,
    "release_from": [{
            "email": "string@gmail.com",
            "release_direction": "FROM",
            "name": "string",
            "phone": "string",
            "relationship": "string"
            },
            {
            "email": "string@gmail.com",
            "release_direction": "FROM",
            "name": "string",
            "phone": "string",
            "relationship": "string"
            }
    ],
  "release_to": [{
            "email": "string@gmail.com",
            "release_direction": "TO",
            "name": "string",
            "phone": "string",
            "relationship": "string"
            },
            {
            "email": "string@gmail.com",
            "release_direction": "TO",
            "name": "string",
            "phone": "string",
            "relationship": "string"
            }
  ],
    "release_of_all": False,
}

test_client_policies_data = {
    'signdate': "2020-04-05",
    'signature': signature
}

test_client_consult_data = {
    'signdate': "2020-04-05",
    'signature': signature
}

test_client_subscription_data = {
    'signdate': "2020-04-05",
    'signature': signature
}

test_client_individual_data = {
    'doctor': True,
    'pt': True,
    'data': False,
    'drinks': True,
    'signdate': "2020-04-05",
    'signature': signature
}

test_json_data = {
    'a': 1,
    'b': 1.1,
    'c': True,
    'd': 'string',
    'e': {
        'aa': 11,
        'bb': 'bigger string'
    },
    'f': [1, 2, 3, 4, 5],
    'g': "1977-04-05",
    'h': time(14, 21, 39, 123456).isoformat(),
    'i': datetime(2020, 6, 7, 12, 39, 46, 123456).isoformat(),
    'j': {
        'ja': {
            'jja': [time(13, 0, 0).isoformat(), time(14, 0, 0).isoformat(), time(15, 0, 0).isoformat()],
        }
    },
    'k': '17a3bee0-42db-4416-8b84-3990b1c6397e',
}

test_json_json = '{"a": 1, "b": 1.1, "c": true, "d": "string", "e": {"aa": 11, "bb": "bigger string"}, "f": [1, 2, 3, 4, 5], "g": "1977-04-05", "h": "14:21:39.123456", "i": "2020-06-07T12:39:46.123456", "j": {"ja": {"jja": ["13:00:00", "14:00:00", "15:00:00"]}}, "k": "17a3bee0-42db-4416-8b84-3990b1c6397e"}'

# This will be run in test, so JSONIFY_PRETTYPRINT_REGULAR is True by default.
# It affects spaces and indentation in jsonify output.
test_json_jsonify = b'{\n  "a": 1, \n  "b": 1.1, \n  "c": true, \n  "d": "string", \n  "e": {\n    "aa": 11, \n    "bb": "bigger string"\n  }, \n  "f": [\n    1, \n    2, \n    3, \n    4, \n    5\n  ], \n  "g": "1977-04-05", \n  "h": "14:21:39.123456", \n  "i": "2020-06-07T12:39:46.123456", \n  "j": {\n    "ja": {\n      "jja": [\n        "13:00:00", \n        "14:00:00", \n        "15:00:00"\n      ]\n    }\n  }, \n  "k": "17a3bee0-42db-4416-8b84-3990b1c6397e"\n}\n'

test_moxy_assessment = {
                "vl_side" : "right",
                "performance_metric_2_value": 100,
                "starting_thb": 11,
                "limiter": "Demand",
                "recovery_baseline": 50,
                "gas_tank_size": 75,
                "starting_sm_o2": 99,
                "intervention": "notes on notes",
                "performance_metric_1": "Feet/Min",
                "performance_metric_2": "Lbs",
                "performance_metric_1_value": 1000,
                "performance_baseline": 89,
                "notes": "just some notes"
}

test_heart_assessment = {
  "co2_tolerance": 60,
  "resting_hr": 55,
  "estimated_vo2_max": 84,
  "notes": "some noty notes",
  "max_hr": 200,
  "theoretical_max_hr": 209,
  "avg_training_hr": 145,
  "avg_eval_hr": 110
}

test_strength_assessment = {
    "clientid": 0,
    "upper_push": {
    "right": {
      "estimated_10rm": 250,
      "attempt_1": 12,
      "attempt_2": 10,
      "attempt_3": 5,
      "weight": 200
    },
    "notes": "more notes",
    "left": {
      "estimated_10rm": 260,
      "attempt_1": 15,
      "attempt_2": 15,
      "attempt_3": 10,
      "weight": 200
    },
    "bilateral": {
      "estimated_10rm": 260,
      "attempt_1": 15,
      "attempt_2": 15,
      "attempt_3": 0,
      "weight": 200
    }
  },
  "upper_pull": {
    "right": {
      "estimated_10rm": 250,
      "attempt_1": 12,
      "attempt_2": 10,
      "attempt_3": 5,
      "weight": 200
    },
    "notes": "string",
    "left": {
      "estimated_10rm": 250,
      "attempt_1": 12,
      "attempt_2": 10,
      "attempt_3": 5,
      "weight": 200
    },
    "bilateral": {
      "estimated_10rm": 260,
      "attempt_1": 15,
      "attempt_2": 15,
      "attempt_3": 0,
      "weight": 200
    }
  }
}

test_power_assessment = {
  "leg_press": {
    "bilateral": {
      "attempt_1": 21,
      "attempt_2": 12,
      "attempt_3": 10,
      "weight": 550,
      "average": 0
    },
    "right": {
      "attempt_1": 22,
      "attempt_2": 16,
      "attempt_3": 5,
      "weight": 220,
      "average": 0
    },
    "left": {
      "attempt_1": 22,
      "attempt_2": 16,
      "attempt_3": 5,
      "weight": 220,
      "average": 0
    }
  },
  "lower_watts_per_kg": 100,
  "upper_watts_per_kg": 60,
  "push_pull": {
    "right": {
      "attempt_1": 16,
      "attempt_2": 10,
      "attempt_3": 0,
      "weight": 50,
      "average": 0
    },
    "left": {
      "attempt_1": 16,
      "attempt_2": 10,
      "attempt_3": 0,
      "weight": 50,
      "average": 0
    }
  }
}

test_movement_assessment = {
  "toe_touch": {
    "ribcage_movement": [
      "Even Bilaterally"
    ],
    "notes": "string",
    "pelvis_movement": [
      "Right Hip High",
      "Left Hip High"
    ],
    "depth": "string"
  },
  "squat": {
    "eye_test": True,
    "depth": "string",
    "can_breathe": True,
    "can_look_up": True,
    "ramp": "string"
  },
  "standing_rotation": {
    "left": {
      "notes": "string"
    },
    "right": {
      "notes": "string"
    }
  }
}

test_chessboard_assessment = {
  "notes": "notes",
  "isa_structure": "Asymmetrical Atypical",
  "isa_movement": "Dynamic",
  "hip": {
    "left": {
      "er": 0,
      "add": 0,
      "slr": 0,
      "flexion": 0,
      "ir": 0,
      "extension": 0,
      "abd": 0
    },
    "right": {
      "er": 0,
      "add": 0,
      "slr": 0,
      "flexion": 0,
      "ir": 0,
      "extension": 0,
      "abd": 0
    }
  },
  "shoulder": {
    "left": {
      "er": 0,
      "add": 0,
      "flexion": 0,
      "ir": 0,
      "extension": 0,
      "abd": 0
    },
    "right": {
      "er": 0,
      "add": 0,
      "flexion": 0,
      "ir": 0,
      "extension": 0,
      "abd": 0
    }
  }
}

test_lung_assessment = {
  "breaths_per_minute": 67,
  "max_minute_volume": 409,
  "notes": "little struggle but overall fine",
  "liters_min_kg": 74,
  "bag_size": 6,
  "duration": 150
}

test_moxy_rip = {
        "vl_side": "left",
        "recovery_baseline_smo2": 0,
        "performance": {
            "two": {
            "smo2": 0,
            "avg_power": 0,
            "thb": 10,
            "hr_max_min": 180
            },
            "one": {
            "smo2": 0,
            "avg_power": 0,
            "thb": 10,
            "hr_max_min": 140
            },
            "three": {
            "smo2": 0,
            "avg_power": 0,
            "thb": 10,
            "hr_max_min": 150
            },
            "four": {
            "smo2": 0,
            "avg_power": 0,
            "thb": 10,
            "hr_max_min": 120
            }
        },
        "recovery": {
            "two": {
            "smo2": 60,
            "avg_power": 60,
            "thb": 10,
            "hr_max_min": 60
            },
            "one": {
            "smo2": 20,
            "avg_power": 100,
            "thb": 10,
            "hr_max_min": 70
            },
            "three": {
            "smo2":50,
            "avg_power": 90,
            "thb": 10,
            "hr_max_min": 70
            },
            "four": {
            "smo2": 50,
            "avg_power": 80,
            "thb": 10,
            "hr_max_min": 70
            }
        },
        "performance_baseline_smo2": 50,
        "performance_baseline_thb": 10,
        "thb_tank_size": 10,
        "avg_watt_kg": 10,
        "recovery_baseline_thb": 10,
        "avg_interval_time": 50,
        "avg_recovery_time": 56,
        "smo2_tank_size": 60,
          "limiter": "Demand",
        "intervention": "just fine for now"
}

test_pt_history = {
    "exercise": "olympic weigthlifting",
    "has_pt": False,
    "has_chiro": True,
    "has_massage": False,
    "has_surgery": True,
    "has_medication": False,
    "has_acupuncture": True,
    "pain_areas": "here",
    "best_pain": 7,
    "worst_pain": 1,
    "current_pain": 4,
    "makes_worse": "exercise",
    "makes_better": "also exercise"
}

test_medical_history = {
  "allergies": "new allergy",
  "concerns": "no real concerns",
  "diagnostic_other": "string",
  "diagnostic_ultrasound": "string",
  "diagnostic_endoscopy": "string",
  "family_history": "string",
  "social_history": "string",
  "diagnostic_mri": "string",
  "diagnostic_xray": "string",
  "last_examination_date": "2020-07-30",
  "diagnostic_ctscan": "string",
  "goals": "string",
  "last_examination_reason": "string",
  "medication": "string"
}

test_medical_physical = {
  "cardiac_rrr": True,
  "cardiac_murmurs_info": "string",
  "abdominal_bowel": True,
  "abdominal_hsm": True,
  "cardiac_murmurs": True,
  "abdominal_hard": True,
  "vital_respiratoryrate": 5,
  "vital_temperature": 98,
  "vital_heartrate": 70,
  "pulmonary_wheezing_info": "string",
  "cardiac_gallops": True,
  "vital_height_inches": 100,
  "cardiac_rubs": True,
  "abdominal_hsm_info": "string",
  "cardiac_s1s2": False,
  "abdominal_soft": False,
  "vital_diastolic": 120,
  "pulmonary_rhonchi": False,
  "vital_weight": 110,
  "pulmonary_wheezing": False,
  "pulmonary_clear": False,
  "vital_systolic": 70,
  "notes": "string",
  "pulmonary_rales": False
}

test_fitness_questionnaire = {
  "stress_sources_notes": "many things stress me out",
  "sleep_hours": "6-8",
  "energy_level": 5,
  "libido_level": 2,
  "stress_level": 4,
  "obstacles_expected": "mostly motivating myself consistently",
  "confidence_level": 4,
  "clientid": 0,
  "physical_goals_other": "",
  "stress_sources": [
    "Family",
    "Finances",
    "Social Obligations"
  ],
  "trainer_expectation_other": "",
  "lifestyle_goals_other": "just want to get into a routine",
  "trainer_expectation": "Expertise",
  "physical_goals_notes": "I want to be fit",
  "lifestyle_goals_notes": "doing fine for now",
  "current_fitness_level": 6,
  "lifestyle_goals": [
    "Increased Energy",
    "Other"
  ],
  "physical_goals": [
    "Weight Loss",
    "Increase Strength"
  ],
  "sleep_quality_level": 2,
  "obstacles_likely": True,
  "stress_sources_other": "",
  "goal_fitness_level": 9
}

test_blood_tests = {
    "date": "2020-09-10",
    "results": [
        {"result_name": "cholesterolTotal","result_value": 150.0},
        {"result_name": "cholesterolLdl", "result_value": 20.0}
    ],
    "panel_type": "Lipids",
    "notes": "test2"
}

test_registered_facilities = {
  "facility_name": "Test Facility",
  "facility_address": "123 Test Address, Scottsdale, AZ 85255",
  "modobio_facility": True
}

test_client_facilities = {
  "facility_id": 1
}

img_file = pathlib.Path(__file__).parent / 'test_jpg_image.jpg'
test_medical_imaging = {
  'image': (img_file.as_posix() , open(img_file, mode='rb'), 'image/jpg'),
  'image_date': '2020-09-29',
  'image_origin_location': 'testing clinic',
  'image_type': 'XRay',
  'image_read': 'Check Check'
}

<<<<<<< HEAD
wearables_data = {
    "has_freestyle": True,
    "has_oura": True,
    "registered_oura": False
}

wearables_freestyle_data = {
    'activation_timestamp': '2020-04-05T12:34:56.000',
    'glucose': [1.1, 2.2, 3.3],
    'timestamps': [
        '2020-04-05T01:00:12.345678',
        '2020-04-05T02:00:00.000',
        '2020-04-05T03:00:00.000'
    ]
}

wearables_freestyle_data_more = {
    'activation_timestamp': '2020-04-05T12:34:56.000',
    'glucose': [2.2, 3.3, 4.4, 5.5],
    'timestamps': [
        '2020-04-05T02:00:00.000',
        '2020-04-05T03:00:00.000',
        '2020-04-05T04:00:00.000',
        '2020-04-05T05:00:00.000'
    ]
}

# Combine previous two to check against merge
wearables_freestyle_data_combo = {
    'activation_timestamp': '2020-04-05T12:34:56.000',
    'glucose': [1.1, 2.2, 3.3, 4.4, 5.5],
    'timestamps': [
        '2020-04-05T01:00:12.345678',
        '2020-04-05T02:00:00.000',
        '2020-04-05T03:00:00.000',
        '2020-04-05T04:00:00.000',
        '2020-04-05T05:00:00.000'
    ]
}

wearables_freestyle_data_empty = {
    'activation_timestamp': '2020-04-05T12:34:56.000',
    'glucose': [],
    'timestamps': []
}

wearables_freestyle_data_unequal = {
    'activation_timestamp': '2020-04-05T12:34:56.000',
    'glucose': [6.6, 7.7, 8.8],
    'timestamps': [
        '2020-04-05T06:00:00.000',
        '2020-04-05T07:00:00.000'
    ]
}

wearables_freestyle_data_duplicate = {
    'activation_timestamp': '2020-04-05T12:34:56.000',
    'glucose': [6.6, 7.7, 7.7],
    'timestamps': [
        '2020-04-05T06:00:00.000',
        '2020-04-05T07:00:00.000',
        '2020-04-05T07:00:00.000'
    ]
=======
test_user_passwords = {
  "password" : "gogoleplexitykatcity65",
  "current_password": "password",
  "new_password": "salt1ampintheruffs98"
>>>>>>> 143e2a98
}<|MERGE_RESOLUTION|>--- conflicted
+++ resolved
@@ -599,7 +599,6 @@
   'image_read': 'Check Check'
 }
 
-<<<<<<< HEAD
 wearables_data = {
     "has_freestyle": True,
     "has_oura": True,
@@ -663,10 +662,10 @@
         '2020-04-05T07:00:00.000',
         '2020-04-05T07:00:00.000'
     ]
-=======
+}
+
 test_user_passwords = {
   "password" : "gogoleplexitykatcity65",
   "current_password": "password",
   "new_password": "salt1ampintheruffs98"
->>>>>>> 143e2a98
 }