import logging

from sqlalchemy import text

logger = logging.getLogger(__name__)

from datetime import datetime, timedelta
import jwt
import requests
import json

from flask import current_app, g, request, redirect, url_for
from flask_accepts import accepts, responds
from flask_restx import Namespace
from pytz import utc
from sqlalchemy.sql.expression import select
from werkzeug.security import check_password_hash
from werkzeug.exceptions import BadRequest, Unauthorized

from odyssey import db
from odyssey.api.client.models import ClientFertility
from odyssey.api.client.schemas import (
    ClientInfoSchema,
    ClientGeneralMobileSettingsSchema,
    ClientRaceAndEthnicitySchema)
from odyssey.api.lookup.models import LookupSubscriptions, LookupLegalDocs
from odyssey.api.staff.models import StaffRoles
from odyssey.api.staff.schemas import StaffProfileSchema, StaffRolesSchema
from odyssey.api.user.models import (
    User,
    UserActiveCampaignTags,
    UserLogin,
    UserRemovalRequests,
    UserSubscriptions,
    UserTokenHistory,
    UserTokensBlacklist,
    UserPendingEmailVerifications,
    UserLegalDocs, 
    UserResetPasswordRequestHistory
)
from odyssey.api.user.schemas import (
    UserInfoPutSchema,
    UserSchema, 
    UserLoginSchema,
    UserPasswordRecoveryContactSchema,
    UserPasswordResetSchema,
    UserPasswordUpdateSchema,
    NewClientUserSchema,
    UserInfoSchema,
    UserSubscriptionsSchema,
    UserSubscriptionHistorySchema,
    NewStaffUserSchema,
    UserLegalDocsSchema
)
from odyssey.integrations.apple import AppStore
from odyssey.utils import search
from odyssey.utils.auth import token_auth, basic_auth
from odyssey.utils.base.resources import BaseResource
from odyssey.utils.constants import PASSWORD_RESET_URL, DB_SERVER_TIME
from odyssey.utils import search
from odyssey import db
from odyssey.utils.message import email_domain_blacklisted, send_email
from odyssey.utils.misc import (
    EmailVerification,
    check_user_existence,
    check_client_existence,
    check_staff_existence,
    update_client_subscription,
    verify_jwt)
from odyssey.integrations.active_campaign import ActiveCampaign

ns = Namespace('user', description='Endpoints for user accounts.')


@ns.route('/<int:user_id>/')
@ns.doc(params={'user_id': 'User ID number'})
class ApiUser(BaseResource):
    """
    Retrieve, Update, and Delete a User's basic information.
    """
    
    @token_auth.login_required
    @responds(schema=UserSchema, api=ns)
    def get(self, user_id):
        check_user_existence(user_id)

        return User.query.filter_by(user_id=user_id).one_or_none()

    @token_auth.login_required(user_type=('staff', 'client', 'staff_self'), staff_role=('client_services',))
    @accepts(schema=UserInfoPutSchema)
    @responds(schema=NewClientUserSchema, status_code=200)
    def patch(self, user_id):
        """
        Update attributes from user's basic info. See api.user.schemas.UserInfoPutSchema for attributes that can be updated. 
        
        Client services role will have access to this endpoint. All other staff roles are locked out unless editing their own resource. 
        """
        user = self.check_user(user_id)

        user_info = request.json
        email = user_info.get('email')

        payload = {}
        
        #if email is part of payload, use email update routine
        if email:
            email_domain_blacklisted(email)
            email_verification_data = EmailVerification().begin_email_verification(user, True, email = email)
            del user_info['email']
            # respond with verification code in dev/testing
            if any((current_app.config['DEV'], current_app.config['TESTING'])) :
                payload['email_verification_code'] = email_verification_data.get('code')

        
        user.update(user_info)
        db.session.commit()


        return payload

@ns.route('/staff/')
class NewStaffUser(BaseResource):
    @token_auth.login_required
    @accepts(schema=NewStaffUserSchema, api=ns)
    @responds(schema=NewStaffUserSchema, status_code=201, api=ns)
    def post(self):
        """
        Create a staff user. Payload will require userinfo and staffinfo
        sections. Currently, staffinfo is used to register the staff user with 
        one or more access_roles. 

        If registering an already existing CLIENT user as a STAFF user, 
        the password must match, or be and empty string (ie. "")
        """
        # Check if user exists already
        user_info = request.json['user_info']
        email = user_info['email']

        email_domain_blacklisted(email)

        # Email address is lower-cased to make comparison easier.
        # However:
        # - The local part of the email address (before @) is case-sensitive according to specs,
        #   even though hosts are recommended to handle addresses in a case-independent manner.
        #   So Zan.Peeters should be delivered to zan.peeters mailbox, but not every host
        #   implements this behaviour, in which case they are two separate mailboxes.
        # - Internationalization allows for addresses and domains to be written in any script.
        #   Upper/lower case is not trivial in every language (e.g. Turkish dotless-i, Greek sigma).
        # More info:
        # https://en.wikipedia.org/wiki/Email_address
        # https://unicode.org/reports/tr46/
        # Leaving this behaviour for now, until it becomes a problem.
        email = user_info['email'] = email.lower()

        staff_info = request.json.get('staff_info')

        user = User.query.filter(User.email.ilike(email)).first()
        if user:
            if user.is_staff:
                # user account already exists for this email and is already a staff account
                raise BadRequest('Email address {email} already exists.')

            elif user.is_client == False and user.is_staff == False:
                # user is neither a staff or client user
                # currently, this can be the case when the user has been added by another user through the clinical
                # care team system. the user info provided will populate the already existing user entry and the 
                # password given will overwrite the password in the UserLogin entry (if it exist)

                password=user_info.get('password', None)
                
                if not password:
                    raise BadRequest('Password required.')
                
                del user_info['password']
                user_info['is_client'] = False
                user_info['is_staff'] = True
                user_info['was_staff'] = True
                user.update(user_info)
                
                user_login = db.session.execute(select(UserLogin).filter(UserLogin.user_id == user.user_id)).scalars().one_or_none()
                if user_login:
                    user_login.set_password(password)
                else:
                    user_login = UserLoginSchema().load({"user_id": user.user_id, "password": password})
                    db.session.add(user_login)
                db.session.flush()
                verify_email = True
            else:
                #user account exists but only the client portion of the account is defined
                user.is_staff = True
                user.was_staff = True
                del user_info['password']
                user.update(user_info)

                if user.email_verified:
                    verify_email = False

                    if not any((current_app.config['DEV'], current_app.config['TESTING'])):
                        #User already exists and email is verified.
                        #Check if contact exists in Active Campaign, if not create contact. 
                        ac = ActiveCampaign()
                        if not ac.check_contact_existence(user.user_id):
                            ac.create_contact(user.email, user.firstname, user.lastname)
                            ac.add_age_group_tag(user.user_id)
                        ac.add_tag(user.user_id, 'Persona - Provider')
                else:
                    verify_email = True
        else:
            # user account does not yet exist for this email
            # require password
            password = user_info.get('password', None)
            if not password:
                raise BadRequest('Password required.')

            del user_info['password']
            
            user_info["is_client"] = False
            user_info["is_staff"] = True
            user_info["was_staff"] = True
            # create entry into User table first
            # use the generated user_id for UserLogin & StaffProfile tables
            user = UserSchema().load(user_info)
            db.session.add(user) 
            db.session.flush()

            user_login = UserLoginSchema().load({"user_id": user.user_id, "password": password})
            db.session.add(user_login)

            verify_email = True

        if verify_email:
            email_verification_data = EmailVerification().begin_email_verification(user, False)
        
        # create subscription entry for new staff user
        staff_sub = UserSubscriptionsSchema().load({
                'subscription_status': 'subscribed',
                'is_staff': True
            })
        staff_sub.user_id = user.user_id
        db.session.add(staff_sub)

        # add staff_profile for user
        staff_profile = StaffProfileSchema().load({"user_id": user.user_id})
        db.session.add(staff_profile)

        # create entries for role assignments 
        for role in staff_info.get('access_roles', []):
            db.session.add(StaffRolesSchema().load(
                                            {'user_id': user.user_id,
                                             'role': role,
                                             'granter_id': token_auth.current_user()[0].user_id}
                                            ))

        db.session.commit()
        db.session.refresh(user)
        payload = user.__dict__
        payload["staff_info"] = {"access_roles": staff_info.get('access_roles', []), 
                                "access_roles_v2": StaffRoles.query.filter_by(user_id = user.user_id)}
    
        payload["user_info"] =  user

        # respond with verification code in dev
        if current_app.config['DEV'] and verify_email:
            payload['email_verification_code'] = email_verification_data.get('code')

        return payload


@ns.route('/staff/<int:user_id>/')
@ns.doc(params={'user_id': 'User ID number'})
class StaffUserInfo(BaseResource):
    @token_auth.login_required
    @responds(schema=NewStaffUserSchema, status_code=200, api=ns)
    def get(self, user_id):
        user = User.query.filter_by(user_id=user_id).one_or_none()
        staff_roles = StaffRoles.query.filter_by(user_id = user.user_id)

        access_roles = []
        for role in staff_roles:
            access_roles.append(role.role)

        payload = {
                    "staff_info": 
                        {
                            "access_roles": access_roles,
                            "access_roles_v2": staff_roles
                        },
                    "user_info": 
                        user}
        return payload

@ns.route('/client/')
class NewClientUser(BaseResource):
    @accepts(schema=UserInfoSchema, api=ns)
    @responds(schema=NewClientUserSchema, status_code=201, api=ns)
    def post(self): 
        """
        Create a client user. This endpoint requires a payload with just userinfo.

        If registering an already existing staff user as a client, 
        the password provided must match the one already in use by staff account
        """
        user_info = request.json
        email = user_info['email']

        email_domain_blacklisted(email)

        # Email address is lower-cased to make comparison easier.
        # However:
        # - The local part of the email address (before @) is case-sensitive according to specs,
        #   even though hosts are recommended to handle addresses in a case-independent manner.
        #   So Zan.Peeters should be delivered to zan.peeters mailbox, but not every host
        #   implements this behaviour, in which case they are two separate mailboxes.
        # - Internationalization allows for addresses and domains to be written in any script.
        #   Upper/lower case is not trivial in every language (e.g. Turkish dotless-i, Greek sigma).
        # More info:
        # https://en.wikipedia.org/wiki/Email_address
        # https://unicode.org/reports/tr46/
        # Leaving this behaviour for now, until it becomes a problem.
        email = user_info['email'] = email.lower()

        user = db.session.execute(select(User).filter(User.email == email)).scalars().one_or_none()
        subscription_update = False
        if user:
            if user.is_client:
                # user account already exists for this email and is already a client account
                raise BadRequest('Email address {email} already exists.')
            elif user.is_client == False and user.is_staff == False:
                # client is neither a staff or client user
                # currently, this can be the case when the user has been added by another user through the clinical
                # care team system. the user info provided will populate the already existing user entry and the 
                # password given will overwrite the password in the UserLogin entry (if it exist)

                password=user_info.get('password', None)
                
                if not password:
                    raise BadRequest('Password required.')
                
                del user_info['password']
                user_info['is_client'] = True
                user_info['is_staff'] = False
                user_info['was_staff'] = False
                user.update(user_info)
                
                user_login = db.session.execute(select(UserLogin).filter(UserLogin.user_id == user.user_id)).scalars().one_or_none()
                if user_login:
                    user_login.set_password(password)
                else:
                    user_login = UserLoginSchema().load({"user_id": user.user_id, "password": password})
                    db.session.add(user_login)
                db.session.flush()
                verify_email = True

            else:
                # user account exists but only the staff portion of the account is defined
                #verify password matches already existing staff login info before allowing client access
                password= user_info.get('password')
                del user_info['password']
                user, user_login, _ = basic_auth.verify_password(username=user.email, password=password)
                user.update(user_info)
                #Create client account for existing staff member
                user.is_client = True
                if user.email_verified:
                    # email already verified, no need to send verification email
                    # update client subscription status if necessary
                    verify_email = False
<<<<<<< HEAD
                    subscription_update = True
=======

                    if not any((current_app.config['DEV'], current_app.config['TESTING'])):
                        #User already exists and email is verified.
                        #Check if contact exists in Active Campaign, if not create contact. 
                        ac = ActiveCampaign()
                        if not ac.check_contact_existence(user.user_id):
                            ac.create_contact(user.email, user.firstname, user.lastname)
                            ac.add_age_group_tag(user.user_id)
                            ac.add_user_subscription_type(user.user_id)
                        ac.add_tag(user.user_id, 'Persona - Client')
>>>>>>> 01eeeb18
                else:
                    verify_email = True
        else:
            # user account does not yet exist for this email
            password=user_info.get('password', None)
            if not password:
                raise BadRequest('Password required.')

            del user_info['password']
            user_info['is_client'] = True
            user_info['is_staff'] = False
            user_info['was_staff'] = False
            user = UserSchema().load(user_info)
            db.session.add(user)
            db.session.flush()
            user_login = UserLoginSchema().load({"user_id": user.user_id, "password": password})
            db.session.add(user_login)

            verify_email = True

        if verify_email:
            email_verification_data = EmailVerification().begin_email_verification(user, False)

            # #Authenticate newly created client account for immediate login
            user, user_login, _ = basic_auth.verify_password(username=user.email, password=password)

        client_info = ClientInfoSchema().load({"user_id": user.user_id})
        db.session.add(client_info)
        
        # add new client subscription information
        client_sub = UserSubscriptionsSchema().load({
            'subscription_status': 'unsubscribed',
            'is_staff': False
        })
        client_sub.user_id = user.user_id
        db.session.add(client_sub)

        # add default client mobile settings
        client_mobile_settings = ClientGeneralMobileSettingsSchema().load({
            "include_timezone": True,
            "display_middle_name": False,
            "use_24_hour_clock": False,
            "is_right_handed": True,
            "enable_push_notifications": False,
            "timezone_tracking": False,
            "biometrics_setup": False,
            "date_format": "%d-%b-%Y"
        })
        client_mobile_settings.user_id = user.user_id
        db.session.add(client_mobile_settings)

        # add default client race and ethnicity settings
        client_mother_race_info = ClientRaceAndEthnicitySchema().load({'is_client_mother': True, 'race_id': 1})
        client_mother_race_info.user_id = user.user_id
        client_father_race_info = ClientRaceAndEthnicitySchema().load({'is_client_mother': False, 'race_id': 1})
        client_father_race_info.user_id = user.user_id
        db.session.add(client_mother_race_info)
        db.session.add(client_father_race_info)
        
        # if client biological_sex_male = False, add default fertility status
        if 'biological_sex_male' in user_info:
            if not user_info['biological_sex_male']:
                fertility = ClientFertility(**{'pregnant': False, 'status': 'unknown'})
                fertility.user_id = user.user_id
                db.session.add(fertility)

        # Generate access and refresh tokens
        access_token = UserLogin.generate_token(user_type='client', user_id=user.user_id, token_type='access')
        refresh_token = UserLogin.generate_token(user_type='client', user_id=user.user_id, token_type='refresh')
        
        # Add refresh token to db
        db.session.add(UserTokenHistory(user_id=user.user_id, 
                                        refresh_token=refresh_token,
                                        event='login',
                                        ua_string = request.headers.get('User-Agent')))

        db.session.commit()

        if subscription_update:
            # checks for any existing subscriptions and updates the client subscription status
            update_client_subscription(user_id=user.user_id)

        payload = {'user_info': user, 'token':access_token, 'refresh_token':refresh_token}

        # respond with verification code in dev
        if current_app.config['DEV'] and verify_email:
            payload['email_verification_code'] = email_verification_data.get('code')

        return payload


@ns.route('/password/forgot-password/recovery-link/')
class PasswordResetEmail(BaseResource):
    """Password reset endpoints."""
    
    @accepts(schema=UserPasswordRecoveryContactSchema, api=ns)
    @responds(schema=UserPasswordRecoveryContactSchema, status_code=200, api=ns)
    def post(self):
        """begin a password reset session. 
            Staff member unable to log in will request a password reset
            with only their email. Emails will be checked for exact match in the database
            to a staff member. If outside of the dev environment, a Google ReCaptcha response
            must be provided. If a recaptcha response is not provided in the dev environment, captcha
            verification will be skipped.
    
            If the email exists, a signed JWT is created; encoding the token's expiration 
            time and the user_id. The code will be placed into this URL <url for password reset>
            and sent to a valid email address.  
            If the email does not exist, no email is sent. 
            response 200 OK
        """
        email = request.parsed_obj['email']
        if not email:
            raise BadRequest('Email address required.')

        res = {}

        # verify Google ReCaptcha - optional if in dev environment, otherwise required. () for clarity
        if (current_app.config['DEV'] and 'captcha_key' in request.parsed_obj) or not current_app.config['DEV']:
            request_data = {
                'secret': current_app.config['GOOGLE_RECAPTCHA_SECRET'],
                'response': request.parsed_obj['captcha_key']
            }

            response = requests.post('https://www.google.com/recaptcha/api/siteverify',
                    headers={'Content-Type': 'application/x-www-form-urlencoded'},
                    data=request_data)

            res = json.loads(response.text)
            if 'error-codes' in res:
                res['error_codes'] = res['error-codes']
                
            # if captcha verification failed, return here rather than starting the password reset process
            if not res['success']:
                return res

        # collect user agent string from request headers
        ua_string = request.headers.get('User-Agent')

        # TODO save request history in logs, not db
        request_history = UserResetPasswordRequestHistory()
        request_history.ua_string = ua_string
        request_history.email = email

        # verify the email provided belongs to a user
        user = User.query.filter_by(email=email.lower()).first()
        if not user:
            db.session.add(request_history)
            db.session.commit()
            return 200
        
        request_history.user_id = user.user_id
        db.session.add(request_history)
        db.session.commit()

        # url_scheme specific to version of app requesting it. 
        # For mobile, this should be a universal link that tries to open the app
        url_scheme = f'https://{current_app.config["FRONT_END_DOMAIN_NAME"]}'

        secret = current_app.config['SECRET_KEY']
        token = {
            'exp': datetime.utcnow() + timedelta(minutes=15),
            'sid': user.user_id}
        password_reset_token = jwt.encode(token, secret, algorithm='HS256')

        send_email(
            'password-reset',
            user.email,
            name=user.firstname,
            email=user.email,
            reset_password_url=PASSWORD_RESET_URL.format(url_scheme, password_reset_token))

        # DEV mode won't send an email, so return password. DEV mode ONLY.
        if current_app.config['DEV']:
            res['token'] = password_reset_token
            res['password_reset_url'] = PASSWORD_RESET_URL.format(url_scheme, password_reset_token)

        return res
        

@ns.route('/password/forgot-password/reset')
@ns.doc(params={'reset_token': "token from password reset endpoint"})
class ResetPassword(BaseResource):
    """Reset the user's password."""

    @accepts(schema=UserPasswordResetSchema, api=ns)
    def put(self):
        """
            Change the current password to the one given
            in the body of this request
            response 200 OK
       """
        # decode and validate token 
        secret = current_app.config['SECRET_KEY']
        reset_token=request.args.get("reset_token")
        try:
            decoded_token = jwt.decode(reset_token, secret, algorithms='HS256')
        except jwt.ExpiredSignatureError:
            raise Unauthorized('Token authorization expired.')

        # bring up the staff member and reset their password
        pswd = request.parsed_obj['password']

        user = UserLogin.query.filter_by(user_id=decoded_token['sid']).first()

        # Make sure user does not enter the previous password as the new password
        if check_password_hash(user.password, pswd):
            raise BadRequest('New password must be different than the old password.')

        user.set_password(pswd)
        db.session.commit()

        return 200

@ns.route('/password/update/')
class ChangePassword(BaseResource):
    """Reset the user's password."""
    @token_auth.login_required
    @accepts(schema=UserPasswordUpdateSchema, api=ns)
    def post(self):
        """
            Change the current password to the one given
            in the body of this request
            response 200 OK
        """
        # bring up the staff member and reset their password
        _, user_login = token_auth.current_user()

        # Check that the user entered the correct current password
        if check_password_hash(user_login.password, request.parsed_obj['current_password']):
            # Make sure user does not enter the previous password as the new password
            if check_password_hash(user_login.password, request.parsed_obj['new_password']):
                raise BadRequest('New password must be different than the old password.')

            user_login.set_password(request.parsed_obj['new_password'])
        else:
            raise Unauthorized

        db.session.commit()

        return 200

@ns.route('/token/refresh')
@ns.doc(params={'refresh_token': "token from password reset endpoint"})
class RefreshToken(BaseResource):
    """User refresh token to issue a new token with a 1 hr TTL"""
    def post(self):
        """
        Issues new API access token if refrsh_token is still valid
        """
        refresh_token = request.args.get("refresh_token")
        
        # ensure refresh token is not on blacklist
        if UserTokensBlacklist.query.filter_by(token=refresh_token).one_or_none():
            # log failed refresh attempt
            token_payload = jwt.decode(refresh_token, options={'verify_signature': False})
            db.session.add(UserTokenHistory(user_id=token_payload.get('uid'), 
                                        event='refresh',
                                        ua_string = request.headers.get('User-Agent')))
            db.session.commit()
            raise Unauthorized('Invalid refresh token.')

        # check that the token is valid
        decoded_token = verify_jwt(refresh_token, refresh=True)
        
        # if valid, create a new access token, return it in the payload
        access_token = UserLogin.generate_token(user_id=decoded_token['uid'], user_type=decoded_token['utype'], token_type='access')
        #pass new lifetime here
        new_refresh_token = UserLogin.generate_token(user_id=decoded_token['uid'], user_type=decoded_token['utype'], token_type='refresh', refresh_token_lifetime=decoded_token['ttl'])  
        
        # add refresh details to UserTokenHistory table
        db.session.add(UserTokenHistory(user_id=decoded_token['uid'], 
                                        refresh_token=new_refresh_token,
                                        event='refresh',
                                        ua_string = request.headers.get('User-Agent')))


        # add old refresh token to blacklist
        db.session.add(UserTokensBlacklist(token=refresh_token))
        db.session.commit()

        return {'access_token': access_token,
                'refresh_token': new_refresh_token}, 201

@ns.route('/subscription/<int:user_id>/')
@ns.doc(params={'user_id': 'User ID number'})
class UserSubscriptionApi(BaseResource):
    __check_resource__ = False

    @token_auth.login_required(user_type=('staff', 'client'), staff_role=('client_services',))
    @responds(schema=UserSubscriptionsSchema, api=ns, status_code=200)
    def get(self, user_id):
        """
        Returns active subscription information for the given user_id. 
        Because a user_id can belong to both a client and staff account, both active subscriptions will be returned in this case.
        """
        check_user_existence(user_id)
        
        # bring up most recent subscription
        current_subscription = UserSubscriptions.query.filter_by(user_id=user_id, is_staff=True if g.user_type == 'staff' else False).order_by(UserSubscriptions.idx.desc()).first()

        renewal_info = None
        if current_subscription.apple_original_transaction_id and current_subscription.subscription_status == 'subscribed':
            appstore  = AppStore()
            _, renewal_info, _ = appstore.latest_transaction(current_subscription.apple_original_transaction_id)

        if renewal_info:
            current_subscription.auto_renew_status = True if renewal_info.get('autoRenewStatus') == 1 else False

        if current_subscription.sponsorship:
            sponsoring_user = User.query.filter_by(user_id=current_subscription.sponsorship.user_id).one_or_none()
            current_subscription.__dict__["sponsorship"] = {
                "sponsor": current_subscription.sponsorship.sponsor, 
                "first_name": sponsoring_user.firstname, 
                "last_name": sponsoring_user.lastname, 
                "modobio_id": sponsoring_user.modobio_id
            }
        return current_subscription

    @token_auth.login_required(user_type=('staff-self', 'client'))
    @accepts(schema=UserSubscriptionsSchema, api=ns)
    @responds(schema=UserSubscriptionsSchema, api=ns, status_code=201)
    def put(self, user_id):
        """
        Updates the currently active subscription for the given user_id. 
        Also sets the end date to the previously active subscription.
        """
        
        if request.parsed_obj.is_staff:
            check_staff_existence(user_id)
        else:
            check_client_existence(user_id)

        user, _ = token_auth.current_user()

        if request.parsed_obj.apple_original_transaction_id:
           update_client_subscription(user_id = user_id, apple_original_transaction_id =  request.parsed_obj.apple_original_transaction_id)
        
        elif not request.parsed_obj.is_staff and not request.parsed_obj.apple_original_transaction_id:
            raise BadRequest('Missing original transaction id')

<<<<<<< HEAD
=======
        # Update the previous subscription if necessary
        if prev_sub.subscription_status == 'subscribed':
            if prev_sub.expire_date:
                if prev_sub.expire_date < datetime.utcnow() or transaction_info.get('productId') != prev_sub.subscription_type_information.ios_product_id:
                    prev_sub.update({'end_date': datetime.fromtimestamp(transaction_info['purchaseDate']/1000, utc).replace(tzinfo=None), 'subscription_status': 'unsubscribed', 'last_checked_date': datetime.utcnow().isoformat()})
                else:
                    # new subscription entry not required return the current subscription
                    prev_sub.auto_renew_status = True if renewal_info.get('autoRenewStatus') == 1 else False
                    prev_sub.update({'last_checked_date': datetime.utcnow().isoformat()})
                    db.session.commit()
                    return prev_sub
        else:
            prev_sub.update({'end_date': datetime.fromtimestamp(transaction_info['purchaseDate']/1000, utc).replace(tzinfo=None),'last_checked_date': datetime.utcnow().isoformat()})
    
            # if this subscription is following an unsubscribed status: 
            #   either first time subscription or first subscription ever
            # Send a Welcome email
            send_email('subscription-confirm', user.email, firstname=user.firstname)
                
        # make a new subscription entry
        new_data = {
            'subscription_status': request.parsed_obj.subscription_status,
            'subscription_type_id': request.parsed_obj.subscription_type_id,
            'is_staff': request.parsed_obj.is_staff,
            'apple_original_transaction_id': request.parsed_obj.apple_original_transaction_id,
            'last_checked_date': datetime.utcnow().isoformat()
        }

        new_sub = UserSubscriptionsSchema().load(new_data)
        new_sub.user_id = user_id

        if request.parsed_obj.apple_original_transaction_id:
            new_sub.auto_renew_status = True if renewal_info.get('autoRenewStatus') == 1 else False
            new_sub.expire_date = datetime.fromtimestamp(transaction_info['expiresDate']/1000, utc).replace(tzinfo=None)
            new_sub.start_date = datetime.fromtimestamp(transaction_info['purchaseDate']/1000, utc).replace(tzinfo=None)
        
        db.session.add(new_sub)
>>>>>>> 01eeeb18
        db.session.commit()

        current_subscription = UserSubscriptions.query.filter_by(user_id=user_id, is_staff=True if g.user_type == 'staff' else False).order_by(UserSubscriptions.idx.desc()).first()

        return current_subscription


@ns.route('/subscription/history/<int:user_id>/')
@ns.doc(params={'user_id': 'User ID number'})
class UserSubscriptionHistoryApi(BaseResource):

    @token_auth.login_required
    @responds(schema=UserSubscriptionHistorySchema, api=ns, status_code=200)
    def get(self, user_id):
        """
        Returns the complete subscription history for the given user_id.
        Because a user_id can belong to both a client and staff account, both subscription histories will be returned in this case.
        """
        check_user_existence(user_id)

        client_history = UserSubscriptions.query.filter_by(user_id=user_id).filter_by(is_staff=False).all()
        for i, client_subscription in enumerate(client_history):
            if client_subscription.sponsorship:
                sponsoring_user = User.query.filter_by(user_id=client_subscription.sponsorship.user_id).one_or_none()
                client_subscription.__dict__["sponsorship"] = {
                    "sponsor": client_subscription.sponsorship.sponsor, 
                    "first_name": sponsoring_user.firstname, 
                    "last_name": sponsoring_user.lastname, 
                    "modobio_id": sponsoring_user.modobio_id
                }
                client_history[i] = client_subscription
                
        staff_history = UserSubscriptions.query.filter_by(user_id=user_id).filter_by(is_staff=True).all()

        res = {}
        res['client_subscription_history'] = client_history
        res['staff_subscription_history'] = staff_history
        return res

@ns.route('/logout/')
class UserLogoutApi(BaseResource):

    @token_auth.login_required
    def post(self):
        """
        Places the user's current set of tokens on the token blacklist.
        The user will have to login with a username and password to regain access.
        """
        refresh_token = token_auth.current_user()[1].refresh_token
        
        #remove 'Bearer ' from the front of the access token
        access_token = request.headers.get('Authorization').split()[1]

        db.session.add(UserTokensBlacklist(token=refresh_token))
        db.session.add(UserTokensBlacklist(token=access_token))
        db.session.commit()

        return 200

# TODO: remove these redirects once fixed on frontend

from odyssey.api.notifications.schemas import NotificationSchema

@ns.route('/notifications/<int:user_id>/')
@ns.deprecated
@ns.doc(params={'user_id': 'User ID number'})
class UserNotificationsApi(BaseResource):
    @token_auth.login_required
    @responds(
        api=ns,
        status_code=308,
        description='Permanently moved to GET /notifications/<user_id>/')
    def get(self, user_id):
        """ [DEPRECATED] Moved to GET `/notifications/<user_id>/`. """
        return redirect(f'/notifications/{user_id}/', code=308)


@ns.route('/notifications/<int:idx>/')
@ns.deprecated
@ns.doc(params={'idx': 'Notification idx number'})
class UserNotificationsPutApi(BaseResource):
    @token_auth.login_required
    @accepts(schema=NotificationSchema, api=ns)
    @responds(
        api=ns,
        status_code=308,
        description='Permanently moved to PUT /notifications/<notification_id>/')
    def put(self, idx):
        """ [DEPRECATED] Moved to PUT `/notifications/<notification_id>/`. """
        return redirect(f'/notifications/{idx}/', code=308)


@ns.route('/email-verification/token/<string:token>/')
@ns.doc(params={'token': 'Email verification token'})
class UserPendingEmailVerificationsTokenApi(BaseResource):

    @responds(status_code=200)
    def get(self, token):
        """
        Checks if token has not expired and exists in db.
        If true, removes pending verification object and returns 200.
        """
        EmailVerification().complete_email_verification(token = token)

        return

@ns.route('/email-verification/code/<int:user_id>/')
@ns.doc(params={'code': 'Email verification code'})
class UserPendingEmailVerificationsCodeApi(BaseResource):
    __check_resource__ = False
    
    @responds(status_code=200)
    def post(self, user_id):
        """ Verify the user's email address.

        Verifying an email requires both a valid code that the client retrieved
        from their email and a valid token stored on the modobio side. The token
        has a short lifetime so the email verification process must happen within
        that time. 

        Parameters
        ----------
        user_id : int
            User ID number

        code : str
            email verification code provided during client creation
        """
        EmailVerification().complete_email_verification(user_id = user_id, code = request.args.get('code'))
        
        user = User.query.filter_by(user_id=user_id).one_or_none()
        
        #Only run active campaign operations in prod
        if not any((current_app.config['DEV'], current_app.config['TESTING'])):
            #Add to Active Campaign after email_verification
            ac = ActiveCampaign()    
            if not ac.check_contact_existence(user_id):
                ac.create_contact(user.email, user.firstname, user.lastname)
            #Add user type tag
            if user.is_client:
                ac.add_tag(user_id, 'Persona - Client')
            if user.is_staff:
                ac.add_tag(user_id, 'Persona - Provider')
            #Add subcription tag
            ac.add_user_subscription_type(user_id)
            #Add age group tag
            ac.add_age_group_tag(user_id)
        return

@ns.route('/email-verification/resend/<int:user_id>/')
@ns.doc(params={'user_id': 'User ID number'})
class UserPendingEmailVerificationsResendApi(BaseResource):
    """
    If a user waited too long to verify their email and their token/code have expired,
    they can use this endpoint to create another token/code and send another email. This 
    can also be used if the user never received an email.
    """
    __check_resource__ = False

    @responds(status_code=200)
    def post(self, user_id):
        verification = UserPendingEmailVerifications.query.filter_by(user_id=user_id).one_or_none()
            
        if not verification:
            raise Unauthorized('Email verification failed.')

        # create a new token and code for this user
        verification.token = UserPendingEmailVerifications.generate_token(user_id)
        verification.code = UserPendingEmailVerifications.generate_code()

        db.session.commit()

        user = User.query.filter_by(user_id=user_id).one_or_none()

        link = url_for(
            '.user_user_pending_email_verifications_token_api',
            token=verification.token,
            _external=True)

        send_email(
            'email-verify',
            user.email,
            name=user.firstname,
            verification_link=link,
            verification_code=verification.code)

        
@ns.route('/legal-docs/<int:user_id>/')
class UserLegalDocsApi(BaseResource):
    """
    Endpoints related to legal documents that users have viewed and signed.
    """
    
    # Multiple docs per user allowed.
    __check_resource__ = False

    @token_auth.login_required
    @responds(schema=UserLegalDocsSchema(many=True), api=ns, status_code=200)
    def get(self, user_id):

        check_user_existence(user_id)

        docs = UserLegalDocs.query.filter_by(user_id=user_id).all()

        for doc in docs:
            doc_info = LookupLegalDocs.query.filter_by(idx=doc.doc_id).one_or_none()
            doc.doc_name = doc_info.name
            doc.doc_version = doc_info.version

        return docs

    @token_auth.login_required
    @accepts(schema=UserLegalDocsSchema, api=ns)
    @responds(schema=UserLegalDocsSchema, api=ns, status_code=200)
    def post(self, user_id):

        check_user_existence(user_id)

        if UserLegalDocs.query.filter_by(user_id=user_id, doc_id=request.parsed_obj.doc_id).one_or_none():
            raise BadRequest(f'Document {request.parsed_obj.doc_id} already exists.')

        if not LookupLegalDocs.query.filter_by(idx=request.parsed_obj.doc_id).one_or_none():
            raise BadRequest(f'Document {request.parsed_obj.doc_id} not found.')

        request.parsed_obj.user_id = user_id

        db.session.add(request.parsed_obj)
        db.session.commit()

        doc_info = LookupLegalDocs.query.filter_by(idx=request.parsed_obj.doc_id).one_or_none()
        request.parsed_obj.doc_name = doc_info.name
        request.parsed_obj.doc_version = doc_info.version

        return request.parsed_obj

    @token_auth.login_required
    @accepts(schema=UserLegalDocsSchema, api=ns)
    @responds(schema=UserLegalDocsSchema, api=ns, status_code=200)
    def put(self, user_id):

        check_user_existence(user_id)

        doc = UserLegalDocs.query.filter_by(user_id=user_id, doc_id=request.parsed_obj.doc_id).one_or_none()

        if not doc:
            raise BadRequest(f'Document {request.parsed_obj.doc_id} already exists.')

        if not LookupLegalDocs.query.filter_by(idx=request.parsed_obj.doc_id).one_or_none():
            raise BadRequest(f'Document {request.parsed_obj.doc_id} not found.')

        new_data = request.parsed_obj.__dict__
        del new_data['_sa_instance_state']

        doc.update(new_data)
        db.session.commit()

        doc_info = LookupLegalDocs.query.filter_by(idx=doc.doc_id).one_or_none()
        doc.doc_name = doc_info.name
        doc.doc_version = doc_info.version

        return doc<|MERGE_RESOLUTION|>--- conflicted
+++ resolved
@@ -364,9 +364,7 @@
                     # email already verified, no need to send verification email
                     # update client subscription status if necessary
                     verify_email = False
-<<<<<<< HEAD
                     subscription_update = True
-=======
 
                     if not any((current_app.config['DEV'], current_app.config['TESTING'])):
                         #User already exists and email is verified.
@@ -377,7 +375,6 @@
                             ac.add_age_group_tag(user.user_id)
                             ac.add_user_subscription_type(user.user_id)
                         ac.add_tag(user.user_id, 'Persona - Client')
->>>>>>> 01eeeb18
                 else:
                     verify_email = True
         else:
@@ -719,8 +716,6 @@
         elif not request.parsed_obj.is_staff and not request.parsed_obj.apple_original_transaction_id:
             raise BadRequest('Missing original transaction id')
 
-<<<<<<< HEAD
-=======
         # Update the previous subscription if necessary
         if prev_sub.subscription_status == 'subscribed':
             if prev_sub.expire_date:
@@ -758,7 +753,6 @@
             new_sub.start_date = datetime.fromtimestamp(transaction_info['purchaseDate']/1000, utc).replace(tzinfo=None)
         
         db.session.add(new_sub)
->>>>>>> 01eeeb18
         db.session.commit()
 
         current_subscription = UserSubscriptions.query.filter_by(user_id=user_id, is_staff=True if g.user_type == 'staff' else False).order_by(UserSubscriptions.idx.desc()).first()
