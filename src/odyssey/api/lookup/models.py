"""
Database tables for supporting lookup tables. These tables should be static tables only used for reference,
not to be edited at runtime. 
"""

from odyssey import db
from odyssey.utils.constants import DB_SERVER_TIME

<<<<<<< HEAD
class LookupProfessionalAppointmentConfirmationWindow(db.Model):
    """ Stored appointment confirmation windows for professionals in database. 
    """

    __tablename__ = 'LookupProfessionalAppointmentConfirmationWindow'
=======
class LookupTransactionTypes(db.Model):
    """ Stored transaction types in database. 
    """

    __tablename__ = 'LookupTransactionTypes'
>>>>>>> 7779037d

    created_at = db.Column(db.DateTime, default=DB_SERVER_TIME)
    """
    Creation timestamp of this row in the database.

    :type: :class:`datetime.datetime`
    """

    updated_at = db.Column(db.DateTime, default=DB_SERVER_TIME, onupdate=DB_SERVER_TIME)
    """
    Last update timestamp of this row in the database.

    :type: :class:`datetime.datetime`
    """

    idx = db.Column(db.Integer, primary_key=True, autoincrement=True)
    """
    Primary index for 

    :type: int, primary key, autoincrement
    """

<<<<<<< HEAD
    confirmation_window = db.Column(db.Float)
    """
    confirmation windows for 
    from 1 hour to 24 hours in 30 minute increments
    
    :type: float
    """    
=======
    category = db.Column(db.String)
    """
    Category
    The overall category of the transaction type.
    
    :type: str
    """

    name = db.Column(db.String)
    """
    Name
    The name or subcategory further describing the 
    transaction type if any.
    
    :type: str
    """

    icon = db.Column(db.String)
    """
    icon
    Referenced image name for the FE to use

    :type: str
    """        
>>>>>>> 7779037d

class LookupCountriesOfOperations(db.Model):
    """ Stored countries of operations in database. 
    """

    __tablename__ = 'LookupCountriesOfOperations'

    created_at = db.Column(db.DateTime, default=DB_SERVER_TIME)
    """
    Creation timestamp of this row in the database.

    :type: :class:`datetime.datetime`
    """

    updated_at = db.Column(db.DateTime, default=DB_SERVER_TIME, onupdate=DB_SERVER_TIME)
    """
    Last update timestamp of this row in the database.

    :type: :class:`datetime.datetime`
    """

    idx = db.Column(db.Integer, primary_key=True, autoincrement=True)
    """
    Primary index for 

    :type: int, primary key, autoincrement
    """

    country = db.Column(db.String)
    """
    countries of operations
    
    :type: str
    """
    

class LookupClientBookingWindow(db.Model):
    """ Stored booking windows for the client in database. 
    """

    __tablename__ = 'LookupClientBookingWindow'

    created_at = db.Column(db.DateTime, default=DB_SERVER_TIME)
    """
    Creation timestamp of this row in the database.

    :type: :class:`datetime.datetime`
    """

    updated_at = db.Column(db.DateTime, default=DB_SERVER_TIME, onupdate=DB_SERVER_TIME)
    """
    Last update timestamp of this row in the database.

    :type: :class:`datetime.datetime`
    """

    idx = db.Column(db.Integer, primary_key=True, autoincrement=True)
    """
    Primary index for 

    :type: int, primary key, autoincrement
    """

    booking_window = db.Column(db.Integer)
    """
    Booking Window
    from 8 hours to 24 hours in increments of 1 hour
    
    :type: int
    """

class LookupTelehealthSessionCost(db.Model):
    """ Stored telehealth session costs in database. 
    """

    __tablename__ = 'LookupTelehealthSessionCost'

    created_at = db.Column(db.DateTime, default=DB_SERVER_TIME)
    """
    Creation timestamp of this row in the database.

    :type: :class:`datetime.datetime`
    """

    updated_at = db.Column(db.DateTime, default=DB_SERVER_TIME, onupdate=DB_SERVER_TIME)
    """
    Last update timestamp of this row in the database.

    :type: :class:`datetime.datetime`
    """

    idx = db.Column(db.Integer, primary_key=True, autoincrement=True)
    """
    Primary index for 

    :type: int, primary key, autoincrement
    """

    profession_type = db.Column(db.String)
    """
    Profession Type 
    i.e. Medical Doctor etc

    :type: str
    """

    territory = db.Column(db.String)
    """
    Territory
    i.e. USA, UK, etc

    :type: str
    """

    session_cost = db.Column(db.Integer)
    """
    session cost in that country's currency
    
    :type: int
    """

class LookupTelehealthSessionDuration(db.Model):
    """ Stored telehealth session durations in database. 
    """

    __tablename__ = 'LookupTelehealthSessionDuration'

    created_at = db.Column(db.DateTime, default=DB_SERVER_TIME)
    """
    Creation timestamp of this row in the database.

    :type: :class:`datetime.datetime`
    """

    updated_at = db.Column(db.DateTime, default=DB_SERVER_TIME, onupdate=DB_SERVER_TIME)
    """
    Last update timestamp of this row in the database.

    :type: :class:`datetime.datetime`
    """

    idx = db.Column(db.Integer, primary_key=True, autoincrement=True)
    """
    Primary index for 

    :type: int, primary key, autoincrement
    """

    session_duration = db.Column(db.Integer)
    """
    session duration
    from 10 minutes to 60 minutes in increments of 5 minutes
    
    :type: int
    """

class LookupActivityTrackers(db.Model):
    """ Look up table for activity trackers and their capabilities. """

    __tablename__ = 'LookupActivityTrackers'

    idx = db.Column(db.Integer, primary_key=True, autoincrement=True)
    """
    Table index.

    :type: int, primary key, autoincrement
    """

    created_at = db.Column(db.DateTime, default=DB_SERVER_TIME)
    """
    Creation timestamp of this row in the database.

    :type: :class:`datetime.datetime`
    """

    brand = db.Column(db.String)
    """
    activity tracker brand name

    :type: str
    """

    series = db.Column(db.String)
    """
    activity tracker series

    :type: str
    """

    model = db.Column(db.String)
    """
    activity tracker model

    :type: str
    """

    ecg_metric_1 = db.Column(db.Boolean)
    """
    2-lead ECG Metric 1
    Text

    :type: bool
    """

    ecg_metric_2 = db.Column(db.Boolean)
    """
    2-lead ECG Metric 2
    Beats Per Minute

    :type: bool
    """

    sp_o2_spot_check = db.Column(db.Boolean)
    """
    % Oxygenation (no decimals)

    :type: bool
    """

    sp_o2_nighttime_avg = db.Column(db.Boolean)
    """
    % Oxygenation (no decimals)

    :type: bool
    """

    sleep_total = db.Column(db.Boolean)
    """
    Time HH:MM

    :type: bool
    """

    deep_sleep = db.Column(db.Boolean)
    """
    Time HH:MM

    :type: bool
    """

    rem_sleep = db.Column(db.Boolean)
    """
    Time HH:MM

    :type: bool
    """

    quality_sleep = db.Column(db.Boolean)
    """
    Time HH:MM

    :type: bool
    """

    light_sleep = db.Column(db.Boolean)
    """
    Time HH:MM

    :type: bool
    """

    awake = db.Column(db.Boolean)
    """
    Time HH:MM

    :type: bool
    """

    sleep_latency = db.Column(db.Boolean)
    """
    Time HH:MM

    :type: bool
    """

    bedtime_consistency = db.Column(db.Boolean)
    """
    + or - Time HH:MM

    :type: bool
    """                            

    wake_consistency = db.Column(db.Boolean)
    """
    + or - Time HH:MM

    :type: bool
    """

    rhr_avg = db.Column(db.Boolean)
    """
    beats per minute

    :type: bool
    """    

    rhr_lowest = db.Column(db.Boolean)
    """
    beats per minute

    :type: bool
    """    
    
    hr_walking = db.Column(db.Boolean)
    """
    beats per minute

    :type: bool
    """     

    hr_24hr_avg = db.Column(db.Boolean)
    """
    beats per minute

    :type: bool
    """ 

    hrv_avg = db.Column(db.Boolean)
    """
    milliseconds (ms)

    :type: bool
    """    

    hrv_highest = db.Column(db.Boolean)
    """
    milliseconds (ms)

    :type: bool
    """

    respiratory_rate = db.Column(db.Boolean)
    """
    per minute

    :type: bool
    """

    body_temperature = db.Column(db.Boolean)
    """
    + or - degrees farenheit

    :type: bool
    """

    steps = db.Column(db.Boolean)
    """
    number
    
    :type: bool
    """

    total_calories = db.Column(db.Boolean)
    """
    calories (kcal)

    :type: bool
    """

    active_calories = db.Column(db.Boolean)
    """
    calories

    :type: bool
    """
    
    walking_equivalency = db.Column(db.Boolean)
    """
    number miles

    :type: bool
    """

    inactivity = db.Column(db.Boolean)
    """
    Time HH:MM

    :type: bool
    """

class LookupDrinks(db.Model):
    """ Static list of drinks that a client can purchase or be recommended. 
    """

    __tablename__ = 'LookupDrinks'

    created_at = db.Column(db.DateTime, default=DB_SERVER_TIME)
    """
    Creation timestamp of this row in the database.

    :type: :class:`datetime.datetime`
    """

    updated_at = db.Column(db.DateTime, default=DB_SERVER_TIME, onupdate=DB_SERVER_TIME)
    """
    Last update timestamp of this row in the database.

    :type: :class:`datetime.datetime`
    """

    drink_id = db.Column(db.Integer, primary_key=True, autoincrement=True)
    """
    Unique id for this drink.

    :type: int, primary key, autoincrement
    """

    primary_goal_id = db.Column(db.Integer, db.ForeignKey('LookupGoals.goal_id'), nullable=False)
    """
    Id of the primary goal that is aided by this drink.

    :type: string
    """

    color = db.Column(db.String)
    """
    Color of this drink.

    :type: string
    """

class LookupDrinkIngredients(db.Model):
    """ List of ingredients that a drink is made up of. 
    """

    __tablename__ = 'LookupDrinkIngredients'

    created_at = db.Column(db.DateTime, default=DB_SERVER_TIME)
    """
    Creation timestamp of this row in the database.

    :type: :class:`datetime.datetime`
    """

    updated_at = db.Column(db.DateTime, default=DB_SERVER_TIME, onupdate=DB_SERVER_TIME)
    """
    Last update timestamp of this row in the database.

    :type: :class:`datetime.datetime`
    """

    idx = db.Column(db.Integer, primary_key=True, autoincrement=True)
    """
    Table index.

    :type: int, primary key, autoincrement
    """

    drink_id = db.Column(db.Integer, db.ForeignKey('LookupDrinks.drink_id'), nullable=False)
    """
    Id of the drink this ingredient belongs to.

    :type: int, foreign key(LookupDrinks.drink_id)
    """

    is_primary_ingredient = db.Column(db.Boolean)
    """
    Denotes if this ingredient is they primary ingredient in the drink.

    :type: boolean
    """

    is_key_additive = db.Column(db.Boolean)
    """
    Denotes if this ingredient is a key additive in the drink.

    :type: boolean
    """

    ingredient_name = db.Column(db.String)
    """
    Name of the ingredient.

    :type: string
    """

    amount = db.Column(db.Float)
    """
    Numerical value of the measurement.

    :type: float
    """

    unit = db.Column(db.String)
    """
    Unit of the measurement.

    :type: string
    """

class LookupGoals(db.Model):
    """ Static list of goals that a client can choose from. 
    """

    __tablename__ = 'LookupGoals'

    created_at = db.Column(db.DateTime, default=DB_SERVER_TIME)
    """
    Creation timestamp of this row in the database.

    :type: :class:`datetime.datetime`
    """

    updated_at = db.Column(db.DateTime, default=DB_SERVER_TIME, onupdate=DB_SERVER_TIME)
    """
    Last update timestamp of this row in the database.

    :type: :class:`datetime.datetime`
    """

    goal_id = db.Column(db.Integer, primary_key=True, autoincrement=True)
    """
    Id of this goal.

    :type: integer, primary key, autoincrementing
    """

    goal_name = db.Column(db.String)
    """
    Name of this goal.

    :type: string
    """

class LookupRaces(db.Model):
    """ Static list of races that a client can choose from. 
    """

    __tablename__ = 'LookupRaces'

    created_at = db.Column(db.DateTime, default=DB_SERVER_TIME)
    """
    Creation timestamp of this row in the database.

    :type: :class:`datetime.datetime`
    """

    updated_at = db.Column(db.DateTime, default=DB_SERVER_TIME, onupdate=DB_SERVER_TIME)
    """
    Last update timestamp of this row in the database.

    :type: :class:`datetime.datetime`
    """

    race_id = db.Column(db.Integer, primary_key=True, autoincrement=True)
    """
    Id of this race.

    :type: integer, primary key, autoincrementing
    """

    race_name = db.Column(db.String)
    """
    Name of this race.

    :type: string
    """
class LookupSubscriptions(db.Model):
    """ Static list of subscription plans that a user can choose from. 
    """

    __tablename__ = 'LookupSubscriptions'

    created_at = db.Column(db.DateTime, default=DB_SERVER_TIME)
    """
    Creation timestamp of this row in the database.

    :type: :class:`datetime.datetime`
    """

    updated_at = db.Column(db.DateTime, default=DB_SERVER_TIME, onupdate=DB_SERVER_TIME)
    """
    Last update timestamp of this row in the database.

    :type: :class:`datetime.datetime`
    """

    sub_id = db.Column(db.Integer, primary_key=True, autoincrement=True)
    """
    Id of this subscription plan.

    :type: integer, primary key, autoincrementing
    """

    name = db.Column(db.String)
    """
    Name of this subscription plan.

    :type: string
    """

    description = db.Column(db.String)
    """
    Description of this subscription plan.

    :type: string
    """

    cost = db.Column(db.Float)
    """
    Cost of this subscription plan in USD.

    :type: float
    """

    frequency = db.Column(db.String)
    """
    Frequency that this subscription plan is paid, must be one of (weekly, monthly, annually)

    :type: string
    """

class LookupNotifications(db.Model):
    """ Static list of notifications types that a user can receive. 
    """

    __tablename__ = 'LookupNotifications'

    created_at = db.Column(db.DateTime, default=DB_SERVER_TIME)
    """
    Creation timestamp of this row in the database.

    :type: :class:`datetime.datetime`
    """

    updated_at = db.Column(db.DateTime, default=DB_SERVER_TIME, onupdate=DB_SERVER_TIME)
    """
    Last update timestamp of this row in the database.

    :type: :class:`datetime.datetime`
    """

    notification_type_id = db.Column(db.Integer, primary_key=True, autoincrement=True)
    """
    Id of this notification type.

    :type: integer, primary key, autoincrementing
    """

    notification_type = db.Column(db.String)
    """
    Name of this notification type.

    :type: string
    """

    icon = db.Column(db.String)
    """
    Icon used for this notification type, denotes a file in an s3 bucket.

    :type: string
    """

    background_color = db.Column(db.String)
    """
    Background color used for this notification type.
    Color names are from the list of 140 colors supported by all browsers
    See: https://htmlcolorcodes.com/color-names/
    """

    symbol_color = db.Column(db.String)
    """
    Symbol color used for this notification type.
    Color names are from the list of 140 colors supported by all browsers
    original means do not apply any color to the svg
    See: https://htmlcolorcodes.com/color-names/
    """

class LookupClinicalCareTeamResources(db.Model):
    """
    Stores all the database tables which can be accessed by a clinical care team.
    Table names are given an index in order to be referenced by other tables
    """

    __tablename__ = 'LookupClinicalCareTeamResources'

    created_at = db.Column(db.DateTime, default=DB_SERVER_TIME)
    """
    Creation timestamp of this row in the database.

    :type: :class:`datetime.datetime`
    """

    updated_at = db.Column(db.DateTime, default=DB_SERVER_TIME, onupdate=DB_SERVER_TIME)
    """
    Last update timestamp of this row in the database.

    :type: :class:`datetime.datetime`
    """

    resource_id = db.Column(db.Integer, primary_key=True, autoincrement=True)
    """
    ID for the table. 

    :type: integer, primary key, autoincrementing
    """

    resource_name = db.Column(db.String)
    """
    Table name 

    :type: string
    """

    display_name = db.Column(db.String)
    """
    Name of resource to display to client. We do not want table names getting passed around.
    
    :type: string
    """<|MERGE_RESOLUTION|>--- conflicted
+++ resolved
@@ -6,19 +6,46 @@
 from odyssey import db
 from odyssey.utils.constants import DB_SERVER_TIME
 
-<<<<<<< HEAD
 class LookupProfessionalAppointmentConfirmationWindow(db.Model):
     """ Stored appointment confirmation windows for professionals in database. 
     """
 
     __tablename__ = 'LookupProfessionalAppointmentConfirmationWindow'
-=======
+
+    created_at = db.Column(db.DateTime, default=DB_SERVER_TIME)
+    """
+    Creation timestamp of this row in the database.
+
+    :type: :class:`datetime.datetime`
+    """
+
+    updated_at = db.Column(db.DateTime, default=DB_SERVER_TIME, onupdate=DB_SERVER_TIME)
+    """
+    Last update timestamp of this row in the database.
+
+    :type: :class:`datetime.datetime`
+    """
+
+    idx = db.Column(db.Integer, primary_key=True, autoincrement=True)
+    """
+    Primary index for 
+
+    :type: int, primary key, autoincrement
+    """
+
+    confirmation_window = db.Column(db.Float)
+    """
+    confirmation windows for 
+    from 1 hour to 24 hours in 30 minute increments
+    
+    :type: float
+    """    
+
 class LookupTransactionTypes(db.Model):
     """ Stored transaction types in database. 
     """
 
     __tablename__ = 'LookupTransactionTypes'
->>>>>>> 7779037d
 
     created_at = db.Column(db.DateTime, default=DB_SERVER_TIME)
     """
@@ -41,15 +68,6 @@
     :type: int, primary key, autoincrement
     """
 
-<<<<<<< HEAD
-    confirmation_window = db.Column(db.Float)
-    """
-    confirmation windows for 
-    from 1 hour to 24 hours in 30 minute increments
-    
-    :type: float
-    """    
-=======
     category = db.Column(db.String)
     """
     Category
@@ -74,7 +92,6 @@
 
     :type: str
     """        
->>>>>>> 7779037d
 
 class LookupCountriesOfOperations(db.Model):
     """ Stored countries of operations in database. 
