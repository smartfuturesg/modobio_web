--- conflicted
+++ resolved
@@ -18,8 +18,7 @@
     test_client.mongo.db.wearables.delete_many(del_query)
 
 
-<<<<<<< HEAD
-@pytest.fixture(scope='module')
+@pytest.fixture(scope='function')
 def add_cgm_data(test_client):
     """
     Read data from file and insert into mongodb wearables collection
@@ -69,7 +68,7 @@
 
     del_query = {'user_id': test_client.client_id, 'wearable': BLOOD_GLUCOSE_WEARABLE}
     test_client.mongo.db.wearables.delete_many(del_query)
-=======
+    
 @pytest.fixture(scope='function')
 def fitbit_data(test_client):
     """
@@ -80,5 +79,4 @@
     yield wearables_fitbit_data_1, wearables_fitbit_data_2
 
     query = {'user_id': test_client.client_id, 'wearable': 'FITBIT'}
-    test_client.mongo.db.wearables.delete_many(query)
->>>>>>> 65c6cc74
+    test_client.mongo.db.wearables.delete_many(query)