--- conflicted
+++ resolved
@@ -841,17 +841,15 @@
 
 BOOKINGS_STATUS = ('Completed','On-Going','Accepted','Pending Staff Acceptance','Client Canceled','Staff Canceled' )
 
-<<<<<<< HEAD
 #image types allowed for upload
 ALLOWED_IMAGE_TYPES = ('.png', '.jpg', '.jpeg', '.bmp', '.gif', '.webp', '.psd', '.pdf')
 
 #audio types allowed for upload
 ALLOWED_AUDIO_TYPES = ('.m4a', '.caf')
-=======
+
 ### Event's Calendar constants ###
 EVENT_AVAILABILITY = ('Busy', 'Available')
 """ Availability labels for an event added to professional's calendar """
 
 RECURRENCE_TYPE = ('Daily', 'Weekly', 'Monthly', 'Yearly')
-""" Types of recurrence that may be chosen for a recurring event """
->>>>>>> b2ea0560
+""" Types of recurrence that may be chosen for a recurring event """