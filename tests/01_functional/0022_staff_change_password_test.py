--- conflicted
+++ resolved
@@ -38,11 +38,7 @@
     staffLogin = UserLogin.query.filter_by(user_id=staff.user_id).first()
 
     assert response.status_code == 200
-<<<<<<< HEAD
     assert staffLogin.check_password(password=test_user_passwords['new_password'])
-=======
-    assert check_password_hash(staff.password, test_user_passwords['new_password'])    
->>>>>>> f6f22bdd
 
     ###
     # Update Password with the incorrect current password and a 
