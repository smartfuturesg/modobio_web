from flask import request
from flask_accepts import responds, accepts
from flask_restx import Resource, Namespace

<<<<<<< HEAD
=======
from sqlalchemy import select

from odyssey.api import api
>>>>>>> c72a484b

from odyssey.utils.auth import token_auth
from odyssey.utils.errors import GenericNotFound, DisabledEndpoint
from odyssey.api.system.models import SystemTelehealthSessionCosts, SystemVariables
from odyssey.api.system.schemas import SystemTelehealthSettingsSchema
from odyssey.api.lookup.models import LookupCountriesOfOperations, LookupCurrencies

from odyssey import db

ns = Namespace('system', description='Endpoints for system functions.')


@ns.route('/telehealth-settings/')
class SystemTelehealthSettingsApi(Resource):
    """ Endpoints related to system telehealth settings.
    """

    @token_auth.login_required(user_type=('staff',), staff_role=('system_admin',))
    @responds(schema=SystemTelehealthSettingsSchema,status_code=200, api=ns)
    def get(self):
        costs = db.session.execute(
            select(SystemTelehealthSessionCosts, LookupCurrencies).
            join(LookupCurrencies, LookupCurrencies.idx == SystemTelehealthSessionCosts.currency_id)).all()

        formatted_costs = []
        for cost, lookup in costs:
            cost.country = lookup.country
            cost.currency_symbol_and_code = lookup.symbol_and_code
            formatted_costs.append(cost)

        session_duration = int(SystemVariables.query.filter_by(var_name='Session Duration').one_or_none().var_value)
        booking_notice_window = int(SystemVariables.query.filter_by(var_name='Booking Notice Window').one_or_none().var_value)
        confirmation_window = float(SystemVariables.query.filter_by(var_name='Confirmation Window').one_or_none().var_value)
        res = {'costs': formatted_costs,
                'session_duration': session_duration,
                'booking_notice_window': booking_notice_window,
                'confirmation_window': confirmation_window}
        return res

    @token_auth.login_required(user_type=('staff',), staff_role=('system_admin',))
    @accepts(schema=SystemTelehealthSettingsSchema, api=ns)
    @responds(schema=SystemTelehealthSettingsSchema, status_code=201, api=ns)
    @ns.deprecated
    def put(self):
        """
        This endpoint is temporarily disabled until further security measures are established
        """
        raise DisabledEndpoint 

        res = {'costs': []}
        for cost in request.parsed_obj['costs']:
            #if a cost for this currency/profession combination does not exist, it is invalid
            exists = SystemTelehealthSessionCosts.query.filter_by(profession_type=cost.profession_type, currency_id=cost.currency_id).one_or_none()
            if exists:
                data = cost.__dict__
                del data['_sa_instance_state']
                exists.update(data)
                exists.session_cost = str(exists.session_cost)          
                res['costs'].append(exists)
            else:
                raise GenericNotFound(f'No cost exists for currency_id {cost.currency_id} for profession {cost.profession_type}.')
                
        #update session variables
        if 'session_duration' in request.parsed_obj:
            ses_dur = SystemVariables.query.filter_by(var_name='Session Duration').one_or_none()
            ses_dur.update({'var_value': str(request.parsed_obj['session_duration'])})
            res['session_duration'] = ses_dur.var_value
        if 'booking_notice_window' in request.parsed_obj:
            book_window = SystemVariables.query.filter_by(var_name='Booking Notice Window').one_or_none()
            book_window.update({'var_value': str(request.parsed_obj['booking_notice_window'])})
            res['booking_notice_window'] = book_window.var_value
        if 'confirmation_window' in request.parsed_obj:
            con_window = SystemVariables.query.filter_by(var_name='Confirmation Window').one_or_none()
            con_window.update({'var_value': str(request.parsed_obj['confirmation_window'])})
            res['confirmation_winow'] = con_window.var_value

        db.session.commit()
        return res<|MERGE_RESOLUTION|>--- conflicted
+++ resolved
@@ -1,13 +1,7 @@
 from flask import request
 from flask_accepts import responds, accepts
 from flask_restx import Resource, Namespace
-
-<<<<<<< HEAD
-=======
 from sqlalchemy import select
-
-from odyssey.api import api
->>>>>>> c72a484b
 
 from odyssey.utils.auth import token_auth
 from odyssey.utils.errors import GenericNotFound, DisabledEndpoint
