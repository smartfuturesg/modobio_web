"""
Database tables for supporting lookup tables. These tables should be static tables only used for reference,
not to be edited at runtime. 
"""

from odyssey import db
from odyssey.utils.constants import DB_SERVER_TIME

<<<<<<< HEAD
class LookupTransactionTypeIcons(db.Model):
""" Stored transaction type icons in database. 
    """

    __tablename__ = 'LookupTransactionTypeIcons'
=======
class LookupCountriesOfOperations(db.Model):
    """ Stored countries of operations in database. 
    """

    __tablename__ = 'LookupCountriesOfOperations'
>>>>>>> cafa6406

    created_at = db.Column(db.DateTime, default=DB_SERVER_TIME)
    """
    Creation timestamp of this row in the database.

    :type: :class:`datetime.datetime`
    """

    updated_at = db.Column(db.DateTime, default=DB_SERVER_TIME, onupdate=DB_SERVER_TIME)
    """
    Last update timestamp of this row in the database.

    :type: :class:`datetime.datetime`
    """

    idx = db.Column(db.Integer, primary_key=True, autoincrement=True)
    """
    Primary index for 

    :type: int, primary key, autoincrement
    """

<<<<<<< HEAD
    name = db.Column(db.String)
    """
    Name
    The name of the icon image
    
    :type: str
    """

    icon = db.Column(db.Text)
    """
    icon
    Referenced image name for the FE to use

    :type: text
    """

    mimetype = db.Column(db.Text)


class LookupTransactionTypes(db.Model):
    """ Stored transaction types in database. 
    """

    __tablename__ = 'LookupTransactionTypes'

    created_at = db.Column(db.DateTime, default=DB_SERVER_TIME)
    """
    Creation timestamp of this row in the database.

    :type: :class:`datetime.datetime`
    """

    updated_at = db.Column(db.DateTime, default=DB_SERVER_TIME, onupdate=DB_SERVER_TIME)
    """
    Last update timestamp of this row in the database.

    :type: :class:`datetime.datetime`
    """

    idx = db.Column(db.Integer, primary_key=True, autoincrement=True)
    """
    Primary index for 

    :type: int, primary key, autoincrement
    """

    category = db.Column(db.String)
    """
    Category
    The overall category of the transaction type.
    
    :type: str
    """

    name = db.Column(db.String)
    """
    Name
    The name or subcategory further describing the 
    transaction type if any.
    
    :type: str
    """

    icon = db.Column(db.String)
    """
    icon
    Referenced image name for the FE to use

    :type: str
    """        
=======
    country = db.Column(db.String)
    """
    countries of operations
    
    :type: str
    """
    
>>>>>>> cafa6406

class LookupClientBookingWindow(db.Model):
    """ Stored booking windows for the client in database. 
    """

    __tablename__ = 'LookupClientBookingWindow'

    created_at = db.Column(db.DateTime, default=DB_SERVER_TIME)
    """
    Creation timestamp of this row in the database.

    :type: :class:`datetime.datetime`
    """

    updated_at = db.Column(db.DateTime, default=DB_SERVER_TIME, onupdate=DB_SERVER_TIME)
    """
    Last update timestamp of this row in the database.

    :type: :class:`datetime.datetime`
    """

    idx = db.Column(db.Integer, primary_key=True, autoincrement=True)
    """
    Primary index for 

    :type: int, primary key, autoincrement
    """

    booking_window = db.Column(db.Integer)
    """
    Booking Window
    from 8 hours to 24 hours in increments of 1 hour
    
    :type: int
    """

class LookupTelehealthSessionCost(db.Model):
    """ Stored telehealth session costs in database. 
    """

    __tablename__ = 'LookupTelehealthSessionCost'

    created_at = db.Column(db.DateTime, default=DB_SERVER_TIME)
    """
    Creation timestamp of this row in the database.

    :type: :class:`datetime.datetime`
    """

    updated_at = db.Column(db.DateTime, default=DB_SERVER_TIME, onupdate=DB_SERVER_TIME)
    """
    Last update timestamp of this row in the database.

    :type: :class:`datetime.datetime`
    """

    idx = db.Column(db.Integer, primary_key=True, autoincrement=True)
    """
    Primary index for 

    :type: int, primary key, autoincrement
    """

    profession_type = db.Column(db.String)
    """
    Profession Type 
    i.e. Medical Doctor etc

    :type: str
    """

    territory = db.Column(db.String)
    """
    Territory
    i.e. USA, UK, etc

    :type: str
    """

    session_cost = db.Column(db.Integer)
    """
    session cost in that country's currency
    
    :type: int
    """

class LookupTelehealthSessionDuration(db.Model):
    """ Stored telehealth session durations in database. 
    """

    __tablename__ = 'LookupTelehealthSessionDuration'

    created_at = db.Column(db.DateTime, default=DB_SERVER_TIME)
    """
    Creation timestamp of this row in the database.

    :type: :class:`datetime.datetime`
    """

    updated_at = db.Column(db.DateTime, default=DB_SERVER_TIME, onupdate=DB_SERVER_TIME)
    """
    Last update timestamp of this row in the database.

    :type: :class:`datetime.datetime`
    """

    idx = db.Column(db.Integer, primary_key=True, autoincrement=True)
    """
    Primary index for 

    :type: int, primary key, autoincrement
    """

    session_duration = db.Column(db.Integer)
    """
    session duration
    from 10 minutes to 60 minutes in increments of 5 minutes
    
    :type: int
    """

class LookupActivityTrackers(db.Model):
    """ Look up table for activity trackers and their capabilities. """

    __tablename__ = 'LookupActivityTrackers'

    idx = db.Column(db.Integer, primary_key=True, autoincrement=True)
    """
    Table index.

    :type: int, primary key, autoincrement
    """

    created_at = db.Column(db.DateTime, default=DB_SERVER_TIME)
    """
    Creation timestamp of this row in the database.

    :type: :class:`datetime.datetime`
    """

    brand = db.Column(db.String)
    """
    activity tracker brand name

    :type: str
    """

    series = db.Column(db.String)
    """
    activity tracker series

    :type: str
    """

    model = db.Column(db.String)
    """
    activity tracker model

    :type: str
    """

    ecg_metric_1 = db.Column(db.Boolean)
    """
    2-lead ECG Metric 1
    Text

    :type: bool
    """

    ecg_metric_2 = db.Column(db.Boolean)
    """
    2-lead ECG Metric 2
    Beats Per Minute

    :type: bool
    """

    sp_o2_spot_check = db.Column(db.Boolean)
    """
    % Oxygenation (no decimals)

    :type: bool
    """

    sp_o2_nighttime_avg = db.Column(db.Boolean)
    """
    % Oxygenation (no decimals)

    :type: bool
    """

    sleep_total = db.Column(db.Boolean)
    """
    Time HH:MM

    :type: bool
    """

    deep_sleep = db.Column(db.Boolean)
    """
    Time HH:MM

    :type: bool
    """

    rem_sleep = db.Column(db.Boolean)
    """
    Time HH:MM

    :type: bool
    """

    quality_sleep = db.Column(db.Boolean)
    """
    Time HH:MM

    :type: bool
    """

    light_sleep = db.Column(db.Boolean)
    """
    Time HH:MM

    :type: bool
    """

    awake = db.Column(db.Boolean)
    """
    Time HH:MM

    :type: bool
    """

    sleep_latency = db.Column(db.Boolean)
    """
    Time HH:MM

    :type: bool
    """

    bedtime_consistency = db.Column(db.Boolean)
    """
    + or - Time HH:MM

    :type: bool
    """                            

    wake_consistency = db.Column(db.Boolean)
    """
    + or - Time HH:MM

    :type: bool
    """

    rhr_avg = db.Column(db.Boolean)
    """
    beats per minute

    :type: bool
    """    

    rhr_lowest = db.Column(db.Boolean)
    """
    beats per minute

    :type: bool
    """    
    
    hr_walking = db.Column(db.Boolean)
    """
    beats per minute

    :type: bool
    """     

    hr_24hr_avg = db.Column(db.Boolean)
    """
    beats per minute

    :type: bool
    """ 

    hrv_avg = db.Column(db.Boolean)
    """
    milliseconds (ms)

    :type: bool
    """    

    hrv_highest = db.Column(db.Boolean)
    """
    milliseconds (ms)

    :type: bool
    """

    respiratory_rate = db.Column(db.Boolean)
    """
    per minute

    :type: bool
    """

    body_temperature = db.Column(db.Boolean)
    """
    + or - degrees farenheit

    :type: bool
    """

    steps = db.Column(db.Boolean)
    """
    number
    
    :type: bool
    """

    total_calories = db.Column(db.Boolean)
    """
    calories (kcal)

    :type: bool
    """

    active_calories = db.Column(db.Boolean)
    """
    calories

    :type: bool
    """
    
    walking_equivalency = db.Column(db.Boolean)
    """
    number miles

    :type: bool
    """

    inactivity = db.Column(db.Boolean)
    """
    Time HH:MM

    :type: bool
    """

class LookupDrinks(db.Model):
    """ Static list of drinks that a client can purchase or be recommended. 
    """

    __tablename__ = 'LookupDrinks'

    created_at = db.Column(db.DateTime, default=DB_SERVER_TIME)
    """
    Creation timestamp of this row in the database.

    :type: :class:`datetime.datetime`
    """

    updated_at = db.Column(db.DateTime, default=DB_SERVER_TIME, onupdate=DB_SERVER_TIME)
    """
    Last update timestamp of this row in the database.

    :type: :class:`datetime.datetime`
    """

    drink_id = db.Column(db.Integer, primary_key=True, autoincrement=True)
    """
    Unique id for this drink.

    :type: int, primary key, autoincrement
    """

    primary_goal_id = db.Column(db.Integer, db.ForeignKey('LookupGoals.goal_id'), nullable=False)
    """
    Id of the primary goal that is aided by this drink.

    :type: string
    """

    color = db.Column(db.String)
    """
    Color of this drink.

    :type: string
    """

class LookupDrinkIngredients(db.Model):
    """ List of ingredients that a drink is made up of. 
    """

    __tablename__ = 'LookupDrinkIngredients'

    created_at = db.Column(db.DateTime, default=DB_SERVER_TIME)
    """
    Creation timestamp of this row in the database.

    :type: :class:`datetime.datetime`
    """

    updated_at = db.Column(db.DateTime, default=DB_SERVER_TIME, onupdate=DB_SERVER_TIME)
    """
    Last update timestamp of this row in the database.

    :type: :class:`datetime.datetime`
    """

    idx = db.Column(db.Integer, primary_key=True, autoincrement=True)
    """
    Table index.

    :type: int, primary key, autoincrement
    """

    drink_id = db.Column(db.Integer, db.ForeignKey('LookupDrinks.drink_id'), nullable=False)
    """
    Id of the drink this ingredient belongs to.

    :type: int, foreign key(LookupDrinks.drink_id)
    """

    is_primary_ingredient = db.Column(db.Boolean)
    """
    Denotes if this ingredient is they primary ingredient in the drink.

    :type: boolean
    """

    is_key_additive = db.Column(db.Boolean)
    """
    Denotes if this ingredient is a key additive in the drink.

    :type: boolean
    """

    ingredient_name = db.Column(db.String)
    """
    Name of the ingredient.

    :type: string
    """

    amount = db.Column(db.Float)
    """
    Numerical value of the measurement.

    :type: float
    """

    unit = db.Column(db.String)
    """
    Unit of the measurement.

    :type: string
    """

class LookupGoals(db.Model):
    """ Static list of goals that a client can choose from. 
    """

    __tablename__ = 'LookupGoals'

    created_at = db.Column(db.DateTime, default=DB_SERVER_TIME)
    """
    Creation timestamp of this row in the database.

    :type: :class:`datetime.datetime`
    """

    updated_at = db.Column(db.DateTime, default=DB_SERVER_TIME, onupdate=DB_SERVER_TIME)
    """
    Last update timestamp of this row in the database.

    :type: :class:`datetime.datetime`
    """

    goal_id = db.Column(db.Integer, primary_key=True, autoincrement=True)
    """
    Id of this goal.

    :type: integer, primary key, autoincrementing
    """

    goal_name = db.Column(db.String)
    """
    Name of this goal.

    :type: string
    """

class LookupRaces(db.Model):
    """ Static list of races that a client can choose from. 
    """

    __tablename__ = 'LookupRaces'

    created_at = db.Column(db.DateTime, default=DB_SERVER_TIME)
    """
    Creation timestamp of this row in the database.

    :type: :class:`datetime.datetime`
    """

    updated_at = db.Column(db.DateTime, default=DB_SERVER_TIME, onupdate=DB_SERVER_TIME)
    """
    Last update timestamp of this row in the database.

    :type: :class:`datetime.datetime`
    """

    race_id = db.Column(db.Integer, primary_key=True, autoincrement=True)
    """
    Id of this race.

    :type: integer, primary key, autoincrementing
    """

    race_name = db.Column(db.String)
    """
    Name of this race.

    :type: string
    """
class LookupSubscriptions(db.Model):
    """ Static list of subscription plans that a user can choose from. 
    """

    __tablename__ = 'LookupSubscriptions'

    created_at = db.Column(db.DateTime, default=DB_SERVER_TIME)
    """
    Creation timestamp of this row in the database.

    :type: :class:`datetime.datetime`
    """

    updated_at = db.Column(db.DateTime, default=DB_SERVER_TIME, onupdate=DB_SERVER_TIME)
    """
    Last update timestamp of this row in the database.

    :type: :class:`datetime.datetime`
    """

    sub_id = db.Column(db.Integer, primary_key=True, autoincrement=True)
    """
    Id of this subscription plan.

    :type: integer, primary key, autoincrementing
    """

    name = db.Column(db.String)
    """
    Name of this subscription plan.

    :type: string
    """

    description = db.Column(db.String)
    """
    Description of this subscription plan.

    :type: string
    """

    cost = db.Column(db.Float)
    """
    Cost of this subscription plan in USD.

    :type: float
    """

    frequency = db.Column(db.String)
    """
    Frequency that this subscription plan is paid, must be one of (weekly, monthly, annually)

    :type: string
    """

class LookupClinicalCareTeamResources(db.Model):
    """
    Stores all the database tables which can be accessed by a clinical care team.
    Table names are given an index in order to be referenced by other tables
    """

    __tablename__ = 'LookupClinicalCareTeamResources'

    created_at = db.Column(db.DateTime, default=DB_SERVER_TIME)
    """
    Creation timestamp of this row in the database.

    :type: :class:`datetime.datetime`
    """

    updated_at = db.Column(db.DateTime, default=DB_SERVER_TIME, onupdate=DB_SERVER_TIME)
    """
    Last update timestamp of this row in the database.

    :type: :class:`datetime.datetime`
    """

    resource_id = db.Column(db.Integer, primary_key=True, autoincrement=True)
    """
    ID for the table. 

    :type: integer, primary key, autoincrementing
    """

    resource_name = db.Column(db.String)
    """
    Table name 

    :type: string
    """

    display_name = db.Column(db.String)
    """
    Name of resource to display to client. We do not want table names getting passed around.
    
    :type: string
    """
<|MERGE_RESOLUTION|>--- conflicted
+++ resolved
@@ -6,61 +6,6 @@
 from odyssey import db
 from odyssey.utils.constants import DB_SERVER_TIME
 
-<<<<<<< HEAD
-class LookupTransactionTypeIcons(db.Model):
-""" Stored transaction type icons in database. 
-    """
-
-    __tablename__ = 'LookupTransactionTypeIcons'
-=======
-class LookupCountriesOfOperations(db.Model):
-    """ Stored countries of operations in database. 
-    """
-
-    __tablename__ = 'LookupCountriesOfOperations'
->>>>>>> cafa6406
-
-    created_at = db.Column(db.DateTime, default=DB_SERVER_TIME)
-    """
-    Creation timestamp of this row in the database.
-
-    :type: :class:`datetime.datetime`
-    """
-
-    updated_at = db.Column(db.DateTime, default=DB_SERVER_TIME, onupdate=DB_SERVER_TIME)
-    """
-    Last update timestamp of this row in the database.
-
-    :type: :class:`datetime.datetime`
-    """
-
-    idx = db.Column(db.Integer, primary_key=True, autoincrement=True)
-    """
-    Primary index for 
-
-    :type: int, primary key, autoincrement
-    """
-
-<<<<<<< HEAD
-    name = db.Column(db.String)
-    """
-    Name
-    The name of the icon image
-    
-    :type: str
-    """
-
-    icon = db.Column(db.Text)
-    """
-    icon
-    Referenced image name for the FE to use
-
-    :type: text
-    """
-
-    mimetype = db.Column(db.Text)
-
-
 class LookupTransactionTypes(db.Model):
     """ Stored transaction types in database. 
     """
@@ -112,7 +57,34 @@
 
     :type: str
     """        
-=======
+
+class LookupCountriesOfOperations(db.Model):
+    """ Stored countries of operations in database. 
+    """
+
+    __tablename__ = 'LookupCountriesOfOperations'
+
+    created_at = db.Column(db.DateTime, default=DB_SERVER_TIME)
+    """
+    Creation timestamp of this row in the database.
+
+    :type: :class:`datetime.datetime`
+    """
+
+    updated_at = db.Column(db.DateTime, default=DB_SERVER_TIME, onupdate=DB_SERVER_TIME)
+    """
+    Last update timestamp of this row in the database.
+
+    :type: :class:`datetime.datetime`
+    """
+
+    idx = db.Column(db.Integer, primary_key=True, autoincrement=True)
+    """
+    Primary index for 
+
+    :type: int, primary key, autoincrement
+    """
+
     country = db.Column(db.String)
     """
     countries of operations
@@ -120,7 +92,6 @@
     :type: str
     """
     
->>>>>>> cafa6406
 
 class LookupClientBookingWindow(db.Model):
     """ Stored booking windows for the client in database. 
