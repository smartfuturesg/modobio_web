--- conflicted
+++ resolved
@@ -181,7 +181,6 @@
             in_data['glucose_variability'] = round(in_data.get('glucose_variability'), 1)
 
         return in_data
-<<<<<<< HEAD
     
 class WearablesCGMPercentiles(Schema):
     count = fields.Integer()
@@ -201,8 +200,6 @@
     data = fields.Nested(WearablesCGMPercentiles(many = True))
     wearable = fields.String(required=True)
     bin_size_mins = fields.Integer()
-=======
-
 class WearablesV2BloodPressureCalculationTimeBlockSchema(Schema):
     average_systolic = fields.Integer(default=None)
     average_diastolic = fields.Integer(default=None)
@@ -225,7 +222,6 @@
     block_six = fields.Nested(WearablesV2BloodPressureCalculationTimeBlockSchema, default={})
     block_seven = fields.Nested(WearablesV2BloodPressureCalculationTimeBlockSchema, default={})
     block_eight = fields.Nested(WearablesV2BloodPressureCalculationTimeBlockSchema, default={})
->>>>>>> 7b641c45
 
 class WearablesV2BloodPressureVariationCalculationOutputSchema(Schema):
     user_id = fields.Integer(required=True)
