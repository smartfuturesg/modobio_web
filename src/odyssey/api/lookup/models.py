--- conflicted
+++ resolved
@@ -3,24 +3,12 @@
 not to be edited at runtime.
 """
 import logging
-<<<<<<< HEAD
 
 logger = logging.getLogger(__name__)
-
-from flask import current_app
-from sqlalchemy.orm import relationship
-=======
-
-logger = logging.getLogger(__name__)
->>>>>>> 4fac2a27
 
 from odyssey import db
 from odyssey.api.practitioner.models import PractitionerOrganizationAffiliation
 from odyssey.utils.base.models import BaseModel, BaseModelWithIdx
-<<<<<<< HEAD
-from odyssey.utils.constants import DB_SERVER_TIME, ORG_TOKEN_LIFETIME
-=======
->>>>>>> 4fac2a27
 
 
 class LookupNotificationSeverity(BaseModelWithIdx):
@@ -86,40 +74,7 @@
     
     :type: float
     """
-<<<<<<< HEAD
-
-
-class LookupTransactionTypes(BaseModelWithIdx):
-    """Stored transaction types in database."""
-
-    category = db.Column(db.String)
-    """
-    Category
-    The overall category of the transaction type.
-    
-    :type: str
-    """
-
-    name = db.Column(db.String)
-    """
-    Name
-    The name or subcategory further describing the 
-    transaction type if any.
-    
-    :type: str
-    """
-
-    icon = db.Column(db.String)
-    """
-    icon
-    Referenced image name for the FE to use
-
-    :type: str
-    """
-
-=======
-
->>>>>>> 4fac2a27
+
 
 class LookupCountriesOfOperations(BaseModelWithIdx):
     """Stored countries of operations in database."""
@@ -404,51 +359,6 @@
     :type: bool
     """
 
-<<<<<<< HEAD
-
-class LookupDrinks(BaseModel):
-    """Static list of drinks that a client can purchase or be recommended."""
-
-    drink_id = db.Column(db.Integer, primary_key=True, autoincrement=True)
-    """
-    Id of this drink.
-
-    :type: integer, primary key, autoincrementing
-    """
-
-    primary_goal_id = db.Column(db.Integer, db.ForeignKey('LookupGoals.goal_id'), nullable=False)
-    """
-    Id of the primary goal that is aided by this drink.
-
-    :type: string
-    """
-
-    color = db.Column(db.String)
-    """
-    Color of this drink.
-
-    :type: string
-    """
-
-
-class LookupDrinkIngredients(BaseModelWithIdx):
-    """List of ingredients that a drink is made up of."""
-
-    drink_id = db.Column(db.Integer, db.ForeignKey('LookupDrinks.drink_id'), nullable=False)
-    """
-    Id of the drink this ingredient belongs to.
-
-    :type: int, foreign key(LookupDrinks.drink_id)
-    """
-
-    is_primary_ingredient = db.Column(db.Boolean)
-    """
-    Denotes if this ingredient is they primary ingredient in the drink.
-
-    :type: boolean
-    """
-=======
->>>>>>> 4fac2a27
 
 # class LookupDrinks(BaseModel):
 #     """ Static list of drinks that a client can purchase or be recommended.
@@ -520,7 +430,6 @@
 #
 #     :type: string
 #     """
-
 
 
 class LookupGoals(BaseModel):
