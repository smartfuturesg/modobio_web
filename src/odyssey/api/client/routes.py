import boto3
from datetime import datetime

from flask import request, current_app
from flask_accepts import accepts, responds
from flask_restx import Resource

from odyssey.api import api
from odyssey.utils.auth import token_auth, basic_auth
from odyssey.utils.errors import (
    UserNotFound, 
    ContentNotFound,
    IllegalSetting, 
    InputError
)
from odyssey import db
from odyssey.utils.constants import TABLE_TO_URI
from odyssey.api.client.models import (
    ClientInfo,
    ClientConsent,
    ClientConsultContract,
    ClientClinicalCareTeam,
    ClientClinicalCareTeamAuthorizations,
    ClientIndividualContract,
    ClientPolicies,
    ClientRelease,
    ClientSubscriptionContract,
    ClientFacilities,
    ClientMobileSettings,
    ClientAssignedDrinks,
    ClientHeightHistory,
    ClientWeightHistory
)
from odyssey.api.doctor.models import (
    MedicalFamilyHistory,
    MedicalGeneralInfo,
    MedicalGeneralInfoMedications,
    MedicalGeneralInfoMedicationAllergy,
    MedicalHistory, 
    MedicalPhysicalExam,               
    MedicalSocialHistory
)
<<<<<<< HEAD
from odyssey.api.lookup.models import LookupClinicalCareTeamResources, LookupGoals, LookupDrinks, LookupRaces
=======
from odyssey.api.lookup.models import LookupGoals, LookupDrinks
from odyssey.api.lookup.models import LookupGoals, LookupDrinks, LookupRaces
>>>>>>> d4be569d
from odyssey.api.physiotherapy.models import PTHistory 
from odyssey.api.staff.models import StaffRecentClients
from odyssey.api.trainer.models import FitnessQuestionnaire
from odyssey.api.facility.models import RegisteredFacilities
from odyssey.api.user.models import User, UserLogin
from odyssey.utils.pdf import to_pdf, merge_pdfs
from odyssey.utils.email import send_test_email
from odyssey.utils.misc import check_client_existence, check_drink_existence
from odyssey.api.client.schemas import(
    AllClientsDataTier,
    ClientAssignedDrinksSchema,
    ClientAssignedDrinksDeleteSchema,
    ClientConsentSchema,
    ClientConsultContractSchema,
    ClientIndividualContractSchema,
    ClientClinicalCareTeamSchema,
    ClientMobileSettingsSchema,
    ClientPoliciesContractSchema, 
    ClientRegistrationStatusSchema,
    ClientReleaseSchema,
    ClientReleaseContactsSchema,
    ClientSearchOutSchema,
    ClientSubscriptionContractSchema,
    ClientAndUserInfoSchema,
    ClientHeightSchema,
    ClientWeightSchema,
    ClientTokenRequestSchema,
    ClinicalCareTeamAuthorizationNestedSchema,
    SignAndDateSchema,
    SignedDocumentsSchema,
    UserClinicalCareTeamSchema
)
from odyssey.api.staff.schemas import StaffRecentClientsSchema
from odyssey.api.facility.schemas import ClientSummarySchema

ns = api.namespace('client', description='Operations related to clients')

@ns.route('/<int:user_id>/')
@ns.doc(params={'user_id': 'User ID number'})
class Client(Resource):
    @token_auth.login_required
    @responds(schema=ClientAndUserInfoSchema, api=ns)
    def get(self, user_id):
        """returns client info table as a json for the user_id specified"""

        client_data = ClientInfo.query.filter_by(user_id=user_id).one_or_none()
        user_data = User.query.filter_by(user_id=user_id).one_or_none()
        if not client_data and not user_data:
            raise UserNotFound(user_id)

        #update staff recent clients information
        staff_user_id = token_auth.current_user()[0].user_id

        #check if supplied client is already in staff recent clients
        client_exists = StaffRecentClients.query.filter_by(user_id=staff_user_id).filter_by(client_user_id=user_id).one_or_none()
        if client_exists:
            #update timestamp
            client_exists.timestamp = datetime.now()
            db.session.add(client_exists)
            db.session.commit()
        else:
            #enter new recent client information
            recent_client_schema = StaffRecentClientsSchema().load({'user_id': staff_user_id, 'client_user_id': user_id})
            db.session.add(recent_client_schema)
            db.session.flush()

            #check if staff member has more than 10 recent clients
            staff_recent_searches = StaffRecentClients.query.filter_by(user_id=staff_user_id).order_by(StaffRecentClients.timestamp.asc()).all()
            if len(staff_recent_searches) > 10:
                #remove the oldest client in the list
                db.session.delete(staff_recent_searches[0])
            db.session.commit()

        #data must be refreshed because of db changes
        if client_data:
            db.session.refresh(client_data)
        if user_data:
            db.session.refresh(user_data)
       
        client_info_payload = client_data.__dict__
        client_info_payload["primary_goal"] = db.session.query(LookupGoals.goal_name).filter(client_data.primary_goal_id == LookupGoals.goal_id).one_or_none()
        client_info_payload["race"] = db.session.query(LookupRaces.race_name).filter(client_data.race_id == LookupRaces.race_id).one_or_none()

        return {'client_info': client_info_payload, 'user_info': user_data}

    @token_auth.login_required
    @accepts(schema=ClientAndUserInfoSchema, api=ns)
    @responds(schema=ClientAndUserInfoSchema, status_code=200, api=ns)
    def put(self, user_id):
        """edit client info"""

        client_data = ClientInfo.query.filter_by(user_id=user_id).one_or_none()
        
        user_data = User.query.filter_by(user_id=user_id).one_or_none()

        if not client_data or not user_data:
            raise UserNotFound(user_id)
        
        #validate primary_goal_id if supplied and automatically create drink recommendation
        if 'primary_goal_id' in request.parsed_obj['client_info'].keys():
            goal = LookupGoals.query.filter_by(goal_id=request.parsed_obj['client_info']['primary_goal_id']).one_or_none()
            if not goal:
                raise InputError(400, 'Invalid primary_goal_id.')
            
            #make automatic drink recommendation
            drink_id = LookupDrinks.query.filter_by(primary_goal_id=request.parsed_obj['client_info']['primary_goal_id']).one_or_none().drink_id
            recommendation = ClientAssignedDrinksSchema().load({'drink_id': drink_id})
            recommendation.user_id = user_id
            db.session.add(recommendation)

        #update both tables with request data
        if request.parsed_obj['client_info']:
            client_data.update(request.parsed_obj['client_info'])
        if request.parsed_obj['user_info']:
            user_data.update(request.parsed_obj['user_info'])

        db.session.commit()

        # prepare client_info payload  
        client_info_payload = client_data.__dict__
        client_info_payload["primary_goal"] = db.session.query(LookupGoals.goal_name).filter(client_data.primary_goal_id == LookupGoals.goal_id).one_or_none()
        client_info_payload["race"] = db.session.query(LookupRaces.race_name).filter(client_data.race_id == LookupRaces.race_id).one_or_none()

        return {'client_info': client_data, 'user_info': user_data}

@ns.route('/summary/<int:user_id>/')
class ClientSummary(Resource):
    @token_auth.login_required
    @responds(schema=ClientSummarySchema, api=ns)
    def get(self, user_id):
        user = User.query.filter_by(user_id=user_id).one_or_none()
        client = ClientInfo.query.filter_by(user_id=user_id).one_or_none()
        if not client:
            raise UserNotFound(user_id)
        
        #get list of a client's registered facilities' addresses
        clientFacilities = ClientFacilities.query.filter_by(user_id=user_id).all()
        facilityList = [item.facility_id for item in clientFacilities]
        facilities = []
        for item in facilityList:
            facilities.append(RegisteredFacilities.query.filter_by(facility_id=item).first())
            
        data = {"firstname": user.firstname, "middlename": user.middlename, "lastname": user.lastname,
                "user_id": user.user_id, "dob": client.dob, "membersince": client.membersince, "facilities": facilities}
        return data

@ns.route('/clientsearch/')
@ns.doc(params={'page': 'request page for paginated clients list',
                'per_page': 'number of clients per page',
                'firstname': 'first name to search',
                'lastname': 'last name to search',
                'email': 'email to search',
                'phone': 'phone number to search',
                'dob': 'date of birth to search',
                'record_locator_id': 'record locator id to search'})
                
#todo - fix to work with new user system
class Clients(Resource):
    @token_auth.login_required
    @responds(schema=ClientSearchOutSchema, api=ns)
    #@responds(schema=UserSchema(many=True), api=ns)
    def get(self):
        """returns list of clients given query parameters"""
        clients = []
        for user in User.query.filter_by(is_client=True).all():
            client = {
                'user_id': user.user_id,
                'firstname': user.firstname,
                'lastname': user.lastname,
                'email': user.email,
                'phone': user.phone_number,
                'dob': None,
                'record_locator_id': None,
                'modobio_id': user.modobio_id
            }
            clients.append(client)
        response = {'items': clients, '_meta': None, '_links': None}
        return response

        # page = request.args.get('page', 1, type=int)
        # per_page = min(request.args.get('per_page', 10, type=int), 100)                 
        
        # # These payload keys should be the same as what's indexed in 
        # # the model.
        # param = {}
        # param_keys = ['firstname', 'lastname', 'email', 'phone', 'dob', 'record_locator_id']
        # searchStr = ''
        # for key in param_keys:
        #     param[key] = request.args.get(key, default=None, type=str)
        #     # Cleans up search query
        #     if param[key] is None:
        #         param[key] = ''          
        #     elif key == 'record_locator_id' and param.get(key, None):
        #         tempId = param[key]

        #     elif key == 'email' and param.get(key, None):
        #         tempEmail = param[key]
        #         param[key] = param[key].replace("@"," ")
        #     elif key == 'phone' and param.get(key, None):
        #         param[key] = param[key].replace("-"," ")
        #         param[key] = param[key].replace("("," ")
        #         param[key] = param[key].replace(")"," ")                
        #     elif key == 'dob' and param.get(key, None):
        #         param[key] = param[key].replace("-"," ")

        #     searchStr = searchStr + param[key] + ' '        
        
        # if(searchStr.isspace()):
        #     data, resources = ClientInfo.all_clients_dict(ClientInfo.query.order_by(ClientInfo.lastname.asc()),
        #                                         page=page,per_page=per_page)
        # else:
        #     data, resources = ClientInfo.all_clients_dict(ClientInfo.query.whooshee_search(searchStr),
        #                                         page=page,per_page=per_page)

        # # Since email and record locator idshould be unique, 
        # # if the input email or rli exactly matches 
        # # the profile, only display that user
        # exactMatch = False
        
        # if param['email']:
        #     for val in data['items']:
        #         if val['email'].lower() == tempEmail.lower():
        #             data['items'] = [val]
        #             exactMatch = True
        #             break
        
        # # Assuming client will most likely remember their 
        # # email instead of their RLI. If the email is correct
        # # no need to search through RLI. 
        # #
        # # If BOTH are incorrect, return data as normal.
        # if param['record_locator_id'] and not exactMatch:
        #     for val in data['items']:
        #         if val['record_locator_id'] is None:
        #             pass
        #         elif val['record_locator_id'].lower() == tempId.lower():
        #             data['items'] = [val]
        #             break

        # data['_links']= {
        #     '_self': api.url_for(Clients, page=page, per_page=per_page),
        #     '_next': api.url_for(Clients, page=page + 1, per_page=per_page)
        #     if resources.has_next else None,
        #     '_prev': api.url_for(Clients, page=page - 1, per_page=per_page)
        #     if resources.has_prev else None,
        # }
        
        # return data

@ns.route('/consent/<int:user_id>/')
@ns.doc(params={'user_id': 'User ID number'})
class ConsentContract(Resource):
    """client consent forms"""
    @token_auth.login_required
    @responds(schema=ClientConsentSchema, api=ns)
    def get(self, user_id):
        """returns the most recent consent table as a json for the user_id specified"""
        check_client_existence(user_id)

        client_consent_form = ClientConsent.query.filter_by(user_id=user_id).order_by(ClientConsent.idx.desc()).first()
        
        if not client_consent_form:
            raise ContentNotFound()

        return client_consent_form

    @accepts(schema=ClientConsentSchema, api=ns)
    @token_auth.login_required
    @responds(schema=ClientConsentSchema, status_code=201, api=ns)
    def post(self, user_id):
        """ Create client consent contract for the specified user_id """
        check_client_existence(user_id)

        data = request.get_json()
        data["user_id"] = user_id

        client_consent_schema = ClientConsentSchema()
        client_consent_form = client_consent_schema.load(data)
        client_consent_form.revision = ClientConsent.current_revision
        
        db.session.add(client_consent_form)
        db.session.commit()

        to_pdf(user_id, ClientConsent)
        return client_consent_form

@ns.route('/release/<int:user_id>/')
@ns.doc(params={'user_id': 'User ID number'})
class ReleaseContract(Resource):
    """Client release forms"""

    @token_auth.login_required
    @responds(schema=ClientReleaseSchema, api=ns)
    def get(self, user_id):
        """returns most recent client release table as a json for the user_id specified"""
        check_client_existence(user_id)

        client_release_contract =  ClientRelease.query.filter_by(user_id=user_id).order_by(ClientRelease.idx.desc()).first()

        if not client_release_contract:
            raise ContentNotFound()

        return client_release_contract

    @accepts(schema=ClientReleaseSchema)
    @token_auth.login_required
    @responds(schema=ClientReleaseSchema, status_code=201, api=ns)
    def post(self, user_id):
        """create client release contract object for the specified user_id"""
        check_client_existence(user_id)

        data = request.get_json()
        
        # add client id to release contract 
        data["user_id"] = user_id

        # load the client release contract into the db and flush
        client_release_contract = ClientReleaseSchema().load(data)
        client_release_contract.revision = ClientRelease.current_revision

        # add release contract to session and flush to get index (foreign key to the release contacts)
        db.session.add(client_release_contract)
        db.session.flush()
        
        release_to_data = data["release_to"]
        release_from_data = data["release_from"]

        # add user_id to each release contact
        release_contacts = []
        for item in release_to_data + release_from_data:
            item["user_id"] = user_id
            item["release_contract_id"] = client_release_contract.idx
            release_contacts.append(item)
        
        # load contacts and rest of release form into objects seperately
        release_contact_objects = ClientReleaseContactsSchema(many=True).load(release_contacts)

        db.session.add_all(release_contact_objects)

        db.session.commit()
        to_pdf(user_id, ClientRelease)
        return client_release_contract

@ns.route('/policies/<int:user_id>/')
@ns.doc(params={'user_id': 'User ID number'})
class PoliciesContract(Resource):
    """Client policies form"""

    @token_auth.login_required
    @responds(schema=ClientPoliciesContractSchema, api=ns)
    def get(self, user_id):
        """returns most recent client policies table as a json for the user_id specified"""
        check_client_existence(user_id)

        client_policies =  ClientPolicies.query.filter_by(user_id=user_id).order_by(ClientPolicies.idx.desc()).first()

        if not client_policies:
            raise ContentNotFound()
        return  client_policies

    @accepts(schema=ClientPoliciesContractSchema, api=ns)
    @token_auth.login_required
    @responds(schema=ClientPoliciesContractSchema, status_code= 201, api=ns)
    def post(self, user_id):
        """create client policies contract object for the specified user_id"""
        check_client_existence(user_id)

        data = request.get_json()
        data["user_id"] = user_id
        client_policies_schema = ClientPoliciesContractSchema()
        client_policies = client_policies_schema.load(data)
        client_policies.revision = ClientPolicies.current_revision

        db.session.add(client_policies)
        db.session.commit()
        to_pdf(user_id, ClientPolicies)
        return client_policies

@ns.route('/consultcontract/<int:user_id>/')
@ns.doc(params={'user_id': 'User ID number'})
class ConsultConstract(Resource):
    """client consult contract"""

    @token_auth.login_required
    @responds(schema=ClientConsultContractSchema, api=ns)
    def get(self, user_id):
        """returns most recent client consultation table as a json for the user_id specified"""
        check_client_existence(user_id)

        client_consult =  ClientConsultContract.query.filter_by(user_id=user_id).order_by(ClientConsultContract.idx.desc()).first()

        if not client_consult:
            raise ContentNotFound()
        return client_consult

    @accepts(schema=ClientConsultContractSchema, api=ns)
    @token_auth.login_required
    @responds(schema=ClientConsultContractSchema, status_code= 201, api=ns)
    def post(self, user_id):
        """create client consult contract object for the specified user_id"""
        check_client_existence(user_id)

        data = request.get_json()
        data["user_id"] = user_id
        consult_contract_schema = ClientConsultContractSchema()
        client_consult = consult_contract_schema.load(data)
        client_consult.revision = ClientConsultContract.current_revision
        
        db.session.add(client_consult)
        db.session.commit()
        to_pdf(user_id, ClientConsultContract)
        return client_consult

@ns.route('/subscriptioncontract/<int:user_id>/')
@ns.doc(params={'user_id': 'User ID number'})
class SubscriptionContract(Resource):
    """client subscription contract"""

    @token_auth.login_required
    @responds(schema=ClientSubscriptionContractSchema, api=ns)
    def get(self, user_id):
        """returns most recent client subscription contract table as a json for the user_id specified"""
        check_client_existence(user_id)

        client_subscription =  ClientSubscriptionContract.query.filter_by(user_id=user_id).order_by(ClientSubscriptionContract.idx.desc()).first()
        if not client_subscription:
            raise ContentNotFound()
        return client_subscription

    @accepts(schema=SignAndDateSchema, api=ns)
    @token_auth.login_required
    @responds(schema=ClientSubscriptionContractSchema, status_code= 201, api=ns)
    def post(self, user_id):
        """create client subscription contract object for the specified user_id"""
        check_client_existence(user_id)

        data = request.get_json()
        data["user_id"] = user_id
        subscription_contract_schema = ClientSubscriptionContractSchema()
        client_subscription = subscription_contract_schema.load(data)
        client_subscription.revision = ClientSubscriptionContract.current_revision

        db.session.add(client_subscription)
        db.session.commit()
        to_pdf(user_id, ClientSubscriptionContract)
        return client_subscription

@ns.route('/servicescontract/<int:user_id>/')
@ns.doc(params={'user_id': 'User ID number'})
class IndividualContract(Resource):
    """client individual services contract"""

    @token_auth.login_required
    @responds(schema=ClientIndividualContractSchema, api=ns)
    def get(self, user_id):
        """returns most recent client individual servies table as a json for the user_id specified"""
        check_client_existence(user_id)
        
        client_services =  ClientIndividualContract.query.filter_by(user_id=user_id).order_by(ClientIndividualContract.idx.desc()).first()

        if not client_services:
            raise ContentNotFound()
        return  client_services

    @token_auth.login_required
    @accepts(schema=ClientIndividualContractSchema, api=ns)
    @responds(schema=ClientIndividualContractSchema,status_code=201, api=ns)
    def post(self, user_id):
        """create client individual services contract object for the specified user_id"""
        data = request.get_json()
        data['user_id'] = user_id
        data['revision'] = ClientIndividualContract.current_revision

        client_services = ClientIndividualContract(**data)

        db.session.add(client_services)
        db.session.commit()
        to_pdf(user_id, ClientIndividualContract)
        return client_services

@ns.route('/signeddocuments/<int:user_id>/', methods=('GET',))
@ns.doc(params={'user_id': 'User ID number'})
class SignedDocuments(Resource):
    """
    API endpoint that provides access to documents signed
    by the client and stored as PDF files.

    Returns
    -------

    Returns a list of URLs to the stored the PDF documents.
    The URLs expire after 10 min.
    """
    @token_auth.login_required
    @responds(schema=SignedDocumentsSchema, api=ns)
    def get(self, user_id):
        """ Given a user_id, returns a dict of URLs for all signed documents.

        Parameters
        ----------
        user_id : int
            User ID number

        Returns
        -------
        dict
            Keys are the display names of the documents,
            values are URLs to the generated PDF documents.
        """
        check_client_existence(user_id)

        urls = {}
        paths = []

        if not current_app.config['LOCAL_CONFIG']:
            s3 = boto3.client('s3')
            params = {
                'Bucket': current_app.config['S3_BUCKET_NAME'],
                'Key': None
            }

        for table in (
            ClientPolicies,
            ClientConsent,
            ClientRelease,
            ClientConsultContract,
            ClientSubscriptionContract,
            ClientIndividualContract
        ):
            result = (
                table.query
                .filter_by(user_id=user_id)
                .order_by(table.idx.desc())
                .first()
            )
            if result and result.pdf_path:
                paths.append(result.pdf_path)
                if not current_app.config['LOCAL_CONFIG']:
                    params['Key'] = result.pdf_path
                    url = s3.generate_presigned_url('get_object', Params=params, ExpiresIn=600)
                    urls[table.displayname] = url
                else:
                    urls[table.displayname] = result.pdf_path

        concat = merge_pdfs(paths, user_id)
        urls['All documents'] = concat

        return {'urls': urls}

@ns.route('/registrationstatus/<int:user_id>/')
@ns.doc(params={'user_id': 'User ID number'})
class JourneyStatusCheck(Resource):
    """
        Returns the outstanding forms needed to complete the client journey
    """
    @responds(schema=ClientRegistrationStatusSchema, api=ns)
    @token_auth.login_required
    def get(self, user_id):
        """
        Returns the client's outstanding registration items and their URIs.
        """
        check_client_existence(user_id)

        remaining_forms = []

        for table in (
                ClientPolicies,
                ClientConsent,
                ClientRelease,
                ClientConsultContract,
                ClientSubscriptionContract,
                ClientIndividualContract,
                FitnessQuestionnaire,
                MedicalHistory,
                MedicalGeneralInfo,
                MedicalGeneralInfoMedications,
                MedicalGeneralInfoMedicationAllergy,
                MedicalSocialHistory,
                MedicalFamilyHistory,
                MedicalPhysicalExam,
                PTHistory
        ):
            result = table.query.filter_by(user_id=user_id).order_by(table.idx.desc()).first()

            if result is None:
                remaining_forms.append({'name': table.displayname, 'URI': TABLE_TO_URI.get(table.__tablename__).format(user_id)})

        return {'outstanding': remaining_forms}

@ns.route('/testemail/')
class TestEmail(Resource):
    """
       Send a test email
    """
    @token_auth.login_required
    @ns.doc(params={'recipient': 'test email recipient'})
    def get(self):
        """send a testing email"""
        recipient = request.args.get('recipient')

        send_test_email(recipient=recipient)
        
        return {}, 200  

@ns.route('/datastoragetiers/')
class ClientDataStorageTiers(Resource):
    """
       Amount of data stored on each client and their storage tier
    """
    @token_auth.login_required
    @responds(schema=AllClientsDataTier, api=ns)
    def get(self):
        """Returns the total data storage for each client along with their data storage tier"""

        data = db.session.execute("SELECT * FROM public.data_per_client;").fetchall()
        results = {'total_items': len(data), 'items' : []}
        total_bytes = 0
        for row in data:
            bytes_as_int = row[1].__int__()
            results['items'].append({'user_id': row[0], 'stored_bytes': bytes_as_int, 'tier': row[2]})
            total_bytes += bytes_as_int

        results['total_stored_bytes'] = total_bytes 
        
        return results
    
@ns.route('/token/')
class ClientToken(Resource):
    """create and revoke tokens"""
    @ns.doc(security='password')
    @basic_auth.login_required(user_type=('client',))
    @responds(schema=ClientTokenRequestSchema, status_code=201, api=ns)
    def post(self):
        """generates a token for the 'current_user' immediately after password authentication"""
        user, user_login = basic_auth.current_user()
        if not user:
            return 401
        
        access_token = UserLogin.generate_token(user_type='client', user_id=user.user_id, token_type='access')
        refresh_token = UserLogin.generate_token(user_type='client', user_id=user.user_id, token_type='refresh')

        user_login.refresh_token = refresh_token
        db.session.commit()

        return {'email': user.email, 
                'firstname': user.firstname, 
                'lastname': user.lastname, 
                'token': access_token,
                'refresh_token': refresh_token,
                'user_id': user.user_id}

    @ns.doc(security='password')
    @token_auth.login_required(user_type=('client',))
    def delete(self):
        """
        Deprecated 11.19.20..does nothing now
        invalidate urrent token. Used to effectively logout a user
        """
        return '', 200


@ns.route('/clinical-care-team/members/<int:user_id>/')
@ns.doc(params={'user_id': 'User ID number'})
class ClinicalCareTeamMembers(Resource):
    """
    Create update and remove members of a client's clinical care team
    only the client themselves may have access to these operations.
    """
    @token_auth.login_required(user_type=('client',))
    @accepts(schema=ClientClinicalCareTeamSchema, api=ns)
    @responds(schema=ClientClinicalCareTeamSchema, api=ns, status_code=201)
    def post(self, user_id):
        """
        Make a new entry into a client's clinical care team using only the new team 
        member's email. Clients may only have 6 team members stored. 

        Emails are checked against the database. If the email is associated with a current user, 
        the user's id is stored in the ClientClinicalCareTeam table. Otherwise, just the 
        email address is registered. 

        Parameters
        ----------
        user_id : int
            User ID number

        Expected payload includes
        email : str
            Email of new care team member
        Returns
        -------
        dict
            Returns the entries into the clinical care team. 
        """
        
        data = request.parsed_obj

        user = token_auth.current_user()[0]

        current_team = ClientClinicalCareTeam.query.filter_by(user_id=user_id).all()
        current_team_emails = [x.team_member_email for x in current_team]

        # prevent users from having more than 6 clinical care team members
        if len(current_team) + len(data.get("care_team")) > 6:
            raise InputError(message="Attemping to add too many team members", status_code=400)

        # enter new team members into client's clinical care team
        # if email is associated with a current user account, add that user's id to 
        #  the database entry
        for team_member in data.get("care_team"):
            if team_member["team_member_email"] == user.email:
                continue
            if team_member["team_member_email"].lower() in current_team_emails:
                continue

            team_memeber_user = User.query.filter_by(email=team_member["team_member_email"].lower()).one_or_none()
            if team_memeber_user:
                db.session.add(ClientClinicalCareTeam(**{"team_member_email": team_member["team_member_email"],
                                                         "team_member_user_id": team_memeber_user.user_id,
                                                         "user_id": user_id}))
            else:
                db.session.add(ClientClinicalCareTeam(**{"team_member_email": team_member["team_member_email"],
                                                       "user_id": user_id}))
            
        db.session.commit()

        # prepare response with names for clinical care team members who are also users 
        current_team = ClientClinicalCareTeam.query.filter_by(user_id=user_id, team_member_user_id=None).all() # non-users

        current_team_users = db.session.query(
                                    ClientClinicalCareTeam, User.firstname, User.lastname
                                ).filter(
                                    ClientClinicalCareTeam.team_member_user_id == User.user_id
                                ).all()
        
        for team_member in current_team_users:
            team_member[0].__dict__.update({'firstname': team_member[1], 'lastname': team_member[2]})
            current_team.append(team_member[0])
        
        response = {"care_team": current_team,
                    "total_items": len(current_team) }

        return response

    @token_auth.login_required(user_type=('client',))
    @accepts(schema=ClientClinicalCareTeamSchema, api=ns)
    def delete(self, user_id):
        """
        Remove members of a client's clinical care team using the team member's email address.
        Any matches between the incoming payload and current team members in the DB will be removed. 

        Parameters
        ----------
        user_id : int
            User ID number

        Expected payload includes
        email : str
            Email of new care team member
        Returns
        -------
        200 OK
        """
        
        data = request.parsed_obj
       
        for team_member in data.get("care_team"):
            ClientClinicalCareTeam.query.filter_by(user_id=user_id, team_member_email=team_member['team_member_email'].lower()).delete()
            
        db.session.commit()

        return 200

    @token_auth.login_required(user_type=('client',))
    @responds(schema=ClientClinicalCareTeamSchema, api=ns, status_code=200)
    def get(self, user_id):
        """
        Returns the client's clinical care team 

        Parameters
        ----------
        user_id : int
            User ID number

        Expected payload includes
        email : str
            Email of new care team member
        Returns
        -------
        200 OK
        """
        updates = False
        # check if any team members are users
        # if so, update their entry in the care team table with their user_id
        current_team_non_users = ClientClinicalCareTeam.query.filter_by(user_id=user_id, team_member_user_id=None).all()
        
        for team_member in current_team_non_users:
            team_memeber_user = User.query.filter_by(email=team_member.team_member_email).one_or_none()

            if team_memeber_user:
                team_member.team_member_user_id = team_memeber_user.user_id
                db.session.add(team_memeber_user)
                updates=True

        if updates:
            db.session.commit()
            current_team = ClientClinicalCareTeam.query.filter_by(user_id=user_id, team_member_user_id=None).all()
        else:
            current_team = current_team_non_users
        
        # prepare response with names for clinical care team members who are also users 
        current_team_users = db.session.query(
                                    ClientClinicalCareTeam, User.firstname, User.lastname
                                ).filter(
                                    ClientClinicalCareTeam.team_member_user_id == User.user_id
                                ).all()
        
        for team_member in current_team_users:
            team_member[0].__dict__.update({'firstname': team_member[1], 'lastname': team_member[2]})
            current_team.append(team_member[0])
        
        response = {"care_team": current_team,
                    "total_items": len(current_team) }

        return response

@ns.route('/clinical-care-team/member-of/<int:user_id>/')
@ns.doc(params={'user_id': 'User ID number'})
class UserClinicalCareTeamApi(Resource):
    """
    Clinical care teams the speficied user is part of
    
    Endpoint for viewing and managing the list of clients who have the specified user as part of their care team.
    """
    @token_auth.login_required
    @responds(schema=UserClinicalCareTeamSchema(many=True), api=ns, status_code=200)
    def get(self, user_id):
        """
        returns the list of clients whose clinical care team the given user_id
        is a part of
        """

        res = []
        for client in ClientClinicalCareTeam.query.filter_by(team_member_user_id=user_id).all():
            user = User.query.filter_by(user_id=client.user_id).one_or_none()
            res.append({'client_user_id': user.user_id, 
                        'client_name': ' '.join(filter(None, (user.firstname, user.middlename ,user.lastname))),
                        'client_email': user.email})
        
        return res

@ns.route('/clinical-care-team/resource-authorization/<int:user_id>/')
@ns.doc(params={'user_id': 'User ID number'})
class ClinicalCareTeamResourceAuthorization(Resource):
    """
    Create, update, remove, retrieve authorization of resource access for care team members.

    Clinical care team members must individually be given access to resources. The available options can be found
    by using the /lookup/care-team/resources/ (GET) API. 
    """
    @token_auth.login_required(user_type=('client',))
    @accepts(schema=ClinicalCareTeamAuthorizationNestedSchema, api=ns)
    @responds(schema=ClinicalCareTeamAuthorizationNestedSchema, api=ns, status_code=201)
    def post(self, user_id):
        """
        Add new clinical care team authorizations for the specified user_id 
        """
        data = request.parsed_obj

        current_team_ids = db.session.query(ClientClinicalCareTeam.team_member_user_id).filter(ClientClinicalCareTeam.user_id==user_id).all()
        current_team_ids = [x[0] for x in current_team_ids if x[0] is not None]

        care_team_resources = LookupClinicalCareTeamResources.query.all()
        care_team_resources_ids = [x.resource_id for x in care_team_resources]

        for authorization in data.get('clinical_care_team_authoriztion'):
            if authorization.team_member_user_id in current_team_ids and authorization.resource_id in care_team_resources_ids:
                authorization.user_id = user_id
                db.session.add(authorization)
            else:
                raise InputError(message="team member not in care team or resource_id is invalid", status_code=400)
        try:
            db.session.commit()
        except Exception as e:
            raise InputError(message=e._message(), status_code=400)

        return 

    @token_auth.login_required(user_type=('client',))
    @responds(schema=ClinicalCareTeamAuthorizationNestedSchema, api=ns, status_code=200)
    def get(self, user_id):
        """
        Retrieve client's clinical care team authorizations
        """

        data = db.session.query(
            ClientClinicalCareTeamAuthorizations.resource_id, 
            LookupClinicalCareTeamResources.display_name,
            User.firstname, 
            User.lastname, 
            User.email,
            User.user_id
            ).filter(
                ClientClinicalCareTeamAuthorizations.user_id == user_id
            ).filter(
                User.user_id == ClientClinicalCareTeamAuthorizations.team_member_user_id
            ).filter(ClientClinicalCareTeamAuthorizations.resource_id == LookupClinicalCareTeamResources.resource_id
            ).all()
        
        care_team_auths =[]
        for row in data:
            tmp = {
                'resource_id': row[0],
                'display_name': row[1],
                'team_member_firstname': row[2],
                'team_member_lastname': row[3],
                'team_member_email': row[4],
                'team_member_user_id': row[5]}

            care_team_auths.append(tmp)
        
        payload = {'clinical_care_team_authoriztion': care_team_auths}

        return payload

    @token_auth.login_required(user_type=('client',))
    @accepts(schema=ClinicalCareTeamAuthorizationNestedSchema, api=ns)

    def delete(self, user_id):
        """
        Remove a previously saved authorization. Takes the same payload as the POST method.
        """
        data = request.parsed_obj

        for dat in data.get('clinical_care_team_authoriztion'):
            authorization = ClientClinicalCareTeamAuthorizations.query.filter_by(
                                                                                resource_id = dat.resource_id,
                                                                                team_member_user_id = dat.team_member_user_id
                                                                                ).one_or_none()
            if authorization:
                db.session.delete(authorization)

        db.session.commit()

        return {}, 200


@ns.route('/drinks/<int:user_id>/')
@ns.doc(params={'user_id': 'User ID number'})
class ClientDrinksApi(Resource):
    """
    Endpoints related to nutritional beverages that are assigned to clients.
    """
    @token_auth.login_required(user_type=('staff',), staff_role=('doctor', 'nutrition'))
    @accepts(schema=ClientAssignedDrinksSchema, api=ns)
    @responds(schema=ClientAssignedDrinksSchema, api=ns, status_code=201)
    def post(self, user_id):
        """
        Add an assigned drink to the client designated by user_id.
        """
        check_client_existence(user_id)
        check_drink_existence(request.parsed_obj.drink_id)

        request.parsed_obj.user_id = user_id
        db.session.add(request.parsed_obj)
        db.session.commit()

        return request.parsed_obj

    @token_auth.login_required
    @responds(schema=ClientAssignedDrinksSchema(many=True), api=ns, status_code=200)
    def get(self, user_id):
        """
        Returns the list of drinks assigned to the user designated by user_id.
        """
        check_client_existence(user_id)

        return ClientAssignedDrinks.query.filter_by(user_id=user_id).all()
    
    @token_auth.login_required(user_type=('staff',), staff_role=('doctor', 'nutrition'))
    @accepts(schema=ClientAssignedDrinksDeleteSchema, api=ns)
    @responds(schema=ClientAssignedDrinksSchema, api=ns, status_code=204)
    def delete(self, user_id):
        """
        Delete a drink assignemnt for a user with user_id and drink_id
        """
        for drink_id in request.parsed_obj['drink_ids']:
            drink = ClientAssignedDrinks.query.filter_by(user_id=user_id, drink_id=drink_id).one_or_none()

            if not drink:
                raise ContentNotFound()

            db.session.delete(drink)
        
        db.session.commit()

@ns.route('/mobile-settings/<int:user_id>/')
@ns.doc(params={'user_id': 'User ID number'})
class ClientMobileSettingsApi(Resource):
    """
    For the client to change their own mobile settings
    """
    @token_auth.login_required(user_type=('client',))
    @accepts(schema=ClientMobileSettingsSchema, api=ns)
    @responds(schema=ClientMobileSettingsSchema, api=ns, status_code=201)
    def post(self, user_id):
        """
        Set a client's mobile settings for the first time
        """

        check_client_existence(user_id)

        if ClientMobileSettings.query.filter_by(user_id=user_id).one_or_none():
            raise IllegalSetting(message=f"Mobile settings for user_id {user_id} already exists. Please use PUT method")

        request.parsed_obj.user_id = user_id
        db.session.add(request.parsed_obj)
        db.session.commit()

        return request.parsed_obj

    @token_auth.login_required(user_type=('client',))
    @responds(schema=ClientMobileSettingsSchema, api=ns, status_code=200)
    def get(self, user_id):
        """
        Returns the mobile settings that a client has set.
        """

        check_client_existence(user_id)

        return ClientMobileSettings.query.filter_by(user_id=user_id).one_or_none()

    @token_auth.login_required(user_type=('client',))
    @accepts(schema=ClientMobileSettingsSchema, api=ns)
    @responds(schema=ClientMobileSettingsSchema, api=ns, status_code=201)
    def put(self, user_id):
        """
        Update a client's mobile settings
        """

        check_client_existence(user_id)

        settings = ClientMobileSettings.query.filter_by(user_id=user_id).one_or_none()
        if not settings:
            raise IllegalSetting(message=f"Mobile settings for user_id {user_id} do not exist. Please use POST method")

        data = request.parsed_obj.__dict__
        del data['_sa_instance_state']
        settings.update(data)
        db.session.commit()

        return request.parsed_obj
        request.parsed_obj.user_id = user_id
        db.session.add(request.parsed_obj)
        db.session.commit()

        return request.parsed_obj

@ns.route('/height/<int:user_id>/')
@ns.doc(params={'user_id': 'User ID number'})
class ClientHeightApi(Resource):
    """
    Endpoints related to submitting client height and viewing
    a client's height history.
    """
    @token_auth.login_required(user_type=('client',))
    @accepts(schema=ClientHeightSchema, api=ns)
    @responds(schema=ClientHeightSchema, api=ns, status_code=201)
    def post(self, user_id):
        """
        Submits a new height for the client.
        """
        check_client_existence(user_id)

        if token_auth.current_user()[0].user_id != user_id:
            #clients can only submit heights for themselves
            raise IllegalSetting(message="Requested user_id does not match logged in user_id. Clients can only submit height measurements for themselves.")

        request.parsed_obj.user_id = user_id
        db.session.add(request.parsed_obj)

        #clientInfo should hold the most recent height given for the client so update here
        client = ClientInfo.query.filter_by(user_id=user_id)
        client.update({'height': request.parsed_obj.height})

        db.session.commit()
        return request.parsed_obj

    @token_auth.login_required(user_type=('client', 'staff'))
    @responds(schema=ClientHeightSchema(many=True), api=ns, status_code=200)
    def get(self, user_id):
        """
        Returns all heights reported for a client and the dates they were reported.
        """
        check_client_existence(user_id)

        if token_auth.current_user()[0].is_client and token_auth.current_user()[0].user_id != user_id:
            #clients can only view height history for themselves
            raise IllegalSetting(message="Requested user_id does not match logged in user_id. Clients can only view height history for themselves.")

        return ClientHeightHistory.query.filter_by(user_id=user_id).all()

@ns.route('/weight/<int:user_id>/')
@ns.doc(params={'user_id': 'User ID number'})
class ClientWeightApi(Resource):
    """
    Endpoints related to submitting client weight and viewing
    a client's weight history.
    """
    @token_auth.login_required(user_type=('client',))
    @accepts(schema=ClientWeightSchema, api=ns)
    @responds(schema=ClientWeightSchema, api=ns, status_code=201)
    def post(self, user_id):
        """
        Submits a new weight for the client.
        """
        check_client_existence(user_id)

        if token_auth.current_user()[0].user_id != user_id:
            #clients can only submit heights for themselves
            raise IllegalSetting(message="Requested user_id does not match logged in user_id. Clients can only submit weight measurements for themselves.")

        request.parsed_obj.user_id = user_id
        db.session.add(request.parsed_obj)

        #clientInfo should hold the most recent height given for the client so update here
        client = ClientInfo.query.filter_by(user_id=user_id)
        client.update({'weight': request.parsed_obj.weight})

        db.session.commit()
        return request.parsed_obj

    @token_auth.login_required(user_type=('client', 'staff'))
    @responds(schema=ClientWeightSchema(many=True), api=ns, status_code=200)
    def get(self, user_id):
        """
        Returns all weights reported for a client and the dates they were reported.
        """
        check_client_existence(user_id)

        if token_auth.current_user()[0].is_client and token_auth.current_user()[0].user_id != user_id:
            #clients can only view height history for themselves
            raise IllegalSetting(message="Requested user_id does not match logged in user_id. Clients can only view weight history for themselves.")

        return ClientWeightHistory.query.filter_by(user_id=user_id).all()<|MERGE_RESOLUTION|>--- conflicted
+++ resolved
@@ -40,12 +40,12 @@
     MedicalPhysicalExam,               
     MedicalSocialHistory
 )
-<<<<<<< HEAD
-from odyssey.api.lookup.models import LookupClinicalCareTeamResources, LookupGoals, LookupDrinks, LookupRaces
-=======
-from odyssey.api.lookup.models import LookupGoals, LookupDrinks
-from odyssey.api.lookup.models import LookupGoals, LookupDrinks, LookupRaces
->>>>>>> d4be569d
+from odyssey.api.lookup.models import (
+    LookupClinicalCareTeamResources, 
+    LookupGoals, 
+    LookupDrinks, 
+    LookupRaces
+)
 from odyssey.api.physiotherapy.models import PTHistory 
 from odyssey.api.staff.models import StaffRecentClients
 from odyssey.api.trainer.models import FitnessQuestionnaire
