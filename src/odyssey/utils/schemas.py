--- conflicted
+++ resolved
@@ -6,18 +6,12 @@
 from marshmallow import post_load, post_dump, pre_dump, pre_load
 
 from odyssey import ma
-<<<<<<< HEAD
 from odyssey.models.doctor import ( 
     MedicalHistory,
     MedicalPhysicalExam,
-    MedicalBloodChemistryCMP
-=======
-from odyssey.models.doctor import (
-    MedicalHistory, 
-    MedicalPhysicalExam,
+    MedicalBloodChemistryCMP,
     MedicalBloodChemistryCBC,
     MedicalBloodChemistryThyroid
->>>>>>> bd0cce86
 )
 from odyssey.models.client import (
     ClientConsent,
@@ -1066,7 +1060,7 @@
             if item not in self.lifestyle_goals_list:
                 raise ValidationError(f"{item} not a valid option. must be in {self.lifestyle_goals_list}")
         if len(value) > 3:
-            ValidatioinError("limit list length to 3 choices")
+            ValidationError("limit list length to 3 choices")
 
 
     @validates('physical_goals')
@@ -1075,7 +1069,7 @@
             if item not in self.physical_goals_list:
                 raise ValidationError(f"{item} not a valid option. must be in {self.physical_goals_list}")
         if len(value) > 3:
-            ValidatioinError("limit list length to 3 choices")
+            ValidationError("limit list length to 3 choices")
     
     @validates('trainer_expectation')
     def validate_trainer_expectations(self, value):
@@ -1091,17 +1085,46 @@
 """
     Schemas for the doctor's API
 """
-<<<<<<< HEAD
-class BloodChemistryCMPSchema(Schema):
-=======
 class BloodChemistryCBCSchema(Schema):
->>>>>>> bd0cce86
 
     # Validate each payload entry
     idx = fields.Integer()
     clientid = fields.Integer(missing=0)
     exam_date = fields.DateTime(format='%Y-%m-%d')
-<<<<<<< HEAD
+    rbc = fields.Float(description="",validate=validate.Range(min=0, max=100),required=True)
+    hemoglobin = fields.Float(description="",validate=validate.Range(min=0, max=100),required=True)
+    hematocrit = fields.Float(description="",validate=validate.Range(min=0, max=100),required=True)
+    mcv = fields.Float(description="",validate=validate.Range(min=0, max=200),required=True)
+    mch = fields.Float(description="",validate=validate.Range(min=0, max=100),required=True)
+    mchc = fields.Float(description="",validate=validate.Range(min=0, max=100),required=True)
+    rdw = fields.Float(description="",validate=validate.Range(min=0, max=100),required=True)
+    wbc = fields.Float(description="",validate=validate.Range(min=0, max=100),required=True)
+    rel_neutrophils = fields.Float(description="",validate=validate.Range(min=0, max=100),required=True)
+    abs_neutrophils = fields.Float(description="",validate=validate.Range(min=0, max=100),required=True)
+    rel_lymphocytes = fields.Float(description="",validate=validate.Range(min=0, max=100),required=True)
+    abs_lymphocytes = fields.Float(description="",validate=validate.Range(min=0, max=100),required=True)
+    rel_monocytes = fields.Float(description="",validate=validate.Range(min=0, max=100),required=True)
+    abs_monocytes = fields.Float(description="",validate=validate.Range(min=0, max=100),required=True)
+    rel_eosinophils = fields.Float(description="",validate=validate.Range(min=0, max=100),required=True)
+    abs_eosinophils = fields.Float(description="",validate=validate.Range(min=0, max=100),required=True)
+    basophils = fields.Float(description="",validate=validate.Range(min=0, max=100),required=True)
+    platelets = fields.Float(description="",validate=validate.Range(min=0, max=500),required=True)
+
+    plateletsByMch = fields.Float()
+    plateletsByLymphocyte = fields.Float()
+    neutrophilByLymphocyte = fields.Float()
+    lymphocyteByMonocyte = fields.Float()
+
+    @post_load
+    def make_object(self, data, **kwargs):
+        return MedicalBloodChemistryCBC(**data)
+
+class BloodChemistryCMPSchema(Schema):
+
+    # Validate each payload entry
+    idx = fields.Integer()
+    clientid = fields.Integer(missing=0)
+    exam_date = fields.DateTime(format='%Y-%m-%d')
     glucose = fields.Float(description="",validate=validate.Range(min=0, max=200),required=True)
     sodium = fields.Float(description="",validate=validate.Range(min=0, max=500),required=True)
     potassium = fields.Float(description="",validate=validate.Range(min=0, max=100),required=True)
@@ -1126,35 +1149,6 @@
     @post_load
     def make_object(self, data, **kwargs):
         return MedicalBloodChemistryCMP(**data)
-=======
-    rbc = fields.Float(description="",validate=validate.Range(min=0, max=100),required=True)
-    hemoglobin = fields.Float(description="",validate=validate.Range(min=0, max=100),required=True)
-    hematocrit = fields.Float(description="",validate=validate.Range(min=0, max=100),required=True)
-    mcv = fields.Float(description="",validate=validate.Range(min=0, max=200),required=True)
-    mch = fields.Float(description="",validate=validate.Range(min=0, max=100),required=True)
-    mchc = fields.Float(description="",validate=validate.Range(min=0, max=100),required=True)
-    rdw = fields.Float(description="",validate=validate.Range(min=0, max=100),required=True)
-    wbc = fields.Float(description="",validate=validate.Range(min=0, max=100),required=True)
-    rel_neutrophils = fields.Float(description="",validate=validate.Range(min=0, max=100),required=True)
-    abs_neutrophils = fields.Float(description="",validate=validate.Range(min=0, max=100),required=True)
-    rel_lymphocytes = fields.Float(description="",validate=validate.Range(min=0, max=100),required=True)
-    abs_lymphocytes = fields.Float(description="",validate=validate.Range(min=0, max=100),required=True)
-    rel_monocytes = fields.Float(description="",validate=validate.Range(min=0, max=100),required=True)
-    abs_monocytes = fields.Float(description="",validate=validate.Range(min=0, max=100),required=True)
-    rel_eosinophils = fields.Float(description="",validate=validate.Range(min=0, max=100),required=True)
-    abs_eosinophils = fields.Float(description="",validate=validate.Range(min=0, max=100),required=True)
-    basophils = fields.Float(description="",validate=validate.Range(min=0, max=100),required=True)
-    platelets = fields.Float(description="",validate=validate.Range(min=0, max=500),required=True)
-
-    plateletsByMch = fields.Float()
-    plateletsByLymphocyte = fields.Float()
-    neutrophilByLymphocyte = fields.Float()
-    lymphocyteByMonocyte = fields.Float()
-
-    @post_load
-    def make_object(self, data, **kwargs):
-        return MedicalBloodChemistryCBC(**data)
->>>>>>> bd0cce86
 
 
 class MedicalHistorySchema(ma.SQLAlchemyAutoSchema):
