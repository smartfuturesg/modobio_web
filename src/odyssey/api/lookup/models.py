--- conflicted
+++ resolved
@@ -590,13 +590,8 @@
 
     access_group = db.Column(db.String)
     """
-<<<<<<< HEAD
     Grouping as it relates to provider and staff roles. Current access groups are 'general' (for generic client info which all practitioners 
     should have access to) and 'medical_doctor' (resources specific to the medical_doctor role).
-=======
-    Grouping as it relates to practitioner and staff roles. Current access groups are 'general' (for generic client info which all practitioners 
-    should have access to), 'medical_doctor' (resources specific to the medical_doctor role), 'telehealth' (for telehealth related resources).
->>>>>>> 460b4f10
 
     :type: string
     """
@@ -1347,14 +1342,35 @@
     Role that the reason would justify a visit with
     """
 
-<<<<<<< HEAD
 
 class LookupCredentialTypes(BaseModelWithIdx):
 
     credential_type = db.Column(db.String, unique=True)
     """
     Internal name of credential type used in ProviderCredentials.credential_type
-=======
+    :type: string
+    """
+
+    display_name = db.Column(db.String)
+    """
+    Display name of this credential that should be presented in user-facing applications.
+    
+    :type: string
+    """
+    
+    country_required = db.Column(db.Boolean)
+    """
+    Whether or not a country is required for this credential type
+
+    :type: bool
+    """ 
+
+    sub_territory_required = db.Column(db.Boolean)
+    """
+    Whether or not a sub-territory (US state) is required for this credential type
+
+    :type: bool
+       """
 class LookupEmotes(BaseModelWithIdx):
     """
     Lookup table of available emotes 
@@ -1370,10 +1386,10 @@
     icon_name = db.Column(db.String)
     """
     The filename for the icon that will be used as the emote button.
-
-    :type: string
-    """
-
+    
+    :type: string
+    """ 
+ 
     label = db.Column(db.String)
     """
     Label to be shown below each emote.
@@ -1384,39 +1400,18 @@
     title_text = db.Column(db.String)
     """
     The title on the notification or prompt that will be shown to the user.
->>>>>>> 460b4f10
-
-    :type: string
-    """
-
-<<<<<<< HEAD
-    display_name = db.Column(db.String)
-    """
-    Display name of this credential that should be presented in user-facing applications.
-=======
+
+    :type: string
+    """
+
     content_text = db.Column(db.String)
     """
     The text in the content section of notification or prompt that will be 
     shown to the user.
->>>>>>> 460b4f10
-
-    :type: string
-    """
-    
-<<<<<<< HEAD
-    country_required = db.Column(db.Boolean)
-    """
-    Whether or not a country is required for this credential type
-
-    :type: bool
-    """ 
-
-    sub_territory_required = db.Column(db.Boolean)
-    """
-    Whether or not a sub-territory (US state) is required for this credential type
-
-    :type: bool
-=======
+
+    :type: str
+    """
+    
 class LookupBloodPressureRanges(BaseModelWithIdx):
     """ Medical Look Up Blood Pressure Ranges
 
@@ -1598,5 +1593,5 @@
             * Sickle cell
 
     :type: str
->>>>>>> 460b4f10
-    """+    """
+ 