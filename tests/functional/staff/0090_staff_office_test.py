import pytest
from .data import staff_office_data
from flask.json import dumps

def test_post_staff_office(test_client):
    #test with invalid territory id, should return 400
    response = test_client.post(f'/staff/offices/{test_client.staff_id}/',
                                headers=test_client.staff_auth_header,
                                data=dumps(staff_office_data['invalid_territory_id']),
                                content_type='application/json')

    # some simple checks for validity
    assert response.status_code == 400

    #test with a field that exceeds its maximum length, should return 400
    response = test_client.post(f'/staff/offices/{test_client.staff_id}/',
                                headers=test_client.staff_auth_header,
                                data=dumps(staff_office_data['too_long']),
                                content_type='application/json')

    # some simple checks for validity
    assert response.status_code == 400

    #test with invalid phone type, should return 404
    response = test_client.post(f'/staff/offices/{test_client.staff_id}/',
                                headers=test_client.staff_auth_header,
                                data=dumps(staff_office_data['invalid_phone_type']),
                                content_type='application/json')
    
    # some simple checks for validity
    assert response.status_code == 400

    #test with valid data, should return 201
    response = test_client.post(f'/staff/offices/{test_client.staff_id}/',
                                headers=test_client.staff_auth_header,
                                data=dumps(staff_office_data['normal_data']),
                                content_type='application/json')
    
    # some simple checks for validity
    assert response.status_code == 201
    assert response.json['country'] == 'USA'
    assert response.json['city'] == 'Miami'
    assert response.json['phone'] == '4804389574'
    assert response.json['territory_id'] == 1

<<<<<<< HEAD
    # # There is a Database listener waiting for both medical credentials and staff office.
    # # Once those are done, the system will automatically try to onboard the practitioner.
    # ds_practitioner = DoseSpotPractitionerID.query.filter_by(user_id=test_client.staff_id).one_or_none()
    # assert ds_practitioner != None

@pytest.mark.skip(reason="dosespot is in the midst of deprecation")
def test_post_2_ds_practitioner_create(test_client):
    payload = {}
    response = test_client.post(
        f'/dosespot/create-practitioner/{test_client.staff_id}/',
        headers=test_client.staff_auth_header,
        data=dumps(payload),
        content_type='application/json')

    assert response.status_code == 201

@pytest.mark.skip(reason="dosespot is in the midst of deprecation")
def test_get_1_ds_practitioner_notification_sso(test_client):
    response = test_client.get(f'/dosespot/notifications/{test_client.staff_id}/',
                                headers=test_client.staff_auth_header)
    assert response.status_code == 200
=======
>>>>>>> 74cce546

def test_get_staff_office(test_client):
    response = test_client.get(f'/staff/offices/{test_client.staff_id}/',
                                headers=test_client.staff_auth_header)
    
    # some simple checks for validity
    assert response.status_code == 200
    assert response.json['country'] == 'USA'
    assert response.json['phone'] == '4804389574'


def test_put_staff_profile(test_client):
    #test with invalid country id, should return 400
    response = test_client.put(f'/staff/offices/{test_client.staff_id}/',
                                headers=test_client.staff_auth_header,
                                data=dumps(staff_office_data['invalid_territory_id']),
                                content_type='application/json')
    
    # some simple checks for validity
    assert response.status_code == 400

    #test with a field that exceeds its maximum length, should return 400
    response = test_client.put(f'/staff/offices/{test_client.staff_id}/',
                                headers=test_client.staff_auth_header,
                                data=dumps(staff_office_data['too_long']),
                                content_type='application/json')
    
    # some simple checks for validity
    assert response.status_code == 400

    #test with invalid country id, should return 404
    response = test_client.put(f'/staff/offices/{test_client.staff_id}/',
                                headers=test_client.staff_auth_header,
                                data=dumps(staff_office_data['invalid_phone_type']),
                                content_type='application/json')
    
    # some simple checks for validity
    assert response.status_code == 400

    #test with valid data, should return 201
    response = test_client.put(f'/staff/offices/{test_client.staff_id}/',
                                headers=test_client.staff_auth_header,
                                data=dumps(staff_office_data['normal_data_2']),
                                content_type='application/json')
    
    # some simple checks for validity
    assert response.status_code == 201
    assert response.json['country'] == 'USA'
    assert response.json['city'] == 'Tampa'
    assert response.json['phone'] == '4804389575'
<<<<<<< HEAD
    assert response.json['territory_id'] == 1

@pytest.mark.skip(reason="dosespot is in the midst of deprecation")
def test_post_2_ds_practitioner_create(test_client):
    payload = {}
    response = test_client.post(
        f'/dosespot/create-practitioner/{test_client.staff_id}/',
        headers=test_client.staff_auth_header,
        data=dumps(payload),
        content_type='application/json')

    # This user should already be in the DS system
    assert response.status_code == 400
@pytest.mark.skip
def test_post_1_ds_patient_prescribe(test_client):
    payload = {}
    response = test_client.post(
        f'/dosespot/prescribe/{test_client.client_id}/',
        headers=test_client.staff_auth_header,
        data=dumps(payload),
        content_type='application/json')

    assert response.status_code == 201
    global patient_sso
    patient_sso = response.json['url']
    
@pytest.mark.skip
def test_post_2_ds_patient_prescribe(test_client):
    payload = {}
    response = test_client.post(
        f'/dosespot/prescribe/{test_client.client_id}/',
        headers=test_client.staff_auth_header,
        data=dumps(payload),
        content_type='application/json')
    assert response.status_code == 201
    # encrypted clinic_id is randomly generated. URLs will be different for each run
    assert response.json['url'] != patient_sso
    
@pytest.mark.skip
def test_get_1_ds_practitioner_notification_sso(test_client):
    response = test_client.get(f'/dosespot/notifications/{test_client.staff_id}/',
                                headers=test_client.staff_auth_header)
    assert response.status_code == 200
=======
    assert response.json['territory_id'] == 1
>>>>>>> 74cce546
<|MERGE_RESOLUTION|>--- conflicted
+++ resolved
@@ -1,4 +1,3 @@
-import pytest
 from .data import staff_office_data
 from flask.json import dumps
 
@@ -43,30 +42,6 @@
     assert response.json['phone'] == '4804389574'
     assert response.json['territory_id'] == 1
 
-<<<<<<< HEAD
-    # # There is a Database listener waiting for both medical credentials and staff office.
-    # # Once those are done, the system will automatically try to onboard the practitioner.
-    # ds_practitioner = DoseSpotPractitionerID.query.filter_by(user_id=test_client.staff_id).one_or_none()
-    # assert ds_practitioner != None
-
-@pytest.mark.skip(reason="dosespot is in the midst of deprecation")
-def test_post_2_ds_practitioner_create(test_client):
-    payload = {}
-    response = test_client.post(
-        f'/dosespot/create-practitioner/{test_client.staff_id}/',
-        headers=test_client.staff_auth_header,
-        data=dumps(payload),
-        content_type='application/json')
-
-    assert response.status_code == 201
-
-@pytest.mark.skip(reason="dosespot is in the midst of deprecation")
-def test_get_1_ds_practitioner_notification_sso(test_client):
-    response = test_client.get(f'/dosespot/notifications/{test_client.staff_id}/',
-                                headers=test_client.staff_auth_header)
-    assert response.status_code == 200
-=======
->>>>>>> 74cce546
 
 def test_get_staff_office(test_client):
     response = test_client.get(f'/staff/offices/{test_client.staff_id}/',
@@ -117,50 +92,4 @@
     assert response.json['country'] == 'USA'
     assert response.json['city'] == 'Tampa'
     assert response.json['phone'] == '4804389575'
-<<<<<<< HEAD
-    assert response.json['territory_id'] == 1
-
-@pytest.mark.skip(reason="dosespot is in the midst of deprecation")
-def test_post_2_ds_practitioner_create(test_client):
-    payload = {}
-    response = test_client.post(
-        f'/dosespot/create-practitioner/{test_client.staff_id}/',
-        headers=test_client.staff_auth_header,
-        data=dumps(payload),
-        content_type='application/json')
-
-    # This user should already be in the DS system
-    assert response.status_code == 400
-@pytest.mark.skip
-def test_post_1_ds_patient_prescribe(test_client):
-    payload = {}
-    response = test_client.post(
-        f'/dosespot/prescribe/{test_client.client_id}/',
-        headers=test_client.staff_auth_header,
-        data=dumps(payload),
-        content_type='application/json')
-
-    assert response.status_code == 201
-    global patient_sso
-    patient_sso = response.json['url']
-    
-@pytest.mark.skip
-def test_post_2_ds_patient_prescribe(test_client):
-    payload = {}
-    response = test_client.post(
-        f'/dosespot/prescribe/{test_client.client_id}/',
-        headers=test_client.staff_auth_header,
-        data=dumps(payload),
-        content_type='application/json')
-    assert response.status_code == 201
-    # encrypted clinic_id is randomly generated. URLs will be different for each run
-    assert response.json['url'] != patient_sso
-    
-@pytest.mark.skip
-def test_get_1_ds_practitioner_notification_sso(test_client):
-    response = test_client.get(f'/dosespot/notifications/{test_client.staff_id}/',
-                                headers=test_client.staff_auth_header)
-    assert response.status_code == 200
-=======
-    assert response.json['territory_id'] == 1
->>>>>>> 74cce546
+    assert response.json['territory_id'] == 1