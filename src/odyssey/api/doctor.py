--- conflicted
+++ resolved
@@ -1,4 +1,3 @@
-<<<<<<< HEAD
 from datetime import datetime
 
 from flask import request
@@ -352,7 +351,7 @@
         if not exam:
             raise ExamNotFound(data['idx'])
         
-        data['last_examination_date'] = datetime.strptime(data['last_examination_date'], "%Y-%m-%d")
+        data['exami_date'] = datetime.strptime(data['exam_date'], "%Y-%m-%d")
 
         # update resource 
         exam.update(data)
@@ -430,367 +429,4 @@
 
         db.session.commit()
 
-        return exam
-=======
-
-from datetime import datetime
-
-from flask import request
-from flask_accepts import accepts, responds
-from flask_restx import Resource, Api
-
-from odyssey import db
-from odyssey.models.client import ClientExternalMR
-from odyssey.models.doctor import MedicalPhysicalExam, MedicalHistory, MedicalBloodChemistryCBC, MedicalBloodChemistryThyroid, MedicalBloodChemistryCMP
-from odyssey.models.misc import MedicalInstitutions
-from odyssey.api import api
-from odyssey.api.auth import token_auth
-from odyssey.api.errors import UserNotFound, IllegalSetting, ContentNotFound, ExamNotFound
-from odyssey.utils.misc import check_client_existence
-from odyssey.utils.schemas import (
-    ClientExternalMREntrySchema, 
-    ClientExternalMRSchema, 
-    MedicalHistorySchema, 
-    MedicalPhysicalExamSchema, 
-    MedicalInstitutionsSchema,
-    BloodChemistryCMPSchema,
-    BloodChemistryCBCSchema,
-    MedicalBloodChemistryThyroidSchema
-)
-
-ns = api.namespace('doctor', description='Operations related to doctor')
-
-@ns.route('/bloodtest/cmp/<int:clientid>/')
-@ns.doc(params={'clientid': 'Client ID number'})
-class MedBloodChemistryCMP(Resource):
-    """
-       Records client's Comprehensive Metabolic Panel Blood Test Results
-    """
-    @ns.doc(security='apikey')
-    @token_auth.login_required
-    @responds(schema=BloodChemistryCMPSchema(many=True), api=ns)
-    def get(self,clientid):
-        """ Returns client's historical CMP results """
-        
-        check_client_existence(clientid)
-        data = MedicalBloodChemistryCMP.query.filter_by(clientid=clientid).all()
-        if not data:
-            raise ContentNotFound()
-        return data
-
-    @token_auth.login_required
-    @accepts(schema=BloodChemistryCMPSchema, api=ns)
-    @ns.doc(security='apikey')
-    @responds(schema=BloodChemistryCMPSchema, api=ns, status_code=201)
-    def post(self,clientid):
-        """create new db entItry for CMP"""
-        check_client_existence(clientid)
-        data = request.get_json()
-        data["clientid"] = clientid
-        data["bunByAlbumin"] = data['bun']/data['albumin']
-        cmp_schema = BloodChemistryCMPSchema()
-        cmp_data = cmp_schema.load(data)
-        db.session.add(cmp_data)
-        db.session.commit()
-        return cmp_data
-
-    @token_auth.login_required
-    @accepts(schema=BloodChemistryCMPSchema, api=ns)
-    @responds(schema=BloodChemistryCMPSchema, api=ns)
-    def put(self, clientid):
-        """ updates client's CMP test input based on index """
-        check_client_existence(clientid)
-        # get payload and update the current instance followd by db commit
-        data = request.get_json()
-        cmp_data = MedicalBloodChemistryCMP.query.filter_by(idx=data['idx'], clientid=clientid).one_or_none()
-
-        if not cmp_data:
-            raise ExamNotFound(data['idx'])
-        
-        # update resource
-        data["bunByAlbumin"] = data['bun']/data['albumin']
-        cmp_data.update(data)
-        db.session.commit()
-
-        return cmp_data
-
-
-@ns.route('/bloodtest/cbc/<int:clientid>/')
-@ns.doc(params={'clientid': 'Client ID number'})
-class MedBloodChemistryCBC(Resource):
-    """
-       Records client's Complete Blood Count Blood Test Results
-    """
-
-    @ns.doc(security='apikey')
-    @token_auth.login_required
-    @responds(schema=BloodChemistryCBCSchema(many=True), api=ns)
-    def get(self,clientid):
-        """ Returns client's historical CBC results """
-        
-        check_client_existence(clientid)
-
-        data = MedicalBloodChemistryCBC.query.filter_by(clientid=clientid).all()
-        if not data:
-            raise ContentNotFound()
-        return data
-
-    @token_auth.login_required
-    @accepts(schema=BloodChemistryCBCSchema, api=ns)
-    @ns.doc(security='apikey')
-    @responds(schema=BloodChemistryCBCSchema, api=ns, status_code=201)
-    def post(self,clientid):
-        check_client_existence(clientid)
-        """create new db entry for CBC"""
-        data = request.get_json()
-        data["clientid"] = clientid
-        
-        """ Additional ratio calculations from payload """
-        data['plateletsByMch'] = data['platelets']/data['mch']
-        data['plateletsByLymphocyte'] = data['platelets']/data['abs_lymphocytes']
-        data['neutrophilByLymphocyte'] = data['abs_neutrophils']/data['abs_lymphocytes']
-        data['lymphocyteByMonocyte'] = data['abs_lymphocytes']/data['abs_monocytes']
-
-        cbc_schema = BloodChemistryCBCSchema()
-        cbc_data = cbc_schema.load(data)
-        db.session.add(cbc_data)
-        db.session.commit()
-        return cbc_data
-
-    @token_auth.login_required
-    @accepts(schema=BloodChemistryCBCSchema, api=ns)
-    @responds(schema=BloodChemistryCBCSchema, api=ns)
-    def put(self, clientid):
-        """ updates client's CMP test input based on index """
-        check_client_existence(clientid)
-        # get payload and update the current instance followd by db commit
-        data = request.get_json()
-        cbc_data = MedicalBloodChemistryCBC.query.filter_by(idx=data['idx'], clientid=clientid).one_or_none()
-
-        if not cbc_data:
-            raise ExamNotFound(data['idx'])
-        
-        # update resource
-        """ Additional ratio calculations from payload """
-        data['plateletsByMch'] = data['platelets']/data['mch']
-        data['plateletsByLymphocyte'] = data['platelets']/data['abs_lymphocytes']
-        data['neutrophilByLymphocyte'] = data['abs_neutrophils']/data['abs_lymphocytes']
-        data['lymphocyteByMonocyte'] = data['abs_lymphocytes']/data['abs_monocytes']
-        cbc_data.update(data)
-        db.session.commit()
-
-        return cbc_data
-
-
-@ns.route('/medicalhistory/<int:clientid>/')
-@ns.doc(params={'clientid': 'Client ID number'})
-class MedHistory(Resource):
-    @token_auth.login_required
-    @responds(schema=MedicalHistorySchema, api=ns)
-    def get(self, clientid):
-        """returns client's medical history as a json for the clientid specified"""
-        check_client_existence(clientid)
-
-        client = MedicalHistory.query.filter_by(clientid=clientid).first()
-
-        if not client:
-            raise ContentNotFound()
-
-        return client
-
-    @token_auth.login_required
-    @accepts(schema=MedicalHistorySchema, api=ns)
-    @responds(schema=MedicalHistorySchema, status_code=201, api=ns)
-    def post(self, clientid):
-        """returns client's medical history as a json for the clientid specified"""
-        check_client_existence(clientid)
-
-        current_med_history = MedicalHistory.query.filter_by(clientid=clientid).first()
-        
-        if current_med_history:
-            raise IllegalSetting(message=f"Medical History for clientid {clientid} already exists. Please use PUT method")
-
-
-        data = request.get_json()
-        data["clientid"] = clientid
-
-        mh_schema = MedicalHistorySchema()
-
-        client_mh = mh_schema.load(data)
-
-        db.session.add(client_mh)
-        db.session.commit()
-
-        return client_mh
-
-    @token_auth.login_required
-    @accepts(schema=MedicalHistorySchema, api=ns)
-    @responds(schema=MedicalHistorySchema, api=ns)
-    def put(self, clientid):
-        """updates client's medical history as a json for the clientid specified"""
-        check_client_existence(clientid)
-
-        client_mh = MedicalHistory.query.filter_by(clientid=clientid).first()
-
-        if not client_mh:
-            raise UserNotFound(clientid, message = f"The client with id: {clientid} does not yet have a medical history in the database")
-        
-        # get payload and update the current instance followd by db commit
-        data = request.get_json()
-        
-        data['last_examination_date'] = datetime.strptime(data['last_examination_date'], "%Y-%m-%d")
-        
-        # update resource 
-        client_mh.update(data)
-
-        db.session.commit()
-
-        return client_mh
-
-
-@ns.route('/physical/<int:clientid>/')
-@ns.doc(params={'clientid': 'Client ID number'})
-class MedPhysical(Resource):
-    @token_auth.login_required
-    @responds(schema=MedicalPhysicalExamSchema(many=True), api=ns)
-    def get(self, clientid):
-        """returns client's medical physical exam as a json for the clientid specified"""
-        check_client_existence(clientid)
-
-        client = MedicalPhysicalExam.query.filter_by(clientid=clientid).order_by(MedicalPhysicalExam.timestamp.asc()).all()
-
-        if not client:
-            raise ContentNotFound()
-
-        return client
-
-    @token_auth.login_required
-    @accepts(schema=MedicalPhysicalExamSchema, api=ns)
-    @responds(schema=MedicalPhysicalExamSchema, status_code=201, api=ns)
-    def post(self, clientid):
-        """creates new db entry of client's medical physical exam as a json for the clientid specified"""
-        check_client_existence(clientid)
-
-        data = request.get_json()
-        data["clientid"] = clientid
-        data["timestamp"] = datetime.utcnow().isoformat()
-
-        mh_schema = MedicalPhysicalExamSchema()
-
-        client_mp = mh_schema.load(data)
-
-        db.session.add(client_mp)
-        db.session.commit()
-
-        return client_mp
-
-@ns.route('/medicalinstitutions/')
-class AllMedInstitutes(Resource):
-    @token_auth.login_required
-    @responds(schema=MedicalInstitutionsSchema(many=True), api=ns)
-    def get(self):
-        """returns all medical institutes currently in the database"""
-
-        institutes = MedicalInstitutions.query.all()
-        
-        return institutes
-
-@ns.route('/medicalinstitutions/recordid/<int:clientid>/')
-@ns.doc(params={'clientid': 'Client ID number'})
-class ExternalMedicalRecordIDs(Resource):
-    @token_auth.login_required
-    @accepts(schema=ClientExternalMREntrySchema,  api=ns)
-    @responds(schema=ClientExternalMREntrySchema,status_code=201, api=ns)
-    def post(self, clientid):
-        """for submitting client medical record ids from external medical institutions"""
-
-        data = request.get_json()
-        # check for new institute names. If the institute_id is 9999, then enter 
-        # the new institute into the dabase before proceeding
-        data_cleaned = []
-        for record in data['record_locators']:
-            record["clientid"] = clientid # add in the clientid
-            if record["institute_id"] == 9999 and len(record["institute_name"]) > 0:
-                # enter new insitute name into database
-                new_institute = MedicalInstitutions(institute_name = record["institute_name"])
-                db.session.add(new_institute)
-                db.session.commit()
-                record["institute_id"] = new_institute.institute_id
-
-            data_cleaned.append(record)
-            
-        client_med_record_ids = ClientExternalMRSchema(many=True).load(data_cleaned)
-        
-        db.session.add_all(client_med_record_ids)
-        db.session.commit()
-        
-        return client_med_record_ids
-
-    @token_auth.login_required
-    @responds(schema=ClientExternalMREntrySchema, api=ns)
-    def get(self, clientid):
-        """returns all medical record ids for clientid"""
-
-        client_med_record_ids = ClientExternalMR.query.filter_by(clientid=clientid).all()
-
-        return client_med_record_ids
-    
-    
-
-@ns.route('/bloodchemistry/thyroid/<int:clientid>/')
-@ns.doc(params={'clientId': 'Client ID number'})
-class MedBloodChemistryThyroid(Resource):
-    @token_auth.login_required
-    @responds(schema=MedicalBloodChemistryThyroidSchema(many=True), api=ns)
-    def get(self, clientid):
-        """returns all blood thyroid results as a json for the client ID specified"""
-        check_client_existence(clientid)
-
-        exams = MedicalBloodChemistryThyroid.query.filter_by(clientid=clientid).all()
-
-        if not exams:
-            raise ContentNotFound()
-
-        return exams
-    
-    @token_auth.login_required
-    @accepts(schema=MedicalBloodChemistryThyroidSchema, api=ns)
-    @responds(schema=MedicalBloodChemistryThyroidSchema, status_code=201, api=ns)
-    def post(self, clientid):
-        """creates new db entry for blood test results as a json for the blood exam ID specified"""
-        check_client_existence(clientid)
-
-        data = request.get_json()
-        data["clientid"] = clientid
-
-        bt_schema = BloodChemistryThyroidSchema()
-
-        client_bt = bt_schema.load(data)
-
-        db.session.add(client_bt)
-        db.session.commit()
-
-        return client_bt
-
-    @token_auth.login_required
-    @accepts(schema=MedicalBloodChemistryThyroidSchema, api=ns)
-    @responds(schema=MedicalBloodChemistryThyroidSchema, api=ns)
-    def put(self, clientid):
-        """edit exam info"""
-        # get payload
-        data = request.get_json()
-
-        exam = MedicalBloodChemistryThyroid.query.filter_by(idx=data['idx']).first()
-
-        if not exam:
-            raise ExamNotFound(data['idx'])
-        
-        data['last_examination_date'] = datetime.strptime(data['last_examination_date'], "%Y-%m-%d")
-
-        # update resource 
-        exam.update(data)
-
-        db.session.commit()
-
-        return exam
->>>>>>> 40e102c0
+        return exam