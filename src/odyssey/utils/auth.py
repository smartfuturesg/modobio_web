--- conflicted
+++ resolved
@@ -225,20 +225,7 @@
         """ This method is used as a decorator and to store 
             the basic authorization password check
             that is defined in auth.py """
-    
-<<<<<<< HEAD
-        user = User.query.filter_by(email=username.lower()).one_or_none()
-        # if staff member is not found in db, raise error
-        if not user:
-            
-            raise LoginNotAuthorized
-            
-        user_login  = UserLogin.query.filter_by(user_id = user.user_id).one_or_none()
-            
-        # make sure staff login details exist, check password
-        if not user_login:
-            
-=======
+            
         user_details = db.session.execute(
             select(User, UserLogin).
             join(UserLogin, User.user_id==UserLogin.user_id).
@@ -249,7 +236,6 @@
         if not user_details:
             db.session.add(UserTokenHistory(event='login', ua_string=request.headers.get('User-Agent')))
             db.session.commit()
->>>>>>> e76741f9
             raise LoginNotAuthorized
 
         user, user_login = user_details
@@ -260,12 +246,8 @@
             db.session.refresh(user_login)
             return user, user_login, 'basic_auth'
         else:
-<<<<<<< HEAD
-            
-=======
             db.session.add(UserTokenHistory(event='login', user_id=user.user_id, ua_string=request.headers.get('User-Agent')))
             db.session.commit()
->>>>>>> e76741f9
             raise LoginNotAuthorized         
 
     def get_auth(self):
