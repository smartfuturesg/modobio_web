import requests
from werkzeug.exceptions import BadRequest

from flask import current_app

<<<<<<< HEAD
from odyssey.utils.misc import cancel_telehealth_appointment
from odyssey.utils.errors import GenericThirdPartyError
=======
from werkzeug.exceptions import BadRequest
>>>>>>> 29263f69
from odyssey.api.payment.models import PaymentHistory

from odyssey import db

class Instamed:
    """ A class for performing common InstaMed API calls """

    def __init__(self):
        """ 
        Prepare the isntamed object
        """
        self.request_header = {'Api-Key': current_app.config.get('INSTAMED_API_KEY'),
                                        'Api-Secret': current_app.config.get('INSTAMED_API_SECRET'),
                                        'Content-Type': 'application/json'}
        self.url_base = "https://connect.instamed.com/rest"
        self.outlet = {
                "MerchantID": '894805',
                "StoreID": '0001',
                "TerminalID": '0002'
        }

    def add_payment_method(self, token, expiration):
        """
        Add a payment method for a user and save the reference token in our db.
        InstaMed URI: /payment/paymentplan


        Params
        ------
        token: (string)
            tokenized card information provided by an InstaMed FE component
        
        expiration: (string)
            card expiration date
        
        Returns
        -------
        dict of information regarding the newly saved payment method
        """

        request_data = {
            "Outlet": self.outlet,
            "PaymentPlanType": "SaveOnFile",
            "PaymentMethod": "Card",
            "Card": {
                "EntryMode": "key",
                "CardNumber": token,
                "Expiration": expiration
            }
        }

        response = requests.post(self.url_base + '/payment/paymentplan',
                                headers=self.request_header,
                                json=request_data)
        
        #check if instamed api raised an error
        try:
            response.raise_for_status()
        except:
            raise BadRequest(f'Instamed returned the following error: {response.text}')

        return response.json()
    
    def refund_payment(self, transaction_id, amount):
        """
        Refund a payment.
        InstaMed URI: /payment/refund


        Params
        ------
        transaction_id: (string)
            InstaMed ID for the transaction to be refunded
        
        amount: (string)
            amount of money to be refunded
        
        Returns
        -------
        dict of information regarding the refund
        """
        request_data = {
            "Outlet": self.outlet,
            "TransactionID": str(transaction_id),
            "Amount": str(amount)
        }

        response = requests.post(self.url_base + '/payment/refund-simple',
                        headers=self.request_header,
                        json=request_data)
        
        #check if instamed api raised an error
        try:
            response.raise_for_status()
        except:
            raise BadRequest(f'Instamed returned the following error: {response.text}')

        return response.json()

    def charge_user(self, payment_id, amount, booking):
        """
        Charge a user.
        InstaMed URI: /payment/sale


        Params
        ------
        payment_id: (string)
            ID of the payment method to be charged
        
        amount: (string)
            amount of money to be charged

        booking: (TelehealthBookings object)
            the booking for which this payment is associated with
        
        Returns
        -------
        dict of information regarding the sale
        """
        request_data = {
            "Outlet": self.outlet,
            "PaymentMethod": "OnFile",
            "PaymentMethodID": str(payment_id),
            "Amount": str(amount)
        }

        response = requests.post(self.url_base + '/payment/sale',
                        headers=self.request_header,
                        json=request_data)

        #check if instamed api raised an error
        try:
            response.raise_for_status()
        except:
            #transaction was not successful, cancel booking
            cancel_telehealth_appointment(booking)
            return

        #convert response data to json (python dict)
        response_data = response.json()

        #check if card was declined or partially approved
        #(this is not an error as checked above since 200 is returned from InstaMed)
        if response_data['TransactionStatus'] == 'C':
            if response_data['IsPartiallyApproved']:
                #refund partial amount and log as an unsuccessful payment
                self.refund_payment(transaction_id, response_data['PartialApprovalAmount'])

                #TODO: log if refund was unsuccessful

                cancel_telehealth_appointment(booking)
                return
            else:
                #transaction was successful, store in PaymentHistory
                history = PaymentHistory(**{
                    'user_id': booking.client_user_id,
                    'payment_method_id': booking.payment_method_id,
                    'transaction_id': response_data['TransactionID'],
                    'transaction_amount': amount
                })
                db.session.add(history)
                booking.charged = True
                db.session.commit()
        else:
            #transaction was declined
            cancel_telehealth_appointment(booking)<|MERGE_RESOLUTION|>--- conflicted
+++ resolved
@@ -3,12 +3,8 @@
 
 from flask import current_app
 
-<<<<<<< HEAD
 from odyssey.utils.misc import cancel_telehealth_appointment
-from odyssey.utils.errors import GenericThirdPartyError
-=======
 from werkzeug.exceptions import BadRequest
->>>>>>> 29263f69
 from odyssey.api.payment.models import PaymentHistory
 
 from odyssey import db
