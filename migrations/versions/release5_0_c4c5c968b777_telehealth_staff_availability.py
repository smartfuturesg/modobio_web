--- conflicted
+++ resolved
@@ -11,11 +11,7 @@
 
 # revision identifiers, used by Alembic.
 revision = 'c4c5c968b777'
-<<<<<<< HEAD
-down_revision = '6af4029310ef'
-=======
 down_revision = '73f1c4845245'
->>>>>>> 274e5b03
 branch_labels = None
 depends_on = None
 
