"""
Database tables for the client intake portion of the Modo Bio Staff application.
All tables in this module are prefixed with ``Client``.
"""
import base64
import os
import pytz
import random
import secrets

from datetime import datetime, timedelta
from hashlib import md5
from sqlalchemy import text, UniqueConstraint
from sqlalchemy.orm.query import Query
from odyssey.utils.constants import DB_SERVER_TIME, ALPHANUMERIC
from odyssey import db

phx_tz = pytz.timezone('America/Phoenix')


class ClientInfo(db.Model):
    """ Client information table

    This table stores general information of a client.
    """

    __searchable__ = ['dob']

    __tablename__ = 'ClientInfo'

    created_at = db.Column(db.DateTime, server_default=text('clock_timestamp()'))
    """
    timestamp for when object was created. DB server time is used. 

    :type: :class:`datetime.datetime`
    """

    updated_at = db.Column(db.DateTime, server_default=text('clock_timestamp()'))
    """
    Last update timestamp of this row in the database.

    :type: :class:`datetime.datetime`
    """

    idx = db.Column(db.Integer, primary_key=True, autoincrement=True)
    """
    autoincrementing primary key

    :type: int, primary key, autoincrement
    """

    user_id = db.Column(db.Integer, db.ForeignKey('User.user_id', ondelete="CASCADE"), nullable=False)
    """
    User ID number, foreign key to User.user_id

    :type: int, foreign key to :attr:`User.user_id <odyssey.models.user.User.user_id>`
    """
    
    membersince = db.Column(db.DateTime, default=DB_SERVER_TIME)
    """
    Member since date

    The date a client was first added to the system

    :type: datetime
    """

    guardianname = db.Column(db.String(100))
    """
    Name of client's parent or guardian, if applicable.

    :type: str, max length 50
    """

    guardianrole = db.Column(db.String(50))
    """
    Parent or guardian's role to the client.

    :type: str, max length 50
    """

    street = db.Column(db.String(50))
    """
    Client street address.

    :type: str, max length 50
    """

    city = db.Column(db.String(50))
    """
    Client address city.

    :type: str, max length 50
    """

    state = db.Column(db.String(2))
    """
    Client address state.

    Currently only US States. Defaults to AZ.

    :type: str, max length 2
    """

    zipcode = db.Column(db.String(10))
    """
    Client address zip code.

    :type: str, max length 10
    """

    country = db.Column(db.String(2))
    """
    Client address country.

    Currently defaults to US.

    :type: str, max length 2
    """

    preferred = db.Column(db.SmallInteger)
    """
    Client preferred contact method.

    :type: int, smallint, signed int16
    """

    emergency_contact = db.Column(db.String(50))
    """
    Client emergency contact name.

    :type: str, max length 50
    """

    emergency_phone = db.Column(db.String(20))
    """
    Client emergency contact phone number.

    :type: str, max length 20
    """

    healthcare_contact = db.Column(db.String(50))
    """
    Client primary healthcare provider name.

    :type: str, max length 50
    """

    healthcare_phone = db.Column(db.String(20))
    """
    Client primary health care provider phone number.

    :type: str, max length 20
    """

    gender = db.Column(db.String(1))
    """
    Client gender.

    :type: str, max length 1
    """

    dob = db.Column(db.Date)
    """
    Client date of birth.

    :type: :class:`datetime.date`
    """

    height = db.Column(db.Integer)
    """
    Most recently reported height in cm.

    :type: int
    """

    weight = db.Column(db.Integer)
    """
    Most recently reported weight in g.

    :type: int
    """

    waist_size = db.Column(db.Integer)
    """
    Most recently reported waist size in cm.

    :type: int
    """

    race_id = db.Column(db.Integer, db.ForeignKey('LookupRaces.race_id'))
    """
    Client race_id as defined in LookupRaces

    :type: int, foreign key(LookupRaces.race_id)
    """

    profession = db.Column(db.String(100))
    """
    Client profession.

    :type: str, max length 100
    """

    receive_docs = db.Column(db.Boolean)
    """
    Indicates whether or not client wants to receive a copy of the signed documents.

    :type: bool
    """
    
    primary_goal_id = db.Column(db.Integer, db.ForeignKey('LookupGoals.goal_id'))
    """
    The client's stated primary goal for using modobio. Must be an option in the LookupGoals table.

    :type: int, foreign key('LookupGoal.goal_id')
    """

    primary_pharmacy_name = db.Column(db.String)
    """
    Primary Pharmacy Name

    :type: str
    """

    primary_pharmacy_address = db.Column(db.String)
    """
    Primary Pharmacy address

    :type: str
    """


    def client_info_search_dict(self, user) -> dict:
        """ Searchable client info.
        
        Returns a subset of the data in this row object.
        The returned dict contains the following keys:

        - user_id
        - firstname
        - lastename
        - dob (date of birth)
        - phone
        - email

        Returns
        -------
        dict
            Subset of data in this row object.
        """
        data = {
            'user_id': self.user_id,
            'firstname': user.firstname,
            'lastname': user.lastname,
            'dob': self.dob,
            'phone': user.phone_number,
            'email': user.email
        }
        return data

    @staticmethod
    def all_clients_dict(query: Query, page: int, per_page: int, **kwargs) -> tuple:
        """ Paginate a search in this table.
        
        Given a search query in this table, return the results for page ``page``
        with ``per_page`` results per page. The returned result itmes are generated
        by :meth:`client_info_search_dict`.

        Parameters
        ----------
        query : :class:`sqlalchemy.orm.query.Query`
            The SQL query with a (possibly) long list of results to paginate.

        page : int
            The current page to display results for.

        per_page : int
            How many results to display per page.

        Returns
        -------
        dict
            A dictionary with ``items``, a list of dicts containing the search results,
            and ``_meta`` a dict containing pagination information.

        :class:`flask_sqlalchemy.Pagination`
            An object holding the paginated search results from the SQLAlchemy query.
        """
        resources = query.paginate(page, per_page, False)
        data = {
            'items': [item.client_info_search_dict() for item in resources.items],
            '_meta': {
                'page': page,
                'per_page': per_page,
                'total_pages': resources.pages,
                'total_items': resources.total
                }
            }
        return data, resources

@db.event.listens_for(ClientInfo, "after_update")
def update_dob(mapper, connection, target):
    """ 
    Listens fro any updates to ClientInfo table
    """
    from odyssey.utils.search import update_client_dob
    update_client_dob(target.user_id, target.dob)

class ClientFacilities(db.Model):
    """ A mapping of client ID number to registered facility ID numbers. """

    __tablename__ = 'ClientFacilities'

    idx = db.Column(db.Integer, primary_key=True, autoincrement=True)
    """
    Table index.

    :type: int, primary key, autoincrement
    """

    created_at = db.Column(db.DateTime, default=DB_SERVER_TIME)
    """
    Creation timestamp of this row in the database.

    :type: :class:`datetime.datetime`
    """

    updated_at = db.Column(db.DateTime, default=DB_SERVER_TIME, onupdate=DB_SERVER_TIME)
    """
    Last update timestamp of this row in the database.

    :type: :class:`datetime.datetime`
    """

    user_id = db.Column(db.ForeignKey('User.user_id',ondelete="CASCADE"), nullable = False)
    """
    Foreign key from User table

    :type: int, foreign key to :attr:`User.user_id <odyssey.models.user.User.user_id>`
    """
    
    facility_id = db.Column(db.ForeignKey('RegisteredFacilities.facility_id',ondelete="CASCADE"), nullable=False)
    """
    RegisteredFacilities ID number.

    :type: int, foreign key to :attr:`RegisteredFacilities.facility_id`
    """

class ClientConsent(db.Model):
    """ Client consent form table

    This table stores the signature and related information of the consent form.
    """

    __tablename__ = 'ClientConsent'

    displayname = 'Consent form'
    """
    Print-friendly name of this document.

    :type: str
    """

    current_revision = '20200317'
    """
    Current revision of this document.

    The revision string is updated whenever the contents of the document change. The
    revision string can be anything, but it typically consists of the ISO formatted
    date (e.g. 20200519).

    :type: str
    """

    idx = db.Column(db.Integer, primary_key=True, autoincrement=True)
    """
    Table index.

    :type: int, primary key, autoincrement
    """

    created_at = db.Column(db.DateTime, default=DB_SERVER_TIME)
    """
    Creation timestamp of this row in the database.

    :type: :class:`datetime.datetime`
    """

    updated_at = db.Column(db.DateTime, default=DB_SERVER_TIME, onupdate=DB_SERVER_TIME)
    """
    Last update timestamp of this row in the database.

    :type: :class:`datetime.datetime`
    """

    user_id = db.Column(db.Integer, db.ForeignKey('User.user_id',ondelete="CASCADE"), nullable=False)
    """
    User ID number.

    :type: int, foreign key to :attr:`User.user_id <odyssey.models.user.User.user_id>`
    """

    infectious_disease = db.Column(db.Boolean)
    """
    Indicates whether or not client ever had an infectious disease.

    :type: bool
    """

    signdate = db.Column(db.Date)
    """
    Signature date.

    :type: :class:`datetime.date`
    """

    signature = db.Column(db.Text)
    """
    Signature.

    Stored as a base64 encoded png image, prefixed with mime-type.

    :type: str
    """

    revision = db.Column(db.String(10))
    """
    Revision string of the latest signed document.

    The revision string is updated whenever the contents of the document change.
    The revision stored here is the revision of the newest signed document.

    :type: str, max length 10
    """

    pdf_path = db.Column(db.String(200))
    """
    Path where signed document is stored as a PDF file.

    :type: str, max length 200
    """

    pdf_hash = db.Column(db.String(40))
    """
    SHA-1 hash (as a hexadecimal string) of the stored PDF file.

    :type: str, max length 40
    """

class ClientRelease(db.Model):
    """ Client release of information table

    This table stores the signature and related information of the
    release of information form.
    """

    __tablename__ = 'ClientRelease'

    displayname = 'Release of information form'
    """
    Print-friendly name of this document.

    :type: str
    """

    current_revision = '20200416'
    """
    Current revision of this document.

    The revision string is updated whenever the contents of the document change. The
    revision string can be anything, but it typically consists of the ISO formatted
    date (e.g. 20200519).

    :type: str
    """

    idx = db.Column(db.Integer, primary_key=True, autoincrement=True)
    """
    Table index.

    :type: int, primary key, autoincrement
    """

    created_at = db.Column(db.DateTime, default=DB_SERVER_TIME)
    """
    Creation timestamp of this row in the database.

    :type: :class:`datetime.datetime`
    """

    updated_at = db.Column(db.DateTime, default=DB_SERVER_TIME, onupdate=DB_SERVER_TIME)
    """
    Last update timestamp of this row in the database.

    :type: :class:`datetime.datetime`
    """

    user_id = db.Column(db.Integer, db.ForeignKey('User.user_id',ondelete="CASCADE"), nullable=False)
    """
    User ID number

    :type: int, foreign key to :attr:`User.user_id <odyssey.models.user.User.user_id>`
    """

    release_of_all = db.Column(db.Boolean)
    """
    Indicates whether or not client want to allow to release all protected health information.

    :type: bool
    """

    release_of_other = db.Column(db.String(1024))
    """
    Describes what other protected health information can be released.

    :type: str, max length 1024
    """

    release_date_from = db.Column(db.Date)
    """
    Limits the release of protected health information to from this date.

    :type: :class:`datetime.date`
    """

    release_date_to = db.Column(db.Date)
    """
    Limits the release of protected health information to until this date.

    :type: :class:`datetime.date`
    """

    release_purpose = db.Column(db.String(1024))
    """
    Describes for what purpose protected health information can be released.

    :type: str, max length 1024
    """

    signdate = db.Column(db.Date)
    """
    Signature date.

    :type: :class:`datetime.date`
    """

    signature = db.Column(db.Text)
    """
    Signature.

    Stored as a base64 encoded png image, prefixed with mime-type.

    :type: str
    """

    revision = db.Column(db.String(10))
    """
    Revision string of the latest signed document.

    The revision string is updated whenever the contents of the document change.
    The revision stored here is the revision of the newest signed document.

    :type: str, max length 10
    """

    pdf_path = db.Column(db.String(200))
    """
    Path where signed document is stored as a PDF file.

    :type: str, max length 200
    """

    pdf_hash = db.Column(db.String(40))
    """
    SHA-1 hash (as a hexadecimal string) of the stored PDF file.

    :type: str, max length 40
    """

class ClientPolicies(db.Model):
    """ Client policies table

    This table stores the signature and related information of the
    Modo Bio policies form.
    """

    __tablename__ = 'ClientPolicies'

    displayname = 'Policies form'
    """
    Print-friendly name of this document.

    :type: str
    """

    current_revision = '20200513'
    """
    Current revision of this document.

    The revision string is updated whenever the contents of the document change. The
    revision string can be anything, but it typically consists of the ISO formatted
    date (e.g. 20200519).

    :type: str
    """

    idx = db.Column(db.Integer, primary_key=True, autoincrement=True)
    """
    Table index.

    :type: int, primary key, autoincrement
    """

    created_at = db.Column(db.DateTime, default=DB_SERVER_TIME)
    """
    Creation timestamp of this row in the database.

    :type: :class:`datetime.datetime`
    """

    updated_at = db.Column(db.DateTime, default=DB_SERVER_TIME, onupdate=DB_SERVER_TIME)
    """
    Last update timestamp of this row in the database.

    :type: :class:`datetime.datetime`
    """

    user_id = db.Column(db.Integer, db.ForeignKey('User.user_id',ondelete="CASCADE"), nullable=False)
    """
    User ID number

    :type: int, foreign key to :attr:`User.user_id <odyssey.models.user.User.user_id>`
    """

    signdate = db.Column(db.Date)
    """
    Signature date.

    :type: :class:`datetime.date`
    """

    signature = db.Column(db.Text)
    """
    Signature.

    Stored as a base64 encoded png image, prefixed with mime-type.

    :type: str
    """

    revision = db.Column(db.String(10))
    """
    Revision string of the latest signed document.

    The revision string is updated whenever the contents of the document change.
    The revision stored here is the revision of the newest signed document.

    :type: str, max length 10
    """

    pdf_path = db.Column(db.String(200))
    """
    Path where signed document is stored as a PDF file.

    :type: str, max length 200
    """

    pdf_hash = db.Column(db.String(40))
    """
    SHA-1 hash (as a hexadecimal string) of the stored PDF file.

    :type: str, max length 40
    """

class ClientConsultContract(db.Model):
    """ Client initial consultation contract table

    This table stores the signature and related information for the
    initial consultation contract.
    """

    __tablename__ = 'ClientConsultContract'

    displayname = 'Consultation contract'
    """
    Print-friendly name of this document.

    :type: str
    """

    current_revision = '20200428'
    """
    Current revision of this document.

    The revision string is updated whenever the contents of the document change. The
    revision string can be anything, but it typically consists of the ISO formatted
    date (e.g. 20200519).

    :type: str
    """

    idx = db.Column(db.Integer, primary_key=True, autoincrement=True)
    """
    Table index.

    :type: int, primary key, autoincrement
    """

    created_at = db.Column(db.DateTime, default=DB_SERVER_TIME)
    """
    Creation timestamp of this row in the database.

    :type: :class:`datetime.datetime`
    """

    updated_at = db.Column(db.DateTime, default=DB_SERVER_TIME, onupdate=DB_SERVER_TIME)
    """
    Last update timestamp of this row in the database.

    :type: :class:`datetime.datetime`
    """

    user_id = db.Column(db.Integer, db.ForeignKey('User.user_id',ondelete="CASCADE"), nullable=False)
    """
    User ID number

    :type: int, foreign key to :attr:`User.user_id <odyssey.models.user.User.user_id>`
    """

    signdate = db.Column(db.Date)
    """
    Signature date.

    :type: :class:`datetime.date`
    """

    signature = db.Column(db.Text)
    """
    Signature.

    Stored as a base64 encoded png image, prefixed with mime-type.

    :type: str
    """

    revision = db.Column(db.String(10))
    """
    Revision string of the latest signed document.

    The revision string is updated whenever the contents of the document change.
    The revision stored here is the revision of the newest signed document.

    :type: str, max length 10
    """

    pdf_path = db.Column(db.String(200))
    """
    Path where signed document is stored as a PDF file.

    :type: str, max length 200
    """

    pdf_hash = db.Column(db.String(40))
    """
    SHA-1 hash (as a hexadecimal string) of the stored PDF file.

    :type: str, max length 40
    """

class ClientSubscriptionContract(db.Model):
    """ Client subscription contract table

    This table stores the signature and related information for the
    subscription contract.
    """

    __tablename__ = 'ClientSubscriptionContract'

    displayname = 'Subscription contract'
    """
    Print-friendly name of this document.

    :type: str
    """

    current_revision = '20200428'
    """
    Current revision of this document.

    The revision string is updated whenever the contents of the document change. The
    revision string can be anything, but it typically consists of the ISO formatted
    date (e.g. 20200519).

    :type: str
    """

    idx = db.Column(db.Integer, primary_key=True, autoincrement=True)
    """
    Table index.

    :type: int, primary key, autoincrement
    """

    created_at = db.Column(db.DateTime, default=DB_SERVER_TIME)
    """
    Creation timestamp of this row in the database.

    :type: :class:`datetime.datetime`
    """

    updated_at = db.Column(db.DateTime, default=DB_SERVER_TIME, onupdate=DB_SERVER_TIME)
    """
    Last update timestamp of this row in the database.

    :type: :class:`datetime.datetime`
    """

    user_id = db.Column(db.Integer, db.ForeignKey('User.user_id',ondelete="CASCADE"), nullable=False)
    """
    User ID number

    :type: int, foreign key to :attr:`User.user_id <odyssey.models.user.User.user_id>`
    """

    signdate = db.Column(db.Date)
    """
    Signature date.

    :type: :class:`datetime.date`
    """

    signature = db.Column(db.Text)
    """
    Signature.

    Stored as a base64 encoded png image, prefixed with mime-type.

    :type: str
    """

    revision = db.Column(db.String(10))
    """
    Revision string of the latest signed document.

    The revision string is updated whenever the contents of the document change.
    The revision stored here is the revision of the newest signed document.

    :type: str, max length 10
    """

    pdf_path = db.Column(db.String(200))
    """
    Path where signed document is stored as a PDF file.

    :type: str, max length 200
    """

    pdf_hash = db.Column(db.String(40))
    """
    SHA-1 hash (as a hexadecimal string) of the stored PDF file.

    :type: str, max length 40
    """

class ClientIndividualContract(db.Model):

    __tablename__ = 'ClientIndividualContract'

    displayname = 'Individual services contract'
    """
    Print-friendly name of this document.

    :type: str
    """

    current_revision = '20200513'
    """
    Current revision of this document.

    The revision string is updated whenever the contents of the document change. The
    revision string can be anything, but it typically consists of the ISO formatted
    date (e.g. 20200519).

    :type: str
    """

    idx = db.Column(db.Integer, primary_key=True, autoincrement=True)
    """
    Table index.

    :type: int, primary key, autoincrement
    """

    created_at = db.Column(db.DateTime, default=DB_SERVER_TIME)
    """
    Creation timestamp of this row in the database.

    :type: :class:`datetime.datetime`
    """

    updated_at = db.Column(db.DateTime, default=DB_SERVER_TIME, onupdate=DB_SERVER_TIME)
    """
    Last update timestamp of this row in the database.

    :type: :class:`datetime.datetime`
    """

    user_id = db.Column(db.Integer, db.ForeignKey('User.user_id',ondelete="CASCADE"), nullable=False)
    """
    User ID number

    :type: int, foreign key to :attr:`User.user_id <odyssey.models.user.User.user_id>`
    """

    doctor = db.Column(db.Boolean, default=False)
    """
    Indicates whether or not client wants to buy a doctor's appointment.

    :type: bool
    """

    pt = db.Column(db.Boolean, default=False)
    """
    Indicates whether or not client wants to buy a physical therapy session.

    :type: bool
    """

    data = db.Column(db.Boolean, default=False)
    """
    Indicates whether or not client wants to buy a data tracking and analysis package.

    :type: bool
    """

    drinks = db.Column(db.Boolean, default=False)
    """
    Indicates whether or not client wants to buy nutritional supplements.

    :type: bool
    """

    signdate = db.Column(db.Date)
    """
    Signature date.

    :type: :class:`datetime.date`
    """

    signature = db.Column(db.Text)
    """
    Signature.

    Stored as a base64 encoded png image, prefixed with mime-type.

    :type: str
    """

    revision = db.Column(db.String(10))
    """
    Revision string of the latest signed document.

    The revision string is updated whenever the contents of the document change.
    The revision stored here is the revision of the newest signed document.

    :type: str, max length 10
    """

    pdf_path = db.Column(db.String(200))
    """
    Path where signed document is stored as a PDF file.

    :type: str, max length 200
    """

    pdf_hash = db.Column(db.String(40))
    """
    SHA-1 hash (as a hexadecimal string) of the stored PDF file.

    :type: str, max length 40
    """

class ClientReleaseContacts(db.Model):
    """ Contact information for the release form.

    This table stores contact information for :attr:`ClientRelease.release_to`.
    """

    __tablename__ = 'ClientReleaseContacts'

    idx = db.Column(db.Integer, primary_key=True, autoincrement=True)
    """
    Table index.

    :type: int, primary key, autoincrement
    """

    created_at = db.Column(db.DateTime, default=DB_SERVER_TIME)
    """
    Creation timestamp of this row in the database.

    :type: :class:`datetime.datetime`
    """

    updated_at = db.Column(db.DateTime, default=DB_SERVER_TIME, onupdate=DB_SERVER_TIME)
    """
    Last update timestamp of this row in the database.

    :type: :class:`datetime.datetime`
    """

    release_contract_id = db.Column(db.Integer, db.ForeignKey('ClientRelease.idx',ondelete="CASCADE"), nullable=False)
    """
    Index of the :class:``ClientRelease`` table.

    :type: int, foreign key to :attr:`ClientRelease.idx`
    """

    user_id = db.Column(db.Integer, db.ForeignKey('User.user_id',ondelete="CASCADE"), nullable=False)
    """
    User ID number

    :type: int, foreign key to :attr:`User.user_id <odyssey.models.user.User.user_id>`
    """

    release_direction = db.Column(db.String, nullable=False)
    """
    Direction of medical data release.

    A client can release medical data to someone, or release someone else's data.
    This variable indicates the direction of the release. Must be either ``to`` or
    ``from``.

    :type: str
    """

    name = db.Column(db.String, nullable=False)
    """
    Full name of the contact.

    :type: str
    """

    email = db.Column(db.String, nullable=True)
    """
    Email address of the contact.

    :type: str
    """

    phone = db.Column(db.String, nullable=True)
    """
    Phone number of the contact.

    :type: str
    """

    relationship = db.Column(db.String, nullable=True)
    """
    Relationship of the client with the contact.

    :type: str
    """


class ClientClinicalCareTeam(db.Model):
    """ 
    Stores emails and user_ids of clinical care team members.
    Each client may have a maximum of 6 clinical care team members. These are 
    individuals who are authorized on behalf of the client to view 
    certain clinical data. 
    
      
    """

    __tablename__ = 'ClientClinicalCareTeam'

    idx = db.Column(db.Integer, primary_key=True, autoincrement=True)
    """
    Table index.

    :type: int, primary key, autoincrement
    """

    created_at = db.Column(db.DateTime, default=DB_SERVER_TIME)
    """
    Creation timestamp of this row in the database.

    :type: :class:`datetime.datetime`
    """

    updated_at = db.Column(db.DateTime, default=DB_SERVER_TIME, onupdate=DB_SERVER_TIME)
    """
    Last update timestamp of this row in the database.

    :type: :class:`datetime.datetime`
    """

    user_id = db.Column(db.Integer, db.ForeignKey('User.user_id',ondelete="CASCADE"), nullable=False)
    """
    User ID number

    :type: int, foreign key to :attr:`User.user_id <odyssey.models.user.User.user_id>`
    """

    team_member_email = db.Column(db.String, nullable=True)
    """
    Email address of the clinical care team member.

    :type: str
    """

    team_member_user_id = db.Column(db.Integer, db.ForeignKey('User.user_id',ondelete="CASCADE"), nullable=True)
    """
    User ID number

    :type: int, foreign key to :attr:`User.user_id <odyssey.models.user.User.user_id>`
    """

class ClientMobileSettings(db.Model):
    """
    Holds the values for mobile settings that users have enabled or disabled
    """

    __tablename__ = 'ClientMobileSettings'

    idx = db.Column(db.Integer, primary_key=True, autoincrement=True)
    """
    Table index.

    :type: int, primary key, autoincrement
    """

    created_at = db.Column(db.DateTime, default=DB_SERVER_TIME)
    """
    Creation timestamp of this row in the database.

    :type: :class:`datetime.datetime`
    """

    updated_at = db.Column(db.DateTime, default=DB_SERVER_TIME, onupdate=DB_SERVER_TIME)
    """
    Last update timestamp of this row in the database.

    :type: :class:`datetime.datetime`
    """

    user_id = db.Column(db.Integer, db.ForeignKey('User.user_id',ondelete="CASCADE"), nullable=False)
    """
    User ID number

    :type: int, foreign key to :attr:`User.user_id <odyssey.models.user.User.user_id>`
    """

    use_24_hour_clock = db.Column(db.Boolean())
    """
    Time format preferred by the user, true for 24 hr clock, false for 12 hr

    :type: boolean
    """

    date_format = db.Column(db.String())
    """
    Date format preferred by the user, options are:

    %d-%b-%Y ( 14-Mar-2020 )
    %b-%d-%Y ( Mar-14-2020 )
    %d/%m/%Y ( 14/05/2020 )
    %m/%d/%Y ( 05/14/2020 )

    :type: string
    """

    include_timezone = db.Column(db.Boolean())
    """
    Denotes if timezone name should be included with the time

    :type: boolean
    """

    biometrics_setup = db.Column(db.Boolean())
    """
    Denotes if user has setup biometric login and wishes to use it

    :type: boolean
    """

    timezone_tracking = db.Column(db.Boolean())
    """
    Denotes if the user wishes to enable timezone tracking

    :type: Boolean
    """

    is_right_handed = db.Column(db.Boolean())
    """
    Denotes if user is right-handed

    :type: boolean
    """

    display_middle_name = db.Column(db.Boolean())
    """
    Denotes if the user would like their middle name to be displayed

    :type: boolean
    """

    #todo: allow push notifications to be allow for specific categories and not others
    enable_push_notifications = db.Column(db.Boolean())
    """
    Denotes if user has enabled push notifications

    :type: boolean
    """
    
class ClientAssignedDrinks(db.Model):
    """
    Stores information about what nutrional beverages a client has been assigned.
    Clients will only see drinks that have been assigned to them when viewing
    the selection of nutritional beverages. Drinks can be assigned to a client
    either automatically based on their goals or manually by staff members.
    """

    __tablename__ = "ClientAssignedDrinks"

    idx = db.Column(db.Integer, primary_key=True, autoincrement=True)
    """
    Table index.

    :type: int, primary key, autoincrement
    """

    created_at = db.Column(db.DateTime, default=DB_SERVER_TIME)
    """
    Creation timestamp of this row in the database.

    :type: :class:`datetime.datetime`
    """

    updated_at = db.Column(db.DateTime, default=DB_SERVER_TIME, onupdate=DB_SERVER_TIME)
    """
    Last update timestamp of this row in the database.

    :type: :class:`datetime.datetime`
    """

    user_id = db.Column(db.Integer, db.ForeignKey('User.user_id', ondelete="CASCADE"), nullable=False)
    """
    Id of the user for this assignment.

    :type: int, foreign key('User.user_id')
    """

    drink_id = db.Column(db.Integer, db.ForeignKey('LookupDrinks.drink_id', ondelete="CASCADE"), nullable=False)
    """
    Id of the drink for this assignment.

    :type: int, foreign key('LookupDrinks.drink_id)
    """

class ClientHeightHistory(db.Model):
    """
    Stores historical height measurements of clients.
    """

    __tablename__ = "ClientHeightHistory"

    idx = db.Column(db.Integer, primary_key=True, autoincrement=True)
    """
    Table index.

    :type: int, primary key, autoincrement
    """

    created_at = db.Column(db.DateTime, default=DB_SERVER_TIME)
    """
    Creation timestamp of this row in the database.

    :type: :class:`datetime.datetime`
    """

    updated_at = db.Column(db.DateTime, default=DB_SERVER_TIME, onupdate=DB_SERVER_TIME)
    """
    Last update timestamp of this row in the database.

    :type: :class:`datetime.datetime`
    """

    user_id = db.Column(db.Integer, db.ForeignKey('User.user_id', ondelete="CASCADE"), nullable=False)
    """
    Id of the user for this height measurement.

    :type: int, foreign key('User.user_id')
    """

    height = db.Column(db.Integer)
    """
    Value for this height measurement in cm.

    :type: int
    """

class ClientWeightHistory(db.Model):
    """
    Stores historical weight measurements of clients.
    """

    __tablename__ = "ClientWeightHistory"

    idx = db.Column(db.Integer, primary_key=True, autoincrement=True)
    """
    Table index.

    :type: int, primary key, autoincrement
    """

    created_at = db.Column(db.DateTime, default=DB_SERVER_TIME)
    """
    Creation timestamp of this row in the database.

    :type: :class:`datetime.datetime`
    """

    updated_at = db.Column(db.DateTime, default=DB_SERVER_TIME, onupdate=DB_SERVER_TIME)
    """
    Last update timestamp of this row in the database.

    :type: :class:`datetime.datetime`
    """

    user_id = db.Column(db.Integer, db.ForeignKey('User.user_id', ondelete="CASCADE"), nullable=False)
    """
    Id of the user for this weight measurement.

    :type: int, foreign key('User.user_id')
    """

    weight = db.Column(db.Integer)
    """
    Value for this weight measurement in g.

    :type: int
    """

class ClientWaistSizeHistory(db.Model):
    """
    Stores historical waist size measurements of clients.
    """

    __tablename__ = "ClientWaistSizeHistory"

    idx = db.Column(db.Integer, primary_key=True, autoincrement=True)
    """
    Table index.

    :type: int, primary key, autoincrement
    """

    created_at = db.Column(db.DateTime, default=DB_SERVER_TIME)
    """
    Creation timestamp of this row in the database.

    :type: :class:`datetime.datetime`
    """

    updated_at = db.Column(db.DateTime, default=DB_SERVER_TIME, onupdate=DB_SERVER_TIME)
    """
    Last update timestamp of this row in the database.

    :type: :class:`datetime.datetime`
    """

    user_id = db.Column(db.Integer, db.ForeignKey('User.user_id', ondelete="CASCADE"), nullable=False)
    """
    Id of the user for this waist size measurement.

    :type: int, foreign key('User.user_id')
    """

    waist_size = db.Column(db.Integer)
    """
    Value for this waist size measurement in cm.

    :type: int
    """
    
class ClientClinicalCareTeamAuthorizations(db.Model):
    """ 
    Stores clinical care team authorizations.
    One line per user, team memmber, resource combinaiton. Resource IDs come from 
    the LookupCareTeamTables table    
      
    """

    __tablename__ = 'ClientClinicalCareTeamAuthorizations'

    __table_args__ = (UniqueConstraint('user_id', 'team_member_user_id', 'resource_id', name='care_team_auth_unique_resource_user_team_member_ids'),)

    idx = db.Column(db.Integer, primary_key=True, autoincrement=True)
    """
    Table index.

    :type: int, primary key, autoincrement
    """

    created_at = db.Column(db.DateTime, default=DB_SERVER_TIME)
    """
    Creation timestamp of this row in the database.

    :type: :class:`datetime.datetime`
    """

    updated_at = db.Column(db.DateTime, default=DB_SERVER_TIME)
    """
    Last update timestamp of this row in the database.

    :type: :class:`datetime.datetime`
    """

    user_id = db.Column(db.Integer, db.ForeignKey('User.user_id',ondelete="CASCADE"), nullable=False)
    """
    User ID number

    :type: int, foreign key to :attr:`User.user_id <odyssey.models.user.User.user_id>`
    """

    team_member_user_id = db.Column(db.Integer, db.ForeignKey('User.user_id',ondelete="CASCADE"), nullable=False)
    """
    User ID number of the clinical care team member. Only modobio users may be entered into this table. With that, team members must
    be signed up as a user in order to recieve care team data from modobio. 

    :type: int, foreign key to :attr:`User.user_id <odyssey.models.user.User.user_id>`
    """

    resource_id = db.Column(db.Integer, db.ForeignKey('LookupClinicalCareTeamResources.resource_id',ondelete="CASCADE"), nullable=False)
    """
    Resource ID refers back to the care team resources table which stores the tables that can be accessed by care team members

    :type: int, foreign key to :attr:`LookupClinicalCareTeamResources.resource_id <odyssey.models.lookup.LookupClinicalCareTeamResources.resource_id>`
    """
    
class ClientTransactionHistory(db.Model):
    """ 
    Stores history of client transactions
      
    """

    __tablename__ = 'ClientTransactionHistory'

    idx = db.Column(db.Integer, primary_key=True, autoincrement=True)
    """
    Table index.

    :type: int, primary key, autoincrement
    """

    created_at = db.Column(db.DateTime, default=DB_SERVER_TIME)
    """
    Creation timestamp of this row in the database.

    :type: :class:`datetime.datetime`
    """

    updated_at = db.Column(db.DateTime, default=DB_SERVER_TIME)
    """
    Last update timestamp of this row in the database.

    :type: :class:`datetime.datetime`
    """

    user_id = db.Column(db.Integer, db.ForeignKey('User.user_id',ondelete="CASCADE"), nullable=False)
    """
    User ID number

    :type: int, foreign key to :attr:`User.user_id <odyssey.models.user.User.user_id>`
    """

    date = db.Column(db.DateTime, default=DB_SERVER_TIME)
    """
    Date of this transaction.

    :type: :class:'datetime.datetime'
    """

    category = db.Column(db.String)
    """
    Transaction category, comes from LookupTransactionTypes table.

    :type: string
    """

    name = db.Column(db.String)
    """
    Transaction name, comes from LookupTransactionTypes table.

    :type: string
    """

    price = db.Column(db.Float)
    """
    Price of this transaction, comes from LookupTransactionTypes table.

    :type: float
    """

    currency = db.Column(db.String)
    """
    Name of the currency used for this transaction.

    :type: string
    """

    payment_method = db.Column(db.String)
    """
    Method that the client used to pay for this transaction. Card type (Visa, Mastercard etc.) and last 4 digits.

    :type: string
    """

<<<<<<< HEAD
class ClientPushNotifications(db.Model):
    """
    This table holds the categories of push notifications that a user has enabled.
    If a notification type appears in this table for a user id, it means that user has this
    type of notification enabled.
    """

    __tablename__ = 'ClientPushNotifications'

    created_at = db.Column(db.DateTime, default=DB_SERVER_TIME)
    """
    timestamp for when object was created. DB server time is used. 

    :type: datetime
    """

    updated_at = db.Column(db.DateTime, default=DB_SERVER_TIME, onupdate=DB_SERVER_TIME)
    """
    timestamp for when object was updated. DB server time is used. 

    :type: datetime
    """

    idx = db.Column(db.Integer, primary_key=True, autoincrement=True)
    """
    Auto incrementing primary key

    :type: int, primary key
    """

    user_id = db.Column(db.Integer, db.ForeignKey('User.user_id', ondelete="CASCADE"), nullable=False)
    """
    Id of the user that this notification belongs to

    :type: int, foreign key('User.user_id')
    """

    notification_type_id = db.Column(db.Integer, db.ForeignKey('LookupNotifications.notification_type_id'), nullable=False)
    """
    Denotes what type of notification this is as defined in the LookupNotifications table.

    :type: int, foreign key('LookupNotifications.notification_id')
    """

=======
>>>>>>> 3221b546
class ClientDataStorage(db.Model):
    """ 
    Details on how much data storage each client is using
      
    """

    __tablename__ = 'ClientDataStorage'

    idx = db.Column(db.Integer, primary_key=True, autoincrement=True)
    """
    Table index.

    :type: int, primary key, autoincrement
    """

    created_at = db.Column(db.DateTime, server_default=DB_SERVER_TIME)
    """
    Creation timestamp of this row in the database.

    :type: :class:`datetime.datetime`
    """

    updated_at = db.Column(db.DateTime, server_default=DB_SERVER_TIME)
    """
    Last update timestamp of this row in the database.

    :type: :class:`datetime.datetime`
    """

    user_id = db.Column(db.Integer, db.ForeignKey('User.user_id',ondelete="CASCADE"), nullable=False)
    """
    User ID number

    :type: int, foreign key to :attr:`User.user_id <odyssey.models.user.User.user_id>`
    """

    storage_tier = db.Column(db.String)
    """
    client storage tier

    :type: str
    """

    total_bytes = db.Column(db.Float)
    """
    Bytes stored by client
    
    :type: float
    """<|MERGE_RESOLUTION|>--- conflicted
+++ resolved
@@ -1519,53 +1519,6 @@
     :type: string
     """
 
-<<<<<<< HEAD
-class ClientPushNotifications(db.Model):
-    """
-    This table holds the categories of push notifications that a user has enabled.
-    If a notification type appears in this table for a user id, it means that user has this
-    type of notification enabled.
-    """
-
-    __tablename__ = 'ClientPushNotifications'
-
-    created_at = db.Column(db.DateTime, default=DB_SERVER_TIME)
-    """
-    timestamp for when object was created. DB server time is used. 
-
-    :type: datetime
-    """
-
-    updated_at = db.Column(db.DateTime, default=DB_SERVER_TIME, onupdate=DB_SERVER_TIME)
-    """
-    timestamp for when object was updated. DB server time is used. 
-
-    :type: datetime
-    """
-
-    idx = db.Column(db.Integer, primary_key=True, autoincrement=True)
-    """
-    Auto incrementing primary key
-
-    :type: int, primary key
-    """
-
-    user_id = db.Column(db.Integer, db.ForeignKey('User.user_id', ondelete="CASCADE"), nullable=False)
-    """
-    Id of the user that this notification belongs to
-
-    :type: int, foreign key('User.user_id')
-    """
-
-    notification_type_id = db.Column(db.Integer, db.ForeignKey('LookupNotifications.notification_type_id'), nullable=False)
-    """
-    Denotes what type of notification this is as defined in the LookupNotifications table.
-
-    :type: int, foreign key('LookupNotifications.notification_id')
-    """
-
-=======
->>>>>>> 3221b546
 class ClientDataStorage(db.Model):
     """ 
     Details on how much data storage each client is using
