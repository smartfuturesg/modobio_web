from marshmallow import Schema, fields, post_load, validate, pre_dump, validates, ValidationError

from odyssey import ma
from odyssey.api.doctor.models import (
    MedicalGeneralInfo,
    MedicalGeneralInfoMedications,
    MedicalGeneralInfoMedicationAllergy,
    MedicalFamilyHistory,
    MedicalConditions,
    MedicalHistory,
    MedicalPhysicalExam,
    MedicalImaging,
    MedicalBloodTests,
    MedicalBloodTestResults,
    MedicalBloodTestResultTypes,
    MedicalExternalMR,
    MedicalSurgeries
)
from odyssey.api.user.models import User
<<<<<<< HEAD
from odyssey.api.client.models import ClientExternalMR, ClientSurgeries
=======
>>>>>>> 60cb1a12
from odyssey.api.facility.models import MedicalInstitutions
from odyssey.utils.constants import MEDICAL_CONDITIONS

"""
    Schemas for the doctor's API
"""

class MedicalGeneralInfoMedicationAllergySchema(ma.SQLAlchemyAutoSchema):
    class Meta:
        model = MedicalGeneralInfoMedicationAllergy
        exclude = ('idx', 'created_at', 'updated_at')

    possible_allergy_symptoms = ['Rash', 'Vertigo', 'Nausea', 'Swelling', 'Diarrhea', 'Vomiting', 'Headache', 'Anaphylaxis', 'Blurred Vision', 'Abdominal Pain', 'Shortness of Breath']
    allergy_symptoms = fields.String(validate=validate.OneOf(possible_allergy_symptoms),missing=None)

    @post_load
    def make_object(self, data, **kwargs):
        return MedicalGeneralInfoMedicationAllergy(**data)

class MedicalGeneralInfoMedicationsSchema(ma.SQLAlchemyAutoSchema):
    class Meta:
        model = MedicalGeneralInfoMedications
        exclude = ('idx', 'created_at', 'updated_at')

    @post_load
    def make_object(self, data, **kwargs):
        return MedicalGeneralInfoMedications(**data)

class MedicalGeneralInfoSchema(ma.SQLAlchemyAutoSchema):
    class Meta:
        model = MedicalGeneralInfo
        exclude = ('idx', 'created_at', 'updated_at')

    primary_doctor_contact_name = fields.String(missing=None)
    primary_doctor_contact_phone = fields.String(missing=None)
    primary_doctor_contact_email = fields.String(missing=None)
    blood_type = fields.String(missing=None)
    blood_type_positive = fields.Boolean(missing=None)
    
    @post_load
    def make_object(self, data, **kwargs):
        return MedicalGeneralInfo(**data)

class MedicalMedicationsInfoInputSchema(Schema):
    medications = fields.Nested(MedicalGeneralInfoMedicationsSchema(many=True), missing = [])

class MedicalAllergiesInfoInputSchema(Schema):
    allergies = fields.Nested(MedicalGeneralInfoMedicationAllergySchema(many=True), missing = [])

class MedicalConditionsSchema(ma.SQLAlchemyAutoSchema):
    class Meta:
        model = MedicalConditions
    
    subcategory = fields.String(missing=None)

class MedicalConditionsOutputSchema(Schema):
    items = fields.Nested(MedicalConditionsSchema(many=True), missing = [])
    total_items = fields.Integer()

class MedicalFamilyHistSchema(ma.SQLAlchemyAutoSchema):
    class Meta:
        model = MedicalFamilyHistory
        exclude = ('idx', 'created_at', 'updated_at')

    user_id = fields.Integer()
    medical_condition_id = fields.Integer()

    @post_load
    def make_object(self, data, **kwargs):
        return MedicalFamilyHistory(**data)

class MedicalFamilyHistInputSchema(Schema):
    conditions = fields.Nested(MedicalFamilyHistSchema, many=True)

class MedicalFamilyHistOutputSchema(Schema):
    items = fields.Nested(MedicalFamilyHistSchema(many=True), missing = [])
    total_items = fields.Integer()

class MedicalImagingSchema(ma.SQLAlchemyAutoSchema):
    class Meta:
        model = MedicalImaging
        load_instance = True
        exclude = ["user_id", "idx"]

    possible_image_types = ['CT', 'MRI', 'PET', 'Scopes', 'Special imaging', 'Ultrasound', 'X-ray']
    image_type = fields.String(validate=validate.OneOf(possible_image_types), required=True)
    image_date = fields.Date(required=True)
    image_read = fields.String(required=True)
    reporter_firstname = fields.String(description="first name of reporting physician", dump_only=True)
    reporter_lastname = fields.String(description="last name of reporting physician", dump_only=True)
    reporter_id = fields.Integer(description="id of reporting physician", missing=None)

class MedicalBloodTestSchema(Schema):
    test_id = fields.Integer()
    user_id = fields.Integer()
    date = fields.Date(required=True)
    panel_type = fields.String(required=False)
    notes = fields.String(required=False)
    reporter_firstname = fields.String(description="first name of reporting physician", dump_only=True)
    reporter_lastname = fields.String(description="last name of reporting physician", dump_only=True)
    reporter_id = fields.Integer(description="id of reporting physician")

    @post_load
    def make_object(self, data, **kwargs):
        return MedicalBloodTests(**data)

class AllMedicalBloodTestSchema(Schema):
    """
    For returning several blood test instance details 
    No actual results are returned, just details on
    the test entry (notes, date, panel_type)
    """
    items = fields.Nested(MedicalBloodTestSchema(many=True))
    total = fields.Integer()
    clientid = fields.Integer()

class MedicalBloodTestResultsSchema(Schema):
    result_name = fields.String()
    result_value = fields.Float()
    evaluation = fields.String(dump_only=True)

class MedicalBloodTestsInputSchema(Schema):
    user_id = fields.Integer()
    date = fields.Date()
    panel_type = fields.String()
    notes = fields.String()
    results = fields.Nested(MedicalBloodTestResultsSchema, many=True)

class BloodTestsByTestID(Schema):
    """
    Organizes blood test results into a nested results field
    General information about the test entry like testid, date, notes, panel
    are in the outer most part of this schema.
    """
    testid = fields.Integer()
    results = fields.Nested(MedicalBloodTestResultsSchema(many=True))
    notes = fields.String()
    panel_type = fields.String()
    date = fields.Date(format="iso")
    reporter_firstname = fields.String(description="first name of reporting physician", dump_only=True)
    reporter_lastname = fields.String(description="last name of reporting physician", dump_only=True)
    reporter_id = fields.Integer(description="id of reporting physician", dump_only=True)

class MedicalBloodTestResultsOutputSchema(Schema):
    """
    Schema for outputting a nested json 
    of blood test results. 
    """
    tests = fields.Integer(description="# of test entry sessions. All each test may have more than one test result")
    test_results = fields.Integer(description="# of test results")
    items = fields.Nested(BloodTestsByTestID(many=True), missing = [])
    clientid = fields.Integer()

class MedicalBloodTestResultsSchema(Schema):
    idx = fields.Integer()
    test_id = fields.Integer()
    result_id = fields.Integer()
    result_value = fields.Float()

    @post_load
    def make_object(self, data, **kwargs):
        return MedicalBloodTestResults(**data)

class MedicalBloodTestResultTypesSchema(Schema):
    result_id = fields.Integer()
    result_name = fields.String()

class MedicalBloodTestTypes(ma.SQLAlchemyAutoSchema):
    class Meta():
        model = MedicalBloodTestResultTypes
        exclude = ('created_at', 'result_id')

class MedicalBloodTestResultTypesSchema(Schema):
    
    items = fields.Nested(MedicalBloodTestTypes(many=True)) 
    total = fields.Integer()
    
    @post_load
    def make_object(self, data, **kwargs):
        return MedicalBloodTestResultTypes(**data)

class MedicalHistorySchema(ma.SQLAlchemyAutoSchema):
    class Meta:
        model = MedicalHistory
        
    user_id = fields.Integer(missing=0)
    
    @post_load
    def make_object(self, data, **kwargs):
        return MedicalHistory(**data)
    
class MedicalPhysicalExamSchema(ma.SQLAlchemyAutoSchema):
    class Meta:
        model = MedicalPhysicalExam
        exclude = ('idx', 'reporter_id')
        
    user_id = fields.Integer(missing=0)
    vital_height = fields.String(description="Deprecated, use vital_height_inches instead", missing="")
    reporter_firstname = fields.String(description="first name of reporting physician", dump_only=True)
    reporter_lastname = fields.String(description="last name of reporting physician", dump_only=True)
    reporter_id = fields.Integer(description="id of reporting physician", dump_only=True)

    @post_load
    def make_object(self, data, **kwargs):
        return MedicalPhysicalExam(**data)


class MedicalInstitutionsSchema(ma.SQLAlchemyAutoSchema):
    """
    For returning medical institutions in GET request and also accepting new institute names
    """
    class Meta:
        model = MedicalInstitutions

    @post_load
    def make_object(self, data):
        return MedicalInstitutions(**data)

class MedicalExternalMRSchema(Schema):
    """
    For returning medical institutions in GET request and also accepting new institute names
    """

    user_id = fields.Integer(missing=0)
    institute_id = fields.Integer(missing=9999)
    med_record_id = fields.String()
    institute_name = fields.String(load_only=True, required=False, missing="")

    @post_load
    def make_object(self, data, **kwargs):
        data.pop("institute_name")
        return MedicalExternalMR(**data)

class MedicalExternalMREntrySchema(Schema):
    """
    For returning medical institutions in GET request and also accepting new institute names
    """

    record_locators = fields.Nested(MedicalExternalMRSchema, many=True)
    
    @pre_dump
    def ravel(self, data, **kwargs):
        """upon dump, add back the schema structure"""
        response = {"record_locators": data}
        return response

<<<<<<< HEAD
class ClientSurgeriesSchema(ma.SQLAlchemyAutoSchema):
    class Meta:
        model = ClientSurgeries
        exclude = ('surgery_id', 'created_at', 'updated_at')

    client_user_id = fields.Integer(dump_only=True)
    reporter_user_id = fields.Integer()

    @post_load
    def make_object(self, data, **kwargs):
        return ClientSurgeries(**data)

    @validates('surgery_category')
    def validate_surgery_category(self,value):
        if value not in MEDICAL_CONDITIONS['Surgery'].keys():
            raise ValidationError(f"{value} not a valid option. must be in {MEDICAL_CONDITIONS['Surgery'].keys()}")
=======
class MedicalSurgeriesSchema(ma.SQLAlchemyAutoSchema):
    class Meta:
        model = MedicalSurgeries
        exclude = ('created_at', 'updated_at')
        dump_only = ('surgery_id', 'client_user_id', 'reporter_user_id')

    surgery_category = fields.String(validate=validate.OneOf(MEDICAL_CONDITIONS['Surgery'].keys()))

    @post_load
    def make_object(self, data, **kwargs):
        return MedicalSurgeries(**data)
>>>>>>> 60cb1a12
<|MERGE_RESOLUTION|>--- conflicted
+++ resolved
@@ -17,10 +17,6 @@
     MedicalSurgeries
 )
 from odyssey.api.user.models import User
-<<<<<<< HEAD
-from odyssey.api.client.models import ClientExternalMR, ClientSurgeries
-=======
->>>>>>> 60cb1a12
 from odyssey.api.facility.models import MedicalInstitutions
 from odyssey.utils.constants import MEDICAL_CONDITIONS
 
@@ -267,24 +263,6 @@
         response = {"record_locators": data}
         return response
 
-<<<<<<< HEAD
-class ClientSurgeriesSchema(ma.SQLAlchemyAutoSchema):
-    class Meta:
-        model = ClientSurgeries
-        exclude = ('surgery_id', 'created_at', 'updated_at')
-
-    client_user_id = fields.Integer(dump_only=True)
-    reporter_user_id = fields.Integer()
-
-    @post_load
-    def make_object(self, data, **kwargs):
-        return ClientSurgeries(**data)
-
-    @validates('surgery_category')
-    def validate_surgery_category(self,value):
-        if value not in MEDICAL_CONDITIONS['Surgery'].keys():
-            raise ValidationError(f"{value} not a valid option. must be in {MEDICAL_CONDITIONS['Surgery'].keys()}")
-=======
 class MedicalSurgeriesSchema(ma.SQLAlchemyAutoSchema):
     class Meta:
         model = MedicalSurgeries
@@ -295,5 +273,4 @@
 
     @post_load
     def make_object(self, data, **kwargs):
-        return MedicalSurgeries(**data)
->>>>>>> 60cb1a12
+        return MedicalSurgeries(**data)