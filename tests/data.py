--- conflicted
+++ resolved
@@ -571,10 +571,29 @@
   "goal_fitness_level": 9
 }
 
-<<<<<<< HEAD
+test_blood_chemistry_cbc = {
+    "exam_date": "2020-09-01",
+    "rbc": 3,
+    "hemoglobin": 4,
+    "hematocrit": 5,
+    "mcv": 60,
+    "mch": 7,
+    "mchc": 8,
+    "rdw": 9,
+    "wbc": 10,
+    "rel_neutrophils": 11,
+    "abs_neutrophils": 12,
+    "rel_lymphocytes": 13,
+    "abs_lymphocytes": 16,
+    "rel_monocytes": 15,
+    "abs_monocytes": 16,
+    "rel_eosinophils": 17,
+    "abs_eosinophils": 18,
+    "basophils": 19,
+    "platelets": 20
+}
+
 test_blood_chemistry_cmp = {
-    "idx": 1,
-    "clientid": 1,
     "exam_date": "2020-09-01",
     "glucose": 3,
     "sodium": 4,
@@ -594,28 +613,4 @@
     "protein": 18,
     "albumin": 19,
     "globulin": 20
-=======
-test_blood_chemistry_cbc = {
-    "idx": 1,
-    "clientid": 1,
-    "exam_date": "2020-09-01",
-    "rbc": 3,
-    "hemoglobin": 4,
-    "hematocrit": 5,
-    "mcv": 60,
-    "mch": 7,
-    "mchc": 8,
-    "rdw": 9,
-    "wbc": 10,
-    "rel_neutrophils": 11,
-    "abs_neutrophils": 12,
-    "rel_lymphocytes": 13,
-    "abs_lymphocytes": 16,
-    "rel_monocytes": 15,
-    "abs_monocytes": 16,
-    "rel_eosinophils": 17,
-    "abs_eosinophils": 18,
-    "basophils": 19,
-    "platelets": 20
->>>>>>> 610c8d7a
 }