"""Configuration defaults

This file defines the configuration defaults for the entire API. It is loaded by
:mod:`odyssey.config`.
"""
# This file is imported by config.py, so it must be valid Python.

# General defaults
SECRET_KEY = 'abcdefghijklmnopqrstuvwxyz0123456789'
"""
Flask secret key, used to encrypt sessions amongst other things.
See https://stackoverflow.com/questions/22463939/demystify-flask-app-secret-key

This secret key is also used to sign JWTs. JWTs signed with the HS256 algorith (the default),
must have a key of at least 32 characters long. The same key must also be passed to Hasura
as part of the ``HASURA_GRAPHQL_JWT_SECRET`` variable. See ``hasura/README.md``.
"""

API_VERSION = ''
"""
Version number of the API.

Can be set by the environment (like all other parameters) or by running ``python setup.py build``,
which calls :mod:`setuptools_scm`. The latter created a file ``odyssey/version.py``. This is
relevant for pip installation of the API.
"""

SQLALCHEMY_TRACK_MODIFICATIONS = False
"""
Turn this off to prevent warnings.

https://stackoverflow.com/questions/33738467/how-do-i-know-if-i-can-disable-sqlalchemy-track-modifications/33790196#33790196
"""

TESTING = False
"""
Special mode for running tests. There is usually no need to set this manually, it will
be set to True when running pytest.
"""

FLASK_SKIP_DOTENV = True
"""
If :mod:`python-dotenv` is installed, Flask will by default use it to find .env files and
use the contents of those files as environmental variables. It uses :func:`dotenv.find_dotenv`,
which keeps searching up the directory tree until it finds a .env file.

Unfortunately, flask also makes the idiotic assumption that when a .env file is found, it must
be in the root of the project and will change the working directory to that. As a consequence,
``flask db ...`` will look for ``migrations/alembic.ini`` in wherever the .env file is located,
which may not be correct at all.

This setting prevents such stupid behaviour.
"""

LOG_LEVEL = ''
""" Show log message of this level and higher.

Accepted levels are:
DEBUG, INFO, AUDIT, WARNING, ERROR, CRITICAL, or any integer.

If not set, it will default to DEBUG if FLASK_DEBUG=true and AUDIT otherwise.
"""

LOG_FORMAT_JSON = False
""" Output logs in JSON format.

By default, logging prints pre-formatted strings. This switch enables JSON output for logs,
which is useful for AWS CloudTrail integration.
"""

# Database parameters
DB_FLAV = 'postgresql'
""" Database "flavour" or dialect. """

DB_USER = ''
""" Username for database. """

DB_PASS = ''
""" Password for database. """

DB_HOST = 'localhost'
""" Hostname for database. """

DB_NAME = 'modobio'
""" Name of database. """

DB_NAME_TESTING = 'modobio_test'
""" Name of database specifically for running pytest. """

DB_URI = ''
""" Set the database URI as a single string. Takes precedence over setting the parts. """

# Elasticsearch
ELASTICSEARCH_URL = 'http://localhost:9200'
""" URL of the local elasticsearch instance. """

# Oura Cloud OAuth parameters
OURA_CLIENT_ID = ''
""" Client ID for Oura Ring API. """

OURA_CLIENT_SECRET = ''
""" Client secret for Oura Ring API. """

OURA_AUTH_URL = 'https://cloud.ouraring.com/oauth/authorize'
""" Authorization URL for Oura Ring API. """

OURA_TOKEN_URL = 'https://api.ouraring.com/oauth/token'
""" Token URL for Oura Ring API. """

OURA_SCOPE = 'daily'
""" Oura resources (scopes) to request permission for. """

# Fitbit OAuth parameters
FITBIT_CLIENT_ID = ''
""" Client ID for Fitbit API. """

FITBIT_CLIENT_SECRET = ''
""" Client secret for Fitbit API. """

FITBIT_AUTH_URL = 'https://www.fitbit.com/oauth2/authorize'
""" Authorization URL for Fitbit API. """

FITBIT_TOKEN_URL = 'https://api.fitbit.com/oauth2/token'
""" Token URL for Fitbit API. """

FITBIT_SCOPE = 'activity heartrate nutrition profile sleep weight'
""" Fitbit resources (scopes) to request permission for. """

# AWS settings
AWS_SNS_REGION = 'us-west-1'
"""
Our default AWS region is "us-east-2", but SNS is not available in that region.
Instead, it uses this alternate region.
"""

AWS_S3_BUCKET = 'local-dev-393511634479'
""" Name of the AWS S3 bucket where files are stored. """

AWS_S3_PREFIX = ''
""" Prefix (path) of files in the AWS S3 bucket.

This prefix will be prepended to **every file** stored in the bucket.

There is only one S3 bucket for development. To prevent multiple developers from
interfering with each other, this prefix will be set to the local username during
development.

There is a special prefix "temp". The buckets are configured to delete anything
in "temp" automatically after 24 hours.

When pytest is run, the prefix will be set to "temp/pytest-xxxxxx", where xxxxxx
is a random 6-digit hex string. Pytest should delete this prefix when finished,
but sometimes this does not happen (e.g. when pytest is interrupted or when
:const:`AWS_S3_PYTEST_KEEP` is set). In that case, the files are still deleted
after 24 hours because they are in temp/.

When defining ``AWS_S3_PREFIX``, do **not** add leading or trailing /.

.. seealso:: :const:`AWS_S3_USER_PREFIX`
             :const:`AWS_S3_PYTEST_KEEP`
             :mod:`odyssey.utils.files`
"""

AWS_S3_USER_PREFIX = 'id{user_id:05d}'
""" User specific prefix (path) for files in the AWS S3 bucket.

This prefix will be **appended after** :const:`AWS_S3_PREFIX` and is
specific for each user. It must hold a string formatting template
that will be formatted with ``user_id``.

The full prefix as used in :mod:`odyssey.utils.files` is:

.. code:: python

    prefix = AWS_S3_PREFIX + '/' + AWS_S3_USER_PREFIX.format(user_id=user_id)

:attr:`~odyssey.utils.files.FileUpload.prefix` will be prepended to every
file uploaded through :class:`odyssey.utils.files.FileUpload`.

.. seealso:: :const:`AWS_S3_PREFIX` and :mod:`odyssey.utils.files`
"""

AWS_S3_PYTEST_KEEP = False
""" Keep files on AWS S3 after a pytest run.

Set this to True (default is False) to keep files on AWS S3 after a pytest run ends.
This may be useful to debug tests in combination with file uploads.

Note that files will be kept for only 24 hours after a pytest run, unless
:const:`AWS_S3_PREFIX` is changed to something outside of temp/.

.. seealso:: :const:`AWS_S3_PREFIX`
"""
# TODO Telehealth on the Shelf - removed twilio access key defaults - should be added back when we
# reactivate a Twilio enabled telehealth feature.

# Twilio settings
# TWILIO_ACCOUNT_SID = ''
""" Twilio account ID number. """

# TWILIO_API_KEY_SID = ''
""" Twilio API access key ID number. """

# TWILIO_API_KEY_SECRET = ''
""" Twilio API access key secret. """

# CONVERSATION_SERVICE_SID = ''
""" Twilio conversation serive ID number. """

TELEHEALTH_BOOKING_LEAD_TIME_HRS = 2
""" Telehealth booking lead time.

This config variable represents the minimum amount of time between making a
booking and the start of the booking. Will be set to 0 for debug and testing.
"""

TELEHEALTH_BOOKING_TRANSCRIPT_EXPIRATION_HRS = 336
""" Telehealth booking edit time.

Booking transcripts can be edited after the booking starts. This config variable
sets the maximum time in hours, from the start of the booking, when editing is
still possible. Will be set to 0.5 for debug and testing.
"""

TELEHEALTH_BOOKING_DURATION = 30
""" Telehealth booking duration.

The default telehealth duration in minutes.
"""

# Celery settings.
CELERY_BROKER_URL = 'redis://localhost:6379/0'
""" Celery default broker URL.

This must be a URL in the form of: ``transport://userid:password@hostname:port/virtual_host``

This variable will be converted to ``broker_url`` (lower case) to work with
Celery's new config system.
"""

CELERY_RESULT_BACKEND = ''
""" Celery default backend to store results.

The backend used to store task results (tombstones).

This variable will be converted to ``result_backend`` (lower case) to work with
Celery's new config system.
"""

CELERY_REDBEAT_REDIS_URL = CELERY_BROKER_URL
""" Celery-redbeat will use redis to store a persistent celerybeat schedule

This variable will be converted to ``redbeat_redis_url`` (lower case) to work with
Celery's new config system.
"""

CELERY_ENABLE_UTC = True
""" Celery timezone.

If enabled dates and times in messages will be converted to use the UTC timezone.

Note that workers running Celery versions below 2.5 will assume a local timezone
for all messages, so only enable if all workers have been upgraded.

This variable will be converted to ``enable_utc`` (lower case) to work with
Celery's new config system.
"""

# InstaMed Settings
INSTAMED_MERCHANT_ID = ''
"""InstaMed Merchant ID."""

INSTAMED_API_KEY = ''
""" InstaMed API access key ID number. """

INSTAMED_API_SECRET = ''
""" InstaMed API access key secret. """

# Wheel settings
WHEEL_API_TOKEN = ''
WHEEL_MD_CONSULT_RATE = '7161c1e9-69a6-4430-a7ef-04593300f48a'
WHEEL_NP_CONSULT_RATE = '9c36e5c6-ed91-4546-a847-c649c81db265'

# mongo db
MONGO_URI = ''

# Calling host base uri
FRONT_END_DOMAIN_NAME = ''
""" Default name of calling domain

The purpose of the variable is to produce clickable URLs specific to the domain being used
ie. production (modobio.com), dev r7 (dev-r0-7.modobio.com) 
"""

# Google ReCaptcha api secret
GOOGLE_RECAPTCHA_SECRET = ''

WEARABLES_DYNAMO_TABLE = 'Wearables-V1-dev-r1-3-1'
""" Name of the table in AWS DynamoDB where wearables data is stored.

.. deprecated:: 1.3.1
    With Terra integration in release 1.3.1, AWS Dynamo will no longer be used.

The table name is versioned to allow multiple versions of the API to run
at the same time. Make sure to update this value when moving to a new
branch.
"""

WEARABLE_DATA_DEFAULT_RANGE_DAYS = 14
""" Default date range for wearable data.

When no date range is specified when requesting wearable data,
this many days of data is returned.
"""

# Apple app store
APPLE_APPSTORE_API_KEY = ''

APPLE_APPSTORE_API_KEY_ID = 'C9PC58MRPT'
"""Identifier for the API key"""

APPLE_APPSTORE_ISSUER_ID = 'a81919e2-a4c0-4611-b8d0-7b260a6fdd62'
"""ID from appstore conenct account"""

APPLE_APPSTORE_BUNDLE_ID = 'com.modobio.ModoBioClient'

APPLE_APPSTORE_BASE_URL = 'https://api.storekit-sandbox.itunes.apple.com'

MAINTENANCE_DYNAMO_TABLE = 'dev_maintenance_v02'

MAINTENANCE_REASONS_TABLE = 'prod_maintenance_reasons'

MAINTENANCE_TIMEZONE = 'UTC'

# Maintenance Business Hours Time Window In UTC
BUSINESS_HRS_START = 13

BUSINESS_HRS_END = 6

# Maintenance Notice Periods (in days)
MAINT_SHORT_NOTICE = 2

MAINT_STD_NOTICE = 14

SERVER_NAME = '127.0.0.1:5000'
"""
Name and port number of the server. This setting allows for
url generation outside of the Flask request context. This is useful for
creating urls as part of celery tasks. 
"""

# Active Campaign
ACTIVE_CAMPAIGN_BASE_URL = 'https://modobio.api-us1.com/api/3/'
ACTIVE_CAMPAIGN_LIST = ''
ACTIVE_CAMPAIGN_API_KEY = ''

TERRA_DEV_ID = ''
"""
Developer ID for Terra API.

There are three environments: testing, staging, and production.
Each environment has its own developer ID, API key, and secret.
The URL for the webhook must be set in the developer dashboard,
which is also the place where id, key, and secret can be found.
https://dashboard.tryterra.co/terraapi/customise
"""

TERRA_API_KEY = ''
"""
Key for Terra API.

See :const:`TERRA_DEV_ID`
"""

TERRA_API_SECRET = ''
"""
Secret password for Terra API.

See :const:`TERRA_DEV_ID`
"""

SUBSCRIPTION_UPDATE_FREQUENCY_MINS = 5
"""Controls how often to run the subscription update periodic task.

:type: int
"""

<<<<<<< HEAD
GOOGLE_JSON_KEY_PATH = ''
"""Path to the Google service account JSON key file.

This file is used to authenticate with Google APIs.

:type: str
"""

GOOGLE_SERVICE_ACCOUNT_KEY = {}
"""Google service account key.

This is the parsed JSON key file.

:type: dict
"""

GOOGLE_PACKAGE_NAME = 'com.modobio.modobioclient'
"""
Package name for android app. 
=======
TERRA_BASE_URL = 'https://api.tryterra.co/v2'
"""Base URL for Terra API.
>>>>>>> 95352860

:type: str
"""<|MERGE_RESOLUTION|>--- conflicted
+++ resolved
@@ -385,7 +385,6 @@
 :type: int
 """
 
-<<<<<<< HEAD
 GOOGLE_JSON_KEY_PATH = ''
 """Path to the Google service account JSON key file.
 
@@ -405,10 +404,12 @@
 GOOGLE_PACKAGE_NAME = 'com.modobio.modobioclient'
 """
 Package name for android app. 
-=======
+
+:type: str
+"""
+
 TERRA_BASE_URL = 'https://api.tryterra.co/v2'
 """Base URL for Terra API.
->>>>>>> 95352860
 
 :type: str
 """