--- conflicted
+++ resolved
@@ -571,14 +571,14 @@
   "goal_fitness_level": 9
 }
 
-<<<<<<< HEAD
 test_blood_chemistry_lipids = {
     "exam_date": "2020-09-08",
     "cholesterol_total": 200,
     "cholesterol_ldl": 50,
     "cholesterol_hdl": 100,
-    "triglycerides": 200,
-=======
+    "triglycerides": 200
+}
+
 test_blood_chemistry_cbc = {
     "idx": 1,
     "clientid": 1,
@@ -601,5 +601,4 @@
     "abs_eosinophils": 18,
     "basophils": 19,
     "platelets": 20
->>>>>>> 610c8d7a
 }