
from flask import request
from flask_accepts import accepts, responds
from flask_restx import Resource
from twilio.jwt.access_token import AccessToken
from twilio.jwt.access_token.grants import VideoGrant
import datetime as dt
import random

from odyssey import db
from odyssey.api import api

from odyssey.api.lookup.models import (
    LookupBookingTimeIncrements
)
from odyssey.api.staff.models import StaffRoles
from odyssey.api.user.models import User

from odyssey.api.staff.models import StaffRoles

from odyssey.api.telehealth.models import (
    TelehealthBookings,
    TelehealthMeetingRooms, 
    TelehealthQueueClientPool,
    TelehealthStaffAvailability,
)
from odyssey.api.telehealth.schemas import (
    TelehealthBookingsSchema,
    TelehealthBookingsOutputSchema,
    TelehealthMeetingRoomSchema,
    TelehealthQueueClientPoolSchema,
    TelehealthQueueClientPoolOutputSchema,
    TelehealthStaffAvailabilitySchema,
    TelehealthStaffAvailabilityOutputSchema,
    TelehealthTimeSelectOutputSchema
) 
from odyssey.utils.auth import token_auth
from odyssey.utils.constants import TWILIO_ACCESS_KEY_TTL, DAY_OF_WEEK
from odyssey.utils.errors import GenericNotFound, InputError, UnauthorizedUser
from odyssey.utils.misc import check_client_existence, check_staff_existence, grab_twilio_credentials

ns = api.namespace('telehealth', description='telehealth bookings management API')

@ns.route('/client/time-select2/<int:user_id>/')
@ns.doc(params={'user_id': 'User ID'})
class TelehealthClientTimeSelectApi2(Resource):                               
    
    @token_auth.login_required
    @responds(schema=TelehealthTimeSelectOutputSchema,api=ns, status_code=201)
    def get(self,user_id):
        """
        Returns the list of notifications for the given user_id
        """
        # Check if the client exists

        #### TESTING NOTES:
        ####   test1 - call with non-existent user_id
        ####   test2 - call with deleted user (user_id exists, but user shouldn't have access to anything)
        ####   test3 - call with staff user_id
        ####   test4 - call with valid client user_id
        check_client_existence(user_id)

        # grab the client at the top of the queue?
        # Need to grab this for to grab the closest target_date / priority date
        # --------------------------------------------------------------------------
        # TODO: client_in_queue, is a list where we are supposed to grab from the top.
        # What if that client does not select a time, how do we move to the next person in the queue
        # client_in_queue MUST be the user_id
        # 
        # --------------------------------------------------------------------------
        #### TESTING NOTES:
        ####   test1 - call existent user_id but not in queue, (code needs an extra check to raise an error when client_in_queue== None) 
        ####   test2 - call with client user_id that might be found in queue
        client_in_queue = TelehealthQueueClientPool.query.filter_by(user_id=user_id).order_by(TelehealthQueueClientPool.priority.desc(),TelehealthQueueClientPool.target_date.asc()).first()
        duration = client_in_queue.duration
        # convert client's target date to day_of_week
        target_date = client_in_queue.target_date.date()
        
        # 0 is Monday, 6 is Sunday
        weekday_id = target_date.weekday()
        weekday_str = DAY_OF_WEEK[weekday_id]
        
        # This should return ALL staff available on that given day.
        # TODO, MUST INCLUDE PROFESSION TYPE FILTER, perhaps delete down low
<<<<<<< HEAD
        #### TESTING NOTES:
        ####   Review message on teams
        staff_availability = db.session.query(TelehealthStaffAvailability, StaffRoles)\
            .join(StaffRoles, StaffRoles.user_id==TelehealthStaffAvailability.user_id)\
                .filter(TelehealthStaffAvailability.day_of_week==weekday_str, StaffRoles.role==client_in_queue.profession_type).all()
        #### TESTING NOTES:
        ####   test1 - test with weekday_str when we have 0 availabilities (check if staff_availability is empty)
        
=======
        # TODO if no staff availability do something
        # staff_availability = TelehealthStaffAvailability.query.filter_by(day_of_week=weekday_str).order_by(TelehealthStaffAvailability.user_id.asc()).all() 
        staff_availability = TelehealthStaffAvailability.query.filter_by(day_of_week=weekday_str).order_by(TelehealthStaffAvailability.user_id.asc()).all() 

        # staff_availability = db.session.query(TelehealthStaffAvailability, StaffRoles).filter(TelehealthStaffAvailability.day_of_week==weekday_str).filter(StaffRoles.role=='doctor').all()        
        if not staff_availability:
            raise InputError(status_code=405,message='No staff available')
>>>>>>> ad4bf9a0
        # Duration is taken from the client queue.
        # we divide it by 5 because our look up tables are in increments of 5 mintues
        # so, this represents the number of time blocks we will need to look at.
        # The subtract 1 is due to the indices having start_time and end_times, so 100 - 103 is 100.start_time to 103.end_time which is
        # the 20 minute duration
        idx_delta = int(duration/5) - 1
 
        # TODO will need to incorporate timezone information
        available = {}

        staff_user_id_arr = []
        # Loop through all staff that have indicated they are available on that day of the week
        #
        # The expected output is the first and last index of their time blocks, AKA:
        # availability[staff_user_id] = [[100, 120], [145, 160]]
        #
        for availability, _ in staff_availability:
            staff_user_id = availability.user_id
            if staff_user_id not in available:
                available[staff_user_id] = []
                staff_user_id_arr.append(staff_user_id)
            available[staff_user_id].append(availability.booking_window_id)

        # TODO simulate client staff bookings, delete this
        # TODO Must call client and staff bookings individually 

        # Now, grab all of the bookings for that client and all staff on the given target date
        # This is necessary to subtract from the staff_availability above.
        bookings = TelehealthBookings.query.filter_by(target_date=target_date).all()
        # Now, subtract booking times from staff availability and generate the actual times a staff member is free
        removedNum = {}
        for booking in bookings:
            staff_id = booking.staff_user_id
            if staff_id in available:
                if staff_id not in removedNum:
                    removedNum[staff_id] = []                
                for num in range(booking.booking_window_id_start_time,booking.booking_window_id_end_time+1):
                    if num in available[staff_id]:
                        available[staff_id].remove(num)
                        removedNum[staff_id].append(num)
            else:
                # This staff_user_id should not have availability on this day
                continue
        # convert time IDs to actual times for clients to select
        time_inc = LookupBookingTimeIncrements.query.all()
        # NOTE: It might be a good idea to shuffle user_id_arr and only select up to 10 (?) staff members 
        # to reduce the time complexity
        # user_id_arr = [1,2,3,4,5]
        # user_id_arr.random() -> [3,5,2,1,4]
        # user_id_arr[0:3]
        timeArr = {}
        test = []
        for staff_id in staff_user_id_arr:
            if staff_id not in removedNum:
                removedNum[staff_id] = []             
            for idx,time_id in enumerate(available[staff_id]):
                if idx + 1 < len(available[staff_id]):
                    if available[staff_id][idx+1] - time_id < idx_delta and time_id + idx_delta < available[staff_id][-1]:
                        if time_inc[time_id].start_time.minute%15 == 0:
                            if time_inc[time_id] not in timeArr:
                                timeArr[time_inc[time_id]] = []
                            if time_id+idx_delta in removedNum[staff_id]:
                                continue
                            else:
                                timeArr[time_inc[time_id]].append(staff_id)
                                test.append({ 'time_id': time_id,
                                            'staff_user_id': staff_id,
                                            'start_time': time_inc[time_id].start_time,
                                            'end_time':time_inc[time_id+idx_delta].end_time})
                    
                    else:
                        continue
                else:
                    continue

        times = []

        for time in timeArr:
            if len(timeArr[time]) > 1:
                random.shuffle(timeArr[time])
                times.append({'staff_user_id': timeArr[time][0],
                            'start_time': time.start_time, 
                            'end_time': time_inc[time.idx+idx_delta].end_time})
            else:
                times.append({'staff_user_id': timeArr[time][0],
                            'start_time': time.start_time, 
                            'end_time': time_inc[time.idx+idx_delta].end_time})                

        times.sort(key=sortStartTime)

        payload = {'appointment_times': times,
                   'total_options': len(times)}
        breakpoint()
        return payload


@ns.route('/client/time-select/<int:user_id>/')
@ns.doc(params={'user_id': 'User ID'})
class TelehealthClientTimeSelectApi(Resource):                               
    
    @token_auth.login_required
    @responds(schema=TelehealthTimeSelectOutputSchema,api=ns, status_code=201)
    def get(self,user_id):
        """
        Returns the list of notifications for the given user_id
        """
        # Check if the client exists
        
        check_client_existence(user_id)

        # grab the client at the top of the queue?
        # Need to grab this for to grab the closest target_date / priority date
        # --------------------------------------------------------------------------
        # TODO: client_in_queue, is a list where we are supposed to grab from the top.
        # What if that client does not select a time, how do we move to the next person in the queue
        # client_in_queue MUST be the user_id
        # 
        # --------------------------------------------------------------------------
        client_in_queue = TelehealthQueueClientPool.query.filter_by(user_id=user_id).order_by(TelehealthQueueClientPool.priority.desc(),TelehealthQueueClientPool.target_date.asc()).first()
        duration = client_in_queue.duration
        # convert client's target date to day_of_week
        target_date = client_in_queue.target_date.date()
        
        # 0 is Monday, 6 is Sunday
        weekday_id = target_date.weekday()
        weekday_str = DAY_OF_WEEK[weekday_id]
        
        # This should return ALL staff available on that given day.
        # TODO, MUST INCLUDE PROFESSION TYPE FILTER, perhaps delete down low
        staff_availability = TelehealthStaffAvailability.query.filter_by(day_of_week=weekday_str).order_by(TelehealthStaffAvailability.user_id.asc()).all() 

        # Duration is taken from the client queue.
        # we divide it by 5 because our look up tables are in increments of 5 mintues
        # so, this represents the number of time blocks we will need to look at.
        # The subtract 1 is due to the indices having start_time and end_times, so 100 - 103 is 100.start_time to 103.end_time which is
        # the 20 minute duration
        idx_delta = int(duration/5) - 1
 
        # TODO will need to incorporate timezone information
        available = {}
        # TODO user_id_arr is staff_user_id_arr
        user_id_arr = []
        # Loop through all staff that have indicated they are available on that day of the week
        #
        # The expected output is the first and last index of their time blocks, AKA:
        # availability[staff_user_id] = [[100, 120], [145, 160]]
        #
        for availability in staff_availability:
            staff_user_id = availability.user_id
            # if userSwitch == 0:
            #     refUser = availabilty.user_id
            #     userSwitch = 1
            # if staff_user_id != refUser:

            if staff_user_id not in user_id_arr:
                booking_id_arr = []
                user_id_arr.append(staff_user_id)
                available[staff_user_id] = []
                idx1 = availability.booking_window_id+1
                booking_id_arr.append(idx1)
            else:
                idx2 = availability.booking_window_id+1          
                if idx2 - idx1 > 1:
                    # time gap detected
                    booking_id_arr.append(idx1)
                    available[staff_user_id].append(booking_id_arr)
                    booking_id_arr = []
                    booking_id_arr.append(idx2)
                idx1 = idx2
        booking_id_arr.append(idx2)
        available[staff_user_id].append(booking_id_arr)
        # breakpoint()
        # TODO simulate client staff bookings, delete this
        # TODO Must call client and staff bookings individually 

        # Now, grab all of the bookings for that client and all staff on the given target date
        # This is necessary to subtract from the staff_availability above.
        bookings = TelehealthBookings.query.filter_by(client_user_id=user_id,target_date=target_date).all()
        # Now, subtract booking times from staff availability and generate the actual times a staff member is free
        actual_open_time = {}
        for booking in bookings:
            staff_id = booking.staff_user_id
            if staff_id in available:
                if staff_id not in actual_open_time:
                    actual_open_time[staff_id] = []
                idx = 0
                # This while loop with a dynamic available is needed because as we subtract times from 
                # Staff availability, we need to split up the new time available windows.
                while idx < len(available[staff_id]):
                    # if the available time window is already less than session duration, skip this block of time
                    popped = False
                    avail = available[staff_id][idx]
                    if avail[1] - avail[0] < idx_delta:
                        continue
                    if booking.booking_window_id_start_time > avail[0] and\
                        booking.booking_window_id_end_time < avail[1]:
                        
                        block_end = booking.booking_window_id_start_time - 1
                        block_start = booking.booking_window_id_end_time + 1
                        # if the available time window is already less than session duration, skip this block of time
                        if block_end - avail[0] >= idx_delta:
                            if not popped:
                                available[staff_id].pop(idx)
                                popped = True 
                            available[staff_id].append([avail[0],block_end])
                            actual_open_time[staff_id].append([avail[0],block_end])
                        if avail[1] - block_start >= idx_delta:
                            if not popped:
                                available[staff_id].pop(idx)
                                popped = True
                            available[staff_id].append([block_start,avail[1]])                            
                            actual_open_time[staff_id].append([block_start,avail[1]])

                    idx+=1
            else:
                # This staff_user_id should not have availability on this day
                continue
        # convert time IDs to actual times for clients to select
        time_inc = LookupBookingTimeIncrements.query.all()
        times = []

        # NOTE: It might be a good idea to shuffle user_id_arr and only select up to 10 (?) staff members 
        # to reduce the time complexity
        # user_id_arr = [1,2,3,4,5]
        # user_id_arr.random() -> [3,5,2,1,4]
        # user_id_arr[0:3]
        for staff_id in user_id_arr:
            # times[staff_id] = []
            for time_ids in available[staff_id]:
                idx = time_ids[0]
                # This moving index is used to offer times in 5 minute increments.
                # For a 20 minute session, you can technically offer:
                # 1:00 - 1:20, 1:05 - 1:25, 1:10 - 1:30 etc
                while idx + idx_delta < time_ids[1]:
                    if time_inc[idx].start_time.minute%15 == 0:
                        times.append({'staff_user_id': staff_id,
                                    'start_time': time_inc[idx].start_time, 
                                    'end_time': time_inc[idx+idx_delta].end_time})
                    idx+=1
        
        # sort the queue based on target date and priority
        payload = {'appointment_times': times,
                   'total_options': len(times)}
        # breakpoint()
        return payload

@ns.route('/bookings/')
@ns.doc(params={'client_user_id': 'Client User ID',
                'staff_user_id' : 'Staff User ID'}) 
class TelehealthBookingsApi(Resource):
    """
    This API resource is used to get, post, and delete the user's in the queue.
    """        
    @responds(schema=TelehealthBookingsOutputSchema, api=ns, status_code=201)
    def get(self):
        """
        Returns the list of bookings for clients and/or staff
        """

        client_user_id = request.args.get('client_user_id', type=int)

        staff_user_id = request.args.get('staff_user_id', type=int)

        if not client_user_id and not staff_user_id:
            raise InputError(status_code=405,message='Must include at least one staff or client ID.')

        if client_user_id and staff_user_id:
            # Check client existence
            check_client_existence(client_user_id)  
            check_staff_existence(staff_user_id)      
            # grab the whole queue
            booking = TelehealthBookings.query.filter_by(client_user_id=client_user_id,staff_user_id=staff_user_id).order_by(TelehealthBookings.target_date.asc()).all()
        elif client_user_id and not staff_user_id:
            # Check client existence
            check_client_existence(client_user_id)        
            # grab the whole queue
            booking = TelehealthBookings.query.filter_by(client_user_id=client_user_id).order_by(TelehealthBookings.target_date.asc()).all()
        elif staff_user_id and not client_user_id:
            # Check staff existence
            check_staff_existence(staff_user_id)        
            # grab the whole queue
            booking = TelehealthBookings.query.filter_by(staff_user_id=staff_user_id).order_by(TelehealthBookings.target_date.asc()).all()
        
        
        # sort the queue based on target date and priority
        payload = {'bookings': booking,
                   'all_bookings': len(booking)}

        return payload

    @token_auth.login_required
    @accepts(schema=TelehealthBookingsSchema, api=ns)
    @responds(status_code=201,api=ns)
    def post(self):
        """
            Add client and staff to a TelehealthBookings table.
        """
        if request.parsed_obj.booking_window_id_start_time >= request.parsed_obj.booking_window_id_end_time:
            raise InputError(status_code=405,message='Start time must be before end time.')
        client_user_id = request.args.get('client_user_id', type=int)
        
        if not client_user_id:
            raise InputError(status_code=405,message='Missing Client ID')

        staff_user_id = request.args.get('staff_user_id', type=int)
        
        if not staff_user_id:
            raise InputError(status_code=405,message='Missing Staff ID')        
        
        # Check client existence
        check_client_existence(client_user_id)
        
        # Check staff existence
        check_staff_existence(staff_user_id)

        # Check if staff and client have those times open
        client_bookings = TelehealthBookings.query.filter_by(client_user_id=client_user_id,target_date=request.parsed_obj.target_date).all()
        staff_bookings = TelehealthBookings.query.filter_by(staff_user_id=staff_user_id,target_date=request.parsed_obj.target_date).all()
        
        # This checks if the input slots have already been taken.
        if client_bookings:
            for booking in client_bookings:
                if request.parsed_obj.booking_window_id_start_time >= booking.booking_window_id_start_time and\
                    request.parsed_obj.booking_window_id_start_time < booking.booking_window_id_end_time:
                    raise InputError(status_code=405,message='Client {} already has an appointment for this time.'.format(client_user_id))
                elif request.parsed_obj.booking_window_id_end_time > booking.booking_window_id_start_time and\
                    request.parsed_obj.booking_window_id_end_time < booking.booking_window_id_end_time:
                    raise InputError(status_code=405,message='Client {} already has an appointment for this time.'.format(client_user_id))

        if staff_bookings:
            for booking in staff_bookings:
                if request.parsed_obj.booking_window_id_start_time >= booking.booking_window_id_start_time and\
                    request.parsed_obj.booking_window_id_start_time < booking.booking_window_id_end_time:
                    raise InputError(status_code=405,message='Staff {} already has an appointment for this time.'.format(staff_user_id))
                elif request.parsed_obj.booking_window_id_end_time > booking.booking_window_id_start_time and\
                    request.parsed_obj.booking_window_id_end_time < booking.booking_window_id_end_time:
                    raise InputError(status_code=405,message='Staff {} already has an appointment for this time.'.format(staff_user_id))        

        request.parsed_obj.client_user_id = client_user_id
        request.parsed_obj.staff_user_id = staff_user_id
        db.session.add(request.parsed_obj)
        db.session.commit()
        return 201



@ns.route('/meeting-room/new/<int:user_id>/')
@ns.doc(params={'user_id': 'User ID number'})
class ProvisionMeetingRooms(Resource):
    @token_auth.login_required(user_type=('staff',))
    @responds(schema = TelehealthMeetingRoomSchema, status_code=201, api=ns)
    def post(self, user_id):
        """
        Create a new meeting room between the logged-in staff member
        and the client specified in the url param, user_id
        """
        check_client_existence(user_id)

        staff_user, _ = token_auth.current_user()

        meeting_room = TelehealthMeetingRooms(staff_user_id=staff_user.user_id, client_user_id=user_id)
        meeting_room.generate_meeting_room_name()
        
        ##
        # Query the Twilio APi to provision a new meeting room
        ##
        twilio_credentials = grab_twilio_credentials()

        # TODO: configure meeting room
        # meeting type (group by default), participant limit , callbacks

        # API access for the staff user to specifically access this chat room
        token = AccessToken(twilio_credentials['account_sid'], twilio_credentials['api_key'], twilio_credentials['api_key_secret'],
                         identity=staff_user.modobio_id, ttl=TWILIO_ACCESS_KEY_TTL)
        token.add_grant(VideoGrant(room=meeting_room.room_name))
        meeting_room.staff_access_token = token.to_jwt()
        meeting_room.__dict__['access_token'] = meeting_room.staff_access_token
        db.session.add(meeting_room)
        db.session.commit() 
        return meeting_room

@ns.route('/meeting-room/access-token/<int:room_id>/')
@ns.doc(params={'room_id': 'room ID number'})
class ProvisionMeetingRooms(Resource):
    """
    For generating and retrieving meeting room access tokens
    """
    @token_auth.login_required
    @responds(schema = TelehealthMeetingRoomSchema, status_code=201, api=ns)
    def post(self, room_id):
        """
        Generate a new Twilio access token with a grant for the meeting room id provided

        Users may only be granted access if they are one of the two participants.
        """
        client_user, _ = token_auth.current_user()

        meeting_room = TelehealthMeetingRooms.query.filter_by(client_user_id=client_user.user_id, room_id=room_id).one_or_none()
        if not meeting_room:
            raise GenericNotFound(message="no meeting room found")
        elif meeting_room.client_user_id != client_user.user_id:
            raise UnauthorizedUser(message='user not part of chat room')

        twilio_credentials = grab_twilio_credentials()

        # API access for the staff user to specifically access this chat room
        token = AccessToken(twilio_credentials['account_sid'], twilio_credentials['api_key'], twilio_credentials['api_key_secret'],
                         identity=client_user.modobio_id, ttl=TWILIO_ACCESS_KEY_TTL)
        token.add_grant(VideoGrant(room=meeting_room.room_name))
        meeting_room.client_access_token = token.to_jwt()
        meeting_room.__dict__['access_token'] = meeting_room.client_access_token
        db.session.commit() 
        return meeting_room



@ns.route('/meeting-room/status/<int:room_id>/')
@ns.doc(params={'room_id': 'User ID number'})
class MeetingRoomStatusAPI(Resource):
    """
    Update and check meeting room status
    """
    def post(self):
        """
        For status callback directly from twilio
        
        TODO: 
            -authorize access to this API from twilio automated callback
            -check callback reason (we just want the status updated)
            -update meeting status
                -open
                -close
            -use TelehealthMeetingRooms table
        """
    
    @token_auth.login_required
    @responds(schema = TelehealthMeetingRoomSchema, status_code=200, api=ns)
    def get(self, room_id):
        """
        Check the meeting status

        should just return vital details on meeting rooms
        """
        meeting_room = TelehealthMeetingRooms.query.filter_by(room_id=room_id).one_or_none()
        return meeting_room

@ns.route('/settings/staff/availability/<int:user_id>/')
@ns.doc(params={'user_id': 'User ID for a staff'})
class TelehealthSettingsStaffAvailabilityApi(Resource):
    """
    This API resource is used to get, post the staff's general availability
    """
    @token_auth.login_required
    @responds(schema=TelehealthStaffAvailabilityOutputSchema, api=ns, status_code=201)
    def get(self,user_id):
        """
        Returns the staff availability

        This should be for FE usage. 

        Opposite of the POST request, the table stores this table as:
        user_id, day_of_week, booking_window_id
        1, 'Monday', 2
        1, 'Monday', 3
        1, 'Monday', 4
        1, 'Monday', 5
        1, 'Monday', 10
        1, 'Monday', 11
        1, 'Monday', 12

        So, now we have to convert booking_window_id back to human understandable time
        and return the payload:

        availability: [{'day_of_week': str, 'start_time': Time, 'end_time': Time}]        

        """
        # grab staff availability
        check_staff_existence(user_id)
        # Grab the staff's availability and sorted by booking_window_id AND day_of_week
        # Both of the sorts are necessary for this conversion
        availability = TelehealthStaffAvailability.query.filter_by(user_id=user_id).\
                        order_by(TelehealthStaffAvailability.day_of_week.asc(),TelehealthStaffAvailability.booking_window_id.asc()).all()
        if not availability:
            return 204
        # pull the static booking window ids
        booking_increments = LookupBookingTimeIncrements.query.all()

        monArr = []
        tueArr = [] 
        wedArr = []
        thuArr = [] 
        friArr = [] 
        satArr = []
        sunArr = []

        monArrIdx = []
        tueArrIdx = []
        wedArrIdx = []
        thuArrIdx = []
        friArrIdx = []
        satArrIdx = []
        sunArrIdx = []                                                

        # Reorder to be Monday - Sunday

        orderedArr = {}
        orderedArr['Monday'] = []
        orderedArr['Tuesday'] = []
        orderedArr['Wednesday'] = []
        orderedArr['Thursday'] = []
        orderedArr['Friday'] = []
        orderedArr['Saturday'] = []
        orderedArr['Sunday'] = []
        daySwitch = 0

        for time in availability:
            # Get the current day we are iterating through
            currDay = time.day_of_week

            # Day switch and reference day are necessary to know when the day switches.
            if daySwitch == 0:
                refDay = time.day_of_week 
                daySwitch = 1
            # If the day switches, then that indicates to store the last index for the day
            # Then it updates the refDay
            if currDay != refDay:
                end_time = booking_increments[idx2].end_time
                orderedArr[refDay].append({'day_of_week':refDay,'start_time': start_time, 'end_time': end_time})
                daySwitch = 0

            # This next block of code is copy paste for Monday - Sunday.
            if time.day_of_week == 'Monday':                
                # If this is the first time entering this day, then the first index will be used
                # to store the start_time
                if len(monArrIdx) == 0:
                    idx1 = time.booking_window_id
                    start_time = booking_increments[idx1].start_time
                else:
                    # This is the 2+ iteration through this block
                    # now, idx2 should be greater than idx1 because idx1 was stored in the 
                    # previous iteration
                    idx2 = time.booking_window_id
                    # If idx2 - idx1 > 1, then that indicates a gap in time.
                    # If a gap exists, then we store the end_time, and update the start_time.
                    # EXAMPLE: 
                    # Monday Availability ID's: 1,2,3,4,5,6,7,8,9,10,11,12,   24,25,26,27,28
                    # So it will look like:
                    # [{'day_of_week':'Monday, 'start_time': id1.start_time, 'end_time': id12.end_time},
                    # {'day_of_week':'Monday, 'start_time': id24.start_time, 'end_time': id28.end_time}]
                    if idx2 - idx1 > 1:
                        end_time = booking_increments[idx1].end_time
                        orderedArr[time.day_of_week].append({'day_of_week':time.day_of_week, 'start_time': start_time, 'end_time': end_time})
                        start_time = booking_increments[idx2].start_time
                    # We "slide" idx1 up to where idx2 is, so idx1 should always lag idx2
                    idx1 = idx2

                monArrIdx.append(time.booking_window_id)
            elif time.day_of_week == 'Tuesday':
                if len(tueArrIdx) == 0:
                    idx1 = time.booking_window_id
                    start_time = booking_increments[idx1].start_time
                else:
                    idx2 = time.booking_window_id
                    if idx2 - idx1 > 1:
                        end_time = booking_increments[idx1].end_time
                        orderedArr[time.day_of_week].append({'day_of_week':time.day_of_week, 'start_time': start_time, 'end_time': end_time})
                        start_time = booking_increments[idx2].start_time
                    idx1 = idx2
                tueArrIdx.append(time.booking_window_id)
            elif time.day_of_week == 'Wednesday':
                if len(wedArrIdx) == 0:
                    idx1 = time.booking_window_id
                    start_time = booking_increments[idx1].start_time
                else:
                    idx2 = time.booking_window_id
                    if idx2 - idx1 > 1:
                        end_time = booking_increments[idx1].end_time
                        orderedArr[time.day_of_week].append({'day_of_week':time.day_of_week, 'start_time': start_time, 'end_time': end_time})
                        start_time = booking_increments[idx2].start_time
                    idx1 = idx2
                wedArrIdx.append(time.booking_window_id)
            elif time.day_of_week == 'Thursday':
                if len(thuArrIdx) == 0:
                    idx1 = time.booking_window_id
                    start_time = booking_increments[idx1].start_time
                else:
                    idx2 = time.booking_window_id
                    if idx2 - idx1 > 1:
                        end_time = booking_increments[idx1].end_time
                        orderedArr[time.day_of_week].append({'day_of_week':time.day_of_week, 'start_time': start_time, 'end_time': end_time})
                        start_time = booking_increments[idx2].start_time
                    idx1 = idx2
                thuArrIdx.append(time.booking_window_id)
            elif time.day_of_week == 'Friday':
                if len(friArrIdx) == 0:
                    idx1 = time.booking_window_id
                    start_time = booking_increments[idx1].start_time
                else:
                    idx2 = time.booking_window_id
                    if idx2 - idx1 > 1:
                        end_time = booking_increments[idx1].end_time
                        orderedArr[time.day_of_week].append({'day_of_week':time.day_of_week, 'start_time': start_time, 'end_time': end_time})
                        start_time = booking_increments[idx2].start_time
                    idx1 = idx2
                friArrIdx.append(time.booking_window_id)
            elif time.day_of_week == 'Saturday':
                if len(satArrIdx) == 0:
                    idx1 = time.booking_window_id
                    start_time = booking_increments[idx1].start_time
                else:
                    idx2 = time.booking_window_id
                    if idx2 - idx1 > 1:
                        end_time = booking_increments[idx1].end_time
                        orderedArr[time.day_of_week].append({'day_of_week':time.day_of_week, 'start_time': start_time, 'end_time': end_time})
                        start_time = booking_increments[idx2].start_time
                    idx1 = idx2
                satArrIdx.append(time.booking_window_id)
            elif time.day_of_week == 'Sunday':
                if len(sunArrIdx) == 0:
                    idx1 = time.booking_window_id
                    start_time = booking_increments[idx1].start_time
                else:
                    idx2 = time.booking_window_id
                    if idx2 - idx1 > 1:
                        end_time = booking_increments[idx1].end_time
                        orderedArr[time.day_of_week].append({'day_of_week':time.day_of_week, 'start_time': start_time, 'end_time': end_time})
                        start_time = booking_increments[idx2].start_time
                    idx1 = idx2
                sunArrIdx.append(time.booking_window_id)

        # This is take the very last day and set the final end_time
        end_time = booking_increments[idx2].end_time
        orderedArr[refDay].append({'day_of_week':refDay,'start_time': start_time, 'end_time': end_time})            

        # Store info in to respective days
        monArr = orderedArr['Monday']
        tueArr = orderedArr['Tuesday']
        wedArr = orderedArr['Wednesday']
        thuArr = orderedArr['Thursday']
        friArr = orderedArr['Friday']
        satArr = orderedArr['Saturday']
        sunArr = orderedArr['Sunday']
        
        orderedArray = []
        # Unload ordered array in to a super array
        orderedArray = [*monArr, *tueArr, *wedArr, *thuArr, *friArr, *satArr, *sunArr]

        payload = {}
        payload['availability'] = orderedArray
        return payload

    @token_auth.login_required
    @accepts(schema=TelehealthStaffAvailabilityOutputSchema, api=ns)
    @responds(schema=TelehealthStaffAvailabilityOutputSchema, api=ns, status_code=201)
    def post(self,user_id):
        """
        Posts the staff availability

        The input schema is supposed to look like: 

        availability: [{'day_of_week': str, 'start_time': Time, 'end_time': Time}]
        Note, availability is an array of json objects.

        However, we store this information in the database as user_id, day_of_week, booking_window_id
        where booking_window_id is in increments of 5 minutes. 

        AKA, we have to convert availability to booking_window_id

        Example:
        user_id, day_of_week, booking_window_id
        1, 'Monday', 2
        1, 'Monday', 3
        1, 'Monday', 4
        1, 'Monday', 5
        1, 'Monday', 10
        1, 'Monday', 11
        1, 'Monday', 12
        """
        # Detect if the staff exists
        check_staff_existence(user_id)
        # grab the static list of booking window id's
        booking_increments = LookupBookingTimeIncrements.query.all()
        # Get the staff's availability
        availability = TelehealthStaffAvailability.query.filter_by(user_id=user_id).all()
        # If the staff already has information in it, delete it, and take the new payload as
        # truth. (This was requested by FE)
        if availability:
            for time in availability:
                db.session.delete(time)

        # Create an idx dictionary array
        availabilityIdxArr = {}
        availabilityIdxArr['Monday'] = []
        availabilityIdxArr['Tuesday'] = []
        availabilityIdxArr['Wednesday'] = []
        availabilityIdxArr['Thursday'] = []
        availabilityIdxArr['Friday'] = []
        availabilityIdxArr['Saturday'] = []
        availabilityIdxArr['Sunday'] = []


        if request.parsed_obj['availability']:
            avail = request.parsed_obj['availability']
            data = {}
            # Loop through the input payload of start_time and end_times
            for time in avail:
                # end time must be after start time
                if time['start_time'] > time['end_time']:
                    db.session.rollback()
                    raise InputError(status_code=405,message='Start Time must be before End Time')
                
                # This for loop loops through the booking increments to find where the 
                # start_time input value is equal to booking increment start time index
                # And same with ending idx.
                startIdx = None
                endIdx = None
                for inc in booking_increments:
                    if time['start_time'] == inc.start_time:
                        # notice, booking_increment idx starts at 1, so python indices should be 
                        # 1 less.
                        startIdx = inc.idx - 1
                    elif(time['end_time'] == inc.end_time):
                        endIdx = inc.idx - 1
                    # Break out of the for loop when startIdx and endIdx are no longer None
                    if startIdx is not None and \
                        endIdx is not None:
                        break
                # Now, you loop through to store the booking window id in to TelehealthStaffAvailability
                # table.
                for idx in range(startIdx,endIdx+1):
                    if idx not in availabilityIdxArr[time['day_of_week']]:
                        availabilityIdxArr[time['day_of_week']].append(idx)
                        data['user_id'] = user_id
                        data['booking_window_id'] = idx
                        data['day_of_week'] = time['day_of_week']
                        data_in = TelehealthStaffAvailabilitySchema().load(data)
                        db.session.add(data_in)
                    else:
                        continue

        db.session.commit()
        return 201

@ns.route('/queue/client-pool/')
class TelehealthGetQueueClientPoolApi(Resource):
    """
    This API resource is used to get, post, and delete the user's in the queue.
    """
    @token_auth.login_required
    @responds(schema=TelehealthQueueClientPoolOutputSchema, api=ns, status_code=200)
    def get(self):
        """
        Returns the list of notifications for the given user_id
        """
        # grab the whole queue
        queue = TelehealthQueueClientPool.query.order_by(TelehealthQueueClientPool.priority.desc(),TelehealthQueueClientPool.target_date.asc()).all()
        
        # sort the queue based on target date and priority
        payload = {'queue': queue,
                   'total_queue': len(queue)}

        return payload

@ns.route('/queue/client-pool/<int:user_id>/')
@ns.doc(params={'user_id': 'User ID'})
class TelehealthQueueClientPoolApi(Resource):
    """
    This API resource is used to get, post, and delete the user's in the queue.
    """
    @token_auth.login_required
    @responds(schema=TelehealthQueueClientPoolOutputSchema, api=ns, status_code=200)
    def get(self,user_id):
        """
        Returns the list of notifications for the given user_id
        """
        # grab the whole queue
        queue = TelehealthQueueClientPool.query.filter_by(user_id=user_id).order_by(TelehealthQueueClientPool.priority.desc(),TelehealthQueueClientPool.target_date.asc()).all()
        
        # sort the queue based on target date and priority
        payload = {'queue': queue,
                   'total_queue': len(queue)}

        return payload

    @token_auth.login_required
    @accepts(schema=TelehealthQueueClientPoolSchema, api=ns)
    def post(self,user_id):
        """
            Add a client to the queue
        """
        check_client_existence(user_id)
        
        # Client can only have one appointment on one day:
        # GOOD: Appointment 1 Day 1, Appointment 2 Day 2
        # BAD: Appointment 1 Day 1, Appointment 2 Day 1
        appointment_in_queue = TelehealthQueueClientPool.query.filter_by(user_id=user_id,target_date=request.parsed_obj.target_date).one_or_none()

        if not appointment_in_queue:
            request.parsed_obj.user_id = user_id
            db.session.add(request.parsed_obj)
            db.session.commit()
        else:
            raise InputError(status_code=405,message='User {} already has an appointment for this date.'.format(user_id))

        return 200

    @token_auth.login_required()
    @accepts(schema=TelehealthQueueClientPoolSchema, api=ns)
    def delete(self, user_id):
        #Search for user by user_id in User table
        check_client_existence(user_id)
        appointment_in_queue = TelehealthQueueClientPool.query.filter_by(user_id=user_id,target_date=request.parsed_obj.target_date).one_or_none()
        if appointment_in_queue:
            db.session.delete(appointment_in_queue)
            db.session.commit()
        else:
            raise InputError(status_code=405,message='User {} does not have that date to delete'.format(user_id))

        return 200

def sortStartTime(val):
    return val['start_time']<|MERGE_RESOLUTION|>--- conflicted
+++ resolved
@@ -82,24 +82,16 @@
         
         # This should return ALL staff available on that given day.
         # TODO, MUST INCLUDE PROFESSION TYPE FILTER, perhaps delete down low
-<<<<<<< HEAD
-        #### TESTING NOTES:
-        ####   Review message on teams
         staff_availability = db.session.query(TelehealthStaffAvailability, StaffRoles)\
             .join(StaffRoles, StaffRoles.user_id==TelehealthStaffAvailability.user_id)\
                 .filter(TelehealthStaffAvailability.day_of_week==weekday_str, StaffRoles.role==client_in_queue.profession_type).all()
         #### TESTING NOTES:
         ####   test1 - test with weekday_str when we have 0 availabilities (check if staff_availability is empty)
         
-=======
         # TODO if no staff availability do something
-        # staff_availability = TelehealthStaffAvailability.query.filter_by(day_of_week=weekday_str).order_by(TelehealthStaffAvailability.user_id.asc()).all() 
-        staff_availability = TelehealthStaffAvailability.query.filter_by(day_of_week=weekday_str).order_by(TelehealthStaffAvailability.user_id.asc()).all() 
-
-        # staff_availability = db.session.query(TelehealthStaffAvailability, StaffRoles).filter(TelehealthStaffAvailability.day_of_week==weekday_str).filter(StaffRoles.role=='doctor').all()        
+        breakpoint()
         if not staff_availability:
             raise InputError(status_code=405,message='No staff available')
->>>>>>> ad4bf9a0
         # Duration is taken from the client queue.
         # we divide it by 5 because our look up tables are in increments of 5 mintues
         # so, this represents the number of time blocks we will need to look at.
