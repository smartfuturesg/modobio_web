--- conflicted
+++ resolved
@@ -1013,13 +1013,7 @@
     if user_email != requester.email:
         send_email('account-deleted', requester.email, user_email=user_email)
 
-<<<<<<< HEAD
 def create_notification(user_id, severity_id, notification_type_id, title, content, persona_type, expires = None):
-=======
-    send_email('account-deleted', user_email, user_email=user_email)
-
-def create_notification(user_id, severity_id, notification_type_id, title, content):
->>>>>>> 295d2fa9
     #used to create a notification
     
     notification = Notifications(**{
