"""
Database tables for supporting lookup tables. These tables should be static tables only used for reference,
not to be edited at runtime.
"""
import logging

logger = logging.getLogger(__name__)

<<<<<<< HEAD
from flask import current_app
from sqlalchemy.orm import relationship

from odyssey import db
=======
from odyssey import db
from odyssey.utils.base.models import BaseModelWithIdx, BaseModel
>>>>>>> 1c3c311f
from odyssey.api.practitioner.models import PractitionerOrganizationAffiliation
from odyssey.utils.base.models import BaseModel, BaseModelWithIdx
from odyssey.utils.constants import DB_SERVER_TIME, ORG_TOKEN_LIFETIME


class LookupNotificationSeverity(BaseModelWithIdx):
    """
    Lookup table containing notification severity
    """

    severity = db.Column(db.String)
    """
    Severity level

    :type: str
    """

    color = db.Column(db.String)
    """
    hex color

    :type: str
    """


class LookupTermsAndConditions(BaseModelWithIdx):
    """
    Holds the documententation for the terms and conditions
    """

    terms_and_conditions = db.Column(db.String)
    """ 
    Terms and Conditions

    :type: str
    """


class LookupBookingTimeIncrements(BaseModelWithIdx):
    """
    Holds all time increment from 00:00 to 23:55 in increments of 5 minutes
    """

    start_time = db.Column(db.Time)
    """ 
    start time

    :type: datetime.time
    """

    end_time = db.Column(db.Time)
    """ 
    end time 

    :type: datetime.time
    """


class LookupProfessionalAppointmentConfirmationWindow(BaseModelWithIdx):
    """Stored appointment confirmation windows for professionals in database."""

    confirmation_window = db.Column(db.Float)
    """
    confirmation windows for 
    from 1 hour to 24 hours in 30 minute increments
    
    :type: float
<<<<<<< HEAD
    """


class LookupTransactionTypes(BaseModelWithIdx):
    """Stored transaction types in database."""

    category = db.Column(db.String)
    """
    Category
    The overall category of the transaction type.
    
    :type: str
    """

    name = db.Column(db.String)
=======
>>>>>>> 1c3c311f
    """

<<<<<<< HEAD
    :type: str
    """

=======
>>>>>>> 1c3c311f

class LookupCountriesOfOperations(BaseModelWithIdx):
    """Stored countries of operations in database."""

    country = db.Column(db.String)
    """
    countries of operations
    
    :type: str
    """


class LookupTerritoriesOfOperations(BaseModelWithIdx):
    """
    Territories of operaion are organized by country and then sub-territory,
    where a sub_territory is the highest level of governing region that can have
    laws which will impact our business practices.

    In the United States, the sub_territory will be at the state level.

    Staff members are required to specify which territories they can operate in.
    """

    country_id = db.Column(db.Integer, db.ForeignKey('LookupCountriesOfOperations.idx'))
    """
    Country in which this territory resides
    
    :type: int, foreign key(LookupCountriesOfOperations.idx)
    """

    sub_territory = db.Column(db.String)
    """
    Sub-territory depends on the country. In the US, this translate to state. 
    
    :type: str
    """

    sub_territory_abbreviation = db.Column(db.String)
    """
    Abbreviation of sub_territory. Two characters for US states.
    
    :type: str
    """

    active = db.Column(db.Boolean)
    """
    True if the territory is operational on the modobio platform

    :type: bool
    """


class LookupClientBookingWindow(BaseModelWithIdx):
    """Stored booking windows for the client in database."""

    booking_window = db.Column(db.Integer)
    """
    Booking Window
    from 8 hours to 24 hours in increments of 1 hour
    
    :type: int
    """


class LookupTelehealthSessionDuration(BaseModelWithIdx):
    """Stored telehealth session durations in database."""

    session_duration = db.Column(db.Integer)
    """
    session duration
    from 10 minutes to 60 minutes in increments of 5 minutes
    
    :type: int
    """


class LookupActivityTrackers(BaseModelWithIdx):
    """Look up table for activity trackers and their capabilities."""

    brand = db.Column(db.String)
    """
    activity tracker brand name

    :type: str
    """

    series = db.Column(db.String)
    """
    activity tracker series

    :type: str
    """

    model = db.Column(db.String)
    """
    activity tracker model

    :type: str
    """

    ecg_metric_1 = db.Column(db.Boolean)
    """
    2-lead ECG Metric 1
    Text

    :type: bool
    """

    ecg_metric_2 = db.Column(db.Boolean)
    """
    2-lead ECG Metric 2
    Beats Per Minute

    :type: bool
    """

    sp_o2_spot_check = db.Column(db.Boolean)
    """
    % Oxygenation (no decimals)

    :type: bool
    """

    sp_o2_nighttime_avg = db.Column(db.Boolean)
    """
    % Oxygenation (no decimals)

    :type: bool
    """

    sleep_total = db.Column(db.Boolean)
    """
    Time HH:MM

    :type: bool
    """

    deep_sleep = db.Column(db.Boolean)
    """
    Time HH:MM

    :type: bool
    """

    rem_sleep = db.Column(db.Boolean)
    """
    Time HH:MM

    :type: bool
    """

    quality_sleep = db.Column(db.Boolean)
    """
    Time HH:MM

    :type: bool
    """

    light_sleep = db.Column(db.Boolean)
    """
    Time HH:MM

    :type: bool
    """

    awake = db.Column(db.Boolean)
    """
    Time HH:MM

    :type: bool
    """

    sleep_latency = db.Column(db.Boolean)
    """
    Time HH:MM

    :type: bool
    """

    bedtime_consistency = db.Column(db.Boolean)
    """
    + or - Time HH:MM

    :type: bool
    """

    wake_consistency = db.Column(db.Boolean)
    """
    + or - Time HH:MM

    :type: bool
    """

    rhr_avg = db.Column(db.Boolean)
    """
    beats per minute

    :type: bool
    """

    rhr_lowest = db.Column(db.Boolean)
    """
    beats per minute

    :type: bool
    """

    hr_walking = db.Column(db.Boolean)
    """
    beats per minute

    :type: bool
    """

    hr_24hr_avg = db.Column(db.Boolean)
    """
    beats per minute

    :type: bool
    """

    hrv_avg = db.Column(db.Boolean)
    """
    milliseconds (ms)

    :type: bool
    """

    hrv_highest = db.Column(db.Boolean)
    """
    milliseconds (ms)

    :type: bool
    """

    respiratory_rate = db.Column(db.Boolean)
    """
    per minute

    :type: bool
    """

    body_temperature = db.Column(db.Boolean)
    """
    + or - degrees farenheit

    :type: bool
    """

    steps = db.Column(db.Boolean)
    """
    number
    
    :type: bool
    """

    total_calories = db.Column(db.Boolean)
    """
    calories (kcal)

    :type: bool
    """

    active_calories = db.Column(db.Boolean)
    """
    calories

    :type: bool
    """

    walking_equivalency = db.Column(db.Boolean)
    """
    number miles

    :type: bool
    """

    inactivity = db.Column(db.Boolean)
    """
    Time HH:MM

    :type: bool
    """

<<<<<<< HEAD

class LookupDrinks(BaseModel):
    """Static list of drinks that a client can purchase or be recommended."""

    drink_id = db.Column(db.Integer, primary_key=True, autoincrement=True)
    """
    Id of this drink.

    :type: integer, primary key, autoincrementing
    """

    primary_goal_id = db.Column(db.Integer, db.ForeignKey('LookupGoals.goal_id'), nullable=False)
    """
    Id of the primary goal that is aided by this drink.

    :type: string
    """

    color = db.Column(db.String)
    """
    Color of this drink.

    :type: string
    """


class LookupDrinkIngredients(BaseModelWithIdx):
    """List of ingredients that a drink is made up of."""

    drink_id = db.Column(db.Integer, db.ForeignKey('LookupDrinks.drink_id'), nullable=False)
    """
    Id of the drink this ingredient belongs to.

    :type: int, foreign key(LookupDrinks.drink_id)
    """

    is_primary_ingredient = db.Column(db.Boolean)
    """
    Denotes if this ingredient is they primary ingredient in the drink.

    :type: boolean
    """

    is_key_additive = db.Column(db.Boolean)
    """
    Denotes if this ingredient is a key additive in the drink.

    :type: boolean
    """

    ingredient_name = db.Column(db.String)
    """
    Name of the ingredient.

    :type: string
    """

    amount = db.Column(db.Float)
    """
    Numerical value of the measurement.

    :type: float
    """

    unit = db.Column(db.String)
    """
    Unit of the measurement.

    :type: string
    """
=======
# class LookupDrinks(BaseModel):
#     """ Static list of drinks that a client can purchase or be recommended.
#     """
#
#     drink_id = db.Column(db.Integer, primary_key=True, autoincrement=True)
#     """
#     Id of this drink.
#
#     :type: integer, primary key, autoincrementing
#     """
#
#     primary_goal_id = db.Column(db.Integer, db.ForeignKey('LookupGoals.goal_id'), nullable=False)
#     """
#     Id of the primary goal that is aided by this drink.
#
#     :type: string
#     """
#
#     color = db.Column(db.String)
#     """
#     Color of this drink.
#
#     :type: string
#     """
#
# class LookupDrinkIngredients(BaseModelWithIdx):
#     """ List of ingredients that a drink is made up of.
#     """
#
#     drink_id = db.Column(db.Integer, db.ForeignKey('LookupDrinks.drink_id'), nullable=False)
#     """
#     Id of the drink this ingredient belongs to.
#
#     :type: int, foreign key(LookupDrinks.drink_id)
#     """
#
#     is_primary_ingredient = db.Column(db.Boolean)
#     """
#     Denotes if this ingredient is they primary ingredient in the drink.
#
#     :type: boolean
#     """
#
#     is_key_additive = db.Column(db.Boolean)
#     """
#     Denotes if this ingredient is a key additive in the drink.
#
#     :type: boolean
#     """
#
#     ingredient_name = db.Column(db.String)
#     """
#     Name of the ingredient.
#
#     :type: string
#     """
#
#     amount = db.Column(db.Float)
#     """
#     Numerical value of the measurement.
#
#     :type: float
#     """
#
#     unit = db.Column(db.String)
#     """
#     Unit of the measurement.
#
#     :type: string
#     """
>>>>>>> 1c3c311f


class LookupGoals(BaseModel):
    """Static list of goals that a client can choose from."""

    goal_id = db.Column(db.Integer, primary_key=True, autoincrement=True)
    """
    Id of this goal.

    :type: integer, primary key, autoincrementing
    """

    goal_name = db.Column(db.String)
    """
    Name of this goal.

    :type: string
    """


class LookupMacroGoals(BaseModel):
    """Static list of pre-defined primary health goals available to a client"""

    goal_id = db.Column(db.Integer, primary_key=True, autoincrement=True)
    """
    Id of goal.

    :type: integer, primary key, autoincrementing
    """

    goal = db.Column(db.String)
    """
    Name of goal.

    :type: string
    """


class LookupRaces(BaseModel):
    """Static list of races that a client can choose from."""

    race_id = db.Column(db.Integer, primary_key=True, autoincrement=True)
    """
    Id of this race.

    :type: integer, primary key, autoincrementing
    """

    race_name = db.Column(db.String)
    """
    Name of this race.

    :type: string
    """


class LookupSubscriptions(BaseModel):
    """Static list of subscription plans that a user can choose from."""

    sub_id = db.Column(db.Integer, primary_key=True, autoincrement=True)
    """
    Id of this subscription plan.

    :type: integer, primary key, autoincrementing
    """

    name = db.Column(db.String)
    """
    Name of this subscription plan.

    :type: string
    """

    description = db.Column(db.String)
    """
    Description of this subscription plan.

    :type: string
    """

    cost = db.Column(db.Float)
    """
    Cost of this subscription plan in USD.

    :type: float
    """

    frequency = db.Column(db.String)
    """
    Frequency that this subscription plan is paid, must be one of (weekly, monthly, annually)

    :type: string
    """

    ios_product_id = db.Column(db.String)
    """
    Product ID assigned by the iOS app store

    :type: string
    """

    user_subscriptions = db.relationship(
        'UserSubscriptions',
        back_populates='subscription_type_information',
        uselist=False,
    )
    """
    Relationship UserSubscriptions
    """


class LookupNotifications(BaseModel):
    """Static list of notifications types that a user can receive."""

    notification_type_id = db.Column(db.Integer, primary_key=True, autoincrement=True)
    """
    Id of this notification type.

    :type: int, primary key, autoincrementing
    """

    notification_type = db.Column(db.String(50))
    """
    Name of this notification type.

    :type: str, max length 50
    """

    icon = db.Column(db.String(50))
    """
    Icon used for this notification type, denotes a file in an s3 bucket.

    :type: str, max length 50
    """


class LookupClinicalCareTeamResources(BaseModel):
    """
    Stores all the database tables which can be accessed by a clinical care team.
    Table names are given an index in order to be referenced by other tables
    """

    resource_id = db.Column(db.Integer, primary_key=True, autoincrement=True)
    """
    ID for the table. 

    :type: integer, primary key, autoincrementing
    """

    resource_name = db.Column(db.String)
    """
    Table name 

    :type: string
    """

    display_name = db.Column(db.String)
    """
    Name of resource to display to client. We do not want table names getting passed around.
    
    :type: string
    """

    resource_group = db.Column(db.String)
    """
    Some resources can be grouped together for display. Otherwise this will be None
    
    :type: string
    """

    access_group = db.Column(db.String)
    """
    Grouping as it relates to provider and staff roles. Current access groups are 'general' (for generic client info which all practitioners 
    should have access to) and 'medical_doctor' (resources specific to the medical_doctor role).

    :type: string
    """


class LookupDefaultHealthMetrics(BaseModelWithIdx):
    """
    Health metric recommendations by sex and age category
    Most of this data may be obtained from one more more fitness trackers

    The intended use of this table is to show clients the types of goals and associated benchmarks
    they shoudld strive for. We may also venture to use the data in this table to evaluate where
    clients stand among these metrics.
    """

    idx = db.Column(db.Integer, primary_key=True, autoincrement=True)
    """
    Index

    :type: integer, primary key, autoincrementing
    """

    sex = db.Column(db.String(2))
    """
    Biological sex of the client. Many of the following metrics vary on sex.

    :type: string
    """

    age = db.Column(db.Integer)
    """
    Age category. For adults, the age spacings are 5 years. Most metrics do not vary at these intervals. 

    :type: integer
    """

    bmi_underweight = db.Column(db.Float)
    """
    BMI below which is considered underweight

    :type: float
    """

    bmi_normal_min = db.Column(db.Float)
    """
    Lower point for normal BMI range

    :type: float
    """

    bmi_normal_max = db.Column(db.Float)
    """
    Higher point for normal BMI range

    :type: float
    """

    bmi_overweight_min = db.Column(db.Float)
    """
    Lower point for overweight BMI range

    :type: float
    """

    bmi_overweight_max = db.Column(db.Float)
    """
    Higher point for normal BMI range

    :type: float
    """

    bmi_obese = db.Column(db.Float)
    """
    BMI above which is considered obese

    :type: float
    """

    ecg_metric_1 = db.Column(db.String)
    """
    Metric to look out for from ECG readings

    :type: string
    """

    ecg_metric_2_bpm_min = db.Column(db.Integer)
    """
    BPM reading from ECG analysis. Lower point for healthy BPM range.

    :type: integer
    """

    ecg_metric_2_bpm_max = db.Column(db.Integer)
    """
    BPM reading from ECG analysis. Higher point for healthy BPM range.

    :type: integer
    """

    sp_o2_spot_check = db.Column(db.Integer)
    """
    Minimum healthy SpO2 spot check. 

    :type: integer
    """

    sp_o2_nighttime_avg = db.Column(db.Integer)
    """
    Minimum healthy SpO2 nighttime average. 

    :type: integer
    """

    sleep_total_minutes = db.Column(db.Integer)
    """
    Total minutes of sleep per night recommended

    :type: integer
    """

    sleep_deep_min_minutes = db.Column(db.Integer)
    """
    Total minimum minutes of deep sleep per night recommended

    :type: integer
    """

    sleep_deep_max_minutes = db.Column(db.Integer)
    """
    Total maximum minutes of deep sleep per night recommended

    :type: integer
    """

    sleep_rem_min_minutes = db.Column(db.Integer)
    """
    Total minimum minutes of rem sleep per night recommended

    :type: integer
    """

    sleep_rem_max_minutes = db.Column(db.Integer)
    """
    Total maximum minutes of rem sleep per night recommended

    :type: integer
    """

    sleep_quality_min_minutes = db.Column(db.Integer)
    """
    Total minimum minutes of quality sleep per night recommended

    :type: integer
    """

    sleep_quality_max_minutes = db.Column(db.Integer)
    """
    Total maximum minutes of quality sleep per night recommended

    :type: integer
    """

    sleep_light_minutes = db.Column(db.Integer)
    """
    Total minutes of light sleep per night recommended

    :type: integer
    """

    sleep_time_awake_minutes = db.Column(db.Integer)
    """
    Total minutes awake per night of sleep recommended

    :type: integer
    """

    sleep_latency_minutes = db.Column(db.Integer)
    """
    Recommended maximum time to get to sleep once at rest

    :type: integer
    """

    bedtime_consistency_minutes = db.Column(db.Integer)
    """
    Recommended maximum variability in bedtimes 

    :type: integer
    """

    wake_consistency_minutes = db.Column(db.Integer)
    """
    Recommended maximum variability in wake time 
    
    :type: integer
    """

    heart_rate_rest_average_min = db.Column(db.Integer)
    """
    Lower end of recommended average resting heart rate range
    
    :type: integer
    """

    heart_rate_rest_average_max = db.Column(db.Integer)
    """
    Higher end of recommended average resting heart rate range
    
    :type: integer
    """

    heart_rate_rest_lowest_min = db.Column(db.Integer)
    """
    Lower end of recommended resting heart rate range upon spot check
    
    :type: integer
    """

    heart_rate_rest_lowest_max = db.Column(db.Integer)
    """
    Higher end of recommended resting heart rate range upon spot check
    
    :type: integer
    """

    heart_rate_walking_min = db.Column(db.Integer)
    """
    Lower end of recommended walking heart rate range 
    
    :type: integer
    """

    heart_rate_walking_max = db.Column(db.Integer)
    """
    Higher end of recommended walking heart rate range 
    
    :type: integer
    """

    heart_rate_average_min = db.Column(db.Integer)
    """
    Lower end of recommended overall average heart rate range 
    
    :type: integer
    """

    heart_rate_average_max = db.Column(db.Integer)
    """
    Higher end of recommended overall average heart rate range 
    
    :type: integer
    """

    heart_rate_variability_average_milliseconds = db.Column(db.Integer)
    """
    Average recommended heart rate variability (HRV) reported in milliseconds 
    
    :type: integer
    """

    heart_rate_variability_highest_milliseconds = db.Column(db.Integer)
    """
    Higherst recommended heart rate variability (HRV) reported in milliseconds 
    
    :type: integer
    """

    respiratory_rate_min_per_minute = db.Column(db.Integer)
    """
    Minimum respiratory rater (per minute) in recommended range
    
    :type: integer
    """

    respiratory_rate_max_per_minute = db.Column(db.Integer)
    """
    Maximum respiratory rater (per minute) in recommended range
    
    :type: integer
    """

    body_temperature_deviation_fahrenheit = db.Column(db.Float)
    """
    Recommended body temperature variability reported in degrees fahrenheit
    
    :type: float
    """

    steps_per_day = db.Column(db.Integer)
    """
    Steps per day recommended
    
    :type: integer
    """

    steps_walking_equivalency_miles = db.Column(db.Integer)
    """
    Walking distance equivalency of recommended steps perday. Average height of US male and female used for all
    age categories. 
    
    :type: integer
    """
    calories_total = db.Column(db.Integer)
    """
    Total caloreies used by the body over a day. Recommended values are based on the average height and weight 
    of US males and females accross all age categories. 

    :type: integer
    """

    calories_active_burn_min = db.Column(db.Integer)
    """
    Lower end of active calorie burn recommended per day
    
    :type: integer
    """

    calories_active_burn_max = db.Column(db.Integer)
    """
    Higher end of active calorie burn recommended per day
    
    :type: integer
    """

    inactivity_minutes = db.Column(db.Integer)
    """
    Maximum minutes of inactivity recommended per day    

    :type: integer
    """


class LookupEmergencyNumbers(BaseModelWithIdx):
    """Static list of emergency contact phone numbers"""

    continent = db.Column(db.String)
    """
    Continent for the emergency phone number

    :type: string
    """

    country = db.Column(db.String)
    """
    Country for the emergency phone number

    :type: string
    """

    code = db.Column(db.String, primary_key=True)
    """
    Country ISO aplha-2 code, a two letter code for the country

    :type: string
    """

    service = db.Column(db.String)
    """
    Service name for the emergency phone number (Ambulance, Police or Fire)

    :type: string
    """

    phone_number = db.Column(db.String)
    """
    Emergency phone number

    :type: string
    """


class LookupRoles(BaseModelWithIdx):

    role_name = db.Column(db.String, unique=True)
    """
    Internal name of this role that is used throughout the code.

    :type: string
    """

    professionals_assigned = db.relationship('StaffRoles', uselist=True, back_populates='role_info')
    """
    One to many relationship with staff roles table
    :type: :class:`StaffRoles` instance list
    """

    display_name = db.Column(db.String)
    """
    Display name of this role that should be presented in user-facing applications.

    :type: string
    """

    alt_role_name = db.Column(db.String)
    """
    List of alternate user-facing names that may be utilized in the future.

    :type: string
    """

    is_practitioner = db.Column(db.Boolean)
    """
    DEPRECATED: 11.8.22 - use is_provider instead
    Denotes if this role is a practitioner or not.

    :type: boolean
    """

    color = db.Column(db.String)
    """
    Hex color code that denotes what color should be used to color certain UI assets for this role

    :type: string
    """

    icon = db.Column(db.String)
    """
    Icon that should be used for this profession type

    :type: string
    """

    active = db.Column(db.Boolean)
    """
    Denotes whether a role type is currently used in the system.
    Roles will be activated in further versions when needed.

    :type: boolean
    """

    notes = db.Column(db.String)
    """
    Notes about this role.

    :type: string
    """

    is_provider = db.Column(db.Boolean)
    """
    Denotes if this role is a p or not.

    :type: boolean
    """

    rpm_enroll = db.Column(db.Boolean)
    """
    Denotes whether this role type can enroll a patient.

    :type: boolean
    """

    rpm_support = db.Column(db.Boolean)
    """
    Denotes whether this role type can support an already enroled patient.

    :type: boolean
    """

    telehealth_access = db.Column(db.Boolean)
    """
    Denotes whether this role has access to telehealth. 

    :type: boolean
    """

    groups = db.relationship('LookupRoleGroups', back_populates='role')
    """
    One to many relationship with role groups

    :type: :class:`StaffRoleGroups` instance list
    """


class LookupRoleGroups(BaseModelWithIdx):
    """
    Lookup table for groups a particualr role can be part of.
    """

    group_name = db.Column(db.String)
    """
    Full group name.

    :type: String
    """

    group_name_abbreviation = db.Column(db.String)
    """
    Group name abbreviation.

    :type: String
    """

    role_idx = db.Column(db.Integer, db.ForeignKey('LookupRoles.idx'))
    """
    Foreign key to staff role ID 

    :type: int, foreign key
    """

    role = db.relationship('LookupRoles', back_populates='groups')
    """
    Many to one relationship with lookup role

    :type: :class:`LookupRoles` instance list
    """


class LookupLegalDocs(BaseModelWithIdx):

    name = db.Column(db.String)
    """
    Name of this document.

    :type: string
    """

    version = db.Column(db.Integer)
    """
    Version # of this document.

    :type: int
    """

    target = db.Column(db.String)
    """
    Target of this document. Types are 'User', 'Professional', and 'Provider'.

    :type: string
    """

    path = db.Column(db.String)
    """
    Path to this document.

    :type: string
    """


class LookupMedicalSymptoms(BaseModelWithIdx):
    """
    Lookup table for medical symptoms and their ICD-10 codes.
    """

    name = db.Column(db.String)
    """
    Name of this symptom.

    :type: string
    """

    code = db.Column(db.String)
    """
    ICD-10 code for this symptom.

    :type: string
    """


class LookupOrganizations(BaseModelWithIdx):
    """
    Lookup table for organizations affiliated with Modobio.
    """

    org_name = db.Column(db.String)
    """
    Name of this organization.

    :type: string
    """

    org_id = db.Column(db.String)
    """
    Unique randomly generated ID for this organization.

    :type: string
    """

    org_token = db.Column(db.String)
    """
    Token used by this organization for access. Expires after 6 months.

    :type: string
    """
<<<<<<< HEAD

    practitioners_assigned = db.relationship(
        'PractitionerOrganizationAffiliation',
        uselist=True,
        back_populates='org_info',
    )
=======
                                              
    practitioners_assigned = db.relationship('PractitionerOrganizationAffiliation', uselist=True, back_populates='org_info')
>>>>>>> 1c3c311f
    """
    One to many relationship with pracitioner organization affiliation table
    :type: :class:`PractitionerOrganizationAffiliation` instance list
    """


class LookupCurrencies(BaseModelWithIdx):
    """
    Lookup table for accepted currency types.

    9/30/2021 - Added the notion of minimum and maximum rate
                the practitioner will charge their client
    """

    country = db.Column(db.String, nullable=False)
    """
    The country associated with this cost. Must be present in at least one entry in LookupTerritoriesOfOperation.country

    :type: string
    """

    symbol_and_code = db.Column(db.String, nullable=False)
    """
    symbol (ex. $, €) and code (ex. USD, EUR)

    :type: string
    """

    min_rate = db.Column(db.Numeric(10, 2, asdecimal=False))
    """
    Minimum HOURLY rate the practitioner can charge
    
    :type: Numeric
    """

    max_rate = db.Column(db.Numeric(10, 2, asdecimal=False))
    """
    Maximum HOURLY rate the practitioner can charge
    
    :type: Numeric
    """

    increment = db.Column(db.Integer)
    """
    Increment from min_rate up to max_rate

    :type: int
    """


class LookupBloodTests(BaseModel):
    """
    Lookup table for blood tests
    """

    modobio_test_code = db.Column(db.String, primary_key=True, nullable=False)
    """
    Internal test code
    
    :type: string, primary key
    """

    display_name = db.Column(db.String)
    """
    Test display name
    
    :type: string
    """

    quest_test_code = db.Column(db.String)
    """
    Quest Diagnostics test code
    
    :type: string
    """

    cpt_test_code = db.Column(db.String)
    """
    Current Procedural Terminology (medical billing) code
    
    :type: string
    """

    panel_display_name = db.Column(db.String)
    """
    Name of the blood panel where the test results come from
    
    :type: string
    """

    tags = db.Column(db.String)
    """
    Tags relating the this test
    
    :type: string
    """

    ranges = db.relationship('LookupBloodTestRanges')
    """
    Relation holding information on ranges that apply to this test type.
    
    :type: :class: LookupBloodTestRanges
    """


class LookupBloodTestRanges(BaseModelWithIdx):
    """
    Lookup table for blood test result optimal/critical ranges. One result may have multiple
    entries if it can be affected by age/race/fertility status/bioloical sex
    """

    modobio_test_code = db.Column(db.String, db.ForeignKey('LookupBloodTests.modobio_test_code'))
    """
    Modobio Test Code for this result.
    
    :type: string, foreign key(LookupBloodTests.modobio_test_code)
    """

    test_info = db.relationship('LookupBloodTests', back_populates='ranges')
    """
    Many to one relationship holding the non-range test information.
    
    :type: :class: LookupBloodTests
    """

    biological_sex_male = db.Column(db.Boolean)
    """
    Biological sex this range applies to. If Null, the range applies to either biological sex.
    
    :type: bool
    """

    menstrual_cycle = db.Column(db.String)
    """
    Stage of the menstrual cycle this range applies to. If Null, the range applies to any stage.
    
    :type: string
    """

    age_min = db.Column(db.Integer)
    """
    Minimum age this range applies to.
    
    :type: int
    """

    age_max = db.Column(db.Integer)
    """
    Maximum age this range applies to.
    
    :type: int
    """

    race_id = db.Column(db.Integer, db.ForeignKey('LookupRaces.race_id'))
    """
    Race_id this range applies to. If Null, the range applies to all races.
    
    :type: int, foreign key(LookupRaces.race_id)
    """

    units = db.Column(db.String)
    """
    Units used to measure this result.
    
    :type: string
    """

    ratio = db.Column(db.String)
    """
    Ratio used to calculate this result if applicable
    
    :type: string
    """

    critical_min = db.Column(db.Float)
    """
    Critical range minimum.
    
    :type: float    
    """

    ref_min = db.Column(db.Float)
    """
    Reference (normal) range minimum
    
    :type: float
    """

    ref_max = db.Column(db.Float)
    """
    Reference (normal) range maximum
    
    :type: float
    """

    critical_max = db.Column(db.Float)
    """
    Critical range maximum.
    
    :type: float
    """


class LookupDevNames(BaseModelWithIdx):
    """
    Lookup table for development team names
    """

    name = db.Column(db.String)
    """
    name of development team member.
    
    :type: string
    """


class LookupVisitReasons(BaseModelWithIdx):
    """
    Lookup table for visit reason ids
    """

    reason = db.Column(db.String)
    """
    Name of reason for a visit
    """

    role_id = db.Column(db.Integer, db.ForeignKey('LookupRoles.idx'))
    """
    Role that the reason would justify a visit with
    """


class LookupBloodGlucoseRanges(BaseModelWithIdx):
    """
    Lookup table for blood glucose test ranges.
    """

    modobio_test_code = db.Column(
        db.String,
        db.ForeignKey('LookupBloodTests.modobio_test_code'),
        nullable=False,
    )
    """
    Internal test code
    
    :type: string, foreign key
    """

    units = db.Column(db.String)
    """
    Units of range.
    
    :type: string
    """

    hypoglycemia_max = db.Column(db.Float)
    """
    Hypoglycemia max
    
    :type: float    
    """

    normal_min = db.Column(db.Float)
    """
    Normal min.
    
    :type: float    
    """

    normal_max = db.Column(db.Float)
    """
    Normal max.
    
    :type: float    
    """

    prediabetic_min = db.Column(db.Float)
    """
    Prediabetic min.
    
    :type: float    
    """
    prediabetic_max = db.Column(db.Float)
    """
    Prediabetic max.
    
    :type: float    
    """

    diabetic_min = db.Column(db.Float)
    """
    Diabetic min.
    
    :type: float    
    """


class LookupCredentialTypes(BaseModelWithIdx):

    credential_type = db.Column(db.String, unique=True)
    """
    Internal name of credential type used in ProviderCredentials.credential_type
    :type: string
    """

    display_name = db.Column(db.String)
    """
    Display name of this credential that should be presented in user-facing applications.
    
    :type: string
    """

    country_required = db.Column(db.Boolean)
    """
    Whether or not a country is required for this credential type

    :type: bool
    """

    sub_territory_required = db.Column(db.Boolean)
    """
    Whether or not a sub-territory (US state) is required for this credential type

    :type: bool
    """


class LookupCGMDemographics(BaseModelWithIdx):
    """
    Lookup table for demographics of continuous glucose monitors (CGM)
    """

    demographic = db.Column(db.String, unique=True)
    """
    Demographic of continuous glucose monitors (CGM)

    :type: string
    """

    display_name = db.Column(db.String)
    """
    Display name of this demographic that should be presented in user-facing applications.

    :type: string
    """

    ranges = db.relationship('LookupBloodGlucoseCGMRanges', back_populates='demographic')
    """
    Relation holding information on ranges that apply to this demographic.

    :type: :class: LookupBloodGlucoseCGM
    """


class LookupBloodGlucoseCGMRanges(BaseModelWithIdx):
    """Lookup table of reference ranges for continuous glucose monitors (CGM)"""

    demographic_id = db.Column(db.Integer, db.ForeignKey('LookupCGMDemographics.idx'))

    demographic = db.relationship('LookupCGMDemographics', back_populates='ranges')
    """
    Relation holding information on demographics that apply to this range.

    :type: :class: LookupCGMDemographics
    """

    classification = db.Column(db.String)
    """
    Classification of the range can be: very low, low, target, high, very high

    :type: string
    """

    min_mg_dL = db.Column(db.Float, nullable=True)
    """
    Minimum of blood glucose in mg/dL for this range. Left null if there is no minimum.

    :type: float
    """

    max_mg_dL = db.Column(db.Float)
    """
    Maximum of blood glucose in mg/dL for this range. Left null if there is no maximum.

    :type: float
    """

    max_mmol_L = db.Column(db.Float)
    """
    Maximum of blood glucose in mmol/L. Left null if there is no maximum.

    :type: float
    """

    min_mmol_L = db.Column(db.Float)
    """
    Minimum of blood glucose in mmol/L. Left null if there is no minimum.

    :type: float
    """

    min_percent_in = db.Column(db.Float)
    """
    Minimum percentage of time in this range. Represented as a percentage of a day.
    Left null if there is no minimum.

    :type: float
    """

    max_percent_in = db.Column(db.Float)
    """
    Maximum percentage of time in this range. Represented as a percentage of a day.
    Left null if there is no maximum.

    :type: float
    """

    min_time_in = db.Column(db.Float)
    """
    Minimum time in this range in minutes. Left null if there is no minimum.

    :type: float
    """

    max_time_in = db.Column(db.Float)
    """
    Maximum time in this range in minutes. Left null if there is no maximum.

    :type: float
    """


class LookupEmotes(BaseModelWithIdx):
    """
    Lookup table of available emotes
    """

    position = db.Column(db.Integer, unique=True)
    """
    The order that the frontend applications will rely on for ordering the emotes

    :type: integer
    """

    icon_name = db.Column(db.String)
    """
    The filename for the icon that will be used as the emote button.

    :type: string
    """

    label = db.Column(db.String)
    """
    Label to be shown below each emote.

    :type: string
    """

    title_text = db.Column(db.String)
    """
    The title on the notification or prompt that will be shown to the user.

    :type: string
    """

    content_text = db.Column(db.String)
    """
    The text in the content section of notification or prompt that will be 
    shown to the user.

    :type: str
    """
    
class LookupBloodPressureRanges(BaseModelWithIdx):
    """ Medical Look Up Blood Pressure Ranges

    This table will store the blood pressure categories
    and ranges.

    Chart found from heart.org/bplevels
    """

    category = db.Column(db.String)
    """
    Blood Pressure Category

    :type: str
    """
    
    systolic = db.Column(db.String)
    """
    Systolic mmHg is the upper number for the range

    :type: str
    """

    and_or = db.Column(db.String)
    """
    and_or represents the union between systolic and diastolic
    numbers

    :type: str
    """

    diastolic = db.Column(db.String)
    """
    Diastolic mmHg is the lower number for the range

    :type: str
    """


class LookupSTDs(BaseModel):
    """ Medical Look Up STD

    This table will store the sexual transmitted diseases
    that ModoBio works with
    """

    std_id = db.Column(db.Integer, primary_key=True, autoincrement=True)
    """
    Unique ID number identifying the results.

    :type: int, primary key, autoincrement
    """

    std = db.Column(db.String)
    """
    Sexual Transmitted Disease

    :type: str
    """
    
class LookupBloodTestResultTypes(BaseModel):
    """ Blood test evaluation limits.

    Blood test values can be evaluated as lying in "normal" or "optimal"
    ranges. What constitutes as a normal or optimal range depends on gender
    and possibly other factors. The range limits are calculated for each
    client and stored in this table.
    """

    result_id = db.Column(db.Integer, primary_key=True, autoincrement=True)
    """
    Unique ID number identifying the results.

    :type: int, primary key, autoincrement
    """

    result_name = db.Column(db.String)
    """
    ??? What name? Panel? Client? Any random name made up by doctor?

    :type: str
    """

    normal_min = db.Column(db.Float)
    """
    Minimum of normal range for blood test.

    :type: float
    """

    normal_max = db.Column(db.Float)
    """
    Maximum of normal range for blood test.

    :type: float
    """

    optimal_min = db.Column(db.Float)
    """
    Minimum of optimal range for blood test.

    :type: float
    """

    optimal_max = db.Column(db.Float)
    """
    Maximum of optimal range for blood test.

    :type: float
    """

    unit = db.Column(db.String)
    """
    Measurement unit of the blood test.

    :type: str
    """

    panel = db.Column(db.String)
    """
    Which panel does result belong to. ``None`` if not one of the standard tests.

    :type: str
    """
    
class LookupMedicalConditions(BaseModel):
    """ Medical Conditions Table

    This table will store the medical conditions
    """

    medical_condition_id = db.Column(db.Integer, primary_key=True, autoincrement=True)
    """
    Unique ID number identifying the results.

    :type: int, primary key, autoincrement
    """

    category = db.Column(db.String)
    """
    Category for the medical condition.

    **Example**

    * Autoimmune
    * Cancer
    * Cardiovascular

    :type: str
    """

    subcategory = db.Column(db.String)
    """
    Sub category for medical conditions

    **Example**

    * Cardiovascular

        * Bleeding disorder
        * Anemia
        * Chest pain

    :type: str
    """

    condition = db.Column(db.String)
    """
    The medical condition.

    **Example**

    * Cardiovascular

            * Heart murmur

        * Anemia

            * Sickle cell

    :type: str
    """
 <|MERGE_RESOLUTION|>--- conflicted
+++ resolved
@@ -6,15 +6,10 @@
 
 logger = logging.getLogger(__name__)
 
-<<<<<<< HEAD
 from flask import current_app
 from sqlalchemy.orm import relationship
 
 from odyssey import db
-=======
-from odyssey import db
-from odyssey.utils.base.models import BaseModelWithIdx, BaseModel
->>>>>>> 1c3c311f
 from odyssey.api.practitioner.models import PractitionerOrganizationAffiliation
 from odyssey.utils.base.models import BaseModel, BaseModelWithIdx
 from odyssey.utils.constants import DB_SERVER_TIME, ORG_TOKEN_LIFETIME
@@ -82,32 +77,7 @@
     from 1 hour to 24 hours in 30 minute increments
     
     :type: float
-<<<<<<< HEAD
-    """
-
-
-class LookupTransactionTypes(BaseModelWithIdx):
-    """Stored transaction types in database."""
-
-    category = db.Column(db.String)
-    """
-    Category
-    The overall category of the transaction type.
-    
-    :type: str
-    """
-
-    name = db.Column(db.String)
-=======
->>>>>>> 1c3c311f
-    """
-
-<<<<<<< HEAD
-    :type: str
-    """
-
-=======
->>>>>>> 1c3c311f
+    """
 
 class LookupCountriesOfOperations(BaseModelWithIdx):
     """Stored countries of operations in database."""
@@ -392,78 +362,6 @@
     :type: bool
     """
 
-<<<<<<< HEAD
-
-class LookupDrinks(BaseModel):
-    """Static list of drinks that a client can purchase or be recommended."""
-
-    drink_id = db.Column(db.Integer, primary_key=True, autoincrement=True)
-    """
-    Id of this drink.
-
-    :type: integer, primary key, autoincrementing
-    """
-
-    primary_goal_id = db.Column(db.Integer, db.ForeignKey('LookupGoals.goal_id'), nullable=False)
-    """
-    Id of the primary goal that is aided by this drink.
-
-    :type: string
-    """
-
-    color = db.Column(db.String)
-    """
-    Color of this drink.
-
-    :type: string
-    """
-
-
-class LookupDrinkIngredients(BaseModelWithIdx):
-    """List of ingredients that a drink is made up of."""
-
-    drink_id = db.Column(db.Integer, db.ForeignKey('LookupDrinks.drink_id'), nullable=False)
-    """
-    Id of the drink this ingredient belongs to.
-
-    :type: int, foreign key(LookupDrinks.drink_id)
-    """
-
-    is_primary_ingredient = db.Column(db.Boolean)
-    """
-    Denotes if this ingredient is they primary ingredient in the drink.
-
-    :type: boolean
-    """
-
-    is_key_additive = db.Column(db.Boolean)
-    """
-    Denotes if this ingredient is a key additive in the drink.
-
-    :type: boolean
-    """
-
-    ingredient_name = db.Column(db.String)
-    """
-    Name of the ingredient.
-
-    :type: string
-    """
-
-    amount = db.Column(db.Float)
-    """
-    Numerical value of the measurement.
-
-    :type: float
-    """
-
-    unit = db.Column(db.String)
-    """
-    Unit of the measurement.
-
-    :type: string
-    """
-=======
 # class LookupDrinks(BaseModel):
 #     """ Static list of drinks that a client can purchase or be recommended.
 #     """
@@ -534,7 +432,6 @@
 #
 #     :type: string
 #     """
->>>>>>> 1c3c311f
 
 
 class LookupGoals(BaseModel):
@@ -1292,17 +1189,12 @@
 
     :type: string
     """
-<<<<<<< HEAD
 
     practitioners_assigned = db.relationship(
         'PractitionerOrganizationAffiliation',
         uselist=True,
         back_populates='org_info',
     )
-=======
-                                              
-    practitioners_assigned = db.relationship('PractitionerOrganizationAffiliation', uselist=True, back_populates='org_info')
->>>>>>> 1c3c311f
     """
     One to many relationship with pracitioner organization affiliation table
     :type: :class:`PractitionerOrganizationAffiliation` instance list
