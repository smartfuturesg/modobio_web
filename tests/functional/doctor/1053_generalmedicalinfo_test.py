import time

from flask.json import dumps

from odyssey.api.user.models import User, UserLogin
from odyssey.api.doctor.models import MedicalHistory
from .data import (
    doctor_all_generalmedicalinfo_post_1_data,
    doctor_all_generalmedicalinfo_post_2_data,
    doctor_all_generalmedicalinfo_post_3_data,
    doctor_all_generalmedicalinfo_post_4_data,
    doctor_all_generalmedicalinfo_post_5_data
)

def test_post_1_general_medical_history(test_client):
    payload = doctor_all_generalmedicalinfo_post_1_data
<<<<<<< HEAD

    response = test_client.post(
        f'/doctor/medicalgeneralinfo/{test_client.client_id}/',
        headers=test_client.client_auth_header,
        data=dumps(payload),
        content_type='application/json')

    assert response.status_code == 201

def test_get_1_general_medical_history(test_client):
    for header in (test_client.staff_auth_header, test_client.client_auth_header):
        response = test_client.get(
            f'/doctor/medicalgeneralinfo/{test_client.client_id}/',
            headers=header,
            content_type='application/json')

        assert response.status_code == 200
        assert response.json['gen_info']['primary_doctor_contact_name'] == 'Dr Guy'
        assert len(response.json['medications']) == 2
        assert len(response.json['allergies']) == 3
=======
    
    # send post request for client general medical history on user_id = 1 
    response = test_client.post('/doctor/medicalgeneralinfo/1/',
                                headers=client_auth_header, 
                                data=dumps(payload), 
                                content_type='application/json')

    assert response.status_code == 201 

def test_get_1_general_medical_history(test_client, init_database, client_auth_header):
    """
    GIVEN a api end point for retrieving general medical history
    WHEN the  '/doctor/medicalinfo/general/<user id>' resource  is requested (GET)
    THEN check the response is valid
    """
    # send get request for client general medical history on user_id = 1 
    response = test_client.get('/doctor/medicalgeneralinfo/1/',
                                headers=client_auth_header, 
                                content_type='application/json')
                                
    assert response.status_code == 200
    assert response.json['gen_info']['primary_doctor_contact_name'] == 'Dr Guy'
    assert len(response.json['medications']) == 2
    assert len(response.json['allergies']) == 3
>>>>>>> 8187244a

def test_post_2_general_medical_history(test_client):
    payload = doctor_all_generalmedicalinfo_post_2_data
<<<<<<< HEAD

    response = test_client.post(
        f'/doctor/medicalgeneralinfo/{test_client.client_id}/',
        headers=test_client.client_auth_header,
        data=dumps(payload),
        content_type='application/json')

    assert response.status_code == 201

def test_get_2_general_medical_history(test_client):
    for header in (staff_auth_header, client_auth_header):
        response = test_client.get(
            f'/doctor/medicalgeneralinfo/{test_client.client_id}/',
            headers=header,
            content_type='application/json')

        assert response.status_code == 200
        assert response.json['gen_info']['primary_doctor_contact_name'] == 'Dr Steve'
        assert len(response.json['medications']) == 3
        assert len(response.json['allergies']) == 1
=======
    
    # send post request for client general medical history on user_id = 1 
    response = test_client.post('/doctor/medicalgeneralinfo/1/',
                                headers=client_auth_header, 
                                data=dumps(payload), 
                                content_type='application/json')
    
    assert response.status_code == 201 

def test_get_2_general_medical_history(test_client, init_database, client_auth_header):
    """
    GIVEN a api end point for retrieving general medical history
    WHEN the  '/doctor/medicalinfo/general/<user id>' resource  is requested (GET)
    THEN check the response is valid
    """

    # send get request for client general medical history on user_id = 1 
    response = test_client.get('/doctor/medicalgeneralinfo/1/',
                                headers=client_auth_header, 
                                content_type='application/json')
                                
    assert response.status_code == 200
    assert response.json['gen_info']['primary_doctor_contact_name'] == 'Dr Steve'
    assert len(response.json['medications']) == 3
    assert len(response.json['allergies']) == 1
>>>>>>> 8187244a

def test_post_3_general_medical_history(test_client):
    payload = doctor_all_generalmedicalinfo_post_3_data

    # send post request for client general medical history on user_id = 1
    response = test_client.post(
        f'/doctor/medicalgeneralinfo/{test_client.client_id}/',
        headers=test_client.client_auth_header,
        data=dumps(payload),
        content_type='application/json')
    # produce an error
    assert response.status_code == 405

<<<<<<< HEAD
def test_get_3_general_medical_history(test_client):
    for header in (staff_auth_header, client_auth_header):
        # send get request for client general medical history on user_id = 1
        response = test_client.get(
            f'/doctor/medicalgeneralinfo/{test_client.client_id}/',
            headers=header,
            content_type='application/json')

        # previous POST request produced an error, GET request should return the same
        # as GET test 2
        assert response.status_code == 200
        assert response.json['gen_info']['primary_doctor_contact_name'] == 'Dr Steve'
        assert len(response.json['medications']) == 3
        assert len(response.json['allergies']) == 1
=======
def test_get_3_general_medical_history(test_client, init_database, client_auth_header):
    """
    GIVEN a api end point for retrieving general medical history
    WHEN the  '/doctor/medicalinfo/general/<user id>' resource  is requested (GET)
    THEN check the response is valid
    """
    # send get request for client general medical history on user_id = 1 
    response = test_client.get('/doctor/medicalgeneralinfo/1/',
                                headers=client_auth_header, 
                                content_type='application/json')
    # previous POST request produced an error, GET request should return the same
    # as GET test 2                   
    assert response.status_code == 200
    assert response.json['gen_info']['primary_doctor_contact_name'] == 'Dr Steve'
    assert len(response.json['medications']) == 3
    assert len(response.json['allergies']) == 1
>>>>>>> 8187244a

def test_post_4_general_medical_history(test_client):
    payload = doctor_all_generalmedicalinfo_post_4_data
<<<<<<< HEAD

    # send post request for client general medical history on user_id = 1
    response = test_client.post(
        f'/doctor/medicalgeneralinfo/{test_client.client_id}/',
        headers=test_client.client_auth_header,
        data=dumps(payload),
        content_type='application/json')

    assert response.status_code == 201

def test_get_4_general_medical_history(test_client):
    for header in (staff_auth_header, client_auth_header):
        # send get request for client general medical history on user_id = 1
        response = test_client.get(
            f'/doctor/medicalgeneralinfo/{test_client.client_id}/',
            headers=header,
            content_type='application/json')

        # Remove medications from payload, so the get request should expect no medication
        # history in it.
        assert response.status_code == 200
        assert response.json['gen_info']['primary_doctor_contact_name'] == 'Dr Dude'
        assert len(response.json['medications']) == 0
        assert len(response.json['allergies']) == 1

def test_post_5_general_medical_history(test_client):

=======
    
    # send post request for client general medical history on user_id = 1 
    response = test_client.post('/doctor/medicalgeneralinfo/1/',
                                headers=client_auth_header, 
                                data=dumps(payload), 
                                content_type='application/json')
    assert response.status_code == 201

def test_get_4_general_medical_history(test_client, init_database, client_auth_header):
    """
    GIVEN a api end point for retrieving general medical history
    WHEN the  '/doctor/medicalinfo/general/<user id>' resource  is requested (GET)
    THEN check the response is valid
    """
    # send get request for client general medical history on user_id = 1 
    response = test_client.get('/doctor/medicalgeneralinfo/1/',
                                headers=client_auth_header, 
                                content_type='application/json')

    # Remove medications from payload, so the get request should expect no medication
    # history in it.       
    assert response.status_code == 200
    assert response.json['gen_info']['primary_doctor_contact_name'] == 'Dr Dude'
    assert len(response.json['medications']) == 0
    assert len(response.json['allergies']) == 1        

def test_post_5_general_medical_history(test_client, init_database, client_auth_header):
    """
    GIVEN a api end point for general medical history assessment
    WHEN the '/doctor/medicalinfo/general/<user_id>' resource  is requested (POST)
    By a logged-in CLIENT
    THEN check the response is valid
    """
   
>>>>>>> 8187244a
    payload = doctor_all_generalmedicalinfo_post_5_data

    # send post request for client general medical history on user_id = 1
    response = test_client.post(
        f'/doctor/medicalgeneralinfo/{test_client.client_id}/',
        headers=test_client.client_auth_header,
        data=dumps(payload),
        content_type='application/json')

    # post an invalid request
    # allergies field missing medication name
    assert response.status_code == 405

<<<<<<< HEAD
def test_get_5_general_medical_history(test_client):
    for header in (staff_auth_header, client_auth_header):
        # send get request for client general medical history on user_id = 1
        response = test_client.get(
            f'/doctor/medicalgeneralinfo/{test_client.client_id}/',
            headers=header,
            content_type='application/json')

        # Removed General Info from payload BUT
        # also removed medication name from allergies, so we should expect
        # a DB rollback, and the GET request should be the same as
        # test 4
        assert response.status_code == 200
        assert response.json['gen_info']['primary_doctor_contact_name'] == 'Dr Dude'
        assert len(response.json['medications']) == 0
        assert len(response.json['allergies']) == 1
=======
def test_get_5_general_medical_history(test_client, init_database, client_auth_header):
    """
    GIVEN a api end point for retrieving general medical history
    WHEN the  '/doctor/medicalinfo/general/<user id>' resource  is requested (GET)
    THEN check the response is valid
    """
    # send get request for client general medical history on user_id = 1 
    response = test_client.get('/doctor/medicalgeneralinfo/1/',
                                headers=client_auth_header, 
                                content_type='application/json')

    # Removed General Info from payload BUT
    # also removed medication name from allergies, so we should expect
    # a DB rollback, and the GET request should be the same as 
    # test 4
    assert response.status_code == 200
    assert response.json['gen_info']['primary_doctor_contact_name'] == 'Dr Dude'
    assert len(response.json['medications']) == 0
    assert len(response.json['allergies']) == 1      
>>>>>>> 8187244a
<|MERGE_RESOLUTION|>--- conflicted
+++ resolved
@@ -14,7 +14,6 @@
 
 def test_post_1_general_medical_history(test_client):
     payload = doctor_all_generalmedicalinfo_post_1_data
-<<<<<<< HEAD
 
     response = test_client.post(
         f'/doctor/medicalgeneralinfo/{test_client.client_id}/',
@@ -25,46 +24,18 @@
     assert response.status_code == 201
 
 def test_get_1_general_medical_history(test_client):
-    for header in (test_client.staff_auth_header, test_client.client_auth_header):
-        response = test_client.get(
-            f'/doctor/medicalgeneralinfo/{test_client.client_id}/',
-            headers=header,
-            content_type='application/json')
+    response = test_client.get(
+        f'/doctor/medicalgeneralinfo/{test_client.client_id}/',
+        headers=header,
+        content_type='application/json')
 
-        assert response.status_code == 200
-        assert response.json['gen_info']['primary_doctor_contact_name'] == 'Dr Guy'
-        assert len(response.json['medications']) == 2
-        assert len(response.json['allergies']) == 3
-=======
-    
-    # send post request for client general medical history on user_id = 1 
-    response = test_client.post('/doctor/medicalgeneralinfo/1/',
-                                headers=client_auth_header, 
-                                data=dumps(payload), 
-                                content_type='application/json')
-
-    assert response.status_code == 201 
-
-def test_get_1_general_medical_history(test_client, init_database, client_auth_header):
-    """
-    GIVEN a api end point for retrieving general medical history
-    WHEN the  '/doctor/medicalinfo/general/<user id>' resource  is requested (GET)
-    THEN check the response is valid
-    """
-    # send get request for client general medical history on user_id = 1 
-    response = test_client.get('/doctor/medicalgeneralinfo/1/',
-                                headers=client_auth_header, 
-                                content_type='application/json')
-                                
     assert response.status_code == 200
     assert response.json['gen_info']['primary_doctor_contact_name'] == 'Dr Guy'
     assert len(response.json['medications']) == 2
     assert len(response.json['allergies']) == 3
->>>>>>> 8187244a
 
 def test_post_2_general_medical_history(test_client):
     payload = doctor_all_generalmedicalinfo_post_2_data
-<<<<<<< HEAD
 
     response = test_client.post(
         f'/doctor/medicalgeneralinfo/{test_client.client_id}/',
@@ -75,43 +46,15 @@
     assert response.status_code == 201
 
 def test_get_2_general_medical_history(test_client):
-    for header in (staff_auth_header, client_auth_header):
-        response = test_client.get(
-            f'/doctor/medicalgeneralinfo/{test_client.client_id}/',
-            headers=header,
-            content_type='application/json')
+    response = test_client.get(
+        f'/doctor/medicalgeneralinfo/{test_client.client_id}/',
+        headers=test_client.client_auth_header,
+        content_type='application/json')
 
-        assert response.status_code == 200
-        assert response.json['gen_info']['primary_doctor_contact_name'] == 'Dr Steve'
-        assert len(response.json['medications']) == 3
-        assert len(response.json['allergies']) == 1
-=======
-    
-    # send post request for client general medical history on user_id = 1 
-    response = test_client.post('/doctor/medicalgeneralinfo/1/',
-                                headers=client_auth_header, 
-                                data=dumps(payload), 
-                                content_type='application/json')
-    
-    assert response.status_code == 201 
-
-def test_get_2_general_medical_history(test_client, init_database, client_auth_header):
-    """
-    GIVEN a api end point for retrieving general medical history
-    WHEN the  '/doctor/medicalinfo/general/<user id>' resource  is requested (GET)
-    THEN check the response is valid
-    """
-
-    # send get request for client general medical history on user_id = 1 
-    response = test_client.get('/doctor/medicalgeneralinfo/1/',
-                                headers=client_auth_header, 
-                                content_type='application/json')
-                                
     assert response.status_code == 200
     assert response.json['gen_info']['primary_doctor_contact_name'] == 'Dr Steve'
     assert len(response.json['medications']) == 3
     assert len(response.json['allergies']) == 1
->>>>>>> 8187244a
 
 def test_post_3_general_medical_history(test_client):
     payload = doctor_all_generalmedicalinfo_post_3_data
@@ -125,45 +68,22 @@
     # produce an error
     assert response.status_code == 405
 
-<<<<<<< HEAD
 def test_get_3_general_medical_history(test_client):
-    for header in (staff_auth_header, client_auth_header):
-        # send get request for client general medical history on user_id = 1
-        response = test_client.get(
-            f'/doctor/medicalgeneralinfo/{test_client.client_id}/',
-            headers=header,
-            content_type='application/json')
+    response = test_client.get(
+        f'/doctor/medicalgeneralinfo/{test_client.client_id}/',
+        headers=test_client.client_auth_header,
+        content_type='application/json')
 
-        # previous POST request produced an error, GET request should return the same
-        # as GET test 2
-        assert response.status_code == 200
-        assert response.json['gen_info']['primary_doctor_contact_name'] == 'Dr Steve'
-        assert len(response.json['medications']) == 3
-        assert len(response.json['allergies']) == 1
-=======
-def test_get_3_general_medical_history(test_client, init_database, client_auth_header):
-    """
-    GIVEN a api end point for retrieving general medical history
-    WHEN the  '/doctor/medicalinfo/general/<user id>' resource  is requested (GET)
-    THEN check the response is valid
-    """
-    # send get request for client general medical history on user_id = 1 
-    response = test_client.get('/doctor/medicalgeneralinfo/1/',
-                                headers=client_auth_header, 
-                                content_type='application/json')
     # previous POST request produced an error, GET request should return the same
-    # as GET test 2                   
+    # as GET test 2
     assert response.status_code == 200
     assert response.json['gen_info']['primary_doctor_contact_name'] == 'Dr Steve'
     assert len(response.json['medications']) == 3
     assert len(response.json['allergies']) == 1
->>>>>>> 8187244a
 
 def test_post_4_general_medical_history(test_client):
     payload = doctor_all_generalmedicalinfo_post_4_data
-<<<<<<< HEAD
 
-    # send post request for client general medical history on user_id = 1
     response = test_client.post(
         f'/doctor/medicalgeneralinfo/{test_client.client_id}/',
         headers=test_client.client_auth_header,
@@ -173,61 +93,21 @@
     assert response.status_code == 201
 
 def test_get_4_general_medical_history(test_client):
-    for header in (staff_auth_header, client_auth_header):
-        # send get request for client general medical history on user_id = 1
-        response = test_client.get(
-            f'/doctor/medicalgeneralinfo/{test_client.client_id}/',
-            headers=header,
-            content_type='application/json')
-
-        # Remove medications from payload, so the get request should expect no medication
-        # history in it.
-        assert response.status_code == 200
-        assert response.json['gen_info']['primary_doctor_contact_name'] == 'Dr Dude'
-        assert len(response.json['medications']) == 0
-        assert len(response.json['allergies']) == 1
-
-def test_post_5_general_medical_history(test_client):
-
-=======
-    
-    # send post request for client general medical history on user_id = 1 
-    response = test_client.post('/doctor/medicalgeneralinfo/1/',
-                                headers=client_auth_header, 
-                                data=dumps(payload), 
-                                content_type='application/json')
-    assert response.status_code == 201
-
-def test_get_4_general_medical_history(test_client, init_database, client_auth_header):
-    """
-    GIVEN a api end point for retrieving general medical history
-    WHEN the  '/doctor/medicalinfo/general/<user id>' resource  is requested (GET)
-    THEN check the response is valid
-    """
-    # send get request for client general medical history on user_id = 1 
-    response = test_client.get('/doctor/medicalgeneralinfo/1/',
-                                headers=client_auth_header, 
-                                content_type='application/json')
+    response = test_client.get(
+        f'/doctor/medicalgeneralinfo/{test_client.client_id}/',
+        headers=test_client.client_auth_header,
+        content_type='application/json')
 
     # Remove medications from payload, so the get request should expect no medication
-    # history in it.       
+    # history in it.
     assert response.status_code == 200
     assert response.json['gen_info']['primary_doctor_contact_name'] == 'Dr Dude'
     assert len(response.json['medications']) == 0
-    assert len(response.json['allergies']) == 1        
+    assert len(response.json['allergies']) == 1
 
-def test_post_5_general_medical_history(test_client, init_database, client_auth_header):
-    """
-    GIVEN a api end point for general medical history assessment
-    WHEN the '/doctor/medicalinfo/general/<user_id>' resource  is requested (POST)
-    By a logged-in CLIENT
-    THEN check the response is valid
-    """
-   
->>>>>>> 8187244a
+def test_post_5_general_medical_history(test_client):
     payload = doctor_all_generalmedicalinfo_post_5_data
 
-    # send post request for client general medical history on user_id = 1
     response = test_client.post(
         f'/doctor/medicalgeneralinfo/{test_client.client_id}/',
         headers=test_client.client_auth_header,
@@ -238,41 +118,17 @@
     # allergies field missing medication name
     assert response.status_code == 405
 
-<<<<<<< HEAD
 def test_get_5_general_medical_history(test_client):
-    for header in (staff_auth_header, client_auth_header):
-        # send get request for client general medical history on user_id = 1
-        response = test_client.get(
-            f'/doctor/medicalgeneralinfo/{test_client.client_id}/',
-            headers=header,
-            content_type='application/json')
-
-        # Removed General Info from payload BUT
-        # also removed medication name from allergies, so we should expect
-        # a DB rollback, and the GET request should be the same as
-        # test 4
-        assert response.status_code == 200
-        assert response.json['gen_info']['primary_doctor_contact_name'] == 'Dr Dude'
-        assert len(response.json['medications']) == 0
-        assert len(response.json['allergies']) == 1
-=======
-def test_get_5_general_medical_history(test_client, init_database, client_auth_header):
-    """
-    GIVEN a api end point for retrieving general medical history
-    WHEN the  '/doctor/medicalinfo/general/<user id>' resource  is requested (GET)
-    THEN check the response is valid
-    """
-    # send get request for client general medical history on user_id = 1 
-    response = test_client.get('/doctor/medicalgeneralinfo/1/',
-                                headers=client_auth_header, 
-                                content_type='application/json')
+    response = test_client.get(
+        f'/doctor/medicalgeneralinfo/{test_client.client_id}/',
+        headers=header,
+        content_type='application/json')
 
     # Removed General Info from payload BUT
     # also removed medication name from allergies, so we should expect
-    # a DB rollback, and the GET request should be the same as 
+    # a DB rollback, and the GET request should be the same as
     # test 4
     assert response.status_code == 200
     assert response.json['gen_info']['primary_doctor_contact_name'] == 'Dr Dude'
     assert len(response.json['medications']) == 0
-    assert len(response.json['allergies']) == 1      
->>>>>>> 8187244a
+    assert len(response.json['allergies']) == 1