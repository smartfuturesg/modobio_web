--- conflicted
+++ resolved
@@ -9,78 +9,9 @@
 
 from werkzeug.exceptions import BadRequest
 
-<<<<<<< HEAD
 from odyssey.api.lookup.models import *
 from odyssey.api.lookup.schemas import *
 
-=======
-from odyssey.api.lookup.models import (
-     LookupActivityTrackers,
-     LookupBookingTimeIncrements,
-     LookupClientBookingWindow,
-     LookupClinicalCareTeamResources,
-     LookupCountriesOfOperations,
-     LookupDefaultHealthMetrics,
-     # LookupDrinks,
-     # LookupDrinkIngredients,
-     LookupGoals, 
-     LookupProfessionalAppointmentConfirmationWindow,
-     LookupRaces,
-     LookupSubscriptions,
-     LookupTelehealthSessionDuration,
-     LookupTermsAndConditions,
-     LookupTerritoriesOfOperations,
-     LookupNotifications,
-     LookupEmergencyNumbers,
-     LookupRoles,
-     LookupMacroGoals,
-     LookupLegalDocs,
-     LookupMedicalSymptoms,
-     LookupOrganizations,
-     LookupCurrencies,
-     LookupNotificationSeverity,
-     LookupBloodTests,
-     LookupBloodTestRanges,
-     LookupDevNames,
-     LookupVisitReasons,
-     LookupEmotes
-     )
-from odyssey.api.lookup.schemas import (
-    LookupActivityTrackersOutputSchema,
-    LookupBookingTimeIncrementsOutputSchema,
-    LookupCareTeamResourcesOutputSchema,
-    LookupCountriesOfOperationsOutputSchema,
-    LookupDefaultHealthMetricsOutputSchema, 
-    # LookupDrinksOutputSchema,
-    # LookupDrinkIngredientsOutputSchema,
-    LookupEHRPagesOutputSchema,
-    LookupGoalsOutputSchema,
-    LookupRacesOutputSchema,
-    LookupSubscriptionsOutputSchema,
-    LookupTerritoriesOfOperationsOutputSchema,
-    LookupTermsAndConditionsOutputSchema,
-    LookupNotificationsOutputSchema,
-    LookupCareTeamResourcesOutputSchema,
-    LookupTimezones,
-    LookupTelehealthSettingsSchema,
-    LookupEmergencyNumbersOutputSchema,
-    LookupRolesOutputSchema,
-    LookupMacroGoalsOutputSchema,
-    LookupLegalDocsOutputSchema,
-    LookupNotificationsOutputSchema,
-    LookupMedicalSymptomsOutputSchema,
-    LookupOrganizationsOutputSchema,
-    LookupCurrenciesOutputSchema,
-    LookupUSStatesOutputSchema,
-    LookupNotificationSeverityOutputSchema,
-    LookupBloodTestsOutputSchema,
-    LookupBloodTestRangesOutputSchema,
-    LookupBloodTestRangesAllOutputSchema,
-    LookupDevNamesOutputSchema,
-    LookupVisitReasonsOutputSchema,
-    LookupEmotesOutputSchema
-)
->>>>>>> 1f52a88d
 from odyssey import db
 from odyssey.utils.auth import token_auth
 from odyssey.utils.base.resources import BaseResource
