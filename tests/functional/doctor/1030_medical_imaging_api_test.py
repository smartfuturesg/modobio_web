--- conflicted
+++ resolved
@@ -3,7 +3,6 @@
 from odyssey.api.doctor.models import MedicalImaging
 from .data import doctor_medical_imaging_data
 
-<<<<<<< HEAD
 def test_post_medical_imaging(test_client):
     payload = doctor_medical_imaging_data
 
@@ -13,24 +12,6 @@
         data=payload)
 
     data = MedicalImaging.query.filter_by(user_id=test_client.client_id).first()
-=======
-def test_post_medical_imaging(test_client, init_database, staff_auth_header):
-    """
-    GIVEN an api end point for image upload
-    WHEN the '/doctor/images/<user_id>' resource  is requested (POST)
-    THEN check the response is valid
-    """
-    
-    payload = doctor_medical_imaging_data
-
-    # send get request for client info on user_id = 1
-            
-    response = test_client.post('/doctor/images/1/', 
-                            headers=staff_auth_header, 
-                            data = payload)
-    
-    data = MedicalImaging.query.filter_by(user_id=1).first()
->>>>>>> 83f61ce4
 
     assert response.status_code == 201
     assert data.image_path
@@ -38,7 +19,6 @@
     assert data.image_type == payload['image_type']
     assert data.image_read == payload['image_read']
 
-<<<<<<< HEAD
 def test_post_medical_imaging_no_image(test_client):
     payload = doctor_medical_imaging_data
     del payload['image']
@@ -61,33 +41,6 @@
     response = test_client.get(
         f'/doctor/images/{test_client.client_id}/',
         headers=test_client.client_auth_header)
-=======
-def test_post_medical_imaging_no_image(test_client, init_database, staff_auth_header):
-    """
-    GIVEN an api end point for image data upload, no image
-    WHEN the '/doctor/images/<client id>' resource  is requested (POST)
-    THEN check the response is valid
-    """
-
-    payload = doctor_medical_imaging_data
-    del payload["image"]
-    # send get request for client info on user_id = 1
-            
-    response = test_client.post('/doctor/images/1/', 
-                            headers=staff_auth_header, 
-                            data = payload)
-    
-    data = MedicalImaging.query.filter_by(user_id=1).order_by(MedicalImaging.created_at.desc()).first()
-    assert response.status_code == 201
-    assert data.image_read == payload['image_read']
-
-def test_get_medical_imaging(test_client, init_database, client_auth_header):
-    """
-    GIVEN an api end point for image upload
-    WHEN the  '/doctor/images/<user_id>' resource  is requested (GET)
-    THEN check the response is valid
-    """
->>>>>>> 83f61ce4
 
     assert response.status_code == 200
     assert len(response.json) == 2
@@ -96,22 +49,18 @@
     assert response.json[0]['image_date'] ==  doctor_medical_imaging_data['image_date']
     assert response.json[0]['image_read'] ==  doctor_medical_imaging_data['image_read']
 
-def test_delete_medical_imaging(test_client, init_database, staff_auth_header):
-    """
-    GIVEN an api end point for deleting images
-    WHEN the '/doctor/images/<user_id>' resource is requested (DELETE)
-    THEN check the image is deleted
-    """
+def test_delete_medical_imaging(test_client):
+    response = test_client.delete(
+        f'/doctor/images/{test_client.client_id}/?image_id=1',
+        headers=test_client.client_auth_header,
+        content_type='application/json')
 
-    response = test_client.delete('/doctor/images/1/?image_id=1',
-                                    headers=staff_auth_header,
-                                    content_type='application/json')
     assert response.status_code == 204
 
-    # send get request for to ensure image was deleted
-    response = test_client.get('/doctor/images/1/',
-                                headers=staff_auth_header,
-                                content_type='application/json')
+    response = test_client.get(
+        f'/doctor/images/{test_client.client_id}/',
+        headers=test_client.client_auth_header,
+        content_type='application/json')
 
     assert response.status_code == 200
     assert len(response.json) == 1