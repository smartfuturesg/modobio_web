import logging
import secrets

from datetime import datetime, date

from dateutil.relativedelta import relativedelta
from flask import g, request, current_app
from flask_accepts import accepts, responds
from flask_restx import Namespace
from sqlalchemy import select, and_, or_
from werkzeug.exceptions import BadRequest, Unauthorized

from odyssey import db
from odyssey.api.doctor.models import (
    MedicalLookUpBloodPressureRange,
    MedicalLookUpSTD,
    MedicalFamilyHistory,
    MedicalConditions,
    MedicalPhysicalExam,
    MedicalGeneralInfo,
    MedicalGeneralInfoMedications,
    MedicalGeneralInfoMedicationAllergy,
    MedicalHistory,
    MedicalBloodPressures,
    MedicalBloodTests,
    MedicalBloodTestResults,
    MedicalBloodTestResultTypes, 
    MedicalImaging,
    MedicalExternalMR,
    MedicalSocialHistory,
    MedicalSTDHistory,
    MedicalSurgeries
)
from odyssey.api.facility.models import MedicalInstitutions
from odyssey.api.lookup.models import LookupBloodTests, LookupBloodTestRanges, LookupRaces
from odyssey.api.user.models import User, UserProfilePictures
from odyssey.utils.auth import token_auth
from odyssey.utils.misc import check_medical_condition_existence
from odyssey.utils.files import FileDownload, FileUpload, ImageUpload, get_profile_pictures
from odyssey.utils.constants import ALLOWED_MEDICAL_IMAGE_TYPES, MEDICAL_IMAGE_MAX_SIZE
from odyssey.api.doctor.schemas import (
    AllMedicalBloodTestSchema,
    CheckBoxArrayDeleteSchema,
    MedicalBloodPressuresSchema,
    MedicalBloodPressuresOutputSchema,
    MedicalCredentialsSchema,
    MedicalCredentialsInputSchema,
    MedicalFamilyHistInputSchema,
    MedicalFamilyHistOutputSchema,
    MedicalConditionsOutputSchema,
    MedicalGeneralInfoSchema,
    MedicalGeneralInfoInputSchema,
    MedicalAllergiesInfoInputSchema,
    MedicalMedicationsInfoInputSchema,
    MedicalHistorySchema, 
    MedicalPhysicalExamSchema, 
    MedicalInstitutionsSchema,
    MedicalBloodTestsInputSchema,
    MedicalBloodTestSchema,
    MedicalBloodTestResultsOutputSchema,
    MedicalBloodTestResultTypesSchema,
    MedicalImagingSchema,
    MedicalExternalMREntrySchema, 
    MedicalExternalMRSchema,
    MedicalLookUpSTDOutputSchema,
    MedicalLookUpBloodPressureRangesOutputSchema,
    MedicalSocialHistoryOutputSchema,
    MedicalSurgeriesSchema
)
from odyssey.api.client.models import ClientFertility, ClientRaceAndEthnicity
from odyssey.api.staff.models import StaffRoles
from odyssey.api.practitioner.models import PractitionerCredentials
from odyssey.utils.base.resources import BaseResource

logger = logging.getLogger(__name__)

ns = Namespace('doctor', description='Operations related to doctor')

@ns.route('/credentials/<int:user_id>/')
class MedCredentials(BaseResource):
    @token_auth.login_required(user_type=('modobio',))
    @responds(schema=MedicalCredentialsInputSchema,status_code=200,api=ns)
    def get(self, user_id):
        """
        GET Request for Pulling Medical Credentials for a practitioner

        User should be Staff Self and community manager
        """

        #user_id = request.args.get('user_id',type=int)
        if not user_id:
            raise BadRequest('Missing User ID.')

        current_user, _ = token_auth.current_user()

        if current_user.is_staff:
            staff_user_roles = db.session.query(StaffRoles.role).filter(StaffRoles.user_id==current_user.user_id).all()
            staff_user_roles = [x[0] for x in staff_user_roles]            
            if current_user.user_id != user_id and 'community_manager' not in staff_user_roles:
                raise Unauthorized()

        query = db.session.execute(
            select(PractitionerCredentials).
            where(
                PractitionerCredentials.user_id == user_id
                )
        ).scalars().all()
        return {'items': query}

    @token_auth.login_required(user_type=('staff',),staff_role=('medical_doctor',))
    @accepts(schema=MedicalCredentialsInputSchema, api=ns)
    @responds(status_code=201,api=ns)
    def post(self, user_id):
        """
        POST Request for submitting Medical Credentials for a practitioner

        User should be Staff Self
        """

        #user_id = request.args.get('user_id',type=int)
        if not user_id:
            raise BadRequest('Missing User ID.')
        

        curr_credentials = PractitionerCredentials.query.filter_by(user_id=user_id).all()     
        verified_cred = []
        if curr_credentials:
            for curr_cred in curr_credentials:
                if curr_cred.status != 'Verified':
                    db.session.delete(curr_cred)
                else:
                    verified_cred.append(curr_cred)
        
        payload = request.parsed_obj
        curr_role = StaffRoles.query.filter_by(user_id=user_id,role='medical_doctor').one_or_none()
        state_check = {}
        for cred in payload['items']:

            # This takes care of only allowing 1 state input per credential type
            # Example:
            # (Good) DEA - AZ, CA
            # (Bad)  DEA - AZ, AZ
            if cred.credential_type not in state_check:
                state_check[cred.credential_type]=[]
                state_check[cred.credential_type].append(cred.state)
            else:
                if cred.state in state_check[cred.credential_type]:
                    # Rollback is necessary because we applied database changes above
                    db.session.rollback()
                    raise BadRequest(f'Multiple {cred.state} submissions for {cred.credential_type}. '
                                     f'Only one credential per state is allowed')
                else:
                    state_check[cred.credential_type].append(cred.state)

            # These are already verified, however if for SOME reason
            # A Medical Doctor wants to update their credentials,
            # We will update that credential and reset the status from Verified to Pending Verification
            if verified_cred:
                for curr_cred in verified_cred:
                    cred_exists = False
                    if cred.credential_type == curr_cred.credential_type:
                        if cred.country_id == curr_cred.country_id and \
                            cred.state == curr_cred.state:
                                if cred.credentials != curr_cred.credentials:
                                    # We update the medical doctor's credentials
                                    # and we reset the status from Verified -> Pending Verification
                                    curr_cred.update({'credentials': cred.credentials,'status':'Pending Verification'})
                                cred_exists = True
                                break
                if not cred_exists:
                    cred.status = 'Pending Verification'
                    cred.role_id = curr_role.idx
                    cred.user_id = user_id
                    db.session.add(cred)
            else:
                cred.status = 'Pending Verification' if not any([current_app.config['DEV'],current_app.config['TESTING']]) else 'Verified'
                cred.role_id = curr_role.idx
                cred.user_id = user_id
                db.session.add(cred)
        db.session.commit()
        return 

    @token_auth.login_required(staff_role=('community_manager',))
    @accepts(schema=MedicalCredentialsSchema(only=['idx','status']),api=ns)
    @responds(status_code=201,api=ns)
    def put(self, user_id):
        """
        PUT Request for updating the status for medical credentials

        User for this request should be the Staff Admin
        """

        payload = request.json
        #user_id = request.args.get('user_id',type=int)
        if not user_id:
            raise BadRequest('Missing User ID.')
        
        status = ['Verified','Pending Verification', 'Rejected']
        if payload['status'] not in status:
            raise BadRequest('Status must be one of {}.'.format(', '.join(status)))

        curr_credentials = PractitionerCredentials.query.filter_by(user_id=user_id,idx=payload['idx']).one_or_none()

        if curr_credentials:
            curr_credentials.update(payload)
            db.session.commit()
        else:
            raise BadRequest('Credentials not found.')
        return

    @token_auth.login_required(staff_role=('medical_doctor','community_manager'))
    @accepts(schema=MedicalCredentialsSchema(exclude=('status','credential_type','expiration_date','state','want_to_practice','credentials','country_id')),api=ns)
    @responds(status_code=201,api=ns)
    def delete(self, user_id):
        """
        DELETE Request for deleting medical credentials

        User for this request should be the Staff Self and Staff Admin
        """
        #user_id = request.args.get('user_id',type=int)
        if not user_id:
            raise BadRequest('Missing User ID.')
                
        current_user, _ = token_auth.current_user()
        staff_user_roles = db.session.query(StaffRoles.role).filter(StaffRoles.user_id==current_user.user_id).all()
        staff_user_roles = [x[0] for x in staff_user_roles]
        
        if current_user.user_id != user_id and 'community_manager' not in staff_user_roles:
            raise Unauthorized

        payload = request.json

        curr_credentials = PractitionerCredentials.query.filter_by(user_id=user_id,idx=payload['idx']).one_or_none()

        if curr_credentials:
            db.session.delete(curr_credentials)
            db.session.commit()
        else:
            raise BadRequest('Credentials not found.')
        return

@ns.route('/bloodpressure/<int:user_id>/')
@ns.doc(params={'user_id': 'User ID number'})
class MedBloodPressures(BaseResource):
    # Multiple blood pressure measurements per user allowed
    __check_resource__ = False

    @token_auth.login_required(resources=('blood_pressure',))
    @responds(schema=MedicalBloodPressuresOutputSchema, api=ns)
    def get(self, user_id):
        '''
        This request gets the users submitted blood pressure if it exists
        '''
        self.check_user(user_id, user_type='client')
        bp_info = MedicalBloodPressures.query.filter_by(user_id=user_id).all()
        
        for data in bp_info:
            reporter = User.query.filter_by(user_id=data.reporter_id).one_or_none()
            data.reporter_firstname = reporter.firstname
            data.reporter_lastname = reporter.lastname

        payload = {'items': bp_info,
                   'total_items': len(bp_info)}
        return payload

    @token_auth.login_required(staff_role=('medical_doctor',), resources=('blood_pressure',))
    @accepts(schema=MedicalBloodPressuresSchema, api=ns)
    @responds(schema=MedicalBloodPressuresSchema, status_code=201, api=ns)
    def post(self, user_id):
        '''
        Post request to post the client's blood pressure
        '''
        # First check if the client exists
        self.check_user(user_id, user_type='client')
        self.set_reporter_id(request.parsed_obj)

        request.parsed_obj.user_id = user_id
        
        db.session.add(request.parsed_obj)
        db.session.commit()

        return request.parsed_obj

    @token_auth.login_required(user_type=('client', 'staff'), staff_role=('medical_doctor',), resources=('blood_pressure',))
    @ns.doc(params={'idx': 'int',})
    @responds(status_code=204, api=ns)
    def delete(self, user_id):
        '''
        Delete request for a client's blood pressure
        '''
        self.check_user(user_id, user_type='client')

        idx = request.args.get('idx', type=int)
        if idx:
            result = MedicalBloodPressures.query.filter_by(user_id=user_id, idx=idx).one_or_none()
            if not result:
                raise BadRequest(f'Blood pressure result {idx} not found.')

            #ensure logged in user is the reporter for this pressure reasing
            self.check_ehr_permissions(result)

            db.session.delete(result)
            db.session.commit()
        else:
            raise BadRequest('idx must be an integer.')

@ns.route('/lookupbloodpressureranges/')
class MedicalLookUpBloodPressureResource(BaseResource):
    """ Returns blood pressure ranges stored in the database in response to a GET request.

    Returns
    -------
    dict
        JSON encoded dict.
    """
    @token_auth.login_required
    @responds(schema=MedicalLookUpBloodPressureRangesOutputSchema,status_code=200, api=ns)
    def get(self):
        bp_ranges = MedicalLookUpBloodPressureRange.query.all()
        payload = {'items': bp_ranges,
                   'total_items': len(bp_ranges)}

        return payload

@ns.route('/medicalgeneralinfo/<int:user_id>/')
@ns.doc(params={'user_id': 'User ID number'})
class MedicalGenInformation(BaseResource):
    @token_auth.login_required(resources=('medications', 'general_medical_info'))
    @responds(schema=MedicalGeneralInfoInputSchema(exclude=['medications.idx','allergies.idx']), api=ns)
    def get(self, user_id):
        '''
        This request gets the users personal and family history if it exists
        '''
        self.check_user(user_id, user_type='client')
        current_user, _ = token_auth.current_user()
        
        genInfo = MedicalGeneralInfo.query.filter_by(user_id=user_id).first()
        medications = MedicalGeneralInfoMedications.query.filter_by(user_id=user_id).all()
        allergies = MedicalGeneralInfoMedicationAllergy.query.filter_by(user_id=user_id).all()
        
        payload = {'gen_info': (genInfo if (current_user.user_id == user_id or 'general_medical_info' in g.get('clinical_care_authorized_resources')) else None),
                   'medications': (medications if (current_user.user_id == user_id or 'medications' in g.get('clinical_care_authorized_resources')) else None),
                   'allergies': (allergies if (current_user.user_id == user_id or 'medications' in g.get('clinical_care_authorized_resources')) else None)}
        return payload

    @token_auth.login_required(staff_role=('medical_doctor',), resources=('medications', 'general_medical_info'))
    @accepts(schema=MedicalGeneralInfoInputSchema(exclude=['medications.idx','allergies.idx']), api=ns)
    @responds(schema=MedicalGeneralInfoInputSchema(exclude=['medications.idx','allergies.idx']), status_code=201, api=ns)
    def post(self, user_id):
        '''
        Post request to post the client's onboarding personal and family history
        '''
        current_user, _ = token_auth.current_user()
        user_is_self = (True if current_user.user_id == user_id else False)

        # First check if the client exists
        self.check_user(user_id, user_type='client')
        payload = {}

        # If the user submits something for general history, then removes it from the payload, 
        # remove the everything for that user in general history table

        gen_info_current = MedicalGeneralInfo.query.filter_by(user_id=user_id).one_or_none()
        if gen_info_current and (user_is_self or 'general_medical_info' in g.get('clinical_care_authorized_resources')):
            if gen_info_current:
                db.session.delete(gen_info_current)

        generalInfo = request.parsed_obj['gen_info']
        if generalInfo and (user_is_self or 'general_medical_info' in g.get('clinical_care_authorized_resources')):
            if generalInfo.primary_doctor_contact_name:
                # If the client has a primary care doctor, we need either the 
                # phone number or email
                if not generalInfo.primary_doctor_contact_phone and \
                    not generalInfo.primary_doctor_contact_email:
                    db.session.rollback()
                    raise BadRequest('If a primary doctor name is given, the client must also '
                                     'provide the doctors phone number or email')

            if generalInfo.blood_type or generalInfo.blood_type_positive is not None:
                # if the client starts by indication which blood type they have or the sign
                # they also need the other.
                if generalInfo.blood_type is None or generalInfo.blood_type_positive is None:
                    db.session.rollback()
                    raise BadRequest('If bloodtype or sign is given, client must provide both.')

            generalInfo.user_id = user_id
            db.session.add(generalInfo)

            payload['gen_info'] = generalInfo

        # Before storing data, delete what exists in the database
        # If the user submits something for medication history, then removes it from the payload, 
        # remove everything for that user in medication history table
        meds = MedicalGeneralInfoMedications.query.filter_by(user_id=user_id).all()
        if meds and (user_is_self or 'medications' in g.get('clinical_care_authorized_resources')):
            if meds:
                for med in meds:
                    db.session.delete(med)

        medications = request.parsed_obj['medications']
        if medications and (user_is_self or 'medications' in g.get('clinical_care_authorized_resources')):
            payload['medications'] = []
            for medication in medications:
                # If the client is taking medications, they MUST tell us what
                # medication
                if medication.medication_name is None:
                    db.session.rollback()
                    raise BadRequest('Medication name required.')
                else:
                    # If the client gives a medication dosage, they must also give 
                    # the units
                    if medication.medication_dosage and medication.medication_units is None:
                        db.session.rollback()
                        raise BadRequest('Medication dosage units required.')

                    if medication.medication_freq:
                        if medication.medication_times_per_freq is None and medication.medication_time_units is None:
                            db.session.rollback()
                            raise BadRequest('Medication frequency and time unit required.')

                    medication.user_id = user_id
                    medication.reporter_id = token_auth.current_user()[0].user_id
                    db.session.add(medication)

                    payload['medications'].append(medication)
            
        # If the user submits something for allergy history, then removes it from the payload, 
        # remove everything for that user in allergy history table

        # If the client is allergic to certain medication, they MUST tell us what
        # medication
        allergies_current = MedicalGeneralInfoMedicationAllergy.query.filter_by(user_id=user_id).all()
        if allergies_current and (user_is_self or 'medications' in g.get('clinical_care_authorized_resources')):
            for allergy in allergies_current:
                db.session.delete(allergy)

        allergies = request.parsed_obj['allergies']
        if allergies and (user_is_self or 'medications' in g.get('clinical_care_authorized_resources')):
            payload['allergies'] = []

            for allergicTo in allergies:
                if not allergicTo.medication_name:
                    # If the client indicates they have an allergy to a medication
                    # they must AT LEAST send the name of the medication they are allergic to
                    db.session.rollback()
                    raise BadRequest('Name of medication with allergic reaction required.')
                else:
                    allergicTo.user_id = user_id
                    payload['allergies'].append(allergicTo)
                    db.session.add(allergicTo)      

        # insert results into the result table
        db.session.commit()
        return payload


@ns.route('/medicalinfo/general/<int:user_id>/')
@ns.doc(params={'user_id': 'User ID number'})
class MedicalGeneralInformation(BaseResource):
    @token_auth.login_required(resources=('general_medical_info',))
    @responds(schema=MedicalGeneralInfoSchema, api=ns)
    def get(self, user_id):
        '''
        This request gets the users personal and family history if it exists
        '''
        self.check_user(user_id, user_type='client')
        genInfo = MedicalGeneralInfo.query.filter_by(user_id=user_id).first()
        payload = {'general_info': genInfo}
        return genInfo

    @token_auth.login_required(staff_role=('medical_doctor',), resources=('general_medical_info',))
    @accepts(schema=MedicalGeneralInfoSchema, api=ns)
    @responds(schema=MedicalGeneralInfoSchema, status_code=201, api=ns)
    def post(self, user_id):
        '''
        Post request to post the client's onboarding personal and family history
        '''
        # First check if the client exists
        self.check_user(user_id, user_type='client')

        generalInfo = request.parsed_obj
        if generalInfo:
            if generalInfo.primary_doctor_contact_name:
                # If the client has a primary care doctor, we need either the 
                # phone number or email
                if not generalInfo.primary_doctor_contact_phone and \
                    not generalInfo.primary_doctor_contact_email:
                    raise BadRequest('If a primary doctor name is given, the client must also '
                                     'provide the doctors phone number or email')

            generalInfo.user_id = user_id
            db.session.add(generalInfo)
        else:
            # If first post is empty, put in a placeholder in this table to force to use
            # a put request
            generalInfo.user_id = user_id
            db.session.add(generalInfo)     
        # insert results into the result table
        db.session.commit()
        return generalInfo

    @token_auth.login_required(staff_role=('medical_doctor',), resources=('general_medical_info',))
    @accepts(schema=MedicalGeneralInfoSchema, api=ns)
    @responds(schema=MedicalGeneralInfoSchema, status_code=201, api=ns)
    def put(self, user_id):
        '''
        Put request to update the client's onboarding personal and family history
        '''
        self.check_user(user_id, user_type='client')

        generalInfo = request.json
        if generalInfo:
            # del generalInfo.__dict__['_sa_instance_state']
            if generalInfo.get('primary_doctor_contact_name'):
                # If the client has a primary care doctor, we need either the 
                # phone number or email
                if not generalInfo.get('primary_doctor_contact_phone') and \
                    not generalInfo.get('primary_doctor_contact_email'):
                    raise BadRequest('If a primary doctor name is given, the client must also '
                                     'provide the doctors phone number or email')

            generalInfo['user_id'] = user_id
            genInfo = MedicalGeneralInfo.query.filter_by(user_id=user_id).one_or_none()
            genInfo.update(generalInfo)
        
        # insert results into the result table
        db.session.commit()
        return generalInfo

@ns.route('/medicalinfo/medications/<int:user_id>/')
@ns.doc(params={'user_id': 'User ID number'})
class MedicalMedicationInformation(BaseResource):
    # Multiple medications per user allowed
    __check_resource__ = False

    @token_auth.login_required(resources=('medications',))
    @responds(schema=MedicalMedicationsInfoInputSchema, api=ns)
    def get(self, user_id):
        '''
        This request gets the users personal and family history if it exists
        '''
        self.check_user(user_id, user_type='client')

        medications = MedicalGeneralInfoMedications.query.filter_by(user_id=user_id).all()
        payload = {'medications': medications}
        return payload

    @token_auth.login_required(staff_role=('medical_doctor',), resources=('medications',))
    @accepts(schema=MedicalMedicationsInfoInputSchema(exclude=['medications.idx']), api=ns)
    @responds(schema=MedicalMedicationsInfoInputSchema, status_code=201, api=ns)
    def post(self, user_id):
        '''
        Post request to post the client's onboarding personal and family history
        '''
        self.check_user(user_id, user_type='client')
        
        payload = {}

        if request.parsed_obj['medications']:
            medications = request.parsed_obj['medications']
            payload['medications'] = []

            for medication in medications:
                # If the client is taking medications, they MUST tell us what
                # medication
                if not medication.medication_name:
                    raise BadRequest('Medication name required.')
                else:
                    # If the client gives a medication dosage, they must also give 
                    # the units
                    if medication.medication_dosage and not medication.medication_units:
                        raise BadRequest('Medication dosage units required.')

                    if medication.medication_freq:
                        if not medication.medication_times_per_freq and not medication.medication_time_units:
                            raise BadRequest('Medication frequency and time unit required.')
                    medication.user_id = user_id
                    medication.reporter_id = token_auth.current_user()[0].user_id
                    payload['medications'].append(medication)
                    db.session.add(medication)    
        
        # insert results into the result table
        db.session.commit()
        return payload

    @token_auth.login_required(staff_role=('medical_doctor',), resources=('medications',))
    @accepts(schema=MedicalMedicationsInfoInputSchema, api=ns)
    @responds(schema=MedicalMedicationsInfoInputSchema, status_code=201, api=ns)
    def put(self, user_id):
        '''
        Put request to update the client's onboarding personal and family history
        '''
        self.check_user(user_id, user_type='client')

        payload = {}

        if request.parsed_obj['medications']:
            medications = request.parsed_obj['medications']
            payload['medications'] = []
            for medication in medications:
                # If the client is taking medications, they MUST tell us what
                # medication
                if not medication.medication_name:
                    raise BadRequest('Medication name required.')
                else:
                    # If the client gives a medication dosage, they must also give 
                    # the units
                    if medication.medication_dosage and not medication.medication_units:
                        raise BadRequest('Medication dosage units required.')

                    if medication.medication_freq:
                        if not medication.medication_times_per_freq and not medication.medication_time_units:
                            raise BadRequest('Medication frequency and time unit required.')

                    medication.__dict__['user_id'] = user_id
                    # If medication and user are in it already, then send an update
                    # else, add it to the db
                    medicationInDB = MedicalGeneralInfoMedications.query.filter_by(user_id=user_id).filter_by(idx=medication.idx).one_or_none()
                    if medicationInDB:
                        del medication.__dict__['_sa_instance_state']
                        medicationInDB.update(medication.__dict__)
                    else: 
                        raise BadRequest('Medication table not found, use POST first.')
                    
                    payload['medications'].append(medication)
        
        # insert results into the result table
        db.session.commit()
        return payload        

    @token_auth.login_required(staff_role=('medical_doctor',), resources=('medications',))
    @accepts(schema=CheckBoxArrayDeleteSchema, api=ns)
    @responds(status_code=201, api=ns)
    def delete(self, user_id):
        '''
        Put request to update the client's onboarding personal and family history
        '''
        payload = {}

        self.check_user(user_id, user_type='client')
        
        ids_to_delete = request.parsed_obj['delete_ids']
        for ids in ids_to_delete:
            medicationInDB = MedicalGeneralInfoMedications.query.filter_by(user_id=user_id).filter_by(idx=ids['idx']).one_or_none()
            if medicationInDB:
                db.session.delete(medicationInDB)
        
        # insert results into the result table
        db.session.commit()
        return 201        

@ns.route('/medicalinfo/allergies/<int:user_id>/')
@ns.doc(params={'user_id': 'User ID number'})
class MedicalAllergiesInformation(BaseResource):
    # Multiple allergies per user allowed
    __check_resource__ = False

    @token_auth.login_required(resources=('medications',))
    @responds(schema=MedicalAllergiesInfoInputSchema, api=ns)
    def get(self, user_id):
        '''
        This request gets the users personal and family history if it exists
        '''
        self.check_user(user_id, user_type='client')

        allergies = MedicalGeneralInfoMedicationAllergy.query.filter_by(user_id=user_id).all()
        payload = {'allergies': allergies}
        return payload

    @token_auth.login_required(staff_role=('medical_doctor',), resources=('medications',))
    @accepts(schema=MedicalAllergiesInfoInputSchema(exclude=['allergies.idx']), api=ns)
    @responds(schema=MedicalAllergiesInfoInputSchema, status_code=201, api=ns)
    def post(self, user_id):
        '''
        Post request to post the client's onboarding personal and family history
        '''
        # First check if the client exists
        self.check_user(user_id, user_type='client')
        
        payload = {}

        # If the client is allergic to certain medication, they MUST tell us what
        # medication   
        if request.parsed_obj['allergies']:
            allergies = request.parsed_obj['allergies']
            payload['allergies'] = []
            for allergicTo in allergies:
                if not allergicTo.medication_name:
                    # If the client indicates they have an allergy to a medication
                    # they must AT LEAST send the name of the medication they are allergic to
                    raise BadRequest('Name of medication with allergic reaction required.')
                else:
                    allergicTo.user_id = user_id
                    payload['allergies'].append(allergicTo)
                    db.session.add(allergicTo)      
        
        # insert results into the result table
        db.session.commit()
        return payload

    @token_auth.login_required(staff_role=('medical_doctor',), resources=('medications',))
    @accepts(schema=MedicalAllergiesInfoInputSchema, api=ns)
    @responds(schema=MedicalAllergiesInfoInputSchema, status_code=201, api=ns)
    def put(self, user_id):
        '''
        Put request to update the client's onboarding personal and family history
        '''
        payload = {}

        self.check_user(user_id, user_type='client')

        # If the client is allergic to certain medication, they MUST tell us what
        # medication
        if request.parsed_obj['allergies']:
            allergies = request.parsed_obj['allergies']
            payload['allergies'] = []
            for allergicTo in allergies:
                if not allergicTo.medication_name:
                    # If the client indicates they have an allergy to a medication
                    # they must AT LEAST send the name of the medication they are allergic to
                    raise BadRequest('Name of medication with allergic reaction required.')
                else:
                    allergicTo.__dict__['user_id'] = user_id
                    allergyInDB = MedicalGeneralInfoMedicationAllergy.query.filter_by(user_id=user_id).filter_by(idx=allergicTo.idx).one_or_none() 
                    if allergyInDB:
                        del allergicTo.__dict__['_sa_instance_state']
                        allergyInDB.update(allergicTo.__dict__)
                    else:
                        db.session.add(allergicTo)
                    payload['allergies'].append(allergicTo)
        
        # insert results into the result table
        db.session.commit()
        return payload

    @token_auth.login_required(staff_role=('medical_doctor',), resources=('medications',))
    @accepts(schema=CheckBoxArrayDeleteSchema, api=ns)
    @responds(status_code=201, api=ns)
    def delete(self, user_id):
        '''
        delete request to update the client's onboarding personal and family history
        '''

        self.check_user(user_id, user_type='client')
        
        # If the client is allergic to certain medication, they MUST tell us what
        # medication

        ids_to_delete = request.parsed_obj['delete_ids']
        for ids in ids_to_delete:
            allergyInDB = MedicalGeneralInfoMedicationAllergy.query.filter_by(user_id=user_id).filter_by(idx=ids['idx']).one_or_none()
            if allergyInDB:
                db.session.delete(allergyInDB)
        
        # insert results into the result table
        db.session.commit()
        return 

@ns.route('/lookupstd/')
class MedicalLookUpSTDResource(BaseResource):
    """ Returns STD list stored in the database in response to a GET request.

    Returns
    -------
    dict
        JSON encoded dict.
    """
    @token_auth.login_required
    @responds(schema=MedicalLookUpSTDOutputSchema,status_code=200, api=ns)
    def get(self):
        std_types = MedicalLookUpSTD.query.all()
        payload = {'items': std_types,
                   'total_items': len(std_types)}

        return payload


@ns.route('/medicalinfo/social/<int:user_id>/')
@ns.doc(params={'user_id': 'User ID number'})
class MedicalSocialHist(BaseResource):
    @token_auth.login_required(resources=('sexual_history', 'social_history'))
    @responds(schema=MedicalSocialHistoryOutputSchema, api=ns)
    def get(self, user_id):
        """ Social and sexual history information.

        Parameters
        ----------
        user_id : int
            User ID number.

        Returns
        -------
        dict
            JSON encoded dict.
        """
        current_user, _ = token_auth.current_user()
        self.check_user(user_id, user_type='client')
        care_team_resources = g.get('clinical_care_authorized_resources')

        payload = {}

        if (current_user.user_id == user_id or
            'social_history' in care_team_resources):
            social = MedicalSocialHistory.query.filter_by(user_id=user_id).one_or_none()
            payload['social_history'] = social

        if (current_user.user_id == user_id or
            'sexual_history' in care_team_resources):
            std = MedicalSTDHistory.query.filter_by(user_id=user_id).all()
            payload['std_history'] = std

        return payload

    @token_auth.login_required(
        staff_role=('medical_doctor',),
        resources=('sexual_history', 'social_history'))
    @accepts(schema=MedicalSocialHistoryOutputSchema, api=ns)
    @responds(status_code=201, api=ns)
    def post(self, user_id):
        """ Update social and sexual history information.

        The two parts "social_history" and "sexual_history" can be updated independently
        from each other. For each part:

        1. If the part is not there, it will not be updated or deleted.
        2. If the part is there and contains data, it will override the current
           entry in the database.
        3. If the part is present but empty, the entry will be deleted from the database.

        Parameters
        ----------
        user_id : int
            User ID number.

        Returns
        -------
        dict
            JSON encoded dict.
        """
        # TODO: this is all kinds of wrong.
        # - POST method should be used to add new info for user only, not updates or deletes.
        # - There should be a PATCH method to allow partial updates of individual items.
        # - There should be a DELETE method to delete all info, not rely on empty body.
        # - This should be split into two endpoints, one for social and one for sexual.
        #   Why were they forced together?
        # - The use of multiple inputs for last_smoke_date (N as number + days/months/years
        #   as text) is infuriating. Backend should only deal with a datetime. Let
        #   frontend handle how it's entered.

        current_user, _ = token_auth.current_user()
        self.check_user(user_id, user_type='client')
        care_team_resources = g.get('clinical_care_authorized_resources')

        # If social_history is empty, it will get filled with 'missing' values from schema.
        social = request.parsed_obj['social_history']

        if (social and
            (current_user.user_id == user_id or
             'social_history' in care_team_resources)):

            if social.ever_smoked and not social.currently_smoke:
                # if last_smoke or last_smoke_time (in days/months/years) is present,
                # then both must be present
                if social.last_smoke is not None and social.last_smoke_time is None:
                    raise BadRequest('Last smoked date unit (days/months/years) is missing.')
                if social.last_smoke_time is not None and social.last_smoke is None:
                    raise BadRequest('Number of last smoked days/months/years is missing.')

                if(social.last_smoke_time == 'days'):
                    social.last_smoke_date = datetime.now() - relativedelta(days=social.last_smoke)
                elif(social.last_smoke_time == 'months'):
                    social.last_smoke_date = datetime.now() - relativedelta(months=social.last_smoke)
                elif(social.last_smoke_time == 'years'):
                    social.last_smoke_date = datetime.now() - relativedelta(years=social.last_smoke)
                else:
                    # both are None, clear entry
                    social.last_smoke_date = None

            social_current = MedicalSocialHistory.query.filter_by(user_id=user_id).one_or_none()

            if social_current:
                social_current.update(social)
            else:
                social.user_id = user_id
                db.session.add(social)

            db.session.commit()

        # stds is None if not present, empty list if deleting all entries, or list with entries.
        stds = request.parsed_obj['std_history']

        if (stds is not None and
            (current_user.user_id == user_id or
             'sexual_history' in care_team_resources)):

            stds_current = MedicalSTDHistory.query.filter_by(user_id=user_id).all()
            possible_stds = db.session.execute(select(MedicalLookUpSTD.std_id)).scalars().all()

            # Maps std_ids to instances, for both existing and requested
            existing = {s.std_id: s for s in stds_current}
            requested = {s.std_id: s for s in stds}

            to_add = set(requested.keys()) - set(existing.keys())
            to_del = set(existing.keys()) - set(requested.keys())

            invalid = to_add - set(possible_stds)
            if invalid:
                raise BadRequest(f'Invalid STD IDs: {invalid}')

            for std_id in to_del:
                db.session.delete(existing[std_id])
            for std_id in to_add:
                req = requested[std_id]
                req.user_id = user_id
                db.session.add(req)

        db.session.commit()


@ns.route('/medicalconditions/')
class MedicalCondition(BaseResource):
    """
    Returns the medical conditions currently documented in the DB
    """
    @token_auth.login_required
    @responds(schema=MedicalConditionsOutputSchema,status_code=200, api=ns)
    def get(self):
        medcon_types = MedicalConditions.query.all()
        payload = {'items': medcon_types,
                   'total_items': len(medcon_types)}

        return payload

@ns.route('/familyhistory/<int:user_id>/')
@ns.doc(params={'user_id': 'User ID number'})
class MedicalFamilyHist(BaseResource):
    @token_auth.login_required(resources=('personal_medical_history',))
    @responds(schema=MedicalFamilyHistOutputSchema, api=ns)
    def get(self, user_id):
        '''
        This request gets the users personal and family history if it exists
        '''
        self.check_user(user_id, user_type='client')

        client_personalfamilyhist = MedicalFamilyHistory.query.filter_by(user_id=user_id).all()
        payload = {'items': client_personalfamilyhist,
                   'total_items': len(client_personalfamilyhist)}
        return payload

    @token_auth.login_required(staff_role=('medical_doctor',), resources=('personal_medical_history',))
    @accepts(schema=MedicalFamilyHistInputSchema, api=ns)
    @responds(schema=MedicalFamilyHistOutputSchema, status_code=201, api=ns)
    def post(self, user_id):
        '''
        Post request to post the client's onboarding personal and family history
        '''
        self.check_user(user_id, user_type='client')
        
        # the data expected for the backend is:
        # parameter: user_id 
        # payload: medical_condition_id, myself, father, mother, brother, sister

        for result in request.parsed_obj['conditions']:
            check_medical_condition_existence(result.medical_condition_id)
            user_and_medcon = MedicalFamilyHistory.query.filter_by(user_id=user_id).filter_by(medical_condition_id=result.medical_condition_id).one_or_none()
            if user_and_medcon:
                raise BadRequest(f'Medical condition {result.medical_condition_id} '
                                 f'already exists for user {user_id}.')

            result.user_id = user_id
            db.session.add(result)
        payload = {'items': request.parsed_obj['conditions'],
                   'total_items': len(request.parsed_obj['conditions'])}
        # insert results into the result table
        db.session.commit()
        return payload

    @token_auth.login_required(staff_role=('medical_doctor',), resources=('personal_medical_history',))
    @accepts(schema=MedicalFamilyHistInputSchema, api=ns)
    @responds(schema=MedicalFamilyHistOutputSchema, status_code=201, api=ns)
    def put(self, user_id):
        '''
        Put request to update the client's onboarding personal and family history
        '''
        self.check_user(user_id, user_type='client')
        
        # the data expected for the backend is:
        # parameter: user_id 
        # payload: medical_condition_id, myself, father, mother, brother, sister
        for idx,result in enumerate(request.parsed_obj['conditions']):
            check_medical_condition_existence(result.medical_condition_id)
            user_and_medcon = MedicalFamilyHistory.query.filter_by(user_id=user_id).filter_by(medical_condition_id=result.medical_condition_id).one_or_none()
            if user_and_medcon:
                user_and_medcon.update(request.json['conditions'][idx])
            else:
                result.user_id = user_id
                db.session.add(result)
        payload = {'items': request.parsed_obj['conditions'],
                   'total_items': len(request.parsed_obj['conditions'])}        
        # insert results into the result table
        db.session.commit()
        return payload

@ns.route('/images/<int:user_id>/')
@ns.doc(params={'user_id': 'User ID number'})
class MedicalImagingEndpoint(BaseResource):
    __check_resource__ = False
    
    @token_auth.login_required(resources=('diagnostic_imaging',))
    def get(self, user_id):
        """ Get all medical images for this user.

        Images are returned as URLs to the actual image on AWS S3.
        """
        self.check_user(user_id, user_type='client')

        med_images = (db.session.query(
                MedicalImaging, User.firstname, User.lastname)
            .filter(
                MedicalImaging.user_id == user_id,
                MedicalImaging.reporter_id == User.user_id)
            .all())

        fd = FileDownload(user_id)

        images = []
        for row in med_images:
            med_image, firstname, lastname = row
            med_image.reporter_firstname = firstname
            med_image.reporter_lastname = lastname
            images.append(med_image)

        # Serialize here, because we want to replace image_path with URL,
        # but only in the response, not store it in the DB.
        images = MedicalImagingSchema(many=True).dump(images)
        for img in images:
            if 'image_path' in img and img['image_path']:
                img['image_path'] = fd.url(img['image_path'])

        return images

    #Unable to use @accepts because the input files come in a form-data, not json.
    @token_auth.login_required(staff_role=('medical_doctor',), resources=('diagnostic_imaging',))
    @responds(status_code=201, api=ns)
    def post(self, user_id):
        """For adding one or many medical images to the database for the specified user_id
    
        Expects form-data

        "image": (file_path , open(file_path, mode='rb'), 'Mime type')
        "image_date": "2020-09-25",
        "image_origin_location": "string",
        "image_type": "string",
        "image_read": "string",
        "image_path": "string"

        """
        self.check_user(user_id, user_type='client')

        reporter, _ = token_auth.current_user()
        mi_schema = MedicalImagingSchema()
        hex_token = secrets.token_hex(4)

        images = []
        for i, img in enumerate(request.files.getlist('image')):
            mi_data = mi_schema.load(request.form)
            mi_data.user_id = user_id
            mi_data.reporter_id = reporter.user_id

            img = ImageUpload(img.stream, user_id, prefix='medical_images')
            img.allowed_types = ALLOWED_MEDICAL_IMAGE_TYPES
            img.max_size = MEDICAL_IMAGE_MAX_SIZE
            img.validate()
            img.save(f'{mi_data.image_type}_{mi_data.image_date}_{hex_token}_{i}.{img.extension}')
            mi_data.image_path = img.filename

            images.append(mi_data)

        if not images:
            # No images uploaded, still want to store rest of form data.
            mi_data = mi_schema.load(request.form)
            mi_data.user_id = user_id
            mi_data.reporter_id = reporter.user_id

            images.append(mi_data)

        db.session.add_all(images)
        db.session.commit()

    @ns.doc(params={'image_id': 'ID of the image to be deleted'})
    @token_auth.login_required(staff_role=('medical_doctor',), resources=('diagnostic_imaging',))
    @responds(status_code=204, api=ns)
    def delete(self, user_id):
        idx = request.args.get('image_id', type=int)

        if not idx:
            raise BadRequest(f'Please provide an image ID.')

        data = MedicalImaging.query.filter_by(user_id=user_id, idx=idx).one_or_none()
        if not data:
            raise BadRequest(f'Image {idx} not found.')

        # ensure logged in user is the reporter for this image
        self.check_ehr_permissions(data)

        fd = FileDownload(user_id)
        fd.delete(data.image_path)

        db.session.delete(data)
        db.session.commit()


@ns.route('/bloodtest/<int:user_id>/')
@ns.doc(params={'user_id': 'User ID number'})
class MedBloodTest(BaseResource):
    
    # Multiple tests per user allowed
    __check_resource__ = False
    
    @token_auth.login_required(staff_role=('medical_doctor',), resources=('blood_chemistry',))
    @accepts(schema=MedicalBloodTestsInputSchema, api=ns)
    @responds(schema=MedicalBloodTestSchema, status_code=201, api=ns)
    def post(self, user_id):
        """
        Resource to submit a new blood test instance for the specified client.

        Test submissions are given a test_id which can be used to reference back
        to the results related to this submisison. Each submission may have 
        multiple results (e.g. in a panel)
        """
        
        self.check_user(user_id, user_type='client')
        
        # remove results from data, commit test info without results to db
        results = request.parsed_obj['results']
        
        #insert non results data into MedicalBloodTests in order to generate the test_id
        client_bt = MedicalBloodTests(**{
            'user_id': user_id,
            'reporter_id': token_auth.current_user()[0].user_id,
            'date': request.parsed_obj['date'],
            'notes': request.parsed_obj['notes']
        })
        
        db.session.add(client_bt)
        db.session.commit()
        
        #for each provided result, evaluate the results based on the range that most applies to the client
        for result in results:
            ranges = LookupBloodTestRanges.query.filter_by(modobio_test_code=result['modobio_test_code'])
            client = User.query.filter_by(user_id=user_id).one_or_none()
            
            if ranges.count() > 1:
                
                #calculate client age
                today = date.today()
                client_age = today.year - client.dob.year
                if today.month < client.dob.month or (today.month == client.dob.month and today.day < client.dob.day):
                    client_age -= 1
                    
                #filter results by client age
                age_ranges = ranges.filter(and_(
                    or_(LookupBloodTestRanges.age_min <= client_age, LookupBloodTestRanges.age_min == None),
                    or_(LookupBloodTestRanges.age_max >= client_age, LookupBloodTestRanges.age_max == None)))

                #if age filtering narrowed results, record client age as a determining factor
                if ranges.count() > age_ranges.count():
                    result['age'] = client_age

                #filter results by client biological sex
                sex_ranges = age_ranges.filter(
                    or_(LookupBloodTestRanges.biological_sex_male == client.biological_sex_male,
                        LookupBloodTestRanges.biological_sex_male == None))

                #if biological sex filtering narrowed results, record client sex as a determining factor
                if age_ranges.count() > sex_ranges.count():
                    result['biological_sex_male'] = client.biological_sex_male

                #filter results by menstrual cycle if client bioligocal sex is female
                if not client.biological_sex_male:
                    client_cycle_row = ClientFertility.query.filter_by(user_id=user_id).order_by(ClientFertility.created_at.desc()).first()
                    if client_cycle_row == None or client_cycle_row.status == 'unknown':
                        #default if client has not submitted any fertility information
                        client_cycle = 'follicular phase'
                    else:
                        client_cycle = client_cycle_row.status
                        
                    relevant_cycles = []
                    for cycle in sex_ranges.all():
                        if cycle.menstrual_cycle:
                            relevant_cycles.append(cycle.menstrual_cycle)
                            
                    #some tests only care if the client is 'pregnant', 'not pregnant', or 'postmenopausal'
                    if 'pregnant' in relevant_cycles:
<<<<<<< HEAD
                        if client_cycle_row == None:
=======
                        if client_cycle_row:
                            if client_cycle_row.pregnant:
                                client_cycle = 'pregnant'
                            elif client_cycle_row.status != 'postmenopausal':
                                #if status is postmenopausal, client_cycle has already been set to that
                                #otherwise, set it to 'not pregnant'
                                client_cycle = 'not pregnant'
                        else:
                            #default to not pregnant if there is no fertility entries for the client
>>>>>>> 50a9ba87
                            client_cycle = 'not pregnant'
                        else:
                            if client_cycle_row.status != 'postmenopausal':
                                client_cycle = client_cycle_row.pregnant
                            
                    if client_cycle in relevant_cycles:
                        cycle_ranges = sex_ranges.filter_by(menstrual_cycle=client_cycle)
                    else:
                        #if client cycle is not in one of the cycles that explicitely matters to this test
                        #type, only ranges with None as the menstrual cycle can be considered
                        cycle_ranges = sex_ranges.filter_by(menstrual_cycle=None)
                else:
                    cycle_ranges = sex_ranges

                #if menstrual cycle filtering narrowed results, record client cycle as a determining factor
                if sex_ranges.count() > cycle_ranges.count():
                    result['menstrual_cycle'] = client_cycle

                client_races = {}
                for id, name in db.session.query(ClientRaceAndEthnicity.race_id, LookupRaces.race_name) \
                    .filter(ClientRaceAndEthnicity.race_id == LookupRaces.race_id,
                            ClientRaceAndEthnicity.user_id == user_id).all():
                    client_races[id] = name
        
                #prune remaining ranges by races relevant to the client
                applicable_race = False
                race_ranges = []
                result['race'] = []
                for range in cycle_ranges.all():
                    if range.race_id:
                        if range.race_id in client_races:
                            applicable_race = True
                            race_ranges.append(range)
                            result['race'].append(client_races[range.race_id])
                            
                if not applicable_race:
                    #if the range had no races that were applicable to the client, only consider ranges
                    #with None as the race
                    race_ranges = cycle_ranges.filter_by(race_id=None).all()
                    
                #if race filtering narrowed results, record client race as a determining factor
                if cycle_ranges.count() > len(race_ranges):
                    result['race'] =', '.join(result['race'])

                if len(race_ranges) > 1:
                    """
                    If more than 1 range remains at this point, it is because the client has multiple
                    races that can impact the evaluation. In this case, we want the 'most conservative'
                    range. Meaning of all the remaining ranges, we want to take the highest min values
                    and lowest max values.
                    """
                    critical_min = ref_min = 0
                    critical_max = ref_max = float("inf")
                    races = []
                    for range in race_ranges:
                        if range.critical_min != None and range.critical_min > critical_min:
                            critical_min = range.critical_min
                        if range.ref_min != None and range.ref_min > ref_min:
                            ref_min = range.ref_min
                        if range.ref_max != None and range.ref_max < ref_max:
                            ref_max = range.ref_max
                        if range.critical_max != None and range.critical_max < critical_max:
                            critical_max = range.critical_max
                        if range.race_id != None:
                            races.append(LookupRaces.query.filter_by(race_id=range.race_id).one_or_none().race_name)
                    if len(races) > 0:
                        result['race'] = ','.join(races)
                    eval_values = {
                        'critical_min': critical_min,
                        'ref_min': ref_min,
                        'ref_max': ref_max,
                        'critical_max': critical_max
                    }
                else:
                    eval_values = {
                    'critical_min': race_ranges[0].critical_min,
                    'ref_min': race_ranges[0].ref_min,
                    'ref_max': race_ranges[0].ref_max,
                    'critical_max': race_ranges[0].critical_max
                }
            else:
                eval_values = {
                    'critical_min': ranges[0].critical_min,
                    'ref_min': ranges[0].ref_min,
                    'ref_max': ranges[0].ref_max,
                    'critical_max': ranges[0].critical_max
                }

            #fix ranges if any are null
            if eval_values['critical_min'] == None:
                eval_values['critical_min'] = 0
            if eval_values['ref_min'] == None:
                eval_values['ref_min'] = 0
            if eval_values['ref_max'] == None:
                eval_values['ref_max'] = float('inf')
            if eval_values['critical_max'] == None:
                eval_values['critical_max'] = float('inf')

            #make the evaluation based on the eval values found above
            if result['result_value'] < eval_values['critical_min']:
                result['evaluation'] = 'critical'
            elif result['result_value'] < eval_values['ref_min']:
                result['evaluation'] = 'abnormal'
            elif result['result_value'] < eval_values['ref_max']:
                result['evaluation'] = 'normal'
            elif result['result_value'] < eval_values['critical_max']:
                result['evaluation'] = 'abnormal'
            else:
                result['evaluation'] = 'critical'
            result['test_id'] = client_bt.test_id
            db.session.add(MedicalBloodTestResults(**result))
            
        db.session.commit()
        
        return client_bt

    @token_auth.login_required(staff_role=('medical_doctor',), resources=('blood_chemistry',))
    @ns.doc(params={'test_id': 'int',})
    @responds(status_code=204, api=ns)
    def delete(self, user_id):
        '''
        Delete request for a client's blood test
        '''
        self.check_user(user_id, user_type='client')

        test_id = request.args.get('test_id', type=int)
        if test_id:
            result = MedicalBloodTests.query.filter_by(user_id=user_id, test_id=test_id).one_or_none()

            #ensure logged in user is the reporter for this test
            self.check_ehr_permissions(result)

            db.session.delete(result)
            db.session.commit()
        else:
            raise BadRequest("test_id must be an integer.")
        
@ns.route('/bloodtest/image/<int:user_id>/')
@ns.doc(params={'test_id': 'Test ID number'})
class MedBloodTestImage(BaseResource):
    
    @token_auth.login_required(staff_role=('medical_doctor',), resources=('blood_chemistry',))
    @responds(schema=MedicalBloodTestSchema, api=ns, status_code=200)
    def patch(self, user_id):
        """
        This resource can be used to add an image to submitted blood test results.

        Args:
            image ([file]): image file to be added to test results (only .pdf files are supported, max size 20MB)
        """
        if not ('image' in request.files and request.files['image']):  
            raise BadRequest('No file selected.')
        
        test_id = request.args.get('test_id', type=int)
        test = MedicalBloodTests.query.filter_by(test_id=test_id).one_or_none()
        if not test:
            raise BadRequest(f'No test exists with test id {test_id} for the user with user_id {user_id}.')

        prev_image = test.image_path

        # add file to S3
        hex_token = secrets.token_hex(4)
        img = FileUpload(request.files['image'].stream, test.user_id, prefix='bloodtest')
        img.allowed_types = ('pdf',)
        img.max_size = MEDICAL_IMAGE_MAX_SIZE
        img.validate()
        img.save(f'test{test.test_id:05d}_{hex_token}.{img.extension}')
        
        # store file path in db
        test.image_path = img.filename
        db.session.commit()

        # Upload successful, delete previous
        if prev_image:
            fd = FileDownload(test.user_id)
            fd.delete(prev_image)


        reporter = User.query.filter_by(user_id=test.reporter_id).one_or_none()

        if test.reporter_id != user_id:
            reporter_pic = get_profile_pictures(test.reporter_id, True)            
        else:
            reporter_pic = get_profile_pictures(user_id, False)
        
        res = {
            'test_id': test.test_id,
            'user_id': test.user_id,
            'date': test.date,
            'notes': test.notes,
            'reporter_firstname': reporter.firstname,
            'reporter_lastname': reporter.lastname,
            'reporter_id': test.reporter_id,
            'reporter_profile_pictures': reporter_pic,
            'image': img.url() 
        }
        
        return res

@ns.route('/bloodtest/all/<int:user_id>/')
@ns.doc(params={'user_id': 'Client ID number'})
class MedBloodTestAll(BaseResource):
    @token_auth.login_required(resources=('blood_chemistry',))
    @responds(schema=AllMedicalBloodTestSchema, api=ns)
    def get(self, user_id):
        """
        This resource returns every instance of blood test submissions for the specified user_id

        Each test submission includes the following data:
        - date
        - test_id
        - notes
        - reporter (a staff member who reported the test results)
        
        To see the actual test results for a given test, use the test_id
        to query the (GET) `/bloodtest/results/<int:test_id>/` endpoint

        To see test results for every blood test submission for a specified client, 
        use the (GET)`/bloodtest/results/all/<int:user_id>/` endpoint. 
        """
        self.check_user(user_id, user_type='client')

        blood_tests =  db.session.query(
                    MedicalBloodTests, User.firstname, User.lastname
                ).filter(
                    MedicalBloodTests.reporter_id == User.user_id
                ).filter(
                    MedicalBloodTests.user_id == user_id
                ).all()

        # prepare response items with reporter name from User table
        response = []
        fd = FileDownload(user_id)
            
        for test in blood_tests:
            if test[0].image_path:
                image_path = fd.url(test[0].image_path)
            else:
                image_path = None
            
            if test[0].reporter_id != user_id:
                reporter_pic = get_profile_pictures(test[0].reporter_id, True)            
            else:
                reporter_pic = get_profile_pictures(user_id, False)
                    
            data = test[0].__dict__
            data.update(
                {'reporter_firstname': test[1],
                 'reporter_lastname': test[2],
                 'reporter_profile_pictures': reporter_pic,
                 'image': image_path})
            response.append(data)
        payload = {}
        payload['items'] = response
        payload['total'] = len(blood_tests)
        payload['user_id'] = user_id
        return payload


@ns.route('/bloodtest/results/<int:test_id>/')
@ns.doc(params={'test_id': 'Test ID number'})
class MedBloodTestResults(BaseResource):
    """
    Resource for working with a single blood test 
    entry instance, test_id.

    Each test instance may have multiple test results. 
    """
    @token_auth.login_required(resources=('blood_chemistry',))
    @responds(schema=MedicalBloodTestResultsOutputSchema, api=ns)
    def get(self, test_id):
        """
        Returns details of the test denoted by test_id as well as 
        the actual results submitted.
        """
        #query for join of MedicalBloodTestResults and MedicalBloodTestResultTypes table

        results =  db.session.query(
                MedicalBloodTests, MedicalBloodTestResults, LookupBloodTests, User
                ).join(
                    LookupBloodTests
                ).join(MedicalBloodTests
                ).filter(
                    MedicalBloodTests.test_id == MedicalBloodTestResults.test_id
                ).filter(
                    MedicalBloodTests.test_id==test_id
                ).filter(
                    MedicalBloodTests.reporter_id == User.user_id
                ).all()

        if not results:
            return

        fd = FileDownload(results[0][0].user_id)
        if results[0][0].image_path:
            image_path = fd.url(results[0][0].image_path)
        else:
            image_path = None
            
            
        if results[0][0].reporter_id != results[0][0].user_id:
            reporter_pic = get_profile_pictures(results[0][0].reporter_id, True)            
        else:
            reporter_pic = get_profile_pictures(results[0][0].user_id, False)
                
        # prepare response with test details   
        nested_results = {'test_id': test_id, 
                          'date' : results[0][0].date,
                          'notes' : results[0][0].notes,
                          'image': image_path,
                          'reporter_id': results[0][0].reporter_id,
                          'reporter_firstname': results[0][3].firstname,
                          'reporter_lastname': results[0][3].lastname,
                          'reporter_profile_pictures': reporter_pic,
                          'results': []} 
        
        # loop through results in order to nest results in their respective test
        # entry instances (test_id)
        for _, test_result, result_type, _ in results:
                res = {
                    'modobio_test_code': result_type.modobio_test_code, 
                    'result_value': test_result.result_value,
                    'evaluation': test_result.evaluation,
                    'age': test_result.age,
                    'biological_sex_male': test_result.biological_sex_male,
                    'race': test_result.race,
                    'menstrual_cycle': test_result.menstrual_cycle
                }
                nested_results['results'].append(res)

        payload = {}
        payload['items'] = [nested_results]
        payload['tests'] = 1
        payload['test_results'] = len( nested_results['results'])
        payload['user_id'] = results[0][0].user_id
        return payload

@ns.route('/bloodtest/results/all/<int:user_id>/')
@ns.doc(params={'user_id': 'Client ID number'})
class AllMedBloodTestResults(BaseResource):
    """
    Endpoint for returning all blood test results from a client.

    This includes all test submisison details along with the test
    results associated with each test submission. 
    """
    @token_auth.login_required(resources=('blood_chemistry',))
    @responds(schema=MedicalBloodTestResultsOutputSchema, api=ns)
    def get(self, user_id):
        self.check_user(user_id, user_type='client')

        # pull up all tests, test results, and the test type names for this client
        results =  db.session.query(
                        MedicalBloodTests, MedicalBloodTestResults, LookupBloodTests, User
                        ).join(
                            LookupBloodTests
                        ).join(MedicalBloodTests
                        ).filter(
                            MedicalBloodTests.test_id == MedicalBloodTestResults.test_id
                        ).filter(
                            MedicalBloodTests.user_id==user_id
                        ).filter(
                            MedicalBloodTests.reporter_id == User.user_id
                        ).all()

        test_ids = set([(x[0].test_id, x[0].reporter_id, x[3].firstname, x[3].lastname, x[0].image_path) for x in results])
        nested_results = [{'test_id': x[0], 'reporter_id': x[1], 'reporter_firstname': x[2], 'reporter_lastname': x[3], 'image': x[4], 'results': []} for x in test_ids ]
        
        # loop through results in order to nest results in their respective test
        # entry instances (test_id)
        fd = FileDownload(user_id)
        for test_info, test_result, result_type, _ in results:
            for test in nested_results:
                # add rest result to appropriate test entry instance (test_id)
                if test_result.test_id == test['test_id']:
                    res = {
                        'modobio_test_code': result_type.modobio_test_code, 
                        'result_value': test_result.result_value,
                        'evaluation': test_result.evaluation,
                        'age': test_result.age,
                        'biological_sex_male': test_result.biological_sex_male,
                        'race': test_result.race,
                        'menstrual_cycle': test_result.menstrual_cycle
                    }
                    test['results'].append(res)
                    # add test details if not present
                    if not test.get('date', False):
                        test['date'] = test_info.date
                        test['notes'] = test_info.notes
                        # get presigned s3 link if present
                        image_path = test.get('image')
                        if image_path:
                            test['image'] = fd.url(image_path)

                #retrieve reporter profile pic
                if test['reporter_id'] != user_id:
                    reporter_pic = get_profile_pictures(test['reporter_id'], True)            
                else:
                    reporter_pic = get_profile_pictures(user_id, False)
                test['reporter_profile_pictures'] = reporter_pic
                                
        payload = {}
        payload['items'] = nested_results
        payload['tests'] = len(test_ids)
        payload['test_results'] = len(results)
        payload['user_id'] = user_id
        return payload

@ns.deprecated
@ns.route('/bloodtest/result-types/')
class MedBloodTestResultTypes(BaseResource):
    """
    Returns the types of tests currently documented in the DB
    """
    @token_auth.login_required
    @responds(schema=MedicalBloodTestResultTypesSchema, api=ns)
    def get(self):
        bt_types = MedicalBloodTestResultTypes.query.all()
        payload = {'items' : bt_types, 'total' : len(bt_types)}
        return payload

@ns.route('/medicalhistory/<int:user_id>/')
@ns.doc(params={'user_id': 'User ID number'})
@ns.deprecated
class MedHistory(BaseResource):
    @token_auth.login_required()
    @responds(schema=MedicalHistorySchema, api=ns)
    def get(self, user_id):
        """returns client's medical history as a json for the user_id specified"""
        self.check_user(user_id, user_type='client')

        client = MedicalHistory.query.filter_by(user_id=user_id).first()
        return client

    @token_auth.login_required(staff_role=('medical_doctor',))
    @accepts(schema=MedicalHistorySchema, api=ns)
    @responds(schema=MedicalHistorySchema, status_code=201, api=ns)
    def post(self, user_id):
        """returns client's medical history as a json for the user_id specified"""
        self.check_user(user_id, user_type='client')

        current_med_history = MedicalHistory.query.filter_by(user_id=user_id).first()

        data = request.json
        data["user_id"] = user_id

        mh_schema = MedicalHistorySchema()

        client_mh = mh_schema.load(data)

        db.session.add(client_mh)

        db.session.commit()

        return client_mh

    @token_auth.login_required(staff_role=('medical_doctor',))
    @accepts(schema=MedicalHistorySchema, api=ns)
    @responds(schema=MedicalHistorySchema, api=ns)
    def put(self, user_id):
        """updates client's medical history as a json for the user_id specified"""
        self.check_user(user_id, user_type='client')

        client_mh = MedicalHistory.query.filter_by(user_id=user_id).first()

        # get payload and update the current instance followd by db commit
        data = request.json
        
        data['last_examination_date'] = datetime.strptime(data['last_examination_date'], "%Y-%m-%d")
            
        # update resource 
        client_mh.update(data)

        db.session.commit()

        return client_mh


@ns.route('/physical/<int:user_id>/')
@ns.doc(params={'user_id': 'User ID number'})
class MedPhysical(BaseResource):
    @token_auth.login_required(resources=('general_medical_info',))
    @responds(schema=MedicalPhysicalExamSchema(many=True), api=ns)
    def get(self, user_id):
        """returns all client's medical physical exams for the user_id specified"""
        self.check_user(user_id, user_type='client')

        query =  db.session.query(
                MedicalPhysicalExam, User.firstname, User.lastname
                ).filter(
                    MedicalPhysicalExam.user_id == user_id
                ).filter(
                    MedicalPhysicalExam.reporter_id == User.user_id
                ).all()

        # prepare response with staff name and medical physical data
        
        response = []
        for data in query:
            physical = data[0].__dict__    
            physical.update({'reporter_firstname': data[1], 'reporter_lastname': data[2]})
            response.append(physical)

        return response

    @token_auth.login_required(staff_role=('medical_doctor',), resources=('general_medical_info',))
    @accepts(schema=MedicalPhysicalExamSchema, api=ns)
    @responds(schema=MedicalPhysicalExamSchema, status_code=201, api=ns)
    def post(self, user_id):
        """creates new db entry of client's medical physical exam as a json for the clientuser_idid specified"""
        self.check_user(user_id, user_type='client')

        data = request.get_json()
        data["user_id"] = user_id

        client_mp = MedicalPhysicalExamSchema().load(data)

        # look up the reporting staff member and add their id to the 
        # client's physical entry
        reporter = token_auth.current_user()[0]
        client_mp.reporter_id = reporter.user_id

        # prepare api response with reporter name
        response = client_mp.__dict__.copy()
        response["reporter_firstname"] = reporter.firstname
        response["reporter_lastname"] = reporter.lastname

        db.session.add(client_mp)
        db.session.commit()
        return response

@ns.route('/medicalinstitutions/')
class AllMedInstitutes(BaseResource):
    @token_auth.login_required()
    @responds(schema=MedicalInstitutionsSchema(many=True), api=ns)
    def get(self):
        """returns all medical institutes currently in the database"""

        institutes = MedicalInstitutions.query.all()
        
        return institutes

@ns.route('/medicalinstitutions/recordid/<int:user_id>/')
@ns.doc(params={'user_id': 'User ID number'})
class ExternalMedicalRecordIDs(BaseResource):
    @token_auth.login_required(staff_role=('medical_doctor',))
    @accepts(schema=MedicalExternalMREntrySchema,  api=ns)
    @responds(schema=MedicalExternalMREntrySchema,status_code=201, api=ns)
    def post(self, user_id):
        """for submitting client medical record ids from external medical institutions"""
        self.check_user(user_id, user_type='client')

        data = request.get_json()
        # check for new institute names. If the institute_id is 9999, then enter 
        # the new institute into the dabase before proceeding
        data_cleaned = []
        for record in data['record_locators']:
            record["user_id"] = user_id # add in the user_id
            if record["institute_id"] == 9999 and len(record["institute_name"]) > 0:
                # enter new insitute name into database
                new_institute = MedicalInstitutions(institute_name = record["institute_name"])
                db.session.add(new_institute)
                db.session.commit()
                record["institute_id"] = new_institute.institute_id

            data_cleaned.append(record)
            
        client_med_record_ids = MedicalExternalMRSchema(many=True).load(data_cleaned)
        
        db.session.add_all(client_med_record_ids)
        db.session.commit()
        
        return client_med_record_ids

    @token_auth.login_required
    @responds(schema=MedicalExternalMREntrySchema, api=ns)
    def get(self, user_id):
        """returns all medical record ids for user_id"""
        self.check_user(user_id, user_type='client')

        client_med_record_ids = MedicalExternalMR.query.filter_by(user_id=user_id).all()

        return client_med_record_ids


@ns.route('/surgery/<int:user_id>/')
@ns.doc(params={'user_id': 'Client user ID number'})
class MedicalSurgeriesAPI(BaseResource):

    @token_auth.login_required(staff_role=('medical_doctor',), resources=('general_medical_info',))
    @accepts(schema=MedicalSurgeriesSchema,  api=ns)
    @responds(schema=MedicalSurgeriesSchema, status_code=201, api=ns)
    def post(self, user_id):
        """register a client surgery in the db"""
        #check client and reporting staff have valid user ids
        self.check_user(user_id, user_type='client')
        self.set_reporter_id(request.parsed_obj)

        #add request data to db
        request.parsed_obj.user_id = user_id
        db.session.add(request.parsed_obj)
        db.session.commit()

        return request.parsed_obj

    @token_auth.login_required(resources=('general_medical_info',))
    @responds(schema=MedicalSurgeriesSchema(many=True), api=ns)
    def get(self, user_id):
        """returns a list of all surgeries for the given user_id"""
        self.check_user(user_id, user_type='client')

        return MedicalSurgeries.query.filter_by(user_id=user_id).all()
<|MERGE_RESOLUTION|>--- conflicted
+++ resolved
@@ -1192,19 +1192,7 @@
                             
                     #some tests only care if the client is 'pregnant', 'not pregnant', or 'postmenopausal'
                     if 'pregnant' in relevant_cycles:
-<<<<<<< HEAD
                         if client_cycle_row == None:
-=======
-                        if client_cycle_row:
-                            if client_cycle_row.pregnant:
-                                client_cycle = 'pregnant'
-                            elif client_cycle_row.status != 'postmenopausal':
-                                #if status is postmenopausal, client_cycle has already been set to that
-                                #otherwise, set it to 'not pregnant'
-                                client_cycle = 'not pregnant'
-                        else:
-                            #default to not pregnant if there is no fertility entries for the client
->>>>>>> 50a9ba87
                             client_cycle = 'not pregnant'
                         else:
                             if client_cycle_row.status != 'postmenopausal':
