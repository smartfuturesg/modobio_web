--- conflicted
+++ resolved
@@ -4,23 +4,14 @@
 from odyssey.api import api
 from odyssey.utils.auth import token_auth
 from odyssey.api.lookup.models import (
-<<<<<<< HEAD
      LookupActivityTrackers,
      LookupDrinks, 
      LookupDrinkIngredients, 
      LookupGoals, 
      LookupRaces,
+     LookupSubscriptions,
      LookupTelehealthSessionCost,
      LookupTelehealthSessionDuration
-=======
-    LookupActivityTrackers,
-    LookupDrinks,
-    LookupDrinkIngredients,
-    LookupGoals,
-    LookupRaces,
-    LookupSubscriptions,
-    LookupTelehealthSessionDuration
->>>>>>> 08ac9407
 )
 from odyssey.api.lookup.schemas import (
     LookupActivityTrackersOutputSchema, 
@@ -28,11 +19,8 @@
     LookupDrinkIngredientsOutputSchema, 
     LookupGoalsOutputSchema,
     LookupRacesOutputSchema,
-<<<<<<< HEAD
+    LookupSubscriptionsOutputSchema,
     LookupTelehealthSessionCostOutputSchema,
-=======
-    LookupSubscriptionsOutputSchema,
->>>>>>> 08ac9407
     LookupTelehealthSessionDurationOutputSchema
 )
 from odyssey.utils.misc import check_drink_existence
