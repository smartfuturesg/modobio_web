--- conflicted
+++ resolved
@@ -68,6 +68,7 @@
     ClientIndividualContractSchema,
     ClientClinicalCareTeamSchema,
     ClientMobileSettingsSchema,
+    ClientMobilePushNotificationsSchema,
     ClientPoliciesContractSchema, 
     ClientRegistrationStatusSchema,
     ClientReleaseSchema,
@@ -249,10 +250,6 @@
         #if ELASTICSEARCH_URL isn't set, the search request will return without doing anything
         es = current_app.elasticsearch
         if not es: return
-        
-        if not es.indices.exists('clients'):
-            print('Oops! No Clients Exist Yet')
-            raise ContentNotFound()
         
         #clean up and validate input data
         startAt = request.args.get('_from', 0, type= int)
@@ -1090,7 +1087,8 @@
         db.session.add(gen_settings)
 
         for notification in request.parsed_obj['push_notification_type_ids']:
-            push_notfication = ClientPushNotifications(**{'user_id': user_id, 'notification_type_id': notification['notification_type_id']})
+            push_notfication = ClientMobilePushNotificationsSchema().load({'notification_type_id': notification.notification_type_id})
+            push_notfication.user_id = user_id
             db.session.add(push_notfication)
 
         db.session.commit()
@@ -1125,7 +1123,6 @@
         if not settings:
             raise IllegalSetting(message=f"Mobile settings for user_id {user_id} do not exist. Please use POST method")
 
-<<<<<<< HEAD
         gen_settings = request.parsed_obj['general_settings'].__dict__
         del gen_settings['_sa_instance_state']
         settings.update(gen_settings)
@@ -1133,7 +1130,7 @@
         client_push_notifications = ClientPushNotifications.query.filter_by(user_id=user_id).all()
         client_new_notifications = []
         for notification in request.parsed_obj['push_notification_type_ids']:
-            client_new_notifications.append(notification['notification_type_id'])
+            client_new_notifications.append(notification.notification_type_id)
             
         for notification in client_push_notifications:
             if notification.notification_type_id not in client_new_notifications:
@@ -1145,21 +1142,12 @@
                 client_new_notifications.remove(notification.notification_type_id)
 
         for notification_type_id in client_new_notifications:
-            push_notification = ClientPushNotifications(**{'user_id': user_id, 'notification_type_id': notification_type_id})
+            push_notification = ClientMobilePushNotificationsSchema().load({'notification_type_id': notification_type_id})
+            push_notification.user_id = user_id
             db.session.add(push_notification)
 
         db.session.commit()
-        return request.parsed_obj
-=======
-        data = request.json
-        settings.update(data)
-        db.session.commit()
-
-        return request.parsed_obj
-
->>>>>>> ff09e43e
-
-
+        return(request.json)
 
 @ns.route('/height/<int:user_id>/')
 @ns.doc(params={'user_id': 'User ID number'})
