--add operational territories for seed users pro@modobio.com and name@modobio.com 
--NOTE: StaffOperationalTerritories is obsolete, but will be kept in until we can safely remove it
--PractitionerCredentials will take its place, so it is also filled out here

delete from "StaffOperationalTerritories" 
			where idx >= 1;
alter sequence "StaffOperationalTerritories_idx_seq"
  restart with 1;
  
delete from "PractitionerCredentials" 
			where idx >= 1;
alter sequence "PractitionerCredentials_idx_seq"
  restart with 1;


insert into "StaffOperationalTerritories" ("user_id", "operational_territory_id", "role_id") values
(10,1,10),
(10,2,10),
(10,3,10),
(10,4,10),
(14,1,11),
(14,2,11),
(14,3,11),
(14,4,11),
(30, 1 ,75),
(30, 2 ,75),
(30, 3 ,75),
(30, 4 ,75),
(31, 1 ,76),
(31, 2 ,76),
(31, 3 ,76),
(31, 4 ,76),
(32, 1 ,77),
(32, 2 ,77),
(32, 3 ,77),
(32, 4 ,77),
(33, 1 ,78),
(33, 2 ,78),
(33, 3 ,78),
(33, 4 ,78);

insert into "PractitionerCredentials" ("user_id", "country_id", "state", "credential_type", "credentials", "status", "role_id", "want_to_practice") values
<<<<<<< HEAD
(10, 1, Null, 'npi', '1296336567', 'Verified', 13, True),
(10, 1, 'AZ', 'dea', '183451435', 'Verified', 13, True),
(10, 1, 'CA', 'dea', '123342534', 'Verified', 13, True),
(10, 1, 'AZ', 'med_lic', '523746512', 'Verified', 13, True),
(10, 1, 'CA', 'med_lic', '839547692', 'Verified', 13, True),
(14, 1, Null, 'npi', '1296336567', 'Verified', 13, True),
(14, 1, 'CA', 'dea', '43218470', 'Verified', 13, True),
(14, 1, 'AZ', 'med_lic', '21323512', 'Verified', 13, True);
=======
(10, 1, Null, 'npi', '123456789', 'Verified', 10, True),
(10, 1, 'AZ', 'dea', '183451435', 'Verified', 10, True),
(10, 1, 'CA', 'dea', '123342534', 'Verified', 10, True),
(10, 1, 'AZ', 'med_lic', '523746512', 'Verified', 10, True),
(10, 1, 'CA', 'med_lic', '839547692', 'Verified', 10, True),
(14, 1, Null, 'npi', '98714234', 'Verified', 23, True),
(14, 1, 'CA', 'dea', '43218470', 'Verified', 23, True),
(14, 1, 'AZ', 'med_lic', '21323512', 'Verified', 23, True);
>>>>>>> ed0ee684
<|MERGE_RESOLUTION|>--- conflicted
+++ resolved
@@ -40,16 +40,6 @@
 (33, 4 ,78);
 
 insert into "PractitionerCredentials" ("user_id", "country_id", "state", "credential_type", "credentials", "status", "role_id", "want_to_practice") values
-<<<<<<< HEAD
-(10, 1, Null, 'npi', '1296336567', 'Verified', 13, True),
-(10, 1, 'AZ', 'dea', '183451435', 'Verified', 13, True),
-(10, 1, 'CA', 'dea', '123342534', 'Verified', 13, True),
-(10, 1, 'AZ', 'med_lic', '523746512', 'Verified', 13, True),
-(10, 1, 'CA', 'med_lic', '839547692', 'Verified', 13, True),
-(14, 1, Null, 'npi', '1296336567', 'Verified', 13, True),
-(14, 1, 'CA', 'dea', '43218470', 'Verified', 13, True),
-(14, 1, 'AZ', 'med_lic', '21323512', 'Verified', 13, True);
-=======
 (10, 1, Null, 'npi', '123456789', 'Verified', 10, True),
 (10, 1, 'AZ', 'dea', '183451435', 'Verified', 10, True),
 (10, 1, 'CA', 'dea', '123342534', 'Verified', 10, True),
@@ -57,5 +47,4 @@
 (10, 1, 'CA', 'med_lic', '839547692', 'Verified', 10, True),
 (14, 1, Null, 'npi', '98714234', 'Verified', 23, True),
 (14, 1, 'CA', 'dea', '43218470', 'Verified', 23, True),
-(14, 1, 'AZ', 'med_lic', '21323512', 'Verified', 23, True);
->>>>>>> ed0ee684
+(14, 1, 'AZ', 'med_lic', '21323512', 'Verified', 23, True);