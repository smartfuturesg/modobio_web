--- conflicted
+++ resolved
@@ -1,5 +1,5 @@
 
-from flask import request, current_app
+from flask import request
 from flask_accepts import accepts, responds
 from flask_restx import Resource
 from twilio.jwt.access_token import AccessToken
@@ -7,15 +7,12 @@
 
 from odyssey import db
 from odyssey.api import api
-<<<<<<< HEAD
 
 from odyssey.api.telehealth.models import (
+    TelehealthMeetingRooms, 
     TelehealthQueueClientPool,
     TelehealthStaffAvailability,
 )
-=======
-from odyssey.api.telehealth.models import TelehealthMeetingRooms, TelehealthQueueClientPool
->>>>>>> 7330e80a
 from odyssey.api.telehealth.schemas import (
     TelehealthMeetingRoomSchema,
     TelehealthQueueClientPoolSchema,
@@ -25,7 +22,7 @@
 from odyssey.utils.auth import token_auth
 from odyssey.utils.constants import TWILIO_ACCESS_KEY_TTL
 from odyssey.utils.errors import GenericNotFound, InputError, UnauthorizedUser
-from odyssey.utils.misc import check_client_existence, grab_twilio_credentials
+from odyssey.utils.misc import check_client_existence, check_staff_existence, grab_twilio_credentials
 
 ns = api.namespace('telehealth', description='telehealth bookings management API')
 
@@ -64,8 +61,70 @@
         db.session.commit() 
         return meeting_room
 
-<<<<<<< HEAD
-ns = api.namespace('telehealth', description='Endpoint for telehealth requests.')
+@ns.route('/meeting-room/access-token/<int:room_id>/')
+@ns.doc(params={'room_id': 'room ID number'})
+class ProvisionMeetingRooms(Resource):
+    """
+    For generating and retrieving meeting room access tokens
+    """
+    @token_auth.login_required
+    @responds(schema = TelehealthMeetingRoomSchema, status_code=201, api=ns)
+    def post(self, room_id):
+        """
+        Generate a new Twilio access token with a grant for the meeting room id provided
+
+        Users may only be granted access if they are one of the two participants.
+        """
+        client_user, _ = token_auth.current_user()
+
+        meeting_room = TelehealthMeetingRooms.query.filter_by(client_user_id=client_user.user_id, room_id=room_id).one_or_none()
+        if not meeting_room:
+            raise GenericNotFound(message="no meeting room found")
+        elif meeting_room.client_user_id != client_user.user_id:
+            raise UnauthorizedUser(message='user not part of chat room')
+
+        twilio_credentials = grab_twilio_credentials()
+
+        # API access for the staff user to specifically access this chat room
+        token = AccessToken(twilio_credentials['account_sid'], twilio_credentials['api_key'], twilio_credentials['api_key_secret'],
+                         identity=client_user.modobio_id, ttl=TWILIO_ACCESS_KEY_TTL)
+        token.add_grant(VideoGrant(room=meeting_room.room_name))
+        meeting_room.client_access_token = token.to_jwt()
+        meeting_room.__dict__['access_token'] = meeting_room.client_access_token
+        db.session.commit() 
+        return meeting_room
+
+
+
+@ns.route('/meeting-room/status/<int:room_id>/')
+@ns.doc(params={'room_id': 'User ID number'})
+class MeetingRoomStatusAPI(Resource):
+    """
+    Update and check meeting room status
+    """
+    def post(self):
+        """
+        For status callback directly from twilio
+        
+        TODO: 
+            -authorize access to this API from twilio automated callback
+            -check callback reason (we just want the status updated)
+            -update meeting status
+                -open
+                -close
+            -use TelehealthMeetingRooms table
+        """
+    
+    @token_auth.login_required
+    @responds(schema = TelehealthMeetingRoomSchema, status_code=200, api=ns)
+    def get(self, room_id):
+        """
+        Check the meeting status
+
+        should just return vital details on meeting rooms
+        """
+        meeting_room = TelehealthMeetingRooms.query.filter_by(room_id=room_id).one_or_none()
+        return meeting_room
 
 @ns.route('/settings/staff/availability/<int:user_id>/')
 @ns.doc(params={'user_id': 'User ID for a staff'})
@@ -146,75 +205,6 @@
         db.session.commit()
         return payload
 
-=======
-@ns.route('/meeting-room/access-token/<int:room_id>/')
-@ns.doc(params={'room_id': 'room ID number'})
-class ProvisionMeetingRooms(Resource):
-    """
-    For generating and retrieving meeting room access tokens
-    """
-    @token_auth.login_required
-    @responds(schema = TelehealthMeetingRoomSchema, status_code=201, api=ns)
-    def post(self, room_id):
-        """
-        Generate a new Twilio access token with a grant for the meeting room id provided
-
-        Users may only be granted access if they are one of the two participants.
-        """
-        client_user, _ = token_auth.current_user()
-
-        meeting_room = TelehealthMeetingRooms.query.filter_by(client_user_id=client_user.user_id, room_id=room_id).one_or_none()
-        if not meeting_room:
-            raise GenericNotFound(message="no meeting room found")
-        elif meeting_room.client_user_id != client_user.user_id:
-            raise UnauthorizedUser(message='user not part of chat room')
-
-        twilio_credentials = grab_twilio_credentials()
-
-        # API access for the staff user to specifically access this chat room
-        token = AccessToken(twilio_credentials['account_sid'], twilio_credentials['api_key'], twilio_credentials['api_key_secret'],
-                         identity=client_user.modobio_id, ttl=TWILIO_ACCESS_KEY_TTL)
-        token.add_grant(VideoGrant(room=meeting_room.room_name))
-        meeting_room.client_access_token = token.to_jwt()
-        meeting_room.__dict__['access_token'] = meeting_room.client_access_token
-        db.session.commit() 
-        return meeting_room
-
-
-
-@ns.route('/meeting-room/status/<int:room_id>/')
-@ns.doc(params={'room_id': 'User ID number'})
-class MeetingRoomStatusAPI(Resource):
-    """
-    Update and check meeting room status
-    """
-    def post(self):
-        """
-        For status callback directly from twilio
-        
-        TODO: 
-            -authorize access to this API from twilio automated callback
-            -check callback reason (we just want the status updated)
-            -update meeting status
-                -open
-                -close
-            -use TelehealthMeetingRooms table
-        """
-
-        return
-
-    @token_auth.login_required
-    @responds(schema = TelehealthMeetingRoomSchema, status_code=200, api=ns)
-    def get(self, room_id):
-        """
-        Check the meeting status
-
-        should just return vital details on meeting rooms
-        """
-        meeting_room = TelehealthMeetingRooms.query.filter_by(room_id=room_id).one_or_none()
-        return meeting_room
->>>>>>> 7330e80a
-
 @ns.route('/queue/client-pool/')
 class TelehealthGetQueueClientPoolApi(Resource):
     """
