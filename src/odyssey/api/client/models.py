"""
Database tables for the client intake portion of the Modo Bio Staff application.
All tables in this module are prefixed with ``Client``.
"""
import base64
import os
import pytz
import random
import secrets

from datetime import datetime, timedelta
from hashlib import md5
from sqlalchemy import text
from sqlalchemy.orm.query import Query
from odyssey.utils.constants import DB_SERVER_TIME, ALPHANUMERIC
from odyssey import db, whooshee

phx_tz = pytz.timezone('America/Phoenix')


# @whooshee.register_model('firstname', 'lastname', 'email', 'phone', 'dob', 'record_locator_id')
class ClientInfo(db.Model):
    """ Client information table

    This table stores general information of a client.
    """

    __tablename__ = 'ClientInfo'

    created_at = db.Column(db.DateTime, default=DB_SERVER_TIME)
    """
    timestamp for when object was created. DB server time is used. 

    :type: :class:`datetime.datetime`
    """

    updated_at = db.Column(db.DateTime, default=DB_SERVER_TIME, onupdate=DB_SERVER_TIME)
    """
    Last update timestamp of this row in the database.

    :type: :class:`datetime.datetime`
    """

    idx = db.Column(db.Integer, primary_key=True, autoincrement=True)
    """
    autoincrementing primary key

    :type: int, primary key, autoincrement
    """

    user_id = db.Column(db.Integer, db.ForeignKey('User.user_id', ondelete="CASCADE"), nullable=False)
    """
    User ID number, foreign key to User.user_id

    :type: int, foreign key to :attr:`User.user_id <odyssey.models.user.User.user_id>`
    """
    
    membersince = db.Column(db.DateTime, default=DB_SERVER_TIME)
    """
    Member since date

    The date a client was first added to the system

    :type: datetime
    """

    guardianname = db.Column(db.String(100))
    """
    Name of client's parent or guardian, if applicable.

    :type: str, max length 50
    """

    guardianrole = db.Column(db.String(50))
    """
    Parent or guardian's role to the client.

    :type: str, max length 50
    """

    street = db.Column(db.String(50))
    """
    Client street address.

    :type: str, max length 50
    """

    city = db.Column(db.String(50))
    """
    Client address city.

    :type: str, max length 50
    """

    state = db.Column(db.String(2))
    """
    Client address state.

    Currently only US States. Defaults to AZ.

    :type: str, max length 2
    """

    zipcode = db.Column(db.String(10))
    """
    Client address zip code.

    :type: str, max length 10
    """

    country = db.Column(db.String(2))
    """
    Client address country.

    Currently defaults to US.

    :type: str, max length 2
    """

    preferred = db.Column(db.SmallInteger)
    """
    Client preferred contact method.

    :type: int, smallint, signed int16
    """

    emergency_contact = db.Column(db.String(50))
    """
    Client emergency contact name.

    :type: str, max length 50
    """

    emergency_phone = db.Column(db.String(20))
    """
    Client emergency contact phone number.

    :type: str, max length 20
    """

    healthcare_contact = db.Column(db.String(50))
    """
    Client primary healthcare provider name.

    :type: str, max length 50
    """

    healthcare_phone = db.Column(db.String(20))
    """
    Client primary health care provider phone number.

    :type: str, max length 20
    """

    gender = db.Column(db.String(1))
    """
    Client gender.

    :type: str, max length 1
    """

    dob = db.Column(db.Date)
    """
    Client date of birth.

    :type: :class:`datetime.date`
    """

<<<<<<< HEAD
    height = db.Column(db.Integer)
    """
    Most recently reported height in cm.

    :type: int
    """

    weight = db.Column(db.Integer)
    """
    Most recently reported weight in g.

    :type: int
    """

    race_id = db.Column(db.Integer, db.ForeignKey('LookupRaces.race_id', ondelete="CASCADE"))
=======
    race_id = db.Column(db.Integer, db.ForeignKey('LookupRaces.race_id'))
>>>>>>> 0adf6f93
    """
    Client race_id as defined in LookupRaces

    :type: int, foreign key(LookupRaces.race_id)
    """

    profession = db.Column(db.String(100))
    """
    Client profession.

    :type: str, max length 100
    """

    receive_docs = db.Column(db.Boolean)
    """
    Indicates whether or not client wants to receive a copy of the signed documents.

    :type: bool
    """
    
    primary_goal_id = db.Column(db.Integer, db.ForeignKey('LookupGoals.goal_id'))
    """
    The client's stated primary goal for using modobio. Must be an option in the LookupGoals table.

    :type: int, foreign key('LookupGoal.goal_id')
    """

    primary_pharmacy_name = db.Column(db.String)
    """
    Primary Pharmacy Name

    :type: str
    """

    primary_pharmacy_address = db.Column(db.String)
    """
    Primary Pharmacy address

    :type: str
    """


    def client_info_search_dict(self, user) -> dict:
        """ Searchable client info.
        
        Returns a subset of the data in this row object.
        The returned dict contains the following keys:

        - user_id
        - firstname
        - lastename
        - dob (date of birth)
        - phone
        - email

        Returns
        -------
        dict
            Subset of data in this row object.
        """
        data = {
            'user_id': self.user_id,
            'firstname': user.firstname,
            'lastname': user.lastname,
            'dob': self.dob,
            'phone': user.phone_number,
            'email': user.email
        }
        return data

    @staticmethod
    def all_clients_dict(query: Query, page: int, per_page: int, **kwargs) -> tuple:
        """ Paginate a search in this table.
        
        Given a search query in this table, return the results for page ``page``
        with ``per_page`` results per page. The returned result itmes are generated
        by :meth:`client_info_search_dict`.

        Parameters
        ----------
        query : :class:`sqlalchemy.orm.query.Query`
            The SQL query with a (possibly) long list of results to paginate.

        page : int
            The current page to display results for.

        per_page : int
            How many results to display per page.

        Returns
        -------
        dict
            A dictionary with ``items``, a list of dicts containing the search results,
            and ``_meta`` a dict containing pagination information.

        :class:`flask_sqlalchemy.Pagination`
            An object holding the paginated search results from the SQLAlchemy query.
        """
        resources = query.paginate(page, per_page, False)
        data = {
            'items': [item.client_info_search_dict() for item in resources.items],
            '_meta': {
                'page': page,
                'per_page': per_page,
                'total_pages': resources.pages,
                'total_items': resources.total
                }
            }
        return data, resources


class ClientFacilities(db.Model):
    """ A mapping of client ID number to registered facility ID numbers. """

    __tablename__ = 'ClientFacilities'

    idx = db.Column(db.Integer, primary_key=True, autoincrement=True)
    """
    Table index.

    :type: int, primary key, autoincrement
    """

    created_at = db.Column(db.DateTime, default=DB_SERVER_TIME)
    """
    Creation timestamp of this row in the database.

    :type: :class:`datetime.datetime`
    """

    updated_at = db.Column(db.DateTime, default=DB_SERVER_TIME, onupdate=DB_SERVER_TIME)
    """
    Last update timestamp of this row in the database.

    :type: :class:`datetime.datetime`
    """

    user_id = db.Column(db.ForeignKey('User.user_id',ondelete="CASCADE"), nullable = False)
    """
    Foreign key from User table

    :type: int, foreign key to :attr:`User.user_id <odyssey.models.user.User.user_id>`
    """
    
    facility_id = db.Column(db.ForeignKey('RegisteredFacilities.facility_id',ondelete="CASCADE"), nullable=False)
    """
    RegisteredFacilities ID number.

    :type: int, foreign key to :attr:`RegisteredFacilities.facility_id`
    """

class ClientConsent(db.Model):
    """ Client consent form table

    This table stores the signature and related information of the consent form.
    """

    __tablename__ = 'ClientConsent'

    displayname = 'Consent form'
    """
    Print-friendly name of this document.

    :type: str
    """

    current_revision = '20200317'
    """
    Current revision of this document.

    The revision string is updated whenever the contents of the document change. The
    revision string can be anything, but it typically consists of the ISO formatted
    date (e.g. 20200519).

    :type: str
    """

    idx = db.Column(db.Integer, primary_key=True, autoincrement=True)
    """
    Table index.

    :type: int, primary key, autoincrement
    """

    created_at = db.Column(db.DateTime, default=DB_SERVER_TIME)
    """
    Creation timestamp of this row in the database.

    :type: :class:`datetime.datetime`
    """

    updated_at = db.Column(db.DateTime, default=DB_SERVER_TIME, onupdate=DB_SERVER_TIME)
    """
    Last update timestamp of this row in the database.

    :type: :class:`datetime.datetime`
    """

    user_id = db.Column(db.Integer, db.ForeignKey('User.user_id',ondelete="CASCADE"), nullable=False)
    """
    User ID number.

    :type: int, foreign key to :attr:`User.user_id <odyssey.models.user.User.user_id>`
    """

    infectious_disease = db.Column(db.Boolean)
    """
    Indicates whether or not client ever had an infectious disease.

    :type: bool
    """

    signdate = db.Column(db.Date)
    """
    Signature date.

    :type: :class:`datetime.date`
    """

    signature = db.Column(db.Text)
    """
    Signature.

    Stored as a base64 encoded png image, prefixed with mime-type.

    :type: str
    """

    revision = db.Column(db.String(10))
    """
    Revision string of the latest signed document.

    The revision string is updated whenever the contents of the document change.
    The revision stored here is the revision of the newest signed document.

    :type: str, max length 10
    """

    pdf_path = db.Column(db.String(200))
    """
    Path where signed document is stored as a PDF file.

    :type: str, max length 200
    """

    pdf_hash = db.Column(db.String(40))
    """
    SHA-1 hash (as a hexadecimal string) of the stored PDF file.

    :type: str, max length 40
    """

class ClientRelease(db.Model):
    """ Client release of information table

    This table stores the signature and related information of the
    release of information form.
    """

    __tablename__ = 'ClientRelease'

    displayname = 'Release of information form'
    """
    Print-friendly name of this document.

    :type: str
    """

    current_revision = '20200416'
    """
    Current revision of this document.

    The revision string is updated whenever the contents of the document change. The
    revision string can be anything, but it typically consists of the ISO formatted
    date (e.g. 20200519).

    :type: str
    """

    idx = db.Column(db.Integer, primary_key=True, autoincrement=True)
    """
    Table index.

    :type: int, primary key, autoincrement
    """

    created_at = db.Column(db.DateTime, default=DB_SERVER_TIME)
    """
    Creation timestamp of this row in the database.

    :type: :class:`datetime.datetime`
    """

    updated_at = db.Column(db.DateTime, default=DB_SERVER_TIME, onupdate=DB_SERVER_TIME)
    """
    Last update timestamp of this row in the database.

    :type: :class:`datetime.datetime`
    """

    user_id = db.Column(db.Integer, db.ForeignKey('User.user_id',ondelete="CASCADE"), nullable=False)
    """
    User ID number

    :type: int, foreign key to :attr:`User.user_id <odyssey.models.user.User.user_id>`
    """

    release_of_all = db.Column(db.Boolean)
    """
    Indicates whether or not client want to allow to release all protected health information.

    :type: bool
    """

    release_of_other = db.Column(db.String(1024))
    """
    Describes what other protected health information can be released.

    :type: str, max length 1024
    """

    release_date_from = db.Column(db.Date)
    """
    Limits the release of protected health information to from this date.

    :type: :class:`datetime.date`
    """

    release_date_to = db.Column(db.Date)
    """
    Limits the release of protected health information to until this date.

    :type: :class:`datetime.date`
    """

    release_purpose = db.Column(db.String(1024))
    """
    Describes for what purpose protected health information can be released.

    :type: str, max length 1024
    """

    signdate = db.Column(db.Date)
    """
    Signature date.

    :type: :class:`datetime.date`
    """

    signature = db.Column(db.Text)
    """
    Signature.

    Stored as a base64 encoded png image, prefixed with mime-type.

    :type: str
    """

    revision = db.Column(db.String(10))
    """
    Revision string of the latest signed document.

    The revision string is updated whenever the contents of the document change.
    The revision stored here is the revision of the newest signed document.

    :type: str, max length 10
    """

    pdf_path = db.Column(db.String(200))
    """
    Path where signed document is stored as a PDF file.

    :type: str, max length 200
    """

    pdf_hash = db.Column(db.String(40))
    """
    SHA-1 hash (as a hexadecimal string) of the stored PDF file.

    :type: str, max length 40
    """

class ClientPolicies(db.Model):
    """ Client policies table

    This table stores the signature and related information of the
    Modo Bio policies form.
    """

    __tablename__ = 'ClientPolicies'

    displayname = 'Policies form'
    """
    Print-friendly name of this document.

    :type: str
    """

    current_revision = '20200513'
    """
    Current revision of this document.

    The revision string is updated whenever the contents of the document change. The
    revision string can be anything, but it typically consists of the ISO formatted
    date (e.g. 20200519).

    :type: str
    """

    idx = db.Column(db.Integer, primary_key=True, autoincrement=True)
    """
    Table index.

    :type: int, primary key, autoincrement
    """

    created_at = db.Column(db.DateTime, default=DB_SERVER_TIME)
    """
    Creation timestamp of this row in the database.

    :type: :class:`datetime.datetime`
    """

    updated_at = db.Column(db.DateTime, default=DB_SERVER_TIME, onupdate=DB_SERVER_TIME)
    """
    Last update timestamp of this row in the database.

    :type: :class:`datetime.datetime`
    """

    user_id = db.Column(db.Integer, db.ForeignKey('User.user_id',ondelete="CASCADE"), nullable=False)
    """
    User ID number

    :type: int, foreign key to :attr:`User.user_id <odyssey.models.user.User.user_id>`
    """

    signdate = db.Column(db.Date)
    """
    Signature date.

    :type: :class:`datetime.date`
    """

    signature = db.Column(db.Text)
    """
    Signature.

    Stored as a base64 encoded png image, prefixed with mime-type.

    :type: str
    """

    revision = db.Column(db.String(10))
    """
    Revision string of the latest signed document.

    The revision string is updated whenever the contents of the document change.
    The revision stored here is the revision of the newest signed document.

    :type: str, max length 10
    """

    pdf_path = db.Column(db.String(200))
    """
    Path where signed document is stored as a PDF file.

    :type: str, max length 200
    """

    pdf_hash = db.Column(db.String(40))
    """
    SHA-1 hash (as a hexadecimal string) of the stored PDF file.

    :type: str, max length 40
    """

class ClientConsultContract(db.Model):
    """ Client initial consultation contract table

    This table stores the signature and related information for the
    initial consultation contract.
    """

    __tablename__ = 'ClientConsultContract'

    displayname = 'Consultation contract'
    """
    Print-friendly name of this document.

    :type: str
    """

    current_revision = '20200428'
    """
    Current revision of this document.

    The revision string is updated whenever the contents of the document change. The
    revision string can be anything, but it typically consists of the ISO formatted
    date (e.g. 20200519).

    :type: str
    """

    idx = db.Column(db.Integer, primary_key=True, autoincrement=True)
    """
    Table index.

    :type: int, primary key, autoincrement
    """

    created_at = db.Column(db.DateTime, default=DB_SERVER_TIME)
    """
    Creation timestamp of this row in the database.

    :type: :class:`datetime.datetime`
    """

    updated_at = db.Column(db.DateTime, default=DB_SERVER_TIME, onupdate=DB_SERVER_TIME)
    """
    Last update timestamp of this row in the database.

    :type: :class:`datetime.datetime`
    """

    user_id = db.Column(db.Integer, db.ForeignKey('User.user_id',ondelete="CASCADE"), nullable=False)
    """
    User ID number

    :type: int, foreign key to :attr:`User.user_id <odyssey.models.user.User.user_id>`
    """

    signdate = db.Column(db.Date)
    """
    Signature date.

    :type: :class:`datetime.date`
    """

    signature = db.Column(db.Text)
    """
    Signature.

    Stored as a base64 encoded png image, prefixed with mime-type.

    :type: str
    """

    revision = db.Column(db.String(10))
    """
    Revision string of the latest signed document.

    The revision string is updated whenever the contents of the document change.
    The revision stored here is the revision of the newest signed document.

    :type: str, max length 10
    """

    pdf_path = db.Column(db.String(200))
    """
    Path where signed document is stored as a PDF file.

    :type: str, max length 200
    """

    pdf_hash = db.Column(db.String(40))
    """
    SHA-1 hash (as a hexadecimal string) of the stored PDF file.

    :type: str, max length 40
    """

class ClientSubscriptionContract(db.Model):
    """ Client subscription contract table

    This table stores the signature and related information for the
    subscription contract.
    """

    __tablename__ = 'ClientSubscriptionContract'

    displayname = 'Subscription contract'
    """
    Print-friendly name of this document.

    :type: str
    """

    current_revision = '20200428'
    """
    Current revision of this document.

    The revision string is updated whenever the contents of the document change. The
    revision string can be anything, but it typically consists of the ISO formatted
    date (e.g. 20200519).

    :type: str
    """

    idx = db.Column(db.Integer, primary_key=True, autoincrement=True)
    """
    Table index.

    :type: int, primary key, autoincrement
    """

    created_at = db.Column(db.DateTime, default=DB_SERVER_TIME)
    """
    Creation timestamp of this row in the database.

    :type: :class:`datetime.datetime`
    """

    updated_at = db.Column(db.DateTime, default=DB_SERVER_TIME, onupdate=DB_SERVER_TIME)
    """
    Last update timestamp of this row in the database.

    :type: :class:`datetime.datetime`
    """

    user_id = db.Column(db.Integer, db.ForeignKey('User.user_id',ondelete="CASCADE"), nullable=False)
    """
    User ID number

    :type: int, foreign key to :attr:`User.user_id <odyssey.models.user.User.user_id>`
    """

    signdate = db.Column(db.Date)
    """
    Signature date.

    :type: :class:`datetime.date`
    """

    signature = db.Column(db.Text)
    """
    Signature.

    Stored as a base64 encoded png image, prefixed with mime-type.

    :type: str
    """

    revision = db.Column(db.String(10))
    """
    Revision string of the latest signed document.

    The revision string is updated whenever the contents of the document change.
    The revision stored here is the revision of the newest signed document.

    :type: str, max length 10
    """

    pdf_path = db.Column(db.String(200))
    """
    Path where signed document is stored as a PDF file.

    :type: str, max length 200
    """

    pdf_hash = db.Column(db.String(40))
    """
    SHA-1 hash (as a hexadecimal string) of the stored PDF file.

    :type: str, max length 40
    """

class ClientIndividualContract(db.Model):

    __tablename__ = 'ClientIndividualContract'

    displayname = 'Individual services contract'
    """
    Print-friendly name of this document.

    :type: str
    """

    current_revision = '20200513'
    """
    Current revision of this document.

    The revision string is updated whenever the contents of the document change. The
    revision string can be anything, but it typically consists of the ISO formatted
    date (e.g. 20200519).

    :type: str
    """

    idx = db.Column(db.Integer, primary_key=True, autoincrement=True)
    """
    Table index.

    :type: int, primary key, autoincrement
    """

    created_at = db.Column(db.DateTime, default=DB_SERVER_TIME)
    """
    Creation timestamp of this row in the database.

    :type: :class:`datetime.datetime`
    """

    updated_at = db.Column(db.DateTime, default=DB_SERVER_TIME, onupdate=DB_SERVER_TIME)
    """
    Last update timestamp of this row in the database.

    :type: :class:`datetime.datetime`
    """

    user_id = db.Column(db.Integer, db.ForeignKey('User.user_id',ondelete="CASCADE"), nullable=False)
    """
    User ID number

    :type: int, foreign key to :attr:`User.user_id <odyssey.models.user.User.user_id>`
    """

    doctor = db.Column(db.Boolean, default=False)
    """
    Indicates whether or not client wants to buy a doctor's appointment.

    :type: bool
    """

    pt = db.Column(db.Boolean, default=False)
    """
    Indicates whether or not client wants to buy a physical therapy session.

    :type: bool
    """

    data = db.Column(db.Boolean, default=False)
    """
    Indicates whether or not client wants to buy a data tracking and analysis package.

    :type: bool
    """

    drinks = db.Column(db.Boolean, default=False)
    """
    Indicates whether or not client wants to buy nutritional supplements.

    :type: bool
    """

    signdate = db.Column(db.Date)
    """
    Signature date.

    :type: :class:`datetime.date`
    """

    signature = db.Column(db.Text)
    """
    Signature.

    Stored as a base64 encoded png image, prefixed with mime-type.

    :type: str
    """

    revision = db.Column(db.String(10))
    """
    Revision string of the latest signed document.

    The revision string is updated whenever the contents of the document change.
    The revision stored here is the revision of the newest signed document.

    :type: str, max length 10
    """

    pdf_path = db.Column(db.String(200))
    """
    Path where signed document is stored as a PDF file.

    :type: str, max length 200
    """

    pdf_hash = db.Column(db.String(40))
    """
    SHA-1 hash (as a hexadecimal string) of the stored PDF file.

    :type: str, max length 40
    """

class ClientReleaseContacts(db.Model):
    """ Contact information for the release form.

    This table stores contact information for :attr:`ClientRelease.release_to`.
    """

    __tablename__ = 'ClientReleaseContacts'

    idx = db.Column(db.Integer, primary_key=True, autoincrement=True)
    """
    Table index.

    :type: int, primary key, autoincrement
    """

    created_at = db.Column(db.DateTime, default=DB_SERVER_TIME)
    """
    Creation timestamp of this row in the database.

    :type: :class:`datetime.datetime`
    """

    updated_at = db.Column(db.DateTime, default=DB_SERVER_TIME, onupdate=DB_SERVER_TIME)
    """
    Last update timestamp of this row in the database.

    :type: :class:`datetime.datetime`
    """

    release_contract_id = db.Column(db.Integer, db.ForeignKey('ClientRelease.idx',ondelete="CASCADE"), nullable=False)
    """
    Index of the :class:``ClientRelease`` table.

    :type: int, foreign key to :attr:`ClientRelease.idx`
    """

    user_id = db.Column(db.Integer, db.ForeignKey('User.user_id',ondelete="CASCADE"), nullable=False)
    """
    User ID number

    :type: int, foreign key to :attr:`User.user_id <odyssey.models.user.User.user_id>`
    """

    release_direction = db.Column(db.String, nullable=False)
    """
    Direction of medical data release.

    A client can release medical data to someone, or release someone else's data.
    This variable indicates the direction of the release. Must be either ``to`` or
    ``from``.

    :type: str
    """

    name = db.Column(db.String, nullable=False)
    """
    Full name of the contact.

    :type: str
    """

    email = db.Column(db.String, nullable=True)
    """
    Email address of the contact.

    :type: str
    """

    phone = db.Column(db.String, nullable=True)
    """
    Phone number of the contact.

    :type: str
    """

    relationship = db.Column(db.String, nullable=True)
    """
    Relationship of the client with the contact.

    :type: str
    """


class ClientClinicalCareTeam(db.Model):
    """ 
    Stores emails and user_ids of clinical care team members.
    Each client may have a maximum of 6 clinical care team members. These are 
    individuals who are authorized on behalf of the client to view 
    certain clinical data. 
    
      
    """

    __tablename__ = 'ClientClinicalCareTeam'

    idx = db.Column(db.Integer, primary_key=True, autoincrement=True)
    """
    Table index.

    :type: int, primary key, autoincrement
    """

    created_at = db.Column(db.DateTime, default=DB_SERVER_TIME)
    """
    Creation timestamp of this row in the database.

    :type: :class:`datetime.datetime`
    """

    updated_at = db.Column(db.DateTime, default=DB_SERVER_TIME, onupdate=DB_SERVER_TIME)
    """
    Last update timestamp of this row in the database.

    :type: :class:`datetime.datetime`
    """

    user_id = db.Column(db.Integer, db.ForeignKey('User.user_id',ondelete="CASCADE"), nullable=False)
    """
    User ID number

    :type: int, foreign key to :attr:`User.user_id <odyssey.models.user.User.user_id>`
    """

    team_member_email = db.Column(db.String, nullable=True)
    """
    Email address of the clinical care team member.

    :type: str
    """

    team_member_user_id = db.Column(db.Integer, db.ForeignKey('User.user_id',ondelete="CASCADE"), nullable=True)
    """
    User ID number

    :type: int, foreign key to :attr:`User.user_id <odyssey.models.user.User.user_id>`
    """

class ClientMobileSettings(db.Model):
    """
    Holds the values for mobile settings that users have enabled or disabled
    """

    __tablename__ = 'ClientMobileSettings'

    idx = db.Column(db.Integer, primary_key=True, autoincrement=True)
    """
    Table index.

    :type: int, primary key, autoincrement
    """

    created_at = db.Column(db.DateTime, default=DB_SERVER_TIME)
    """
    Creation timestamp of this row in the database.

    :type: :class:`datetime.datetime`
    """

    updated_at = db.Column(db.DateTime, default=DB_SERVER_TIME, onupdate=DB_SERVER_TIME)
    """
    Last update timestamp of this row in the database.

    :type: :class:`datetime.datetime`
    """

    user_id = db.Column(db.Integer, db.ForeignKey('User.user_id',ondelete="CASCADE"), nullable=False)
    """
    User ID number

    :type: int, foreign key to :attr:`User.user_id <odyssey.models.user.User.user_id>`
    """

    use_24_hour_clock = db.Column(db.Boolean())
    """
    Time format preferred by the user, true for 24 hr clock, false for 12 hr

    :type: boolean
    """

    date_format = db.Column(db.String())
    """
    Date format preferred by the user, options are:

    %d-%b-%Y ( 14-Mar-2020 )
    %b-%d-%Y ( Mar-14-2020 )
    %d/%m/%Y ( 14/05/2020 )
    %m/%d/%Y ( 05/14/2020 )

    :type: string
    """

    include_timezone = db.Column(db.Boolean())
    """
    Denotes if timezone name should be included with the time

    :type: boolean
    """

    biometrics_setup = db.Column(db.Boolean())
    """
    Denotes if user has setup biometric login and wishes to use it

    :type: boolean
    """

    timezone_tracking = db.Column(db.Boolean())
    """
    Denotes if the user wishes to enable timezone tracking

    :type: Boolean
    """

    is_right_handed = db.Column(db.Boolean())
    """
    Denotes if user is right-handed

    :type: boolean
    """

    display_middle_name = db.Column(db.Boolean())
    """
    Denotes if the user would like their middle name to be displayed

    :type: boolean
    """

    #todo: allow push notifications to be allow for specific categories and not others
    enable_push_notifications = db.Column(db.Boolean())
    """
    Denotes if user has enabled push notifications

    :type: boolean
    """
    
class ClientAssignedDrinks(db.Model):
    """
    Stores information about what nutrional beverages a client has been assigned.
    Clients will only see drinks that have been assigned to them when viewing
    the selection of nutritional beverages. Drinks can be assigned to a client
    either automatically based on their goals or manually by staff members.
    """

    __tablename__ = "ClientAssignedDrinks"

    idx = db.Column(db.Integer, primary_key=True, autoincrement=True)
    """
    Table index.

    :type: int, primary key, autoincrement
    """

    created_at = db.Column(db.DateTime, default=DB_SERVER_TIME)
    """
    Creation timestamp of this row in the database.

    :type: :class:`datetime.datetime`
    """

    updated_at = db.Column(db.DateTime, default=DB_SERVER_TIME, onupdate=DB_SERVER_TIME)
    """
    Last update timestamp of this row in the database.

    :type: :class:`datetime.datetime`
    """

    user_id = db.Column(db.Integer, db.ForeignKey('User.user_id', ondelete="CASCADE"), nullable=False)
    """
    Id of the user for this assignment.

    :type: int, foreign key('User.user_id')
    """

    drink_id = db.Column(db.Integer, db.ForeignKey('LookupDrinks.drink_id', ondelete="CASCADE"), nullable=False)
    """
    Id of the drink for this assignment.

    :type: int, foreign key('LookupDrinks.drink_id)
    """

class ClientHeightHistory(db.Model):
    """
    Stores historical height readings of client.
    """

    __tablename__ = "ClientHeightHistory"

    idx = db.Column(db.Integer, primary_key=True, autoincrement=True)
    """
    Table index.

    :type: int, primary key, autoincrement
    """

    created_at = db.Column(db.DateTime, default=DB_SERVER_TIME)
    """
    Creation timestamp of this row in the database.

    :type: :class:`datetime.datetime`
    """

    updated_at = db.Column(db.DateTime, default=DB_SERVER_TIME, onupdate=DB_SERVER_TIME)
    """
    Last update timestamp of this row in the database.

    :type: :class:`datetime.datetime`
    """

    user_id = db.Column(db.Integer, db.ForeignKey('User.user_id', ondelete="CASCADE"), nullable=False)
    """
    Id of the user for this height reading.

    :type: int, foreign key('User.user_id')
    """

    height = db.Column(db.Integer)
    """
    Value for this height reading in cm.

    :type: int
    """

class ClientWeightHistory(db.Model):
    """
    Stores historical weight readings of client.
    """

    __tablename__ = "ClientWeightHistory"

    idx = db.Column(db.Integer, primary_key=True, autoincrement=True)
    """
    Table index.

    :type: int, primary key, autoincrement
    """

    created_at = db.Column(db.DateTime, default=DB_SERVER_TIME)
    """
    Creation timestamp of this row in the database.

    :type: :class:`datetime.datetime`
    """

    updated_at = db.Column(db.DateTime, default=DB_SERVER_TIME, onupdate=DB_SERVER_TIME)
    """
    Last update timestamp of this row in the database.

    :type: :class:`datetime.datetime`
    """

    user_id = db.Column(db.Integer, db.ForeignKey('User.user_id', ondelete="CASCADE"), nullable=False)
    """
    Id of the user for this height reading.

    :type: int, foreign key('User.user_id')
    """

    weight = db.Column(db.Integer)
    """
    Value for this weight reading in g.

    :type: int
    """<|MERGE_RESOLUTION|>--- conflicted
+++ resolved
@@ -166,7 +166,6 @@
     :type: :class:`datetime.date`
     """
 
-<<<<<<< HEAD
     height = db.Column(db.Integer)
     """
     Most recently reported height in cm.
@@ -181,10 +180,7 @@
     :type: int
     """
 
-    race_id = db.Column(db.Integer, db.ForeignKey('LookupRaces.race_id', ondelete="CASCADE"))
-=======
     race_id = db.Column(db.Integer, db.ForeignKey('LookupRaces.race_id'))
->>>>>>> 0adf6f93
     """
     Client race_id as defined in LookupRaces
 
