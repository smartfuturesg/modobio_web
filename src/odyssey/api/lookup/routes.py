from flask_accepts import responds
from flask_restx import Resource

from odyssey.api import api
from odyssey.utils.auth import token_auth
from odyssey.api.lookup.models import (
<<<<<<< HEAD
     LookupActivityTrackers,
     LookupClientBookingWindow,
     LookupDrinks, 
     LookupDrinkIngredients, 
     LookupGoals, 
     LookupRaces,
     LookupSubscriptions,
     LookupTelehealthSessionCost,
     LookupTelehealthSessionDuration,
     LookupNotifications
=======
    LookupActivityTrackers, 
    LookupClientBookingWindow,
    LookupClinicalCareTeamResources, 
    LookupDrinks, 
    LookupDrinkIngredients,
    LookupGoals, 
    LookupRaces,
    LookupSubscriptions,
    LookupTelehealthSessionCost,
    LookupTelehealthSessionDuration
>>>>>>> bd9dc7da
)
from odyssey.api.lookup.schemas import (
    LookupActivityTrackersOutputSchema, 
    LookupClientBookingWindowOutputSchema,
    LookupDrinksOutputSchema, 
    LookupDrinkIngredientsOutputSchema, 
    LookupGoalsOutputSchema,
    LookupRacesOutputSchema,
    LookupSubscriptionsOutputSchema,
    LookupTelehealthSessionCostOutputSchema,
    LookupTelehealthSessionDurationOutputSchema,
<<<<<<< HEAD
    LookupNotificationsOutputSchema
=======
    LookupCareTeamResourcesOutputSchema
>>>>>>> bd9dc7da
)
from odyssey.utils.misc import check_drink_existence

from odyssey import db

ns = api.namespace('lookup', description='Endpoints for lookup tables.')

@ns.route('/business/booking-window/')
class LookupTelehealthSessionCostResource(Resource):
    """ Returns stored client booking windows in database by GET request.

    Returns
    -------
    dict
        JSON encoded dict.
    """
    @token_auth.login_required
    @responds(schema=LookupClientBookingWindowOutputSchema,status_code=200, api=ns)
    def get(self):
                
        window = LookupClientBookingWindow.query.all()
        
        payload = {'items': window,
                   'total_items': len(window)}

        return payload

@ns.route('/business/session-cost/')
class LookupTelehealthSessionCostResource(Resource):
    """ Returns stored telehealth session cost in database by GET request.

    Returns
    -------
    dict
        JSON encoded dict.
    """
    @token_auth.login_required
    @responds(schema=LookupTelehealthSessionCostOutputSchema,status_code=200, api=ns)
    def get(self):
                
        cost = LookupTelehealthSessionCost.query.all()
        
        payload = {'items': cost,
                   'total_items': len(cost)}

        return payload

@ns.route('/business/session-duration/')
class LookupTelehealthSessionDurationResource(Resource):
    """ Returns stored telehealth session duration in database by GET request.

    Returns
    -------
    dict
        JSON encoded dict.
    """
    @token_auth.login_required
    @responds(schema=LookupTelehealthSessionDurationOutputSchema,status_code=200, api=ns)
    def get(self):
                
        durations = LookupTelehealthSessionDuration.query.all()
        
        payload = {'items': durations,
                   'total_items': len(durations)}

        return payload

@ns.route('/activity-trackers/misc/')
class WearablesLookUpFitbitActivityTrackersResource(Resource):
    """ Returns misc activity trackers stored in the database in response to a GET request.

    Returns
    -------
    dict
        JSON encoded dict.
    """
    @token_auth.login_required
    @responds(schema=LookupActivityTrackersOutputSchema,status_code=200, api=ns)
    def get(self):
        
        delete_brands = ['Apple', 'Fitbit', 'Garmin', 'Samsung']
        
        activity_trackers = LookupActivityTrackers.query.filter(LookupActivityTrackers.brand.notin_(delete_brands)).all()
        
        payload = {'items': activity_trackers,
                   'total_items': len(activity_trackers)}

        return payload

@ns.route('/activity-trackers/fitbit/')
class WearablesLookUpFitbitActivityTrackersResource(Resource):
    """ Returns Fitbit activity trackers stored in the database in response to a GET request.

    Returns
    -------
    dict
        JSON encoded dict.
    """
    @token_auth.login_required
    @responds(schema=LookupActivityTrackersOutputSchema,status_code=200, api=ns)
    def get(self):
        activity_trackers = LookupActivityTrackers.query.filter_by(brand='Fitbit').all()
        payload = {'items': activity_trackers,
                   'total_items': len(activity_trackers)}

        return payload

@ns.route('/activity-trackers/apple/')
class WearablesLookUpAppleActivityTrackersResource(Resource):
    """ Returns activity Apple trackers stored in the database in response to a GET request.

    Returns
    -------
    dict
        JSON encoded dict.
    """
    @token_auth.login_required
    @responds(schema=LookupActivityTrackersOutputSchema,status_code=200, api=ns)
    def get(self):
        activity_trackers = LookupActivityTrackers.query.filter_by(brand='Apple').all()
        payload = {'items': activity_trackers,
                   'total_items': len(activity_trackers)}

        return payload

@ns.route('/activity-trackers/all/')
class WearablesLookUpAllActivityTrackersResource(Resource):
    """ Returns activity trackers stored in the database in response to a GET request.

    Returns
    -------
    dict
        JSON encoded dict.
    """
    @token_auth.login_required
    @responds(schema=LookupActivityTrackersOutputSchema,status_code=200, api=ns)
    def get(self):
        activity_trackers = LookupActivityTrackers.query.all()
        payload = {'items': activity_trackers,
                   'total_items': len(activity_trackers)}

        return payload

@ns.route('/drinks/')
class LookupDrinksApi(Resource):
    
    @token_auth.login_required
    @responds(schema=LookupDrinksOutputSchema, api=ns)
    def get(self):
        """get contents of drinks lookup table"""
        res = []
        for drink in LookupDrinks.query.all():
            drink.primary_ingredient = LookupDrinkIngredients.query.filter_by(drink_id=drink.drink_id).filter_by(is_primary_ingredient=True).first().ingredient_name
            drink.goal = LookupGoals.query.filter_by(goal_id=drink.primary_goal_id).first().goal_name
            res.append(drink)
        return {'total_items': len(res), 'items': res}

@ns.route('/drinks/ingredients/<int:drink_id>/')
@ns.doc('Id of the desired drink')
class LookupDrinkIngredientsApi(Resource):

    @token_auth.login_required
    @responds(schema=LookupDrinkIngredientsOutputSchema, api=ns)
    def get(self, drink_id):
        """get recipe of the drink denoted by drink_id"""
        check_drink_existence(drink_id)

        res = LookupDrinkIngredients.query.filter_by(drink_id=drink_id).all()
        return {'total_items': len(res), 'items': res}

@ns.route('/goals/')
class LookupGoalsApi(Resource):

    @token_auth.login_required
    @responds(schema=LookupGoalsOutputSchema, api=ns)
    def get(self):
        """get contents of goals lookup table"""
        res = LookupGoals.query.all()
        return {'total_items': len(res), 'items': res}

@ns.route('/races/')
class LookupRacesApi(Resource):

    @token_auth.login_required
    @responds(schema=LookupRacesOutputSchema, api=ns)
    def get(self):
        """get contents of races lookup table"""
        res = LookupRaces.query.all()
        return {'total_items': len(res), 'items': res}

@ns.route('/care-team/resources/')
class LookupClinicalCareTeamResourcesApi(Resource):
    """
    Returns available resources that can be shared within clinical care teams
    """
    @token_auth.login_required
    @responds(schema=LookupCareTeamResourcesOutputSchema, api=ns)
    def get(self):
        """get contents of clinical care team resources lookup table"""
        res = LookupClinicalCareTeamResources.query.all()
        return {'total_items': len(res), 'items': res}
        
@ns.route('/subscriptions/')
class LookupSubscriptionsApi(Resource):

    @token_auth.login_required
    @responds(schema=LookupSubscriptionsOutputSchema, api=ns)
    def get(self):
        """get contents of subscription plans lookup table"""
        res = LookupSubscriptions.query.all()
        return {'total_items': len(res), 'items': res}

@ns.route('/notifications/')
class LookupNotificationsApi(Resource):

    @token_auth.login_required
    @responds(schema=LookupNotificationsOutputSchema, api=ns)
    def get(self):
        """get contents of notification types lookup table"""
        res = LookupNotifications.query.all()
        return {'total_items': len(res), 'items': res}<|MERGE_RESOLUTION|>--- conflicted
+++ resolved
@@ -4,9 +4,9 @@
 from odyssey.api import api
 from odyssey.utils.auth import token_auth
 from odyssey.api.lookup.models import (
-<<<<<<< HEAD
      LookupActivityTrackers,
      LookupClientBookingWindow,
+     LookupClinicalCareTeamResources,
      LookupDrinks, 
      LookupDrinkIngredients, 
      LookupGoals, 
@@ -15,18 +15,6 @@
      LookupTelehealthSessionCost,
      LookupTelehealthSessionDuration,
      LookupNotifications
-=======
-    LookupActivityTrackers, 
-    LookupClientBookingWindow,
-    LookupClinicalCareTeamResources, 
-    LookupDrinks, 
-    LookupDrinkIngredients,
-    LookupGoals, 
-    LookupRaces,
-    LookupSubscriptions,
-    LookupTelehealthSessionCost,
-    LookupTelehealthSessionDuration
->>>>>>> bd9dc7da
 )
 from odyssey.api.lookup.schemas import (
     LookupActivityTrackersOutputSchema, 
@@ -38,11 +26,8 @@
     LookupSubscriptionsOutputSchema,
     LookupTelehealthSessionCostOutputSchema,
     LookupTelehealthSessionDurationOutputSchema,
-<<<<<<< HEAD
-    LookupNotificationsOutputSchema
-=======
+    LookupNotificationsOutputSchema,
     LookupCareTeamResourcesOutputSchema
->>>>>>> bd9dc7da
 )
 from odyssey.utils.misc import check_drink_existence
 
