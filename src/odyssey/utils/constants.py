--- conflicted
+++ resolved
@@ -868,11 +868,7 @@
 
 TWILIO_ACCESS_KEY_TTL = 14400
 
-<<<<<<< HEAD
 BOOKINGS_STATUS = ('Pending', 'Accepted', 'Canceled', 'In Progress', 'Completed', 'Document Review', 'Confirmed', 'Abandoned' )
-=======
-BOOKINGS_STATUS = ('Pending', 'Accepted', 'Canceled', 'In Progress', 'Completed')
->>>>>>> 0a7c5268
 
 # profile and other image types allowed for upload
 ALLOWED_IMAGE_TYPES = ('png', 'jpg')
@@ -970,11 +966,9 @@
     ]
 }
 
-<<<<<<< HEAD
 
 
 APPLE_APPSTORE_BASE_URLS = ('https://api.storekit.itunes.apple.com', 'https://api.storekit-sandbox.itunes.apple.com')
-=======
 SCHEDULED_MAINTENANCE_PADDING = 30
 
 NOTIFICATION_TYPE_TO_ID = {
@@ -1007,4 +1001,3 @@
     'Low': 4,
     'Lowest': 5
 }
->>>>>>> 0a7c5268
