--- conflicted
+++ resolved
@@ -105,7 +105,7 @@
         
         if 'image' not in request.files:
             mi_data = mi_schema.load(request.form)
-            mi_data.clientid = clientid
+            mi_data.user_id = user_id
             db.session.add(mi_data)
             db.session.commit()
             return 
@@ -154,7 +154,6 @@
 @ns.doc(params={'user_id': 'User ID number'})
 class MedBloodTest(Resource):
     @token_auth.login_required
-<<<<<<< HEAD
     @responds(schema=MedicalBloodTestSchema(many=True), api=ns)
     def get(self, user_id):
         check_client_existence(user_id)
@@ -169,20 +168,14 @@
     @accepts(schema=MedicalBloodTestsInputSchema, api=ns)
     @responds(schema=MedicalBloodTestSchema, status_code=201, api=ns)
     def post(self, user_id):
-        check_client_existence(user_id)
-=======
-    @accepts(schema=MedicalBloodTestsInputSchema, api=ns)
-    @responds(schema=MedicalBloodTestSchema, status_code=201, api=ns)
-    def post(self, clientid):
         """
         Resource to submit a new blood test instance for the specified client.
 
-        Test submissions are given a testid which can be used to reference back
+        Test submissions are given a test_id which can be used to reference back
         to the results related to this submisison. Each submission may have 
         multiple results (e.g. in a panel)
         """
-        check_client_existence(clientid)
->>>>>>> 49bcd0f8
+        check_client_existence(user_id)
         data = request.get_json()
 
         #remove results from data, commit test info without results to db
@@ -194,50 +187,40 @@
         db.session.flush()
 
         #insert results into the result table
-<<<<<<< HEAD
-        test = MedicalBloodTests.query.filter_by(test_id=client_bt.test_id).first()
         for result in results:
             check_blood_test_result_type_existence(result['result_name'])
             result_id = MedicalBloodTestResultTypes.query.filter_by(result_name=result['result_name']).first().result_id
-            result_data = {'test_id': client_bt.test_id, 'result_id': result_id, 'result_value': result['result_value']}
-            bt_result = MedicalBloodTestResultsSchema().load(result_data)
-            db.session.add(bt_result)
-=======
-        for result in results:
-            check_blood_test_result_type_existence(result['result_name'])
-            resultid = MedicalBloodTestResultTypes.query.filter_by(result_name=result['result_name']).first().resultid
-            result_data = {'testid': client_bt.testid, 
-                           'resultid': resultid, 
+            result_data = {'test_id': client_bt.test_id, 
+                           'result_id': result_id, 
                            'result_value': result['result_value']}
             db.session.add(MedicalBloodTestResultsSchema().load(result_data))
         
->>>>>>> 49bcd0f8
         db.session.commit()
         return client_bt
 
-@ns.route('/bloodtest/all/<int:clientid>/')
-@ns.doc(params={'clientid': 'Client ID number'})
+@ns.route('/bloodtest/all/<int:user_id>/')
+@ns.doc(params={'user_id': 'Client ID number'})
 class MedBloodTest(Resource):
     @token_auth.login_required
     @responds(schema=AllMedicalBloodTestSchema, api=ns)
-    def get(self, clientid):
+    def get(self, user_id):
         """
         This resource returns every instance of blood test submissions for the 
-        specified clientid
-
-        Test submissions relate overall submission data: testid, date, notes, panel_type
+        specified user_id
+
+        Test submissions relate overall submission data: test_id, date, notes, panel_type
         to the actual results. Each submission may have multiple results
-        where the results can be referenced by the testid provided in this request
-        """
-        check_client_existence(clientid)
-        blood_tests = MedicalBloodTests.query.filter_by(clientid=clientid).all()
+        where the results can be referenced by the test_id provided in this request
+        """
+        check_client_existence(user_id)
+        blood_tests = MedicalBloodTests.query.filter_by(user_id=user_id).all()
 
         if not blood_tests:
             raise ContentNotFound()
         payload = {}
         payload['items'] = blood_tests
         payload['total'] = len(blood_tests)
-        payload['clientid'] = clientid
+        payload['user_id'] = user_id
         return payload
 
 
@@ -246,58 +229,41 @@
 class MedBloodTestResults(Resource):
     """
     Resource for working with a single blood test 
-    entry instance, testid.
+    entry instance, test_id.
 
     Each test instance may have multiple test results. 
     """
     @token_auth.login_required
-<<<<<<< HEAD
-    @responds(schema=MedicalBloodTestResultsOutputSchema(many=True), api=ns)
+    @responds(schema=MedicalBloodTestResultsOutputSchema, api=ns)
     def get(self, test_id):
+        """
+        Returns details of the test denoted by test_id as well as 
+        the actual results submitted.
+        """
         #query for join of MedicalBloodTestResults and MedicalBloodTestResultTypes tables
         check_blood_test_existence(test_id)
         results = MedicalBloodTestResults.query.filter_by(test_id=test_id).all()
-
-        #replace result_id with result name for readability      
-        response = []
-        for result in results:
-            output = {'idx': result.idx,'test_id': result.test_id,'result_value': result.result_value}
-            output['result_type'] = MedicalBloodTestResultTypes.query.filter_by(result_id=result.result_id).first().result_name
-            response.append(output) 
-        return response
-
-@ns.route('/bloodtest/resulttypes/')
-=======
-    @responds(schema=MedicalBloodTestResultsOutputSchema, api=ns)
-    def get(self, testid):
-        """
-        Returns details of the test denoted by testid as well as 
-        the actual results submitted.
-        """
-        #query for join of MedicalBloodTestResults and MedicalBloodTestResultTypes tables
-        check_blood_test_existence(testid)
-        results = MedicalBloodTestResults.query.filter_by(testid=testid).all()
         results =  db.session.query(
                 MedicalBloodTests, MedicalBloodTestResults, MedicalBloodTestResultTypes
                 ).join(
                     MedicalBloodTestResultTypes
                 ).join(MedicalBloodTests
                 ).filter(
-                    MedicalBloodTests.testid == MedicalBloodTestResults.testid
+                    MedicalBloodTests.test_id == MedicalBloodTestResults.test_id
                 ).filter(
-                    MedicalBloodTests.testid==testid
+                    MedicalBloodTests.test_id==test_id
                 ).all()
         if len(results) == 0:
             raise ContentNotFound()
-        #replace resultid with result name for readability      
-        nested_results = {'testid': testid, 
+        #replace result_id with result name for readability      
+        nested_results = {'test_id': test_id, 
                           'date' : results[0][0].date,
                           'notes' : results[0][0].notes,
                           'panel_type' : results[0][0].panel_type,
                           'results': []} 
         
         # loop through results in order to nest results in their respective test
-        # entry instances (testid)
+        # entry instances (test_id)
         for _, test_result, result_type in results:
                 res = {'result_name': result_type.result_name, 
                         'result_value': test_result.result_value,
@@ -308,18 +274,18 @@
         payload['items'] = [nested_results]
         payload['tests'] = 1
         payload['test_results'] = len( nested_results['results'])
-        payload['clientid'] = results[0][0].clientid
+        payload['user_id'] = results[0][0].user_id
         return payload
 
-@ns.route('/bloodtest/results/all/<int:clientid>/')
-@ns.doc(params={'clientid': 'Client ID number'})
+@ns.route('/bloodtest/results/all/<int:user_id>/')
+@ns.doc(params={'user_id': 'Client ID number'})
 class AllMedBloodTestResults(Resource):
     """
     Endpoint for returning all blood test results from a client
     """
     @token_auth.login_required
     @responds(schema=MedicalBloodTestResultsOutputSchema, api=ns)
-    def get(self, clientid):
+    def get(self, user_id):
         # pull up all tests, test results, and the test type names for this client
         results =  db.session.query(
                         MedicalBloodTests, MedicalBloodTestResults, MedicalBloodTestResultTypes
@@ -327,20 +293,20 @@
                             MedicalBloodTestResultTypes
                         ).join(MedicalBloodTests
                         ).filter(
-                            MedicalBloodTests.testid == MedicalBloodTestResults.testid
+                            MedicalBloodTests.test_id == MedicalBloodTestResults.test_id
                         ).filter(
-                            MedicalBloodTests.clientid==clientid
+                            MedicalBloodTests.user_id==user_id
                         ).all()
 
-        test_ids = set([x[0].testid for x in results])
-        nested_results = [{'testid': x, 'results': []} for x in test_ids ]
+        test_ids = set([x[0].test_id for x in results])
+        nested_results = [{'test_id': x, 'results': []} for x in test_ids ]
         
         # loop through results in order to nest results in their respective test
-        # entry instances (testid)
+        # entry instances (test_id)
         for test_info, test_result, result_type in results:
             for test in nested_results:
-                # add rest result to appropriate test entry instance (testid)
-                if test_result.testid == test['testid']:
+                # add rest result to appropriate test entry instance (test_id)
+                if test_result.test_id == test['test_id']:
                     res = {'result_name': result_type.result_name, 
                            'result_value': test_result.result_value,
                            'evaluation': test_result.evaluation}
@@ -355,12 +321,11 @@
         payload['items'] = nested_results
         payload['tests'] = len(test_ids)
         payload['test_results'] = len(results)
-        payload['clientid'] = clientid
+        payload['user_id'] = user_id
         return payload
 
 
 @ns.route('/bloodtest/result-types/')
->>>>>>> 49bcd0f8
 class MedBloodTestResultTypes(Resource):
     """
     Returns the types of tests currently documented in the DB
