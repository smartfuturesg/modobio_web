--- conflicted
+++ resolved
@@ -794,10 +794,6 @@
 
         recipient = User.query.filter_by(user_id=user_id).one_or_none()
 
-<<<<<<< HEAD
-=======
-        return notification
-
 @ns.route('/email-verification/token/<string:token>/')
 @ns.doc(params={'token': 'Email verification token'})
 class UserPendingEmailVerificationsTokenApi(Resource):
@@ -891,5 +887,4 @@
 
         recipient = User.query.filter_by(user_id=user_id).one_or_none()
 
->>>>>>> 5288cb2e
         send_email_verify_email(recipient, token, code)