from flask.json import dumps

def test_get_roles(test_client):
    response = test_client.get(
        '/lookup/roles/',
        headers=test_client.client_auth_header,
        content_type='application/json')

    assert response.status_code == 200
<<<<<<< HEAD
    assert response.json['total_items'] == 9
=======
    assert response.json['total_items'] == 15
>>>>>>> 84187509
<|MERGE_RESOLUTION|>--- conflicted
+++ resolved
@@ -7,8 +7,4 @@
         content_type='application/json')
 
     assert response.status_code == 200
-<<<<<<< HEAD
-    assert response.json['total_items'] == 9
-=======
-    assert response.json['total_items'] == 15
->>>>>>> 84187509
+    assert response.json['total_items'] == 15