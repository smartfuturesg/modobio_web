--- conflicted
+++ resolved
@@ -37,19 +37,8 @@
         headers=test_client.staff_auth_header,
         content_type='application/json')
 
-<<<<<<< HEAD
     assert response.status_code == 400
    
-=======
-    assert response.status_code == 200
-    assert response.json.get('user_id') == test_client.client_id
-    assert response.json.get('wearable') == BLOOD_GLUCOSE_WEARABLE
-    assert response.json.get('average_glucose') == 112
-    assert response.json.get('standard_deviation') == 26.3
-    assert response.json.get('glucose_variability') == 23.4
-    assert response.json.get('glucose_management_indicator') == 6.0
-
->>>>>>> 7b641c45
 def test_blood_glucose_calculations_end_date_param(test_client, add_blood_glucose_data):
 
     # Test passing in an end date of 3 days ago. This should fail because we didn't pass in both params or neither.
