--- conflicted
+++ resolved
@@ -25,11 +25,7 @@
     
     response = test_client.post('/user/staff/',
                                 headers=headers, 
-<<<<<<< HEAD
-                                data=dumps(users_staff_new_user_data['userinfo']), 
-=======
-                                data=dumps(test_new_user_staff), 
->>>>>>> 9fe4261f
+                                data=dumps(users_staff_new_user_data), 
                                 content_type='application/json')
     
     # some simple checks for validity
@@ -40,7 +36,7 @@
     ##
 
     valid_credentials = base64.b64encode(
-        f"{test_new_user_staff['userinfo']['email']}:{test_new_user_staff['userinfo']['password']}".encode(
+        f"{users_staff_new_user_data['userinfo']['email']}:{users_staff_new_user_data['userinfo']['password']}".encode(
             "utf-8")).decode("utf-8")
     
     headers = {'Authorization': f'Basic {valid_credentials}'}
@@ -50,7 +46,7 @@
     
     roles = response.get_json()['access_roles']
     assert response.status_code == 201
-    assert roles.sort() == test_new_user_staff['staffinfo']['access_roles'].sort()
+    assert roles.sort() == users_staff_new_user_data['staffinfo']['access_roles'].sort()
 
 def test_creating_new_staff_same_email(test_client, init_database):
     """
@@ -67,11 +63,7 @@
     
     response = test_client.post('/user/staff/',
                                 headers=headers, 
-<<<<<<< HEAD
-                                data=dumps(users_staff_new_user_data['userinfo']), 
-=======
-                                data=dumps(test_new_user_staff), 
->>>>>>> 9fe4261f
+                                data=dumps(users_staff_new_user_data), 
                                 content_type='application/json')
                                 
     # 409 should be returned because user email is already in use
