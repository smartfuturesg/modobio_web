--- conflicted
+++ resolved
@@ -138,11 +138,7 @@
         dump_only = ('start_date', 'end_date', 'user_id', )
         load_only = ('apple_original_transaction_id',)
 
-<<<<<<< HEAD
     subscription_type_id = fields.Integer(required=False, validate=validate.OneOf([1,2]))
-=======
-    subscription_type_id = fields.Integer(required=False)
->>>>>>> 229c6c2e
     subscription_status = fields.String(validate=validate.OneOf(['unsubscribed', 'subscribed', 'free trial', 'sponsored']))
     expire_date = fields.DateTime(dump_only =True, metadata={'(UTC) description': 'date this subscription purchase ends. Overall subscription may persist if it is renewed.'})
     auto_renew_status = fields.Boolean(dump_only = True, metadata={'description': 'If True the subscription is set to be renewed automatically.'})
