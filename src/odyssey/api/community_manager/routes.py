--- conflicted
+++ resolved
@@ -8,7 +8,6 @@
 
 from odyssey import db
 from odyssey.api.community_manager.models import CommunityManagerSubscriptionGrants
-<<<<<<< HEAD
 from odyssey.api.community_manager.schemas import (
     PostSubscriptionGrantSchema, 
     ProviderLiscensingAllSchema, 
@@ -16,9 +15,6 @@
     SubscriptionGrantsAllSchema, 
     ProviderLicensingSchema
 )
-=======
-from odyssey.api.community_manager.schemas import PostSubscriptionGrantSchema, SubscriptionGrantsAllSchema
->>>>>>> 33a3edf1
 from odyssey.api.lookup.models import LookupSubscriptions
 
 from odyssey.api.user.models import User
