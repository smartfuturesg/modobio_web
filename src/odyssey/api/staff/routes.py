--- conflicted
+++ resolved
@@ -224,13 +224,7 @@
     @ns.doc(security='password')
     @token_auth.login_required(user_type=('staff',))
     def delete(self):
-<<<<<<< HEAD
         """
         Deprecated 11.23.20..does nothing now
         """
         return '', 200
-=======
-        """invalidate urrent token. Used to effectively logout a user"""
-        token_auth.current_user()[1].revoke_token()
-        return '', 204
->>>>>>> f74f4e3c
