"""
Database tables for the doctor's portion of the Modo Bio Staff application.
All tables in this module are prefixed with ``Medical``.
"""
from datetime import datetime

from odyssey.utils.constants import DB_SERVER_TIME, BLOODTEST_EVAL
from odyssey import db

<<<<<<< HEAD
class MedicalBloodPressures(db.Model):
    """ Blood Pressure Table
    
    This table is used for storing the client's blood pressures.
    """    
    __tablename__ = 'MedicalBloodPressures'

    idx = db.Column(db.Integer, primary_key=True, autoincrement=True)
    """
    Table index.
=======
class MedicalLookUpBloodPressureRange(db.Model):
    """ Medical Look Up Blood Pressure Ranges

    This table will store the blood pressure categories
    and ranges.

    Chart found from heart.org/bplevels
    """

    __tablename__ = "MedicalLookUpBloodPressureRange"

    idx = db.Column(db.Integer, primary_key=True, autoincrement=True)
    """
    Unique ID number identifying the results.
>>>>>>> afe53dc8

    :type: int, primary key, autoincrement
    """

<<<<<<< HEAD
    created_at = db.Column(db.DateTime, default=DB_SERVER_TIME)
    """
    Creation timestamp of this row in the database.

    :type: :class:`datetime.datetime`
    """

    user_id = db.Column(db.Integer, db.ForeignKey('User.user_id', ondelete="CASCADE"), nullable=False)
    """
    User ID number

    :type: int, foreign key to :attr:`User.user_id <odyssey.models.user.User.user_id>`
    """

    systolic = db.Column(db.Float)
    """
    Systolic value with units mmHg

    :type: float
    """

    diastolic = db.Column(db.Float)
    """
    Diastolic value with units mmHg

    :type: float
    """

=======
    category = db.Column(db.String)
    """
    Blood Pressure Category

    :type: str
    """
    
    systolic = db.Column(db.String)
    """
    Systolic mmHg is the upper number for the range

    :type: str
    """

    and_or = db.Column(db.String)
    """
    and_or represents the union between systolic and diastolic
    numbers

    :type: str
    """

    diastolic = db.Column(db.String)
    """
    Diastolic mmHg is the lower number for the range

    :type: str
    """


>>>>>>> afe53dc8
class MedicalLookUpSTD(db.Model):
    """ Medical Look Up STD

    This table will store the sexual transmitted diseases
    that ModoBio works with
    """

    __tablename__ = "MedicalLookUpSTD"

    std_id = db.Column(db.Integer, primary_key=True, autoincrement=True)
    """
    Unique ID number identifying the results.

    :type: int, primary key, autoincrement
    """

    std = db.Column(db.String)
    """
    Sexual Transmitted Disease

    :type: str
    """

class MedicalSTDHistory(db.Model):
    """ Medical STD History

    This table stores the client's STD history
    """
    __tablename__ = 'MedicalSTDHistory'

    idx = db.Column(db.Integer, primary_key=True, autoincrement=True)
    """
    Table index.

    :type: int, primary key, autoincrement
    """

    created_at = db.Column(db.DateTime, default=DB_SERVER_TIME)
    """
    Creation timestamp of this row in the database.

    :type: :class:`datetime.datetime`
    """

    updated_at = db.Column(db.DateTime, default=DB_SERVER_TIME, onupdate=DB_SERVER_TIME)
    """
    Last update timestamp of this row in the database.

    :type: :class:`datetime.datetime`
    """

    user_id = db.Column(db.Integer, db.ForeignKey('User.user_id', ondelete="CASCADE"), nullable=False)
    """
    User ID number

    :type: int, foreign key to :attr:`User.user_id <odyssey.models.user.User.user_id>`
    """

    std_id = db.Column(db.Integer, db.ForeignKey('MedicalLookUpSTD.std_id',ondelete="CASCADE"), nullable=False)
    """
    Disease ID

    :type: int, foreign key to :attr: MedicalLookUpSTD.std_id
    """

class MedicalSocialHistory(db.Model):
    """ Medical Social History

    This table is used for client onboarding. It is used for 
    storing the client's medical social information.
    """    
    __tablename__ = 'MedicalSocialHistory'

    idx = db.Column(db.Integer, primary_key=True, autoincrement=True)
    """
    Table index.

    :type: int, primary key, autoincrement
    """

    created_at = db.Column(db.DateTime, default=DB_SERVER_TIME)
    """
    Creation timestamp of this row in the database.

    :type: :class:`datetime.datetime`
    """

    updated_at = db.Column(db.DateTime, default=DB_SERVER_TIME, onupdate=DB_SERVER_TIME)
    """
    Last update timestamp of this row in the database.

    :type: :class:`datetime.datetime`
    """

    user_id = db.Column(db.Integer, db.ForeignKey('User.user_id', ondelete="CASCADE"), nullable=False)
    """
    User ID number

    :type: int, foreign key to :attr:`User.user_id <odyssey.models.user.User.user_id>`
    """

    ever_smoked = db.Column(db.Boolean)
    """
    Has the client ever smoked

    :type: bool
    """   

    currently_smoke = db.Column(db.Boolean)
    """
    Does the client currently smoke

    :type: bool
    """

    last_smoke_date = db.Column(db.Date)
    """
    Date when client last smoked.

    :type: :class:`datetime.date`
    """    


    last_smoke = db.Column(db.Integer)
    """
    The last time the client smoked

    :type: int
    """

    last_smoke_time = db.Column(db.String)
    """
    Drop down, time frame

    options are months, years
    :type: str
    """

    avg_num_cigs = db.Column(db.Integer)
    """
    Average number of cigarettes smoked per day
    :type: int
    """

    num_years_smoked = db.Column(db.Integer)
    """
    Number of years you have smoked

    :type: int
    """

    plan_to_stop = db.Column(db.Boolean)
    """
    If client is planning to quit smoking

    :type: int
    """

    avg_weekly_drinks = db.Column(db.Integer)
    """
    Average number of drinks client drinks per week

    :type: int
    """
    
    avg_weekly_workouts = db.Column(db.Integer)
    """
    Average number of times client worksout a week

    :type: int
    """

    job_title = db.Column(db.String(100))
    """
    If the client is employed, what is their job title

    :type: str
    """

    avg_hourly_meditation = db.Column(db.Integer)
    """
    Average number of hours client prays/meditates

    :type: int
    """

    sexual_preference = db.Column(db.String)
    """
    Sexual preference men, women, both, prefer not to say

    :type: str
    """

class MedicalFamilyHistory(db.Model):
    """ Personal and Family Medical History

    This table is used for client onboarding. It is used for 
    storing the client's general medical information.
    """    
    __tablename__ = 'MedicalFamilyHistory'

    idx = db.Column(db.Integer, primary_key=True, autoincrement=True)
    """
    Table index.

    :type: int, primary key, autoincrement
    """

    created_at = db.Column(db.DateTime, default=DB_SERVER_TIME)
    """
    Creation timestamp of this row in the database.

    :type: :class:`datetime.datetime`
    """

    updated_at = db.Column(db.DateTime, default=DB_SERVER_TIME, onupdate=DB_SERVER_TIME)
    """
    Last update timestamp of this row in the database.

    :type: :class:`datetime.datetime`
    """

    user_id = db.Column(db.Integer, db.ForeignKey('User.user_id', ondelete="CASCADE"), nullable=False)
    """
    User ID number

    :type: int, foreign key to :attr:`User.user_id <odyssey.models.user.User.user_id>`
    """

    medical_condition_id = db.Column(db.Integer, db.ForeignKey('MedicalConditions.medical_condition_id',ondelete="CASCADE"), nullable=False)
    """
    Disease ID

    :type: int, foreign key to :attr: MedicalConditions.medical_condition_id
    """

    myself = db.Column(db.Boolean)
    """
    If the user has a disease

    :type: bool
    """

    father = db.Column(db.Boolean)
    """
    If the user's father has a disease

    :type: bool
    """

    mother = db.Column(db.Boolean)
    """
    If the user's mother has a disease

    :type: bool
    """

    sister = db.Column(db.Boolean)
    """
    If the user's sister has a disease

    :type: bool
    """

    brother = db.Column(db.Boolean)
    """
    If the user's brother has a disease

    :type: bool
    """

class MedicalConditions(db.Model):
    """ Medical Conditions Table

    This table will store the medical conditions
    """

    __tablename__ = "MedicalConditions"

    medical_condition_id = db.Column(db.Integer, primary_key=True, autoincrement=True)
    """
    Unique ID number identifying the results.

    :type: int, primary key, autoincrement
    """

    category = db.Column(db.String)
    """
    Category for the medical condition.
    Examples:
        Autoimmune
        Cancer
        Cardiovascular

    :type: str
    """

    subcategory = db.Column(db.String)
    """
    Sub category for medical conditions
    Examples:
        Cardiovascular
            Bleeding disorder
            Anemia
            Chest pain
    
    :type: str
    """

    condition = db.Column(db.String)
    """
    The medical condition.
    Examples:
        Cardiovascular:
            - Heart murmur
            Anemia
                - Sickle cell

    :type: Str
    """

class MedicalGeneralInfoMedicationAllergy(db.Model):
    """ General Medical Information.

    This table is used for client onboarding. It is used for 
    storing the client's general medical information.
    """    
    __tablename__ = 'MedicalGeneralInfoMedicationAllergy'

    idx = db.Column(db.Integer, primary_key=True, autoincrement=True)
    """
    Table index.

    :type: int, primary key, autoincrement
    """

    created_at = db.Column(db.DateTime, default=DB_SERVER_TIME)
    """
    Creation timestamp of this row in the database.

    :type: :class:`datetime.datetime`
    """

    updated_at = db.Column(db.DateTime, default=DB_SERVER_TIME, onupdate=DB_SERVER_TIME)
    """
    Last update timestamp of this row in the database.

    :type: :class:`datetime.datetime`
    """

    user_id = db.Column(db.Integer, db.ForeignKey('User.user_id', ondelete="CASCADE"), nullable=False)
    """
    User ID number

    :type: int, foreign key to :attr:`User.user_id <odyssey.models.user.User.user_id>`
    """

    medication_name = db.Column(db.String)
    """
    Medication name if client has allergic reaction to it

    :type: str
    """

    allergy_symptoms = db.Column(db.String)
    """
    Symptoms of allergies to medication

    :type: str
    """

class MedicalGeneralInfoMedications(db.Model):
    """ General Medical Information.

    This table is used for client onboarding. It is used for 
    storing the client's general medical information.
    """    
    __tablename__ = 'MedicalGeneralInfoMedications'

    idx = db.Column(db.Integer, primary_key=True, autoincrement=True)
    """
    Table index.

    :type: int, primary key, autoincrement
    """

    created_at = db.Column(db.DateTime, default=DB_SERVER_TIME)
    """
    Creation timestamp of this row in the database.

    :type: :class:`datetime.datetime`
    """

    updated_at = db.Column(db.DateTime, default=DB_SERVER_TIME, onupdate=DB_SERVER_TIME)
    """
    Last update timestamp of this row in the database.

    :type: :class:`datetime.datetime`
    """

    user_id = db.Column(db.Integer, db.ForeignKey('User.user_id', ondelete="CASCADE"), nullable=False)
    """
    User ID number

    :type: int, foreign key to :attr:`User.user_id <odyssey.models.user.User.user_id>`
    """

    medication_name = db.Column(db.Text)
    """
    Client's Medication/Supplements

    :type: text
    """

    medication_dosage = db.Column(db.Float)
    """
    Client's medication dosage

    :type: float
    """

    medication_units = db.Column(db.String)
    """
    Client's medication units
    mL, mg, g
    :type: str
    """

    medication_freq = db.Column(db.Integer)
    """
    Client's medication frequency
    0-9 times

    medication_freq time(s) per medication_timesper_freq medication_time_units

    :type: int
    """

    medication_times_per_freq = db.Column(db.Integer)
    """
    Client's medication frequency PER unit (hour, day, week)
    0-9 timesper
    medication_freq time(s) per medication_timesper_freq medication_time_units    
    :type: int
    """

    medication_time_units = db.Column(db.String)
    """
    Client's medication time units
    (Hour, Day, Week)
    medication_freq time(s) per medication_timesper_freq medication_time_units    
    Example:
        1 time(s) per 1 Day
        2 time(s) per 1 Week
    """


class MedicalGeneralInfo(db.Model):
    """ General Medical Information.

    This table is used for client onboarding. It is used for 
    storing the client's general medical information.
    """    
    __tablename__ = 'MedicalGeneralInfo'

    idx = db.Column(db.Integer, primary_key=True, autoincrement=True)
    """
    Table index.

    :type: int, primary key, autoincrement
    """

    created_at = db.Column(db.DateTime, default=DB_SERVER_TIME)
    """
    Creation timestamp of this row in the database.

    :type: :class:`datetime.datetime`
    """

    updated_at = db.Column(db.DateTime, default=DB_SERVER_TIME, onupdate=DB_SERVER_TIME)
    """
    Last update timestamp of this row in the database.

    :type: :class:`datetime.datetime`
    """

    user_id = db.Column(db.Integer, db.ForeignKey('User.user_id', ondelete="CASCADE"), nullable=False)
    """
    User ID number

    :type: int, foreign key to :attr:`User.user_id <odyssey.models.user.User.user_id>`
    """

    primary_doctor_contact_name = db.Column(db.String(50))
    """
    Client's primary doctor name

    :type: str, max length 50
    """

    primary_doctor_contact_phone = db.Column(db.String(20))
    """
    Client's primary doctor phone
    
    :type: str, max length 20
    """

    primary_doctor_contact_email = db.Column(db.String, nullable=True)
    """
    Client's primary doctor email
    
    :type: str
    """

    blood_type = db.Column(db.String)
    """
    Client's blood type:
    A, B, AB, O

    :type: str
    """
    
    blood_type_positive = db.Column(db.Boolean)
    """
    Client's blood type sign:
    positive or negative

    :type: bool
    """

class MedicalImaging(db.Model):
    """ Medical Imaging table.

    This table stores the medical imaging history of a client. 
    As long as the user_id exists, we can add images to this table and search by user_id
    """
    __tablename__ = 'MedicalImaging'

    idx = db.Column(db.Integer, primary_key=True, autoincrement=True)
    """
    Table index.

    :type: int, primary key, autoincrement
    """

    created_at = db.Column(db.DateTime, default=DB_SERVER_TIME)
    """
    Creation timestamp of this row in the database.

    :type: :class:`datetime.datetime`
    """

    updated_at = db.Column(db.DateTime, default=DB_SERVER_TIME, onupdate=DB_SERVER_TIME)
    """
    Last update timestamp of this row in the database.

    :type: :class:`datetime.datetime`
    """

    user_id = db.Column(db.Integer, db.ForeignKey('User.user_id', ondelete="CASCADE"), nullable=False)
    """
    User ID number

    :type: int, foreign key to :attr:`User.user_id <odyssey.models.user.User.user_id>`
    """

    reporter_id = db.Column(db.Integer, nullable=False)
    # TODO: convert this to refer back to userid as a foreign key
    """
    Staff ID number of the reporting staff member. Should be a staff member
    with the role of 'doc' or 'docext'.

    :type: int
    """

    image_date = db.Column(db.Date)
    """
    Date when image was taken.

    :type: :class:`datetime.date`
    """

    image_type = db.Column(db.String(1024))
    """
    Image type.

    Describes the imaging technique used to create the image. Options are:

    - CT
    - MRI
    - PET
    - Scopes
    - Special imaging
    - Ultrasound
    - X-ray

    :type: str, max length 1024
    """
    
    image_read = db.Column(db.Text)
    """
    Doctor's diagnosis or notes of the image.

    :type: str
    """

    image_origin_location = db.Column(db.Text)
    """
    Where was image created.

    Name and address of clinic where image was gathered.

    :type: str
    """
    
    image_path = db.Column(db.Text)
    """
    Path where image is stored.

    In development mode, it is a path on the local filesystem. In production
    it is a path in an AWS S3 bucket.

    :type: str
    """

    image_size = db.Column(db.Integer)
    """
    Size of image in bytes.

    :type: int
    """

class MedicalHistory(db.Model):
    """ Medical history table.

    This table stores the medical history of a client. The information is taken
    only once, during the initial consult.
    """
    __tablename__ = 'MedicalHistory'

    displayname = 'Medical history'

    idx = db.Column(db.Integer, primary_key=True, autoincrement=True)
    """
    Table index.

    :type: int, primary key, autoincrement
    """

    created_at = db.Column(db.DateTime, default=DB_SERVER_TIME)
    """
    Creation timestamp of this row in the database.

    :type: :class:`datetime.datetime`
    """

    updated_at = db.Column(db.DateTime, default=DB_SERVER_TIME, onupdate=DB_SERVER_TIME)
    """
    Last update timestamp of this row in the database.

    :type: :class:`datetime.datetime`
    """

    user_id = db.Column(db.Integer, db.ForeignKey('User.user_id', ondelete="CASCADE"), nullable=False)
    """
    User ID number

    :type: int, foreign key to :attr:`User.user_id <odyssey.models.user.User.user_id>`
    """

    last_examination_date = db.Column(db.Date)
    """
    Last time client visited a doctor.

    :type: :class:`datetime.date`
    """

    last_examination_reason = db.Column(db.String(1024))
    """
    Explanation of reason for last visit to a doctor.

    :type: str, max length 1024
    """

    goals = db.Column(db.Text)
    """
    Client's goals for visiting Modo Bio.

    :type: str
    """

    concerns = db.Column(db.Text)
    """
    Client's concerns while visiting Modo Bio.

    :type: str
    """

    family_history = db.Column(db.Text)
    """
    Client's medical family history.

    :type: str
    """

    social_history = db.Column(db.Text)
    """
    Client's health related social history.

    :type: str
    """

    allergies = db.Column(db.Text)
    """
    Client's allergies.

    :type: str
    """

    medication = db.Column(db.Text)
    """
    Client's medication.

    :type: str
    """

    diagnostic_xray = db.Column(db.String(1024))
    """
    Client recently had an X-ray, with reason and outcome.

    :type: str, max length 1024
    """

    diagnostic_ctscan = db.Column(db.String(1024))
    """
    Client recently had a CT scan, with reason and outcome.

    :type: str, max length 1024
    """

    diagnostic_endoscopy = db.Column(db.String(1024))
    """
    Client recently had an endoscopy, with reason and outcome.

    :type: str, max length 1024
    """

    diagnostic_mri = db.Column(db.String(1024))
    """
    Client recently had a MRI, with reason and outcome.

    :type: str, max length 1024
    """

    diagnostic_ultrasound = db.Column(db.String(1024))
    """
    Client recently had an ultrasound, with reason and outcome.

    :type: str, max length 1024
    """

    diagnostic_other = db.Column(db.String(1024))
    """
    Client recently had an other diagnostic procedure, with reason and outcome.

    :type: str, max length 1024
    """


class MedicalPhysicalExam(db.Model):
    """ Medical physical exam table.

    This table stores the results of the physical exam of a client. The
    information is taken only once, during the initial consult.
    """
    __tablename__ = 'MedicalPhysicalExam'

    displayname = 'Medical physical examination'

    idx = db.Column(db.Integer, primary_key=True, autoincrement=True)
    """
    Table index.

    :type: int, primary key, autoincrement
    """

    user_id = db.Column(db.Integer, db.ForeignKey('User.user_id',ondelete="CASCADE"), nullable=False)
    """
    User ID number

    :type: int, foreign key to :attr:`User.user_id <odyssey.models.user.User.user_id>`
    """

    reporter_id = db.Column(db.Integer, nullable=False)
    # TODO: convert this to refer back to userid as a foreign key
    """
    Staff ID number of the reporting staff member. Should be a staff member
    with the role of 'doc' or 'docext'.

    :type: int
    """

    created_at = db.Column(db.DateTime, default=DB_SERVER_TIME)
    """
    Creation timestamp of this row in the database.

    :type: :class:`datetime.datetime`
    """

    updated_at = db.Column(db.DateTime, default=DB_SERVER_TIME, onupdate=DB_SERVER_TIME)
    """
    Last update timestamp of this row in the database.

    :type: :class:`datetime.datetime`
    """

    timestamp = db.Column(db.DateTime, default=DB_SERVER_TIME)
    """
    Timestamp of the assessment.

    :type: :class:`datetime.datetime`, primary key
    """
    
    vital_heartrate = db.Column(db.Integer)
    """
    Resting heart rate.
    
    :type: int
    :unit: bpm
    """

    vital_respiratoryrate = db.Column(db.Integer)
    """
    Respiratory rate.

    :type: int
    :unit: breaths per minute
    """

    vital_systolic = db.Column(db.Integer)
    """
    Systolic blood pressure.

    :type: int
    :unit: mmHg
    """

    vital_diastolic = db.Column(db.Integer)
    """
    Diastolic blood pressure.

    :type: int
    :unit: mmHg
    """

    vital_temperature = db.Column(db.Float)
    """
    Body temperature.

    :type: float
    :unit: Fahrenheit
    """

    vital_weight = db.Column(db.Float)
    """
    Body weight.

    :type: float
    :unit: lb
    """

    vital_height = db.Column(db.String(20))
    """
    Body height.

    Stored as a string until we figure out how to convert ft+in to a single number.

    :type: str, max length 20
    :unit: TBD
    """


    vital_height_inches = db.Column(db.Float)
    """
    Body height.

    :type: float
    :unit: inches
    """

    cardiac_rrr = db.Column(db.Boolean)
    """
    "Regular rate and rhythm" heart sound.

    :type: bool
    """

    cardiac_s1s2 = db.Column(db.Boolean)
    """
    S1 or S2 type heart sounds.

    :type: bool
    """

    cardiac_murmurs = db.Column(db.Boolean)
    """
    Murmurs in heart sounds.

    :type: bool
    """

    cardiac_murmurs_info = db.Column(db.String(1024))
    """
    Specific details regarding heart murmurs.

    :type: str, max length 1024
    """

    cardiac_rubs = db.Column(db.Boolean)
    """
    Rubs in heart sounds.

    :type: bool
    """

    cardiac_gallops = db.Column(db.Boolean)
    """
    Gallops in heart sounds.

    :type: bool
    """

    pulmonary_clear = db.Column(db.Boolean)
    """
    Clear lung sounds.

    :type: bool
    """

    pulmonary_wheezing = db.Column(db.Boolean)
    """
    Wheezing in lung sounds.

    :type: bool
    """

    pulmonary_wheezing_info = db.Column(db.String(1024))
    """
    Specific details regarding wheezing in lung sounds.

    :type: str, max length 1024
    """

    pulmonary_rales = db.Column(db.Boolean)
    """
    Rales in lung sounds.

    :type: bool
    """

    pulmonary_rhonchi = db.Column(db.Boolean)
    """
    Rhonchi in lung sounds.

    :type: bool
    """

    abdominal_soft = db.Column(db.Boolean)
    """
    Soft abdomen.

    :type: bool
    """

    abdominal_hard = db.Column(db.Boolean)
    """
    Non tender abdomen.

    :type: bool
    """

    abdominal_bowel = db.Column(db.Boolean)
    """
    Positive bowel sounds.

    :type: bool
    """

    abdominal_hsm = db.Column(db.Boolean)
    """
    Hepatosplenomegaly, enlarged liver and/or spleen.

    :type: bool
    """

    abdominal_hsm_info = db.Column(db.String(1024))
    """
    Specific details regarding hepatosplenomegaly, enlarged liver and/or spleen.

    :type: str, max length 1024
    """

    notes = db.Column(db.Text)
    """
    General notes during physical examination.

    :type: str
    """


class MedicalBloodTests(db.Model):
    """ Blood test table.

    This table stores metadata for blood tests.
    """

    __tablename__ = 'MedicalBloodTests'

    test_id = db.Column(db.Integer, primary_key=True, autoincrement=True)
    """
    Unique ID number identifying the test.

    :type: int, primary key, autoincrement
    """

    created_at = db.Column(db.DateTime, default=DB_SERVER_TIME)
    """
    Creation timestamp of this row in the database.

    :type: :class:`datetime.datetime`
    """

    updated_at = db.Column(db.DateTime, default=DB_SERVER_TIME, onupdate=DB_SERVER_TIME)
    """
    Last update timestamp of this row in the database.

    :type: :class:`datetime.datetime`
    """

    user_id = db.Column(db.Integer, db.ForeignKey('User.user_id', ondelete="CASCADE"), nullable=False)
    """
    User ID number

    :type: int, foreign key to :attr:`User.user_id <odyssey.models.user.User.user_id>`
    """

    reporter_id = db.Column(db.Integer, nullable=False)
    # TODO: convert this to refer back to userid as a foreign key
    """
    Staff ID number of the reporting staff member. Should be a staff member
    with the role of 'doc' or 'docext'.

    :type: int
    """

    date = db.Column(db.Date)
    """
    Date the test was administered.

    :type: :class:`datetime.date`
    """

    panel_type = db.Column(db.String, default="Nonroutine")
    """
    Which panel does test belong to. ``None`` if not one of the standard tests.

    :type: str
    """

    notes = db.Column(db.String)
    """
    Notes regarding blood test.

    :type: str
    """


class MedicalBloodTestResultTypes(db.Model):
    """ Blood test evaluation limits.

    Blood test values can be evaluated as lying in "normal" or "optimal"
    ranges. What constitutes as a normal or optimal range depends on gender
    and possibly other factors. The range limits are calculated for each
    client and stored in this table.
    """

    __tablename__ = "MedicalBloodTestResultTypes"

    result_id = db.Column(db.Integer, primary_key=True, autoincrement=True)
    """
    Unique ID number identifying the results.

    :type: int, primary key, autoincrement
    """

    created_at = db.Column(db.DateTime, default=DB_SERVER_TIME)
    """
    Creation timestamp of this row in the database.

    :type: :class:`datetime.datetime`
    """

    updated_at = db.Column(db.DateTime, default=DB_SERVER_TIME, onupdate=DB_SERVER_TIME)
    """
    Last update timestamp of this row in the database.

    :type: :class:`datetime.datetime`
    """

    result_name = db.Column(db.String)
    """
    ??? What name? Panel? Client? Any random name made up by doctor?

    :type: str
    """

    normal_min = db.Column(db.Float)
    """
    Minimum of normal range for blood test.

    :type: float
    """

    normal_max = db.Column(db.Float)
    """
    Maximum of normal range for blood test.

    :type: float
    """

    optimal_min = db.Column(db.Float)
    """
    Minimum of optimal range for blood test.

    :type: float
    """

    optimal_max = db.Column(db.Float)
    """
    Maximum of optimal range for blood test.

    :type: float
    """

    unit = db.Column(db.String)
    """
    Measurement unit of the blood test.

    :type: str
    """

    panel = db.Column(db.String)
    """
    Which panel does result belong to. ``None`` if not one of the standard tests.

    :type: str
    """


class MedicalBloodTestResults(db.Model):
    """ Blood test result data.

    This table holds the value of a single blood test and the
    evaluation of that value given the normal and optimal ranges
    stored in :class:`MedicalBloodTestResultTypes`.
    """

    __tablename__ = "MedicalBloodTestResults"

    idx = db.Column(db.Integer, primary_key=True, autoincrement=True)
    """
    Table index.

    :type: int, primary key, autoincrement
    """

    created_at = db.Column(db.DateTime, default=DB_SERVER_TIME)
    """
    Creation timestamp of this row in the database.

    :type: :class:`datetime.datetime`
    """

    updated_at = db.Column(db.DateTime, default=DB_SERVER_TIME, onupdate=DB_SERVER_TIME)
    """
    Last update timestamp of this row in the database.

    :type: :class:`datetime.datetime`
    """

    test_id = db.Column(db.Integer, db.ForeignKey('MedicalBloodTests.test_id', ondelete="CASCADE"), nullable=False)
    """
    Unique test ID number.

    :type: int, foreign key to :attr:`MedicalBloodTests.testid`
    """

    result_id = db.Column(db.Integer, db.ForeignKey('MedicalBloodTestResultTypes.result_id', ondelete="CASCADE"), nullable=False)
    """
    Unique result ID number.

    :type: int, foreign key to :attr:`MedicalBloodTestResultTypes.resultid`
    """

    result_value = db.Column(db.Float)
    """
    Numerical value of the test result.

    :type: float
    """

    evaluation = db.Column(db.String)
    """
    Evaluation of blood test result based on recommended ranges for normal
    and optimal results. Possible values are:

    - optimal
    - normal
    - abnormal

    :type: str
    """


@db.event.listens_for(MedicalBloodTestResults, "after_insert")
def add_rest_result_eval(mapper, connection, target):
    """
    Event listener for the :class:`MedicalBloodTestResults` table.

    Listens for inserts into the :class:`MedicalBloodTestResults` table. When
    called, it runs the value evaluation on the DB side
    (:const:`odyssey.constants.BLOODTEST_EVAL`) and stores the result.
    Evaluation is based of normal and optimal ranges of each blood test type.

    Parameters
    ----------
    mapper : ???
        What does this do? Not used.

    connection : :class:`sqlalchemy.engine.Connection`
        Connection to the database engine.

    target : :class:`sqlalchemy.schema.Table`
        Target SQLAlchemy table, fixed to :class:`MedicalBloodTestResults` by decorator.
    """
    connection.execute(BLOODTEST_EVAL.format(target.idx, target.result_id, target.result_value))

class MedicalSurgeries(db.Model):
    """ History of client surgeries.

    """

    __tablename__ = 'MedicalSurgeries'

    created_at = db.Column(db.DateTime, default=DB_SERVER_TIME)
    """
    Creation timestamp of this row in the database.

    :type: :class:`datetime.datetime`
    """

    updated_at = db.Column(db.DateTime, default=DB_SERVER_TIME, onupdate=DB_SERVER_TIME)
    """
    Last update timestamp of this row in the database.

    :type: :class:`datetime.datetime`
    """

    surgery_id = db.Column(db.Integer, primary_key=True, autoincrement=True)
    """
    Unique id of the surgery

    :type: int, primary key, autoincrementing
    """

    client_user_id = db.Column(db.Integer, db.ForeignKey('User.user_id', ondelete="CASCADE"), nullable=False)
    """
    User id of the client that received this surgery

    :type: int, foreign key to User.user_id
    """

    reporter_user_id = db.Column(db.Integer, db.ForeignKey('User.user_id'), nullable=False)
    """
    User id of the staff member that reported this surgery

    :type: int, foreign key to User.user_id
    """

    surgery_category = db.Column(db.String, nullable=False)
    """
    Category of this surgery, must be defined in Constant.py MEDICAL_CONDITIONS['Surgery']

    :type: string
    """

    date = db.Column(db.Date, nullable=False)
    """
    Date of this surgery

    :type: date
    """

    surgeon = db.Column(db.String)
    """
    Name of the surgeon who performed this surgery

    :type: string
    """

    institution = db.Column(db.String)
    """
    Name of the institution where this surgery took place

    :type: string
    """

    notes = db.Column(db.String)
    """
    Notes about this surgery from the reporting staff member

    :type: string
    """

class MedicalExternalMR(db.Model):
    """ External medical records table.

    This table stores medical record ID numbers from external medical institutes. 
    """

    __tablename__ = 'MedicalExternalMR'

    __table_args__ = (
        db.UniqueConstraint('user_id', 'med_record_id', 'institute_id'),)

    idx = db.Column(db.Integer, primary_key=True, autoincrement=True)
    """
    Table index.

    :type: int, primary key, autoincrement
    """

    created_at = db.Column(db.DateTime, default=DB_SERVER_TIME)
    """
    Creation timestamp of this row in the database.

    :type: :class:`datetime.datetime`
    """

    updated_at = db.Column(db.DateTime, default=DB_SERVER_TIME, onupdate=DB_SERVER_TIME)
    """
    Last update timestamp of this row in the database.

    :type: :class:`datetime.datetime`
    """

    user_id = db.Column(db.Integer, db.ForeignKey('User.user_id',ondelete="CASCADE"), nullable=False)
    """
    User ID number

    :type: int, foreign key to :attr:`User.user_id <odyssey.models.user.User.user_id>`
    """

    med_record_id = db.Column(db.String, nullable=False)
    """
    Medical record id.

    This medical record ID comes from an external medical institution.

    :type: str, non-null, unique
    """

    institute_id = db.Column(db.Integer, db.ForeignKey('MedicalInstitutions.institute_id', ondelete="CASCADE"), nullable=False)
    """
    Medical institute id.

    :type: int, foreign key to :attr:`MedicalInstitutions.institute_id`
    """<|MERGE_RESOLUTION|>--- conflicted
+++ resolved
@@ -7,7 +7,6 @@
 from odyssey.utils.constants import DB_SERVER_TIME, BLOODTEST_EVAL
 from odyssey import db
 
-<<<<<<< HEAD
 class MedicalBloodPressures(db.Model):
     """ Blood Pressure Table
     
@@ -18,7 +17,38 @@
     idx = db.Column(db.Integer, primary_key=True, autoincrement=True)
     """
     Table index.
-=======
+
+    :type: int, primary key, autoincrement
+    """
+
+    created_at = db.Column(db.DateTime, default=DB_SERVER_TIME)
+    """
+    Creation timestamp of this row in the database.
+
+    :type: :class:`datetime.datetime`
+    """
+
+    user_id = db.Column(db.Integer, db.ForeignKey('User.user_id', ondelete="CASCADE"), nullable=False)
+    """
+    User ID number
+
+    :type: int, foreign key to :attr:`User.user_id <odyssey.models.user.User.user_id>`
+    """
+
+    systolic = db.Column(db.Float)
+    """
+    Systolic value with units mmHg
+
+    :type: float
+    """
+
+    diastolic = db.Column(db.Float)
+    """
+    Diastolic value with units mmHg
+
+    :type: float
+    """
+
 class MedicalLookUpBloodPressureRange(db.Model):
     """ Medical Look Up Blood Pressure Ranges
 
@@ -33,41 +63,10 @@
     idx = db.Column(db.Integer, primary_key=True, autoincrement=True)
     """
     Unique ID number identifying the results.
->>>>>>> afe53dc8
-
-    :type: int, primary key, autoincrement
-    """
-
-<<<<<<< HEAD
-    created_at = db.Column(db.DateTime, default=DB_SERVER_TIME)
-    """
-    Creation timestamp of this row in the database.
-
-    :type: :class:`datetime.datetime`
-    """
-
-    user_id = db.Column(db.Integer, db.ForeignKey('User.user_id', ondelete="CASCADE"), nullable=False)
-    """
-    User ID number
-
-    :type: int, foreign key to :attr:`User.user_id <odyssey.models.user.User.user_id>`
-    """
-
-    systolic = db.Column(db.Float)
-    """
-    Systolic value with units mmHg
-
-    :type: float
-    """
-
-    diastolic = db.Column(db.Float)
-    """
-    Diastolic value with units mmHg
-
-    :type: float
-    """
-
-=======
+
+    :type: int, primary key, autoincrement
+    """
+
     category = db.Column(db.String)
     """
     Blood Pressure Category
@@ -98,7 +97,6 @@
     """
 
 
->>>>>>> afe53dc8
 class MedicalLookUpSTD(db.Model):
     """ Medical Look Up STD
 
