import logging
import pathlib
import pytz
import random

from flask import current_app, request
from flask_accepts import responds
from flask_restx import Namespace

from werkzeug.exceptions import BadRequest

from odyssey.api.lookup.models import (
     LookupActivityTrackers,
     LookupBookingTimeIncrements,
     LookupClientBookingWindow,
     LookupClinicalCareTeamResources,
     LookupCountriesOfOperations,
     LookupDefaultHealthMetrics,
     LookupDrinks, 
     LookupDrinkIngredients,
     LookupGoals, 
     LookupProfessionalAppointmentConfirmationWindow,
     LookupRaces,
     LookupSubscriptions,
     LookupTelehealthSessionDuration,
     LookupTermsAndConditions,
     LookupTerritoriesOfOperations,
     LookupTransactionTypes,
     LookupNotifications,
     LookupEmergencyNumbers,
     LookupRoles,
     LookupMacroGoals,
     LookupLegalDocs,
     LookupMedicalSymptoms,
     LookupOrganizations,
     LookupCurrencies,
     LookupNotificationSeverity,
     LookupBloodTests,
     LookupBloodTestRanges,
<<<<<<< HEAD
     LookupDevNames,
=======
     LookupVisitReasons
>>>>>>> 89d812e4
     )
from odyssey.api.lookup.schemas import (
    LookupActivityTrackersOutputSchema,
    LookupBookingTimeIncrementsOutputSchema,
    LookupCareTeamResourcesOutputSchema,
    LookupCountriesOfOperationsOutputSchema,
    LookupDefaultHealthMetricsOutputSchema, 
    LookupDrinksOutputSchema, 
    LookupDrinkIngredientsOutputSchema,
    LookupEHRPagesOutputSchema, 
    LookupGoalsOutputSchema,
    LookupRacesOutputSchema,
    LookupSubscriptionsOutputSchema,
    LookupTerritoriesOfOperationsOutputSchema,
    LookupTermsAndConditionsOutputSchema,
    LookupTransactionTypesOutputSchema,
    LookupNotificationsOutputSchema,
    LookupCareTeamResourcesOutputSchema,
    LookupTimezones,
    LookupTelehealthSettingsSchema,
    LookupEmergencyNumbersOutputSchema,
    LookupRolesOutputSchema,
    LookupMacroGoalsOutputSchema,
    LookupLegalDocsOutputSchema,
    LookupNotificationsOutputSchema,
    LookupMedicalSymptomsOutputSchema,
    LookupOrganizationsOutputSchema,
    LookupCurrenciesOutputSchema,
    LookupUSStatesOutputSchema,
    LookupNotificationSeverityOutputSchema,
    LookupBloodTestsOutputSchema,
    LookupBloodTestRangesOutputSchema,
    LookupBloodTestRangesAllOutputSchema,
<<<<<<< HEAD
    LookupDevNamesOutputSchema,
=======
    LookupVisitReasonsOutputSchema
>>>>>>> 89d812e4
)
from odyssey import db
from odyssey.utils.auth import token_auth
from odyssey.utils.base.resources import BaseResource
from odyssey.utils.misc import check_drink_existence

logger = logging.getLogger(__name__)

ns = Namespace('lookup', description='Endpoints for lookup tables.')

@ns.route('/notifications/severity/')
class LookupNotificationSeverityResource(BaseResource):
    """
        Returns notification severity and their respective color
    """
    @responds(schema=LookupNotificationSeverityOutputSchema,status_code=200,api=ns)
    def get(self):
        severity = LookupNotificationSeverity.query.all()
        payload = {'items': severity,
                   'total_items': len(severity)}

        return payload

@ns.route('/states/')
class LookupUSStatesResource(BaseResource):
    """
    Returns United States' states and their abbreviations
    """
    @responds(schema=LookupUSStatesOutputSchema,status_code=200,api=ns)
    def get(self):
        states = LookupTerritoriesOfOperations.query.all()
        payload = {'items': [ 
                        {'abbreviation': state.sub_territory_abbreviation,
                        'state': state.sub_territory,
                        'territory_id': state.idx,
                        'idx': state.idx ,
                        'active': state.active} for state in states ],
                   'total_items': len(states)}

        return payload

@ns.route('/terms-and-conditions/')
class LookupTermsAndConditionResource(BaseResource):
    """ Returns the Terms and Conditions
    """
    @responds(schema=LookupTermsAndConditionsOutputSchema,status_code=200,api=ns)
    def get(self):
        lookup_ts = LookupTermsAndConditions.query.one_or_none()
        payload = {}
        if lookup_ts:
            payload['terms_and_conditions'] = lookup_ts.terms_and_conditions
        else:
            payload['terms_and_conditions'] = 'Terms and Conditions'
        return payload

@ns.route('/telehealth/booking-increments/')
class LookupTelehealthBookingIncrements(BaseResource):
    """ Returns stored booking increments.
    Returns
    -------
    dict
        JSON encoded dict.
    """
    @responds(schema=LookupBookingTimeIncrementsOutputSchema,status_code=200, api=ns)
    def get(self):
                
        booking_increments = LookupBookingTimeIncrements.query.all()
        
        payload = {'items': booking_increments,
                   'total_items': len(booking_increments)}

        return payload

@ns.route('/timezones/')
class LookupTimezones(BaseResource):
    @token_auth.login_required
    @responds(schema=LookupTimezones,status_code=200,api=ns)
    def get(self):
        varArr = pytz.country_timezones['us']
        payload = {'items': varArr,
                   'total_items': len(varArr) }
        return payload

@ns.route('/business/transaction-types/')
class LookupTransactionTypesResource(BaseResource):
    """ Returns stored transaction types in database by GET request.
    Returns
    -------
    dict
        JSON encoded dict.
    """
    @responds(schema=LookupTransactionTypesOutputSchema,status_code=200, api=ns)
    def get(self):
                
        transaction_types = LookupTransactionTypes.query.all()
        
        payload = {'items': transaction_types,
                   'total_items': len(transaction_types)}

        return payload


@ns.route('/business/countries-of-operations/')
class LookupCountryOfOperationResource(BaseResource):
    """ Returns stored countries of operations in database by GET request.

    Returns
    -------
    dict
        JSON encoded dict.
    """
    @token_auth.login_required
    @responds(schema=LookupCountriesOfOperationsOutputSchema,status_code=200, api=ns)
    def get(self):
                
        countries = LookupCountriesOfOperations.query.all()
        
        payload = {'items': countries,
                   'total_items': len(countries)}

        return payload

@ns.route('/business/telehealth-settings/')
class LookupTelehealthSettingsApi(BaseResource):
    """ Endpoints related to the telehealth lookup tables """

    @token_auth.login_required(user_type=('staff',), staff_role=('system_admin',))
    @responds(schema=LookupTelehealthSettingsSchema, status_code=200, api=ns)
    def get(self):
        
        durations = {'items': LookupTelehealthSessionDuration.query.all()}
        durations['total_items'] = len(durations['items'])

        booking_windows = {'items': LookupClientBookingWindow.query.all()}
        booking_windows['total_items'] = len(booking_windows['items'])

        confirmation_windows = {'items': LookupProfessionalAppointmentConfirmationWindow.query.all()}
        confirmation_windows['total_items'] = len(confirmation_windows['items'])

        return {
            'session_durations': durations,
            'booking_windows' : booking_windows,
            'confirmation_windows': confirmation_windows,
        }

@ns.route('/activity-trackers/misc/')
class WearablesLookUpFitbitActivityTrackersResource(BaseResource):
    """ Returns misc activity trackers stored in the database in response to a GET request.

    Returns
    -------
    dict
        JSON encoded dict.
    """
    @token_auth.login_required
    @responds(schema=LookupActivityTrackersOutputSchema,status_code=200, api=ns)
    def get(self):
        
        delete_brands = ['Apple', 'Fitbit', 'Garmin', 'Samsung']
        
        activity_trackers = LookupActivityTrackers.query.filter(LookupActivityTrackers.brand.notin_(delete_brands)).all()
        
        payload = {'items': activity_trackers,
                   'total_items': len(activity_trackers)}

        return payload

@ns.route('/activity-trackers/fitbit/')
class WearablesLookUpFitbitActivityTrackersResource(BaseResource):
    """ Returns Fitbit activity trackers stored in the database in response to a GET request.

    Returns
    -------
    dict
        JSON encoded dict.
    """
    @token_auth.login_required
    @responds(schema=LookupActivityTrackersOutputSchema,status_code=200, api=ns)
    def get(self):
        activity_trackers = LookupActivityTrackers.query.filter_by(brand='Fitbit').all()
        payload = {'items': activity_trackers,
                   'total_items': len(activity_trackers)}

        return payload

@ns.route('/activity-trackers/apple/')
class WearablesLookUpAppleActivityTrackersResource(BaseResource):
    """ Returns activity Apple trackers stored in the database in response to a GET request.

    Returns
    -------
    dict
        JSON encoded dict.
    """
    @token_auth.login_required
    @responds(schema=LookupActivityTrackersOutputSchema,status_code=200, api=ns)
    def get(self):
        activity_trackers = LookupActivityTrackers.query.filter_by(brand='Apple').all()
        payload = {'items': activity_trackers,
                   'total_items': len(activity_trackers)}

        return payload

@ns.route('/activity-trackers/all/')
class WearablesLookUpAllActivityTrackersResource(BaseResource):
    """ Returns activity trackers stored in the database in response to a GET request.

    Returns
    -------
    dict
        JSON encoded dict.
    """
    @token_auth.login_required
    @responds(schema=LookupActivityTrackersOutputSchema,status_code=200, api=ns)
    def get(self):
        activity_trackers = LookupActivityTrackers.query.all()
        payload = {'items': activity_trackers,
                   'total_items': len(activity_trackers)}

        return payload

@ns.route('/drinks/')
class LookupDrinksApi(BaseResource):
    
    @token_auth.login_required
    @responds(schema=LookupDrinksOutputSchema, api=ns)
    def get(self):
        """get contents of drinks lookup table"""
        res = []
        for drink in LookupDrinks.query.all():
            drink.primary_ingredient = LookupDrinkIngredients.query.filter_by(drink_id=drink.drink_id).filter_by(is_primary_ingredient=True).first().ingredient_name
            drink.goal = LookupGoals.query.filter_by(goal_id=drink.primary_goal_id).first().goal_name
            res.append(drink)
        return {'total_items': len(res), 'items': res}

@ns.route('/drinks/ingredients/<int:drink_id>/')
@ns.doc('Id of the desired drink')
class LookupDrinkIngredientsApi(BaseResource):

    @token_auth.login_required
    @responds(schema=LookupDrinkIngredientsOutputSchema, api=ns)
    def get(self, drink_id):
        """get recipe of the drink denoted by drink_id"""
        check_drink_existence(drink_id)

        res = LookupDrinkIngredients.query.filter_by(drink_id=drink_id).all()
        return {'total_items': len(res), 'items': res}

@ns.route('/goals/')
class LookupGoalsApi(BaseResource):

    @token_auth.login_required
    @responds(schema=LookupGoalsOutputSchema, api=ns)
    def get(self):
        """get contents of goals lookup table"""
        res = LookupGoals.query.all()
        return {'total_items': len(res), 'items': res}

@ns.route('/macro-goals/')
class LookupMacroGoalsApi(BaseResource):

    @token_auth.login_required
    @responds(schema=LookupMacroGoalsOutputSchema, api=ns)
    def get(self):
        """get contents from macro goals lookup table"""
        res = LookupMacroGoals.query.all()
        return {'total_items': len(res), 'items': res}

@ns.route('/races/')
class LookupRacesApi(BaseResource):

    @token_auth.login_required
    @responds(schema=LookupRacesOutputSchema, api=ns)
    def get(self):
        """get contents of races lookup table"""
        res = LookupRaces.query.all()
        return {'total_items': len(res), 'items': res}

@ns.route('/care-team/resources/')
class LookupClinicalCareTeamResourcesApi(BaseResource):
    """
    To be replaced by care-team/ehr-resources/
    Returns available resources that can be shared within clinical care teams
    """
    @token_auth.login_required
    @responds(schema=LookupCareTeamResourcesOutputSchema, api=ns)
    def get(self):
        """get contents of clinical care team resources lookup table"""
        res = LookupClinicalCareTeamResources.query.all()
        return {'total_items': len(res), 'items': res}

@ns.route('/care-team/ehr-resources/')
class LookupClinicalCareTeamResourcesApi(BaseResource):
    """
    Returns available resources that can be shared within clinical care teams
    """
    @token_auth.login_required
    @responds(schema=LookupEHRPagesOutputSchema, api=ns)
    def get(self):
        """get contents of clinical care team resources lookup table"""
        care_team_resources = LookupClinicalCareTeamResources.query.all()

        # add display grouping details
        for dat in care_team_resources:
            dat.display_grouping = dat.access_group + (f'.{dat.resource_group}' if dat.resource_group else '')

        return {'total_items': len(care_team_resources), 'items': care_team_resources}
        
@ns.route('/subscriptions/')
class LookupSubscriptionsApi(BaseResource):

    @token_auth.login_required
    @responds(schema=LookupSubscriptionsOutputSchema, api=ns)
    def get(self):
        """get contents of subscription plans lookup table"""
        res = LookupSubscriptions.query.all()
        return {'total_items': len(res), 'items': res}

@ns.route('/notifications/')
class LookupNotificationsApi(BaseResource):

    @token_auth.login_required
    @responds(schema=LookupNotificationsOutputSchema, api=ns)
    def get(self):
        """get contents of notification types lookup table"""
        res = LookupNotifications.query.all()
        return {'total_items': len(res), 'items': res}

@ns.route('/default-health-metrics/')
class LookupDefaultHealthMetricsApi(BaseResource):
    """
    Endpoint for handling requests for all default health metrics
    """

    @token_auth.login_required
    @responds(schema=LookupDefaultHealthMetricsOutputSchema, status_code=200, api=ns)
    def get(self):
        """get contents of default health metrics types lookup table"""
        res = LookupDefaultHealthMetrics.query.all()
        return {'total_items': len(res), 'items': res}

@ns.route('/operational-territories/')
class LookupTerritoriesOfOperationsApi(BaseResource):
    """
    Endpoint for handling requests for all territories of operation
    """
    @token_auth.login_required
    @responds(schema=LookupTerritoriesOfOperationsOutputSchema, status_code=200, api=ns)
    def get(self):
        """get contents of operational territories lookup table"""
        res = LookupTerritoriesOfOperations.query.all()
        return {'total_items': len(res), 'items': res}

@ns.route('/emergency-numbers/')
class LookupEmergencyNumbersApi(BaseResource):
    """
    Endpoint that returns emergency phone number for the Ambulance service
    """
    @token_auth.login_required
    @responds(schema=LookupEmergencyNumbersOutputSchema, status_code=200, api=ns)
    def get(self):
        """GET request for the list of emergency numbers"""
        res = LookupEmergencyNumbers.query.filter_by(service='Ambulance').all()
        return {'total_items': len(res), 'items': res}

@ns.route('/roles/')
class LookupRolesApi(BaseResource):
    """
    Endpoint that returns the roles that exist for users.
    """
    @token_auth.login_required
    @responds(schema=LookupRolesOutputSchema, status_code=200, api=ns)
    def get(self):
        """get contents of active roles in lookup table"""
        res = LookupRoles.query.filter_by(active=True).all()
        return {'total_items': len(res), 'items': res}

@ns.route('/legal-docs/')
class LookupLegalDocsApi(BaseResource):
    """
    Endpoint that returns the list of legal documents.
    """
    @token_auth.login_required
    @responds(schema=LookupLegalDocsOutputSchema, status_code=200, api=ns)
    def get(self):
        """get contents of legal docs lookup table"""
        res = LookupLegalDocs.query.all()
        for doc in res:
            html_file = pathlib.Path(current_app.static_folder) / doc.path
            with open(html_file) as fh:
                doc.content = fh.read()
        return {'total_items': len(res), 'items': res}

@ns.route('/medical-symptoms/')
class LookupMedicalSymptomssApi(BaseResource):
    """
    Endpoint that returns the list of medical symptoms.
    """
    @token_auth.login_required
    @responds(schema=LookupMedicalSymptomsOutputSchema, status_code=200, api=ns)
    def get(self):
        """get contents of medical symptoms lookup table"""
        res = LookupMedicalSymptoms.query.all()
        return {'total_items': len(res), 'items': res}

@ns.route('/organizations/')
class LookupOrganizationsApi(BaseResource):
    """
    Endpoint that returns the list of organizations affiliated with Modobio.
    """
    @token_auth.login_required
    @responds(schema=LookupOrganizationsOutputSchema, status_code=200, api=ns)
    def get(self):
        """get contents of medical symptoms lookup table"""
        res = LookupOrganizations.query.all()
        return {'total_items': len(res), 'items': res}

@ns.route('/currencies/')
class LookupCurrenciesApi(BaseResource):
    """
    Endpoint that returns the list of medical symptoms.
    """
    @token_auth.login_required
    @responds(schema=LookupCurrenciesOutputSchema, status_code=200, api=ns)
    def get(self):
        """get contents of medical symptoms lookup table"""
        res = LookupCurrencies.query.all()
        return {'total_items': len(res), 'items': res}
    
@ns.route('/bloodtests/')
class LookupBloodTestsApi(BaseResource):
    """
    Endpoint that returns the list of blood test types.
    """
    @token_auth.login_required
    @responds(schema=LookupBloodTestsOutputSchema, status_code=200, api=ns)
    def get(self):
        """get contents of blood tests lookup table"""
        res = LookupBloodTests.query.all()
        return {'total_items': len(res), 'items': res}
    
@ns.route('/bloodtests/ranges/<string:modobio_test_code>/')
@ns.doc(params={'modobio_test_code': 'Modobio Test Code for desired test'})
class LookupBloodTestRangesApi(BaseResource):
    """
    Endpoint that return blood test range information for the requested test.
    """
    @token_auth.login_required
    @responds(schema=LookupBloodTestRangesOutputSchema, status_code=200, api=ns)
    def get(self, modobio_test_code):
        """get all ranges for the requested blood test"""
        res = LookupBloodTestRanges.query.filter_by(modobio_test_code=modobio_test_code).all()
        for range in res:
            if range.race_id:
                range.race = LookupRaces.query.filter_by(race_id=range.race_id).one_or_none().race_name
            else:
                range.race = None
        return {'total_items': len(res), 'items': res}
    
@ns.route('/bloodtests/ranges/all/')
class LookupBloodTestRangesAllApi(BaseResource):
    """
    Endpoint that return blood test range information for the all tests.
    """
    @token_auth.login_required
    @responds(schema=LookupBloodTestRangesAllOutputSchema, status_code=200, api=ns)
    def get(self):
        """get all ranges for the all blood tests"""
        tests = db.session.query(LookupBloodTests, LookupBloodTestRanges
                ).filter(LookupBloodTestRanges.modobio_test_code == LookupBloodTests.modobio_test_code
                ).all()
        
        res = []
        for test, range in tests:
            if range.race_id:
                range.race = LookupRaces.query.filter_by(race_id=range.race_id).one_or_none().race_name
            else:
                range.race = None
            res.append({'test': test, 'range': range})
        return {'total_items': len(res), 'items': res}

<<<<<<< HEAD
@ns.route('/developers/')
class LookupDevNamesApi(BaseResource):
    """
    Endpoint that returns development team member names and number of names, in random order
    """
    @token_auth.login_required
    @responds(schema=LookupDevNamesOutputSchema, status_code=200, api=ns)
    def get(self): 
        names = LookupDevNames.query.all()
        
        random.shuffle(names)

        return {'total_items': len(names), 'items': names}
=======
@ns.route('/visit-reasons/')
@ns.doc(params={'role': 'role for which some of all visit reasons apply'})
class LookupVisitReasonsApi(BaseResource):
    """
    Endpoint that returns visit reasons for all or a specific role
    """
    @token_auth.login_required
    @responds(schema=LookupVisitReasonsOutputSchema, status_code=200, api=ns)
    def get(self):
        role_param = request.args.get('role')

        if role_param == None:
            reasons = LookupVisitReasons.query.all()
        else:
            role = LookupRoles.query.filter_by(role_name = role_param).one_or_none()
            if not role:
                raise BadRequest(f'Role:{role_param} not found.')
            reasons = LookupVisitReasons.query.filter_by(role_id=role.idx).all()

        return {'total_items': len(reasons), 'items': reasons}
>>>>>>> 89d812e4
<|MERGE_RESOLUTION|>--- conflicted
+++ resolved
@@ -37,11 +37,8 @@
      LookupNotificationSeverity,
      LookupBloodTests,
      LookupBloodTestRanges,
-<<<<<<< HEAD
      LookupDevNames,
-=======
      LookupVisitReasons
->>>>>>> 89d812e4
      )
 from odyssey.api.lookup.schemas import (
     LookupActivityTrackersOutputSchema,
@@ -75,11 +72,8 @@
     LookupBloodTestsOutputSchema,
     LookupBloodTestRangesOutputSchema,
     LookupBloodTestRangesAllOutputSchema,
-<<<<<<< HEAD
     LookupDevNamesOutputSchema,
-=======
     LookupVisitReasonsOutputSchema
->>>>>>> 89d812e4
 )
 from odyssey import db
 from odyssey.utils.auth import token_auth
@@ -561,7 +555,6 @@
             res.append({'test': test, 'range': range})
         return {'total_items': len(res), 'items': res}
 
-<<<<<<< HEAD
 @ns.route('/developers/')
 class LookupDevNamesApi(BaseResource):
     """
@@ -575,7 +568,8 @@
         random.shuffle(names)
 
         return {'total_items': len(names), 'items': names}
-=======
+    
+    
 @ns.route('/visit-reasons/')
 @ns.doc(params={'role': 'role for which some of all visit reasons apply'})
 class LookupVisitReasonsApi(BaseResource):
@@ -595,5 +589,4 @@
                 raise BadRequest(f'Role:{role_param} not found.')
             reasons = LookupVisitReasons.query.filter_by(role_id=role.idx).all()
 
-        return {'total_items': len(reasons), 'items': reasons}
->>>>>>> 89d812e4
+        return {'total_items': len(reasons), 'items': reasons}