from datetime import datetime, timedelta
import boto3
import jwt

from flask import current_app, request, jsonify, redirect
from flask_accepts import accepts, responds
from flask_restx import Resource
from werkzeug.security import check_password_hash


from odyssey.api import api
from odyssey.api.client.schemas import ClientInfoSchema, ClientGeneralMobileSettingsSchema
from odyssey.api.client.models import ClientClinicalCareTeam
from odyssey.api.lookup.models import LookupSubscriptions
from odyssey.api.staff.schemas import StaffProfileSchema, StaffRolesSchema
from odyssey.api.user.models import (
    User,
    UserLogin,
    UserRemovalRequests,
    UserSubscriptions,
    UserTokenHistory,
<<<<<<< HEAD
    UserTokensBlacklist,
    UserNotifications,
    UserPendingEmailVerifications
)
=======
    UserTokensBlacklist)

>>>>>>> 3221b546
from odyssey.api.staff.models import StaffRoles
from odyssey.api.user.schemas import (
    UserSchema, 
    UserLoginSchema,
    UserPasswordRecoveryContactSchema,
    UserPasswordResetSchema,
    UserPasswordUpdateSchema,
    NewClientUserSchema,
    UserInfoSchema,
    UserSubscriptionsSchema,
    UserSubscriptionHistorySchema,
    NewStaffUserSchema,
    UserClinicalCareTeamSchema)

from odyssey.utils.auth import token_auth, basic_auth
from odyssey.utils.constants import PASSWORD_RESET_URL, DB_SERVER_TIME
from odyssey.utils.errors import (
    InputError,
    StaffEmailInUse,
    ClientEmailInUse,
    UnauthorizedUser,
    GenericNotFound,
    InvalidVerificationCode
)
from odyssey.utils.email import send_email_password_reset, send_email_delete_account, send_email_verify_email
from odyssey.utils.misc import check_user_existence, check_client_existence, check_staff_existence, verify_jwt
from odyssey.utils import search
from odyssey import db

ns = api.namespace('user', description='Endpoints for user accounts.')


@ns.route('/<int:user_id>/')
@ns.doc(params={'user_id': 'User ID number'})
class ApiUser(Resource):
    
    @token_auth.login_required
    @responds(schema=UserSchema, api=ns)
    def get(self, user_id):
        check_user_existence(user_id)

        return User.query.filter_by(user_id=user_id).one_or_none()

    @token_auth.login_required
    def delete(self, user_id):
        #Search for user by user_id in User table
        check_user_existence(user_id)
        user = User.query.filter_by(user_id=user_id).one_or_none()
        requester = token_auth.current_user()[0]
        removal_request = UserRemovalRequests(
            requester_user_id=requester.user_id, 
            user_id=user.user_id)

        db.session.add(removal_request)
        db.session.flush()
        
        #Get a list of all tables in database
        tableList = db.session.execute("SELECT distinct(table_name) from information_schema.columns\
                WHERE column_name='user_id';").fetchall()
        
        #Send notification email to user being deleted and user requesting deletion
        #when FLASK_ENV=production
        if user.email != requester.email:
            send_email_delete_account(requester.email, user.email)
        send_email_delete_account(user.email, user.email)

        #when user is staff
        #keep name, email, modobio id, user id in User table
        #keep lines in tables where user_id is the reporter_id
        if user.is_client and not user.is_staff:
            #keep only modobio id, user id in User table
            user.email = None
            user.firstname = None
            user.middlename = None
            user.lastname = None
        user.phone_number = None
        user.deleted = True
        
        #delete files or images saved in S3 bucket for user_id
        #when FLASK_DEV=remote
        if not current_app.config['LOCAL_CONFIG']:
            s3 = boto3.client('s3')

            bucket_name = current_app.config['S3_BUCKET_NAME']
            user_directory=f'id{user_id:05d}/'

            response = s3.list_objects_v2(Bucket=bucket_name, Prefix=user_directory)
            
            for object in response.get('Contents', []):
                print('Deleting', object['Key'])
                s3.delete_object(Bucket=bucket_name, Key=object['Key'])
        
        #delete lines with user_id in all other tables except "User" and "UserRemovalRequests"
        for table in tableList:
            tblname = table.table_name
            #added data_per_client table due to issues with the testing database
            if tblname != "User" and tblname != "UserRemovalRequests" and tblname != "data_per_client":
                db.session.execute("DELETE FROM \"{}\" WHERE user_id={};".format(tblname, user_id))

        db.session.commit()

        #remove user from elastic search indices (must be done after commit)
        search.delete_from_index(user.user_id)

        return {'message': f'User with id {user_id} has been removed'}

@ns.route('/staff/')
class NewStaffUser(Resource):
    @token_auth.login_required
    @accepts(schema=NewStaffUserSchema, api=ns)
    @responds(schema=NewStaffUserSchema, status_code=201, api=ns)
    def post(self):
        """
        Create a staff user. Payload will require userinfo and staffinfo
        sections. Currently, staffinfo is used to register the staff user with 
        one or more access_roles. 

        If registering an already existing CLIENT user as a STAFF user, 
        the password must match, or be and empty string (ie. "")
        """
        data = request.get_json()
        
        # Check if user exists already
        user_info = data.get('user_info')
        #input email made to lowercase to prevet future issues with authentication
        user_info['email'] = user_info.get('email').lower()
        staff_info = data.get('staff_info')

        user = User.query.filter(User.email.ilike(user_info.get('email'))).first()
        if user:
            if user.is_staff:
                # user account already exists for this email and is already a staff account
                raise StaffEmailInUse(email=user_info.get('email'))
            else:
                #user account exists but only the client portion of the account is defined
                user.is_staff = True
                staff_profile = StaffProfileSchema().load({'user_id': user.user_id})
                db.session.add(staff_profile)

                # add new staff subscription information
                staff_sub = UserSubscriptionsSchema().load({
                    'subscription_type_id': 2,
                    'subscription_status': 'subscribed',
                    'is_staff': True
                })
                staff_sub.user_id = user.user_id
                db.session.add(staff_sub)
        else:
            # user account does not yet exist for this email
            # require password
            password = user_info.get('password', None)
            if not password:
                raise InputError(status_code=400,message='password required')
            del user_info['password']
            
            user_info["is_client"] = False
            user_info["is_staff"] = True
            # create entry into User table first
            # use the generated user_id for UserLogin & StaffProfile tables
            user = UserSchema().load(user_info)
            db.session.add(user) 
            db.session.flush()

            user_login = UserLoginSchema().load({"user_id": user.user_id, "password": password})
            staff_profile = StaffProfileSchema().load({"user_id": user.user_id})
            db.session.add(user_login)
            db.session.add(staff_profile)

            # add new user subscription information
            staff_sub = UserSubscriptionsSchema().load({
                'subscription_type_id': 2,
                'subscription_status': 'subscribed',
                'is_staff': True
            })
            staff_sub.user_id = user.user_id
            db.session.add(staff_sub)

            # generate token and code for email verifciation
            token = UserPendingEmailVerifications.generate_token(user.user_id)
            code = UserPendingEmailVerifications.generate_code()

            # create pending email verification in db
            email_verification_data = {
                'user_id': user.user_id,
                'token': token,
                'code': code
            }

            verification = UserPendingEmailVerifications(**email_verification_data)
            db.session.add(verification)

            # send email to the user
            send_email_verify_email(user, token, code)
        
        # create entries for role assignments 
        for role in staff_info.get('access_roles', []):
            db.session.add(StaffRolesSchema().load(
                                            {'user_id': user.user_id,
                                             'role': role}
                                            ))

        db.session.commit()
        db.session.refresh(user)
        payload = user.__dict__
        payload["staff_info"] = {"access_roles": staff_info.get('access_roles', []), 
                                "access_roles_v2": StaffRoles.query.filter_by(user_id = user.user_id)}
    
        payload["user_info"] =  user
        return payload


@ns.route('/staff/<int:user_id>/')
@ns.doc(params={'user_id': 'User ID number'})
class StaffUserInfo(Resource):
    @token_auth.login_required
    @responds(schema=NewStaffUserSchema, status_code=200, api=ns)
    def get(self, user_id):
        user = User.query.filter_by(user_id=user_id).one_or_none()
        staff_roles = StaffRoles.query.filter_by(user_id = user.user_id)

        access_roles = []
        for role in staff_roles:
            access_roles.append(role.role)

        payload = {
                    "staff_info": 
                        {
                            "access_roles": access_roles,
                            "access_roles_v2": staff_roles
                        },
                    "user_info": 
                        user}
        return payload

@ns.route('/client/')
class NewClientUser(Resource):
    @accepts(schema=UserInfoSchema, api=ns)
    @responds(schema=NewClientUserSchema, status_code=201, api=ns)
    def post(self): 
        """
        Create a client user. This endpoint requires a payload with just userinfo.
        
        If registering an already existing staff user as a client, 
        the password provided must match the one already in use by staff account
        """
        user_info = request.get_json()     
        user_info['email'] = user_info.get('email').lower()
        user = User.query.filter(User.email.ilike(user_info.get('email'))).first()
        if user:
            if user.is_client:
                # user account already exists for this email and is already a client account
                raise ClientEmailInUse(email=user_info.get('email'))
            else:
                # user account exists but only the staff portion of the account is defined
                #verify password matches already existing staff login info before allowing client access
                password= user_info.get('password')
                del user_info['password']
                user, user_login, _ = basic_auth.verify_password(username=user.email, password=password)
                
                #Create client account for existing staff member
                user.is_client = True
                client_info = ClientInfoSchema().load({'user_id': user.user_id})
                
                db.session.add(client_info)

                # add new client subscription information
                client_sub = UserSubscriptionsSchema().load({
                    'subscription_status': 'unsubscribed',
                    'subscription_type_id': 1,
                    'is_staff': False
                })
                client_sub.user_id = user.user_id
                db.session.add(client_sub)

                # add default client mobile settings
                client_mobile_settings = ClientGeneralMobileSettingsSchema().load({
                    "include_timezone": True,
                    "display_middle_name": False,
                    "use_24_hour_clock": False,
                    "is_right_handed": True,
                    "enable_push_notifications": False,
                    "timezone_tracking": False,
                    "biometrics_setup": False,
                    "date_format": "%d-%b-%Y"
                })
                client_mobile_settings.user_id = user.user_id
                db.session.add(client_mobile_settings)
        else:
            # user account does not yet exist for this email
            password=user_info.get('password', None)
            if not password:
                raise InputError(status_code=400,message='password required')
            del user_info['password']
            user_info['is_client'] = True
            user_info['is_staff'] = False
            user = UserSchema().load(user_info)
            db.session.add(user)
            db.session.flush()
            user_login = UserLoginSchema().load({"user_id": user.user_id, "password": password})
            client_info = ClientInfoSchema().load({"user_id": user.user_id})
            db.session.add(client_info)
            db.session.add(user_login)

            # add new user subscription information
            client_sub = UserSubscriptionsSchema().load({
                'subscription_status': 'unsubscribed',
                'subscription_type_id': 1,
                'is_staff': False
            })
            client_sub.user_id = user.user_id
            db.session.add(client_sub)

            # add default client mobile settings
            client_mobile_settings = ClientGeneralMobileSettingsSchema().load({
                "include_timezone": True,
                "display_middle_name": False,
                "use_24_hour_clock": False,
                "is_right_handed": True,
                "enable_push_notifications": False,
                "timezone_tracking": False,
                "biometrics_setup": False,
                "date_format": "%d-%b-%Y"
            })
            client_mobile_settings.user_id = user.user_id
            db.session.add(client_mobile_settings)

            # generate token and code for email verification
            token = UserPendingEmailVerifications.generate_token(user.user_id)
            code = UserPendingEmailVerifications.generate_code()

            # create pending email verification in db
            email_verification_data = {
                'user_id': user.user_id,
                'token': token,
                'code': code
            }

            verification = UserPendingEmailVerifications(**email_verification_data)
            db.session.add(verification)

            # send email to the user
            send_email_verify_email(user, token, code)

            #Authenticate newly created client accnt for immediate login
            user, user_login, _ = basic_auth.verify_password(username=user.email, password=password)

        #Generate access and refresh tokens
        access_token = UserLogin.generate_token(user_type='client', user_id=user.user_id, token_type='access')
        refresh_token = UserLogin.generate_token(user_type='client', user_id=user.user_id, token_type='refresh')
        
        #Add refresh token to db
        db.session.add(UserTokenHistory(user_id=user.user_id, 
                                        refresh_token=refresh_token,
                                        event='login',
                                        ua_string = request.headers.get('User-Agent')))

        db.session.commit()

        payload = {'user_info': user, 'token':access_token, 'refresh_token':refresh_token}
        return payload

@ns.route('/password/forgot-password/recovery-link/')
class PasswordResetEmail(Resource):
    """Password reset endpoints."""
    
    @accepts(schema=UserPasswordRecoveryContactSchema, api=ns)
    def post(self):
        """begin a password reset session. 
            Staff member unable to log in will request a password reset
            with only their email. Emails will be checked for exact match in the database
            to a staff member. 
    
            If the email exists, a signed JWT is created; encoding the token's expiration 
            time and the user_id. The code will be placed into this URL <url for password reset>
            and sent to a valid email address.  
            If the email does not exist, no email is sent. 
            response 200 OK
        """
        email = request.parsed_obj['email']

        user = User.query.filter_by(email=email.lower()).first()
        
        if not email or not user:
            return 200

        secret = current_app.config['SECRET_KEY']
        password_reset_token = jwt.encode({'exp': datetime.utcnow()+timedelta(minutes = 15), 
                                  'sid': user.user_id}, 
                                  secret, 
                                  algorithm='HS256')
                                  
        send_email_password_reset(user.email, password_reset_token)

        if current_app.config['LOCAL_CONFIG']:
            return jsonify({"token": password_reset_token,
                            "password_reset_url" : PASSWORD_RESET_URL.format(password_reset_token)})
            
        return 200
        

@ns.route('/password/forgot-password/reset')
@ns.doc(params={'reset_token': "token from password reset endpoint"})
class ResetPassword(Resource):
    """Reset the user's password."""

    @accepts(schema=UserPasswordResetSchema, api=ns)
    def put(self):
        """
            Change the current password to the one given
            in the body of this request
            response 200 OK
       """
        # decode and validate token 
        secret = current_app.config['SECRET_KEY']
        reset_token=request.args.get("reset_token")
        try:
            decoded_token = jwt.decode(reset_token, secret, algorithms='HS256')
        except jwt.ExpiredSignatureError:
            raise UnauthorizedUser(message="Token authorization expired")

        # bring up the staff member and reset their password
        pswd = request.parsed_obj['password']

        user = UserLogin.query.filter_by(user_id=decoded_token['sid']).first()
        user.set_password(pswd)

        db.session.commit()

        return 200

@ns.route('/password/update/')
class ChangePassword(Resource):
    """Reset the user's password."""
    @token_auth.login_required
    @accepts(schema=UserPasswordUpdateSchema, api=ns)
    def post(self):
        """
            Change the current password to the one given
            in the body of this request
            response 200 OK
        """
        # bring up the staff member and reset their password
        _, user_login = token_auth.current_user()

        if check_password_hash(user_login.password, request.parsed_obj['current_password']):
            user_login.set_password(request.parsed_obj['new_password'])
        else:
            raise UnauthorizedUser(message="please enter the correct current password \
                                      otherwise, visit the password recovery endpoint \
                                      /staff/password/forgot-password/recovery-link")
        db.session.commit()

        return 200

@ns.route('/token/refresh')
@ns.doc(params={'refresh_token': "token from password reset endpoint"})
class RefreshToken(Resource):
    """User refesh token to issue a new token with a 1 hr TTL"""
    def post(self):
        """
        Issues new API access token if refrsh_token is still valid
        """
        refresh_token = request.args.get("refresh_token")
        
        # ensure refresh token is not on blacklist
        if UserTokensBlacklist.query.filter_by(token=refresh_token).one_or_none():
            # log failed refresh attempt
            token_payload = jwt.decode(refresh_token, options={'verify_signature': False})
            db.session.add(UserTokenHistory(user_id=token_payload.get('uid'), 
                                        event='refresh',
                                        ua_string = request.headers.get('User-Agent')))
            db.session.commit()
            raise InputError(message="invalid token", status_code=401)

        # check that the token is valid
        decoded_token = verify_jwt(refresh_token, refresh=True)
        
        # if valid, create a new access token, return it in the payload
        access_token = UserLogin.generate_token(user_id=decoded_token['uid'], user_type=decoded_token['utype'], token_type='access')
        new_refresh_token = UserLogin.generate_token(user_id=decoded_token['uid'], user_type=decoded_token['utype'], token_type='refresh')  
        
        # add refresh details to UserTokenHistory table
        db.session.add(UserTokenHistory(user_id=decoded_token['uid'], 
                                        refresh_token=new_refresh_token,
                                        event='refresh',
                                        ua_string = request.headers.get('User-Agent')))


        # add old refresh token to blacklist
        db.session.add(UserTokensBlacklist(token=refresh_token))
        db.session.commit()

        return {'access_token': access_token,
                'refresh_token': new_refresh_token}, 201

@ns.route('/registration-portal/verify')
@ns.doc(params={'portal_id': "registration portal id"})
class VerifyPortalId(Resource):
    """
    Verify registration portal id and update user type
    
    New users registered by client services must first go through this endpoint in 
    order to access any other resource. This API completes the user's registration
    so they may then request an API token. 
    
    """
    def put(self):
        """
        check token validity
        bring up user
        update user type (client or staff)
        """
        portal_id = request.args.get("portal_id")

        decoded_token = verify_jwt(portal_id)

        user = User.query.filter_by(user_id=decoded_token['uid']).one_or_none()
        
        if not user:
            raise UnauthorizedUser

        if decoded_token['utype'] == 'client':
            user.is_client = True
            client_info = ClientInfoSchema().load({'user_id': user.user_id})
            db.session.add(client_info)
        elif decoded_token['utype'] == 'staff':
            user.is_staff = True

        # mark user email as verified        
        user.email_verified = True
        db.session.commit()
        
        return 200

@ns.route('/subscription/<int:user_id>/')
@ns.doc(params={'user_id': 'User ID number'})
class UserSubscriptionApi(Resource):

    @token_auth.login_required
    @responds(schema=UserSubscriptionsSchema(many=True), api=ns, status_code=200)
    def get(self, user_id):
        """
        Returns active subscription information for the given user_id. 
        Because a user_id can belong to both a client and staff account, both active subscriptions will be returned in this case.
        """
        check_user_existence(user_id)

        return UserSubscriptions.query.filter_by(user_id=user_id).filter_by(end_date=None).all()

    @token_auth.login_required
    @accepts(schema=UserSubscriptionsSchema, api=ns)
    @responds(schema=UserSubscriptionsSchema, api=ns, status_code=201)
    def put(self, user_id):
        """
        Updates the currently active subscription for the given user_id. 
        Also sets the end date to the previously active subscription.
        """
        if request.parsed_obj.is_staff:
            check_staff_existence(user_id)
        else:
            check_client_existence(user_id)
        
        new_sub_info =  LookupSubscriptions.query.filter_by(sub_id=request.parsed_obj.subscription_type_id).one_or_none()
            
        if not new_sub_info:
            raise InputError(400, 'Invalid subscription_type_id.')

        #update end_date for user's previous subscription
        #NOTE: users always have a subscription, even a brand new account will have an entry
        #      in this table as an 'unsubscribed' subscription
        prev_sub = UserSubscriptions.query.filter_by(user_id=user_id, end_date=None, is_staff=request.parsed_obj.is_staff).one_or_none()
        prev_sub.update({'end_date': DB_SERVER_TIME})

        new_data = {
            'subscription_status': request.parsed_obj.subscription_status,
            'subscription_type_id': request.parsed_obj.subscription_type_id,
            'is_staff': request.parsed_obj.is_staff,
        }

        new_sub = UserSubscriptionsSchema().load(new_data)
        new_sub.user_id = user_id
        
        db.session.add(new_sub)
        db.session.commit()

        new_sub.subscription_type_information = new_sub_info
        return new_sub

    

@ns.route('/subscription/history/<int:user_id>/')
@ns.doc(params={'user_id': 'User ID number'})
class UserSubscriptionHistoryApi(Resource):

    @token_auth.login_required
    @responds(schema=UserSubscriptionHistorySchema, api=ns, status_code=200)
    def get(self, user_id):
        """
        Returns the complete subscription history for the given user_id.
        Because a user_id can belong to both a client and staff account, both subscription histories will be returned in this case.
        """
        check_user_existence(user_id)

        client_history = UserSubscriptions.query.filter_by(user_id=user_id).filter_by(is_staff=False).all()
        staff_history = UserSubscriptions.query.filter_by(user_id=user_id).filter_by(is_staff=True).all()

        for sub in client_history:
            sub.subscription_type_information = LookupSubscriptions.query.filter_by(sub_id=sub.subscription_type_id).one_or_none()

        for sub in staff_history:
            sub.subscription_type_information = LookupSubscriptions.query.filter_by(sub_id=sub.subscription_type_id).one_or_none()


        res = {}
        res['client_subscription_history'] = client_history
        res['staff_subscription_history'] = staff_history
        return res

@ns.route('/logout/')
class UserLogoutApi(Resource):

    @token_auth.login_required
    def post(self):
        """
        Places the user's current set of tokens on the token blacklist.
        The user will have to login with a username and password to regain access.
        """
        refresh_token = token_auth.current_user()[1].refresh_token
        
        #remove 'Bearer ' from the front of the access token
        access_token = request.headers.get('Authorization').split()[1]

        db.session.add(UserTokensBlacklist(token=refresh_token))
        db.session.add(UserTokensBlacklist(token=access_token))
        db.session.commit()

        return 200

        res = []
        for client in ClientClinicalCareTeam.query.filter_by(team_member_user_id=user_id).all():
            user = User.query.filter_by(user_id=client.user_id).one_or_none()
            res.append({'client_user_id': user.user_id, 
                        'client_name': ''.join(filter(None, (user.firstname, user.middlename ,user.lastname))),
                        'client_email': user.email})
        
        return res


# TODO: remove these redirects once fixed on frontend

from odyssey.api.notifications.schemas import NotificationSchema

@ns.route('/notifications/<int:user_id>/')
@ns.doc(params={'user_id': 'User ID number'})
class UserNotificationsApi(Resource):
    @token_auth.login_required
    @responds(
        api=ns,
        status_code=308,
        description='Permanently moved to GET /notifications/<user_id>/')
    def get(self, user_id):
        """ [DEPRECATED] Moved to GET `/notifications/<user_id>/`. """
        return redirect(f'/notifications/{user_id}/', code=308)


@ns.route('/notifications/<int:idx>/')
@ns.doc(params={'idx': 'Notification idx number'})
class UserNotificationsPutApi(Resource):
    @token_auth.login_required
    @accepts(schema=NotificationSchema, api=ns)
    @responds(
        api=ns,
        status_code=308,
        description='Permanently moved to PUT /notifications/<notification_id>/')
    def put(self, idx):
<<<<<<< HEAD
        """
        Updates the notification specified by the given idx.
        """

        notification =  UserNotifications.query.filter_by(idx=idx).one_or_none()

        if not notification:
            raise InputError(400, 'Invalid notification idx.') 

        notification.update(request.json)
        db.session.commit()

        notification.notification_type = LookupNotifications.query.filter_by(notification_type_id=notification.notification_type_id).one_or_none().notification_type

        return notification

@ns.route('/email-verification/token/<string:token>/')
@ns.doc(params={'token': 'Email verification token'})
class UserPendingEmailVerificationsTokenApi(Resource):

    @responds(status_code=200)
    def get(self, token):
        """
        Checks if token has not expired and exists in db.
        If true, removes pending verification object and returns 200.
        """
        # decode and validate token 
        secret = current_app.config['SECRET_KEY']

        try:
            decoded_token = jwt.decode(token, secret, algorithms='HS256')
        except jwt.ExpiredSignatureError:
            raise UnauthorizedUser(message="Token authorization expired")

        verification = UserPendingEmailVerifications.query.filter_by(token=token).one_or_none()

        if not verification:
            raise UnauthorizedUser(message="Invalid email verification token authorization")

        #token was valid, remove the pending request, update user account and return 200
        user = User.query.filter_by(user_id=verification.user_id).one_or_none()
        user.update({'email_verified': True})
        
        db.session.delete(verification)
        db.session.commit()
        

@ns.route('/email-verification/code/<int:user_id>/')
@ns.doc(params={'code': 'Email verification code'})
class UserPendingEmailVerificationsCodeApi(Resource):

    @responds(status_code=200)
    def post(self, user_id):

        verification = UserPendingEmailVerifications.query.filter_by(user_id=user_id).one_or_none()

        if not verification:
            raise GenericNotFound("There is no pending email verification for user ID " + str(user_id))

        if verification.code != request.args.get('code'):
            raise InvalidVerificationCode

        # Decode and validate token. Code should expire the same time the token does.
        secret = current_app.config['SECRET_KEY']

        try:
            decoded_token = jwt.decode(verification.token, secret, algorithms='HS256')
        except jwt.ExpiredSignatureError:
            raise UnauthorizedUser(message="Code has expired")

        #code was valid, remove the pending request, update user account and return 200
        db.session.delete(verification)

        user = User.query.filter_by(user_id=user_id).one_or_none()
        user.update({'email_verified': True})

        db.session.commit()

@ns.route('/email-verification/resend/<int:user_id>/')
@ns.doc(params={'user_id': 'User ID number'})
class UserPendingEmailVerificationsResendApi(Resource):
    """
    If a user waited too long to verify their email and their token/code have expired,
    they can use this endpoint to create another token/code and send another email. This 
    can also be used if the user never received an email.
    """

    @responds(status_code=200)
    def post(self, user_id):
        verification = UserPendingEmailVerifications.query.filter_by(user_id=user_id).one_or_none()
            
        if not verification:
            raise GenericNotFound("There is no pending email verification for user ID " + str(user_id))

        # create a new token and code for this user
        token = UserPendingEmailVerifications.generate_token(user_id)
        code = UserPendingEmailVerifications.generate_code()

        verification.update(
            {
                'token': token,
                'code': code
            }
        )

        db.session.commit()

        recipient = User.query.filter_by(user_id=user_id).one_or_none()

        send_email_verify_email(recipient, token, code)
=======
        """ [DEPRECATED] Moved to PUT `/notifications/<notification_id>/`. """
        return redirect(f'/notifications/{idx}/', code=308)
>>>>>>> 3221b546
<|MERGE_RESOLUTION|>--- conflicted
+++ resolved
@@ -19,15 +19,10 @@
     UserRemovalRequests,
     UserSubscriptions,
     UserTokenHistory,
-<<<<<<< HEAD
     UserTokensBlacklist,
     UserNotifications,
     UserPendingEmailVerifications
 )
-=======
-    UserTokensBlacklist)
-
->>>>>>> 3221b546
 from odyssey.api.staff.models import StaffRoles
 from odyssey.api.user.schemas import (
     UserSchema, 
@@ -703,22 +698,8 @@
         status_code=308,
         description='Permanently moved to PUT /notifications/<notification_id>/')
     def put(self, idx):
-<<<<<<< HEAD
-        """
-        Updates the notification specified by the given idx.
-        """
-
-        notification =  UserNotifications.query.filter_by(idx=idx).one_or_none()
-
-        if not notification:
-            raise InputError(400, 'Invalid notification idx.') 
-
-        notification.update(request.json)
-        db.session.commit()
-
-        notification.notification_type = LookupNotifications.query.filter_by(notification_type_id=notification.notification_type_id).one_or_none().notification_type
-
-        return notification
+        """ [DEPRECATED] Moved to PUT `/notifications/<notification_id>/`. """
+        return redirect(f'/notifications/{idx}/', code=308)
 
 @ns.route('/email-verification/token/<string:token>/')
 @ns.doc(params={'token': 'Email verification token'})
@@ -813,8 +794,4 @@
 
         recipient = User.query.filter_by(user_id=user_id).one_or_none()
 
-        send_email_verify_email(recipient, token, code)
-=======
-        """ [DEPRECATED] Moved to PUT `/notifications/<notification_id>/`. """
-        return redirect(f'/notifications/{idx}/', code=308)
->>>>>>> 3221b546
+        send_email_verify_email(recipient, token, code)