--- conflicted
+++ resolved
@@ -316,27 +316,13 @@
         profile = StaffProfile.query.filter_by(user_id=user_id).one_or_none()
 
         res['bio'] = profile.bio
-        imgs = {}
+
         #get presigned link to this user's profile picture
-<<<<<<< HEAD
-        s3key = profile.profile_picture
-        if s3key:
-            s3 = boto3.client('s3')
-            params = {
-                'Bucket': current_app.config['AWS_S3_BUCKET'],
-                'Key': s3key}
-
-            url = s3.generate_presigned_url('get_object', Params=params, ExpiresIn=3600)
-
-            res['profile_picture'] = url
-
-=======
-        s3keys = profile.profile_pictures
         res['profile_picture'] = None
-        if not current_app.config['LOCAL_CONFIG'] and s3keys:
+        if profile.profile_pictures:
             fh = FileHandling()
-            res['profile_picture'] = fh.get_presigned_urls(prefix = f'id{user_id:05d}/staff_profile_picture')
->>>>>>> 946b52d9
+            res['profile_picture'] = fh.get_presigned_urls(prefix=f'id{user_id:05d}/staff_profile_picture')
+
         return res
 
     @token_auth.login_required(user_type=('staff_self',))
@@ -397,58 +383,6 @@
             # if nothing matches the prefix, nothing will happen
             fh.delete_from_s3(prefix = _prefix)
 
-<<<<<<< HEAD
-        url = None
-
-        #get profile picture and store in s3
-        if 'profile_picture' in request.files:
-            s3 = boto3.resource('s3')
-            bucket = s3.Bucket(current_app.config['AWS_S3_BUCKET'])
-            prefix = current_app.config['AWS_S3_PREFIX']
-            if prefix:
-                prefix += '/'
-
-            #will delete anything starting with this prefix if it exists
-            #if nothing matches the prefix, nothing will happen
-            bucket.objects.filter(Prefix=f'{prefix}id{user_id:05d}/profile_picture').delete()
-            url = "delete"
-
-            #implemented as a loop to allow for multiple pictures if needed in the future
-            for i, img in enumerate(request.files.getlist('profile_picture')):
-                #Verifying image size is within a safe threashold (MAX = 500 mb)
-                img.seek(0, os.SEEK_END)
-                img_size = img.tell()
-                if img_size > 524288000:
-                    raise InputError(413, 'File too large')
-
-                #make sure this is not an empty file
-                if img_size > 0:
-                    #check that file type is one of the allowed image types
-                    img_extension = pathlib.Path(img.filename).suffix
-                    if img_extension not in ALLOWED_IMAGE_TYPES:
-                        raise InputError(422, f'{img_extension} is not an allowed file type. Allowed types are {ALLOWED_IMAGE_TYPES}')
-
-                    #Rename image (format: profile_files/id{user_id:05d}/profile_picture_4digitRandomHex.img_extension) AND Save=>S3
-                    img.seek(0)
-                    hex_token = secrets.token_hex(4)
-                    s3key = f'id{user_id:05d}/profile_picture_{hex_token}{img_extension}'
-                    bucket.put_object(Key= s3key, Body=img.stream)
-
-                    profile.profile_picture = s3key
-
-                    #get presigned url to return in response
-                    params = {
-                        'Bucket' : current_app.config['AWS_S3_BUCKET'],
-                        'Key' : s3key
-                    }
-
-                    url = boto3.client('s3').generate_presigned_url('get_object', Params=params, ExpiresIn=3600)
-
-                #exit loop if more than allowed number of images were given
-                if i >= 0:
-                    break
-
-=======
             # Delete from db
             for _obj in profile.profile_pictures:
                 db.session.delete(_obj)
@@ -503,8 +437,7 @@
                 #get presigned urls to return in response
                 urls = fh.get_presigned_urls(prefix=_prefix)        
                 img.close()
-                
->>>>>>> 946b52d9
+
         #update user in db
         user.update(user_update)
         db.session.commit()
