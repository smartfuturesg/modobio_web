--- conflicted
+++ resolved
@@ -28,11 +28,8 @@
     ClientRelease,
     ClientSubscriptionContract,
     ClientFacilities,
-<<<<<<< HEAD
-    ClientMobileSettings
-=======
+    ClientMobileSettings,
     ClientAssignedDrinks
->>>>>>> c95f3b96
 )
 from odyssey.api.doctor.models import MedicalHistory, MedicalPhysicalExam
 from odyssey.api.physiotherapy.models import PTHistory 
@@ -873,13 +870,7 @@
         check_client_existence(user_id)
         check_drink_existence(request.parsed_obj.drink_id)
 
-        request.parsed_obj.user_id = user_id
-        db.session.add(request.parsed_obj)
-        db.session.commit()
-
-        return request.parsed_obj
-
-    @token_auth.login_required
+     @token_auth.login_required
     @responds(schema=ClientAssignedDrinksSchema(many=True), api=ns, status_code=200)
     def get(self, user_id):
         """
@@ -887,65 +878,6 @@
         """
         check_client_existence(user_id)
 
-<<<<<<< HEAD
-@ns.route('/mobile-settings/<int:user_id>/')
-@ns.doc(params={'user_id': 'User ID number'})
-class ClinicalCareTeam(Resource):
-    """
-    Create update and remove members of a client's clinical care team
-    only the client themselves may have access to these operations.
-    """
-    @token_auth.login_required(user_type=('client',))
-    @accepts(schema=ClientMobileSettingsSchema, api=ns)
-    @responds(schema=ClientMobileSettingsSchema, api=ns, status_code=201)
-    def post(self, user_id):
-        """
-        Set a client's mobile settings for the first time
-        """
-
-        check_client_existence(user_id)
-
-        if ClientMobileSettings.query.filter_by(user_id=user_id).one_or_none():
-            raise IllegalSetting(message=f"Mobile settings for user_id {user_id} already exists. Please use PUT method")
-
-        request.parsed_obj.user_id = user_id
-        db.session.add(request.parsed_obj)
-        db.session.commit()
-
-        return request.parsed_obj
-
-    @token_auth.login_required(user_type=('client',))
-    @responds(schema=ClientMobileSettingsSchema, api=ns, status_code=200)
-    def get(self, user_id):
-        """
-        Returns the mobile settings that a client has set.
-        """
-
-        check_client_existence(user_id)
-
-        return ClientMobileSettings.query.filter_by(user_id=user_id).one_or_none()
-
-    @token_auth.login_required(user_type=('client',))
-    @accepts(schema=ClientMobileSettingsSchema, api=ns)
-    @responds(schema=ClientMobileSettingsSchema, api=ns, status_code=201)
-    def put(self, user_id):
-        """
-        Update a client's mobile settings
-        """
-
-        check_client_existence(user_id)
-
-        settings = ClientMobileSettings.query.filter_by(user_id=user_id).one_or_none()
-        if not settings:
-            raise IllegalSetting(message=f"Mobile settings for user_id {user_id} do not exist. Please use POST method")
-
-        data = request.parsed_obj.__dict__
-        del data['_sa_instance_state']
-        settings.update(data)
-        db.session.commit()
-
-        return request.parsed_obj
-=======
         return ClientAssignedDrinks.query.filter_by(user_id=user_id).all()
     
     @token_auth.login_required(user_type=('staff',), staff_role=('doctor', 'nutrition', 'doctor_internal', 'nutrition_internal'))
@@ -964,4 +896,66 @@
             db.session.delete(drink)
         
         db.session.commit()
->>>>>>> c95f3b96
+
+@ns.route('/mobile-settings/<int:user_id>/')
+@ns.doc(params={'user_id': 'User ID number'})
+class ClinicalMobileSettingsApi(Resource):
+    """
+    Create update and remove members of a client's clinical care team
+    only the client themselves may have access to these operations.
+    """
+    @token_auth.login_required(user_type=('client',))
+    @accepts(schema=ClientMobileSettingsSchema, api=ns)
+    @responds(schema=ClientMobileSettingsSchema, api=ns, status_code=201)
+    def post(self, user_id):
+        """
+        Set a client's mobile settings for the first time
+        """
+
+        check_client_existence(user_id)
+
+        if ClientMobileSettings.query.filter_by(user_id=user_id).one_or_none():
+            raise IllegalSetting(message=f"Mobile settings for user_id {user_id} already exists. Please use PUT method")
+
+        request.parsed_obj.user_id = user_id
+        db.session.add(request.parsed_obj)
+        db.session.commit()
+
+        return request.parsed_obj
+
+    @token_auth.login_required(user_type=('client',))
+    @responds(schema=ClientMobileSettingsSchema, api=ns, status_code=200)
+    def get(self, user_id):
+        """
+        Returns the mobile settings that a client has set.
+        """
+
+        check_client_existence(user_id)
+
+        return ClientMobileSettings.query.filter_by(user_id=user_id).one_or_none()
+
+    @token_auth.login_required(user_type=('client',))
+    @accepts(schema=ClientMobileSettingsSchema, api=ns)
+    @responds(schema=ClientMobileSettingsSchema, api=ns, status_code=201)
+    def put(self, user_id):
+        """
+        Update a client's mobile settings
+        """
+
+        check_client_existence(user_id)
+
+        settings = ClientMobileSettings.query.filter_by(user_id=user_id).one_or_none()
+        if not settings:
+            raise IllegalSetting(message=f"Mobile settings for user_id {user_id} do not exist. Please use POST method")
+
+        data = request.parsed_obj.__dict__
+        del data['_sa_instance_state']
+        settings.update(data)
+        db.session.commit()
+
+        return request.parsed_obj
+        request.parsed_obj.user_id = user_id
+        db.session.add(request.parsed_obj)
+        db.session.commit()
+
+        return request.parsed_obj