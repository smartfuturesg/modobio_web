import logging
import secrets

from datetime import datetime, date

from dateutil.relativedelta import relativedelta
from flask import g, current_app, redirect, request, url_for
from flask_accepts import accepts, responds
from flask_restx import Namespace
from sqlalchemy import select, and_, or_
from werkzeug.exceptions import BadRequest

from odyssey import db
from odyssey.api.doctor.models import *
from odyssey.api.facility.models import MedicalInstitutions
from odyssey.api.lookup.models import LookupBloodTests, LookupBloodTestRanges, LookupRaces, LookupSTDs
from odyssey.api.user.models import User
from odyssey.api.client.models import ClientFertility, ClientRaceAndEthnicity
from odyssey.api.staff.models import StaffRoles
from odyssey.api.practitioner.models import PractitionerCredentials

from odyssey.api.doctor.schemas import *

from odyssey.utils.auth import token_auth
from odyssey.utils.misc import check_medical_condition_existence, date_validator
from odyssey.utils.files import FileDownload, FileUpload, ImageUpload, get_profile_pictures
from odyssey.utils.constants import ALLOWED_MEDICAL_IMAGE_TYPES, MEDICAL_IMAGE_MAX_SIZE
<<<<<<< HEAD
from odyssey.api.doctor.schemas import (
    AllMedicalBloodTestSchema,
    BloodTestsByTestIDSchema,
    CheckBoxArrayDeleteSchema,
    MedicalBloodPressuresSchema,
    MedicalBloodPressuresOutputSchema,
    MedicalFamilyHistInputSchema,
    MedicalFamilyHistOutputSchema,
    MedicalConditionsOutputSchema,
    MedicalGeneralInfoSchema,
    MedicalGeneralInfoInputSchema,
    MedicalAllergiesInfoInputSchema,
    MedicalMedicationsInfoInputSchema,
    MedicalHistorySchema,
    MedicalPhysicalExamSchema,
    MedicalInstitutionsSchema,
    MedicalBloodTestsInputSchema,
    MedicalBloodTestSchema,
    MedicalBloodTestResultsOutputSchema,
    MedicalBloodTestResultTypesSchema,
    MedicalImagingSchema,
    MedicalExternalMREntrySchema,
    MedicalExternalMRSchema,
    MedicalLookUpSTDOutputSchema,
    MedicalLookUpBloodPressureRangesOutputSchema,
    MedicalSocialHistoryOutputSchema,
    MedicalSurgeriesSchema,
    MedicalImagingOutputSchema,
)
from odyssey.api.client.models import ClientFertility, ClientRaceAndEthnicity
=======
from odyssey.api.doctor.schemas import *
from odyssey.api.client.models import *
>>>>>>> 486d3bf1
from odyssey.utils.base.resources import BaseResource

logger = logging.getLogger(__name__)

ns = Namespace('doctor', description='Operations related to doctor')
@ns.route('/bloodpressure/<int:user_id>/')
@ns.doc(params={'user_id': 'User ID number'})
class MedBloodPressures(BaseResource):
    # Multiple blood pressure measurements per user allowed
    __check_resource__ = False

    @token_auth.login_required(user_type=('client', 'provider'),resources=('blood_pressure',))
    @responds(schema=MedicalBloodPressuresOutputSchema, api=ns)
    def get(self, user_id):
        '''
        This request gets the users submitted blood pressure if it exists
        '''
        self.check_user(user_id, user_type='client')
        bp_info = MedicalBloodPressures.query.filter_by(user_id=user_id).all()
        
        reporter_pics = {} # key = user_id, value =  dict of pic links
        for data in bp_info:
            reporter = User.query.filter_by(user_id=data.reporter_id).one_or_none()
            data.reporter_firstname = reporter.firstname
            data.reporter_lastname = reporter.lastname

            if data.reporter_id != user_id and data.reporter_id not in reporter_pics:
                reporter_pics[data.reporter_id] = get_profile_pictures(data.reporter_id, True)            
            elif data.reporter_id not in reporter_pics:
                reporter_pics[data.reporter_id] = get_profile_pictures(user_id, False)
            
            data.reporter_profile_pictures = reporter_pics[data.reporter_id] 

        payload = {'items': bp_info,
                   'total_items': len(bp_info)}
        return payload

    @token_auth.login_required(user_type=('client', 'provider'), staff_role=('medical_doctor',), resources=('blood_pressure',))
    @accepts(schema=MedicalBloodPressuresSchema, api=ns)
    @responds(schema=MedicalBloodPressuresSchema, status_code=201, api=ns)
    def post(self, user_id):
        '''
        Post request to post the client's blood pressure
        '''
        # First check if the client exists
        self.check_user(user_id, user_type='client')
        
        if request.parsed_obj.source:
            if request.parsed_obj.source == 'device' and not request.parsed_obj.device_name:
                raise BadRequest('Device name is missing.')
        
        self.set_reporter_id(request.parsed_obj)

        request.parsed_obj.user_id = user_id

        db.session.add(request.parsed_obj)
        db.session.commit()

        return request.parsed_obj

    @token_auth.login_required(user_type=('client', 'provider'), staff_role=('medical_doctor',), resources=('blood_pressure',))
    @ns.doc(params={'idx': 'int',})
    @responds(status_code=204, api=ns)
    def delete(self, user_id):
        '''
        Delete request for a client's blood pressure
        '''
        self.check_user(user_id, user_type='client')

        idx = request.args.get('idx', type=int)
        if idx:
            result = MedicalBloodPressures.query.filter_by(user_id=user_id, idx=idx).one_or_none()
            if not result:
                raise BadRequest(f'Blood pressure result {idx} not found.')

            #ensure logged in user is the reporter for this pressure reasing
            self.check_ehr_permissions(result)

            db.session.delete(result)
            db.session.commit()
        else:
            raise BadRequest('idx must be an integer.')


@ns.route('/medicalgeneralinfo/<int:user_id>/')
@ns.doc(params={'user_id': 'User ID number'})
class MedicalGenInformation(BaseResource):
    @token_auth.login_required(user_type=('client', 'provider'),resources=('medications', 'general_medical_info'))
    @responds(schema=MedicalGeneralInfoInputSchema(exclude=['medications.idx','allergies.idx']), api=ns)
    def get(self, user_id):
        '''
        This request gets the users personal and family history if it exists
        '''
        self.check_user(user_id, user_type='client')
        current_user, _ = token_auth.current_user()
        
        genInfo = MedicalGeneralInfo.query.filter_by(user_id=user_id).first()
        medications = MedicalGeneralInfoMedications.query.filter_by(user_id=user_id).all()
        allergies = MedicalGeneralInfoMedicationAllergy.query.filter_by(user_id=user_id).all()
        
        payload = {'gen_info': (genInfo if (current_user.user_id == user_id or 'general_medical_info' in g.get('clinical_care_authorized_resources')) else None),
                   'medications': (medications if (current_user.user_id == user_id or 'medications' in g.get('clinical_care_authorized_resources')) else None),
                   'allergies': (allergies if (current_user.user_id == user_id or 'medications' in g.get('clinical_care_authorized_resources')) else None)}
        return payload

    @token_auth.login_required(user_type=('client', 'provider'), staff_role=('medical_doctor',), resources=('medications', 'general_medical_info'))
    @accepts(schema=MedicalGeneralInfoInputSchema(exclude=['medications.idx','allergies.idx']), api=ns)
    @responds(schema=MedicalGeneralInfoInputSchema(exclude=['medications.idx','allergies.idx']), status_code=201, api=ns)
    def post(self, user_id):
        '''
        Post request to post the client's onboarding personal and family history
        '''
        current_user, _ = token_auth.current_user()
        user_is_self = (True if current_user.user_id == user_id else False)

        # First check if the client exists
        self.check_user(user_id, user_type='client')
        payload = {}

        # If the user submits something for general history, then removes it from the payload, 
        # remove the everything for that user in general history table

        gen_info_current = MedicalGeneralInfo.query.filter_by(user_id=user_id).one_or_none()
        if gen_info_current and (user_is_self or 'general_medical_info' in g.get('clinical_care_authorized_resources')):
            if gen_info_current:
                db.session.delete(gen_info_current)

        generalInfo = request.parsed_obj['gen_info']
        if generalInfo and (user_is_self or 'general_medical_info' in g.get('clinical_care_authorized_resources')):
            if generalInfo.primary_doctor_contact_name:
                # If the client has a primary care doctor, we need either the 
                # phone number or email
                if not generalInfo.primary_doctor_contact_phone and \
                    not generalInfo.primary_doctor_contact_email:
                    db.session.rollback()
                    raise BadRequest('If a primary doctor name is given, the client must also '
                                     'provide the doctors phone number or email')

            if generalInfo.blood_type or generalInfo.blood_type_positive is not None:
                # if the client starts by indication which blood type they have or the sign
                # they also need the other.
                if generalInfo.blood_type is None or generalInfo.blood_type_positive is None:
                    db.session.rollback()
                    raise BadRequest('If bloodtype or sign is given, client must provide both.')

            generalInfo.user_id = user_id
            db.session.add(generalInfo)

            payload['gen_info'] = generalInfo

        # Before storing data, delete what exists in the database
        # If the user submits something for medication history, then removes it from the payload, 
        # remove everything for that user in medication history table
        meds = MedicalGeneralInfoMedications.query.filter_by(user_id=user_id).all()
        if meds and (user_is_self or 'medications' in g.get('clinical_care_authorized_resources')):
            if meds:
                for med in meds:
                    db.session.delete(med)

        medications = request.parsed_obj['medications']
        if medications and (user_is_self or 'medications' in g.get('clinical_care_authorized_resources')):
            payload['medications'] = []
            for medication in medications:
                # If the client is taking medications, they MUST tell us what
                # medication
                if medication.medication_name is None:
                    db.session.rollback()
                    raise BadRequest('Medication name required.')
                else:
                    # If the client gives a medication dosage, they must also give 
                    # the units
                    if medication.medication_dosage and medication.medication_units is None:
                        db.session.rollback()
                        raise BadRequest('Medication dosage units required.')

                    if medication.medication_freq:
                        if medication.medication_times_per_freq is None and medication.medication_time_units is None:
                            db.session.rollback()
                            raise BadRequest('Medication frequency and time unit required.')

                    medication.user_id = user_id
                    medication.reporter_id = token_auth.current_user()[0].user_id
                    db.session.add(medication)

                    payload['medications'].append(medication)
            
        # If the user submits something for allergy history, then removes it from the payload, 
        # remove everything for that user in allergy history table

        # If the client is allergic to certain medication, they MUST tell us what
        # medication
        allergies_current = MedicalGeneralInfoMedicationAllergy.query.filter_by(user_id=user_id).all()
        if allergies_current and (user_is_self or 'medications' in g.get('clinical_care_authorized_resources')):
            for allergy in allergies_current:
                db.session.delete(allergy)

        allergies = request.parsed_obj['allergies']
        if allergies and (user_is_self or 'medications' in g.get('clinical_care_authorized_resources')):
            payload['allergies'] = []

            for allergicTo in allergies:
                if not allergicTo.medication_name:
                    # If the client indicates they have an allergy to a medication
                    # they must AT LEAST send the name of the medication they are allergic to
                    db.session.rollback()
                    raise BadRequest('Name of medication with allergic reaction required.')
                else:
                    allergicTo.user_id = user_id
                    payload['allergies'].append(allergicTo)
                    db.session.add(allergicTo)      

        # insert results into the result table
        db.session.commit()
        return payload


@ns.route('/medicalinfo/general/<int:user_id>/')
@ns.doc(params={'user_id': 'User ID number'})
class MedicalGeneralInformation(BaseResource):
    @token_auth.login_required(user_type=('client', 'provider'), resources=('general_medical_info',))
    @responds(schema=MedicalGeneralInfoSchema, api=ns)
    def get(self, user_id):
        '''
        This request gets the users personal and family history if it exists
        '''
        self.check_user(user_id, user_type='client')
        genInfo = MedicalGeneralInfo.query.filter_by(user_id=user_id).first()
        payload = {'general_info': genInfo}
        return genInfo

    @token_auth.login_required(user_type=('client', 'provider'), staff_role=('medical_doctor',), resources=('general_medical_info',))
    @accepts(schema=MedicalGeneralInfoSchema, api=ns)
    @responds(schema=MedicalGeneralInfoSchema, status_code=201, api=ns)
    def post(self, user_id):
        '''
        Post request to post the client's onboarding personal and family history
        '''
        # First check if the client exists
        self.check_user(user_id, user_type='client')

        generalInfo = request.parsed_obj
        if generalInfo:
            if generalInfo.primary_doctor_contact_name:
                # If the client has a primary care doctor, we need either the 
                # phone number or email
                if not generalInfo.primary_doctor_contact_phone and \
                    not generalInfo.primary_doctor_contact_email:
                    raise BadRequest('If a primary doctor name is given, the client must also '
                                     'provide the doctors phone number or email')

            generalInfo.user_id = user_id
            db.session.add(generalInfo)
        else:
            # If first post is empty, put in a placeholder in this table to force to use
            # a put request
            generalInfo.user_id = user_id
            db.session.add(generalInfo)     
        # insert results into the result table
        db.session.commit()
        return generalInfo

    @token_auth.login_required(user_type=('client', 'provider'), staff_role=('medical_doctor',), resources=('general_medical_info',))
    @accepts(schema=MedicalGeneralInfoSchema, api=ns)
    @responds(schema=MedicalGeneralInfoSchema, status_code=201, api=ns)
    def put(self, user_id):
        '''
        Put request to update the client's onboarding personal and family history
        '''
        self.check_user(user_id, user_type='client')

        generalInfo = request.json
        if generalInfo:
            # del generalInfo.__dict__['_sa_instance_state']
            if generalInfo.get('primary_doctor_contact_name'):
                # If the client has a primary care doctor, we need either the
                # phone number or email
                if not generalInfo.get('primary_doctor_contact_phone') and \
                    not generalInfo.get('primary_doctor_contact_email'):
                    raise BadRequest('If a primary doctor name is given, the client must also '
                                     'provide the doctors phone number or email')

            generalInfo['user_id'] = user_id
            genInfo = MedicalGeneralInfo.query.filter_by(user_id=user_id).one_or_none()
            genInfo.update(generalInfo)
        
        # insert results into the result table
        db.session.commit()
        return generalInfo

@ns.route('/medicalinfo/medications/<int:user_id>/')
@ns.doc(params={'user_id': 'User ID number'})
class MedicalMedicationInformation(BaseResource):
    # Multiple medications per user allowed
    __check_resource__ = False

    @token_auth.login_required(user_type=('client', 'provider'), resources=('medications',))
    @responds(schema=MedicalMedicationsInfoInputSchema, api=ns)
    def get(self, user_id):
        '''
        This request gets the users personal and family history if it exists
        '''
        self.check_user(user_id, user_type='client')

        medications = MedicalGeneralInfoMedications.query.filter_by(user_id=user_id).all()
        payload = {'medications': medications}
        return payload

    @token_auth.login_required(user_type=('client', 'provider'), staff_role=('medical_doctor',), resources=('medications',))
    @accepts(schema=MedicalMedicationsInfoInputSchema(exclude=['medications.idx']), api=ns)
    @responds(schema=MedicalMedicationsInfoInputSchema, status_code=201, api=ns)
    def post(self, user_id):
        '''
        Post request to post the client's onboarding personal and family history
        '''
        self.check_user(user_id, user_type='client')
        
        payload = {}

        if request.parsed_obj['medications']:
            medications = request.parsed_obj['medications']
            payload['medications'] = []

            for medication in medications:
                # If the client is taking medications, they MUST tell us what
                # medication
                if not medication.medication_name:
                    raise BadRequest('Medication name required.')
                else:
                    # If the client gives a medication dosage, they must also give 
                    # the units
                    if medication.medication_dosage and not medication.medication_units:
                        raise BadRequest('Medication dosage units required.')

                    if medication.medication_freq:
                        if not medication.medication_times_per_freq and not medication.medication_time_units:
                            raise BadRequest('Medication frequency and time unit required.')
                    medication.user_id = user_id
                    medication.reporter_id = token_auth.current_user()[0].user_id
                    payload['medications'].append(medication)
                    db.session.add(medication)    
        
        # insert results into the result table
        db.session.commit()
        return payload

    @token_auth.login_required(user_type=('client', 'provider'), staff_role=('medical_doctor',), resources=('medications',))
    @accepts(schema=MedicalMedicationsInfoInputSchema, api=ns)
    @responds(schema=MedicalMedicationsInfoInputSchema, status_code=201, api=ns)
    def put(self, user_id):
        '''
        Put request to update the client's onboarding personal and family history
        '''
        self.check_user(user_id, user_type='client')

        payload = {}

        if request.parsed_obj['medications']:
            medications = request.parsed_obj['medications']
            payload['medications'] = []
            for medication in medications:
                # If the client is taking medications, they MUST tell us what
                # medication
                if not medication.medication_name:
                    raise BadRequest('Medication name required.')
                else:
                    # If the client gives a medication dosage, they must also give 
                    # the units
                    if medication.medication_dosage and not medication.medication_units:
                        raise BadRequest('Medication dosage units required.')

                    if medication.medication_freq:
                        if not medication.medication_times_per_freq and not medication.medication_time_units:
                            raise BadRequest('Medication frequency and time unit required.')

                    medication.__dict__['user_id'] = user_id
                    # If medication and user are in it already, then send an update
                    # else, add it to the db
                    medicationInDB = MedicalGeneralInfoMedications.query.filter_by(user_id=user_id).filter_by(idx=medication.idx).one_or_none()
                    if medicationInDB:
                        del medication.__dict__['_sa_instance_state']
                        medicationInDB.update(medication.__dict__)
                    else: 
                        raise BadRequest('Medication table not found, use POST first.')
                    
                    payload['medications'].append(medication)
        
        # insert results into the result table
        db.session.commit()
        return payload        

    @token_auth.login_required(user_type=('client', 'provider'), staff_role=('medical_doctor',), resources=('medications',))
    @accepts(schema=CheckBoxArrayDeleteSchema, api=ns)
    @responds(status_code=201, api=ns)
    def delete(self, user_id):
        '''
        Put request to update the client's onboarding personal and family history
        '''
        payload = {}

        self.check_user(user_id, user_type='client')
        
        ids_to_delete = request.parsed_obj['delete_ids']
        for ids in ids_to_delete:
            medicationInDB = MedicalGeneralInfoMedications.query.filter_by(user_id=user_id).filter_by(idx=ids['idx']).one_or_none()
            if medicationInDB:
                db.session.delete(medicationInDB)
        
        # insert results into the result table
        db.session.commit()
        return 201        

@ns.route('/medicalinfo/allergies/<int:user_id>/')
@ns.doc(params={'user_id': 'User ID number'})
class MedicalAllergiesInformation(BaseResource):
    # Multiple allergies per user allowed
    __check_resource__ = False

    @token_auth.login_required(user_type=('client', 'provider'), resources=('medications',))
    @responds(schema=MedicalAllergiesInfoInputSchema, api=ns)
    def get(self, user_id):
        '''
        This request gets the users personal and family history if it exists
        '''
        self.check_user(user_id, user_type='client')

        allergies = MedicalGeneralInfoMedicationAllergy.query.filter_by(user_id=user_id).all()
        payload = {'allergies': allergies}
        return payload

    @token_auth.login_required(user_type=('client', 'provider'), staff_role=('medical_doctor',), resources=('medications',))
    @accepts(schema=MedicalAllergiesInfoInputSchema(exclude=['allergies.idx']), api=ns)
    @responds(schema=MedicalAllergiesInfoInputSchema, status_code=201, api=ns)
    def post(self, user_id):
        '''
        Post request to post the client's onboarding personal and family history
        '''
        # First check if the client exists
        self.check_user(user_id, user_type='client')
        
        payload = {}

        # If the client is allergic to certain medication, they MUST tell us what
        # medication   
        if request.parsed_obj['allergies']:
            allergies = request.parsed_obj['allergies']
            payload['allergies'] = []
            for allergicTo in allergies:
                if not allergicTo.medication_name:
                    # If the client indicates they have an allergy to a medication
                    # they must AT LEAST send the name of the medication they are allergic to
                    raise BadRequest('Name of medication with allergic reaction required.')
                else:
                    allergicTo.user_id = user_id
                    payload['allergies'].append(allergicTo)
                    db.session.add(allergicTo)      
        
        # insert results into the result table
        db.session.commit()
        return payload

    @token_auth.login_required(user_type=('client', 'provider'), staff_role=('medical_doctor',), resources=('medications',))
    @accepts(schema=MedicalAllergiesInfoInputSchema, api=ns)
    @responds(schema=MedicalAllergiesInfoInputSchema, status_code=201, api=ns)
    def put(self, user_id):
        '''
        Put request to update the client's onboarding personal and family history
        '''
        payload = {}

        self.check_user(user_id, user_type='client')

        # If the client is allergic to certain medication, they MUST tell us what
        # medication
        if request.parsed_obj['allergies']:
            allergies = request.parsed_obj['allergies']
            payload['allergies'] = []
            for allergicTo in allergies:
                if not allergicTo.medication_name:
                    # If the client indicates they have an allergy to a medication
                    # they must AT LEAST send the name of the medication they are allergic to
                    raise BadRequest('Name of medication with allergic reaction required.')
                else:
                    allergicTo.__dict__['user_id'] = user_id
                    allergyInDB = MedicalGeneralInfoMedicationAllergy.query.filter_by(user_id=user_id).filter_by(idx=allergicTo.idx).one_or_none() 
                    if allergyInDB:
                        del allergicTo.__dict__['_sa_instance_state']
                        allergyInDB.update(allergicTo.__dict__)
                    else:
                        db.session.add(allergicTo)
                    payload['allergies'].append(allergicTo)
        
        # insert results into the result table
        db.session.commit()
        return payload

    @token_auth.login_required(user_type=('client', 'provider'), staff_role=('medical_doctor',), resources=('medications',))
    @accepts(schema=CheckBoxArrayDeleteSchema, api=ns)
    @responds(status_code=201, api=ns)
    def delete(self, user_id):
        '''
        delete request to update the client's onboarding personal and family history
        '''

        self.check_user(user_id, user_type='client')
        
        # If the client is allergic to certain medication, they MUST tell us what
        # medication

        ids_to_delete = request.parsed_obj['delete_ids']
        for ids in ids_to_delete:
            allergyInDB = MedicalGeneralInfoMedicationAllergy.query.filter_by(user_id=user_id).filter_by(idx=ids['idx']).one_or_none()
            if allergyInDB:
                db.session.delete(allergyInDB)
        
        # insert results into the result table
        db.session.commit()
        return 


@ns.route('/medicalinfo/social/<int:user_id>/')
@ns.doc(params={'user_id': 'User ID number'})
class MedicalSocialHist(BaseResource):
    @token_auth.login_required(user_type=('client', 'provider'),resources=('sexual_history', 'social_history'))
    @responds(schema=MedicalSocialHistoryOutputSchema, api=ns)
    def get(self, user_id):
        """ Social and sexual history information.

        Parameters
        ----------
        user_id : int
            User ID number.

        Returns
        -------
        dict
            JSON encoded dict.
        """
        current_user, _ = token_auth.current_user()
        self.check_user(user_id, user_type='client')
        care_team_resources = g.get('clinical_care_authorized_resources')

        payload = {}

        if (current_user.user_id == user_id or
            'social_history' in care_team_resources):
            social = MedicalSocialHistory.query.filter_by(user_id=user_id).one_or_none()
            payload['social_history'] = social

        if (current_user.user_id == user_id or
            'sexual_history' in care_team_resources):
            std = MedicalSTDHistory.query.filter_by(user_id=user_id).all()
            payload['std_history'] = std

        return payload

    @token_auth.login_required(user_type=('client', 'provider'), staff_role=('medical_doctor',), resources=('sexual_history', 'social_history'))
    @accepts(schema=MedicalSocialHistoryOutputSchema, api=ns)
    @responds(status_code=201, api=ns)
    def post(self, user_id):
        """ Update social and sexual history information.

        The two parts "social_history" and "sexual_history" can be updated independently
        from each other. For each part:

        1. If the part is not there, it will not be updated or deleted.
        2. If the part is there and contains data, it will override the current
           entry in the database.
        3. If the part is present but empty, the entry will be deleted from the database.

        Parameters
        ----------
        user_id : int
            User ID number.

        Returns
        -------
        dict
            JSON encoded dict.
        """
        # TODO: this is all kinds of wrong.
        # - POST method should be used to add new info for user only, not updates or deletes.
        # - There should be a PATCH method to allow partial updates of individual items.
        # - There should be a DELETE method to delete all info, not rely on empty body.
        # - This should be split into two endpoints, one for social and one for sexual.
        #   Why were they forced together?
        # - The use of multiple inputs for last_smoke_date (N as number + days/months/years
        #   as text) is infuriating. Backend should only deal with a datetime. Let
        #   frontend handle how it's entered.

        current_user, _ = token_auth.current_user()
        self.check_user(user_id, user_type='client')
        care_team_resources = g.get('clinical_care_authorized_resources')

        # If social_history is empty, it will get filled with 'missing' values from schema.
        social = request.parsed_obj['social_history']

        if (social and
            (current_user.user_id == user_id or
             'social_history' in care_team_resources)):

            if social.ever_smoked and not social.currently_smoke:
                # if last_smoke or last_smoke_time (in days/months/years) is present,
                # then both must be present
                if social.last_smoke is not None and social.last_smoke_time is None:
                    raise BadRequest('Last smoked date unit (days/months/years) is missing.')
                if social.last_smoke_time is not None and social.last_smoke is None:
                    raise BadRequest('Number of last smoked days/months/years is missing.')

                if(social.last_smoke_time == 'days'):
                    social.last_smoke_date = datetime.now() - relativedelta(days=social.last_smoke)
                elif(social.last_smoke_time == 'months'):
                    social.last_smoke_date = datetime.now() - relativedelta(months=social.last_smoke)
                elif(social.last_smoke_time == 'years'):
                    social.last_smoke_date = datetime.now() - relativedelta(years=social.last_smoke)
                else:
                    # both are None, clear entry
                    social.last_smoke_date = None

            social_current = MedicalSocialHistory.query.filter_by(user_id=user_id).one_or_none()

            if social_current:
                social_current.update(social)
            else:
                social.user_id = user_id
                db.session.add(social)

            db.session.commit()

        # stds is None if not present, empty list if deleting all entries, or list with entries.
        stds = request.parsed_obj['std_history']

        if (stds is not None and
            (current_user.user_id == user_id or
             'sexual_history' in care_team_resources)):

            stds_current = MedicalSTDHistory.query.filter_by(user_id=user_id).all()
            possible_stds = db.session.execute(select(LookupSTDs.std_id)).scalars().all()

            # Maps std_ids to instances, for both existing and requested
            existing = {s.std_id: s for s in stds_current}
            requested = {s.std_id: s for s in stds}

            to_add = set(requested.keys()) - set(existing.keys())
            to_del = set(existing.keys()) - set(requested.keys())

            invalid = to_add - set(possible_stds)
            if invalid:
                raise BadRequest(f'Invalid STD IDs: {invalid}')

            for std_id in to_del:
                db.session.delete(existing[std_id])
            for std_id in to_add:
                req = requested[std_id]
                req.user_id = user_id
                db.session.add(req)

        db.session.commit()



@ns.route('/familyhistory/<int:user_id>/')
@ns.doc(params={'user_id': 'User ID number'})
class MedicalFamilyHist(BaseResource):
    @token_auth.login_required(user_type=('client', 'provider'), resources=('personal_medical_history',))
    @responds(schema=MedicalFamilyHistOutputSchema, api=ns)
    def get(self, user_id):
        '''
        This request gets the users personal and family history if it exists
        '''
        self.check_user(user_id, user_type='client')

        client_personalfamilyhist = MedicalFamilyHistory.query.filter_by(user_id=user_id).all()
        payload = {'items': client_personalfamilyhist,
                   'total_items': len(client_personalfamilyhist)}
        return payload

    @token_auth.login_required(user_type=('client', 'provider'), staff_role=('medical_doctor',), resources=('personal_medical_history',))
    @accepts(schema=MedicalFamilyHistInputSchema, api=ns)
    @responds(schema=MedicalFamilyHistOutputSchema, status_code=201, api=ns)
    def post(self, user_id):
        '''
        Post request to post the client's onboarding personal and family history
        '''
        self.check_user(user_id, user_type='client')
        
        # the data expected for the backend is:
        # parameter: user_id 
        # payload: medical_condition_id, myself, father, mother, brother, sister

        for result in request.parsed_obj['conditions']:
            check_medical_condition_existence(result.medical_condition_id)
            user_and_medcon = MedicalFamilyHistory.query.filter_by(user_id=user_id).filter_by(medical_condition_id=result.medical_condition_id).one_or_none()
            if user_and_medcon:
                raise BadRequest(f'Medical condition {result.medical_condition_id} '
                                 f'already exists for user {user_id}.')
            else:
                if result.myself or \
                    result.father or \
                    result.brother or \
                    result.mother or \
                    result.sister:
                    #only add if at least 1 value is true
                        result.user_id = user_id
                        db.session.add(result)
            
        db.session.commit()
        updated_history = MedicalFamilyHistory.query.filter_by(user_id=user_id).all()
        payload = {'items': updated_history,
                   'total_items': len(updated_history)}        
        return payload

    @token_auth.login_required(user_type=('client', 'provider'), staff_role=('medical_doctor',), resources=('personal_medical_history',))
    @accepts(schema=MedicalFamilyHistInputSchema, api=ns)
    @responds(schema=MedicalFamilyHistOutputSchema, status_code=201, api=ns)
    def put(self, user_id):
        '''
        Put request to update the client's onboarding personal and family history
        '''
        self.check_user(user_id, user_type='client')
        
        # the data expected for the backend is:
        # parameter: user_id 
        # payload: medical_condition_id, myself, father, mother, brother, sister
        for idx,result in enumerate(request.parsed_obj['conditions']):
            check_medical_condition_existence(result.medical_condition_id)
            user_and_medcon = MedicalFamilyHistory.query.filter_by(user_id=user_id).filter_by(medical_condition_id=result.medical_condition_id).one_or_none()
            if user_and_medcon:
                if request.json['conditions'][idx]['myself'] or \
                    request.json['conditions'][idx]['father'] or \
                    request.json['conditions'][idx]['brother'] or \
                    request.json['conditions'][idx]['mother'] or \
                    request.json['conditions'][idx]['sister']:
                        user_and_medcon.update(request.json['conditions'][idx])
                else:
                    #all conditions set to false, remove this row
                    db.session.delete(user_and_medcon)
            else:
                result.user_id = user_id
                db.session.add(result)
        
        db.session.commit()
        updated_history = MedicalFamilyHistory.query.filter_by(user_id=user_id).all()
        payload = {'items': updated_history,
                   'total_items': len(updated_history)}        
        return payload


@ns.route('/images/<int:user_id>/')
@ns.doc(params={'user_id': 'User ID number'})
class MedicalImagingEndpoint(BaseResource):
    __check_resource__ = False
    
    @token_auth.login_required(user_type=('client', 'provider'), resources=('diagnostic_imaging',))
    @responds(schema=MedicalImagingOutputSchema, status_code=200, api=ns)
    def get(self, user_id):
        """ Get all medical images for this user.

        Images are returned as URLs to the actual image on AWS S3.
        Along with the first name, last name, and profile picture as urls of the reporters of images
        Related by user id
        """
        self.check_user(user_id, user_type='client')

        med_images = (db.session.query(
                # Basically a right join, we still get all images for user but now also name and id of reporter
                MedicalImaging, User.firstname, User.lastname, User.user_id)
            .filter(
                MedicalImaging.user_id == user_id,
                MedicalImaging.reporter_id == User.user_id)
            .all())

        fd = FileDownload(user_id)

        images = []
        reporter_infos = {}
        for row in med_images:
            med_image, firstname, lastname, reporter_id = row
            images.append(med_image)

            # still need to check if already added reporter info to not call get_profile_pictures repeatedly
            if reporter_id not in reporter_infos.keys():
                their_pic = get_profile_pictures(reporter_id, True if reporter_id != user_id else False)
                reporter_infos[reporter_id] = {
                    'firstname': firstname,
                    'lastname': lastname,
                    'profile_pictures': their_pic,
                }

        # Serialize here, because we want to replace image_path with URL,
        # but only in the response, not store it in the DB.
        images = [item.__dict__ for item in images]
        for img in images:
            if img['image_path']:
                img['image_path'] = fd.url(img['image_path'])

        return {
            'reporter_infos': reporter_infos,
            'images': images,
            'total_images': len(images)
        }

    # Unable to use @accepts because the input files come in a form-data, not json.
    @token_auth.login_required(user_type=('client', 'provider'), staff_role=('medical_doctor',), resources=('diagnostic_imaging',))
    @responds(status_code=201, api=ns)
    def post(self, user_id):
        """For adding one or many medical images to the database for the specified user_id
    
        Expects form-data

        "image": (file_path , open(file_path, mode='rb'), 'Mime type')
        "image_date": "2020-09-25",
        "image_origin_location": "string",
        "image_type": "string",
        "image_read": "string",
        "image_path": "string"

        """
        self.check_user(user_id, user_type='client')

        reporter, _ = token_auth.current_user()
        mi_schema = MedicalImagingSchema()
        hex_token = secrets.token_hex(4)

        images = []
        for i, img in enumerate(request.files.getlist('image')):
            mi_data = mi_schema.load(request.form)
            mi_data.user_id = user_id
            mi_data.reporter_id = reporter.user_id

            img = ImageUpload(img.stream, user_id, prefix='medical_images')
            img.allowed_types = ALLOWED_MEDICAL_IMAGE_TYPES
            img.max_size = MEDICAL_IMAGE_MAX_SIZE
            img.validate()
            img.save(f'{mi_data.image_type}_{mi_data.image_date}_{hex_token}_{i}.{img.extension}')
            mi_data.image_path = img.filename

            images.append(mi_data)

        if not images:
            # No images uploaded, still want to store rest of form data.
            mi_data = mi_schema.load(request.form)
            mi_data.user_id = user_id
            mi_data.reporter_id = reporter.user_id

            images.append(mi_data)

        db.session.add_all(images)
        db.session.commit()

    @ns.doc(params={'image_id': 'ID of the image to be deleted'})
    @token_auth.login_required(user_type=('client', 'provider'), staff_role=('medical_doctor',), resources=('diagnostic_imaging',))
    @responds(status_code=204, api=ns)
    def delete(self, user_id):
        idx = request.args.get('image_id', type=int)

        if not idx:
            raise BadRequest(f'Please provide an image ID.')

        data = MedicalImaging.query.filter_by(user_id=user_id, idx=idx).one_or_none()
        if not data:
            raise BadRequest(f'Image {idx} not found.')

        # ensure logged in user is the reporter for this image
        self.check_ehr_permissions(data)

        fd = FileDownload(user_id)
        fd.delete(data.image_path)

        db.session.delete(data)
        db.session.commit()


@ns.route('/bloodtest/<int:user_id>/')
@ns.doc(params={'user_id': 'User ID number'})
class MedBloodTest(BaseResource):
    
    # Multiple tests per user allowed
    __check_resource__ = False
    
    @token_auth.login_required(user_type=('client', 'provider'), staff_role=('medical_doctor',), resources=('blood_chemistry',))
    @accepts(schema=MedicalBloodTestsInputSchema, api=ns)
    @responds(schema=MedicalBloodTestSchema, status_code=201, api=ns)
    def post(self, user_id):
        """
        Resource to submit a new blood test instance for the specified client.

        Test submissions are given a test_id which can be used to reference back
        to the results related to this submission. Each submission may have 
        multiple results (e.g. in a panel)
        """
        
        self.check_user(user_id, user_type='client')
        
        # remove results from data, commit test info without results to db
        results = request.parsed_obj['results']
        
        #insert non results data into MedicalBloodTests in order to generate the test_id
        client_bt = MedicalBloodTests(**{
            'user_id': user_id,
            'reporter_id': token_auth.current_user()[0].user_id,
            'date': request.parsed_obj['date'],
            'notes': request.parsed_obj['notes'],
            'was_fasted': request.parsed_obj['was_fasted']
        })
        
        db.session.add(client_bt)
        db.session.commit()
        
        #for each provided result, evaluate the results based on the range that most applies to the client
        for result in results:
            ranges = LookupBloodTestRanges.query.filter_by(modobio_test_code=result['modobio_test_code'])
            client = User.query.filter_by(user_id=user_id).one_or_none()
            
            if ranges.count() > 1:
                
                #calculate client age
                today = date.today()
                client_age = today.year - client.dob.year
                if today.month < client.dob.month or (today.month == client.dob.month and today.day < client.dob.day):
                    client_age -= 1
                    
                #filter results by client age
                age_ranges = ranges.filter(and_(
                    or_(LookupBloodTestRanges.age_min <= client_age, LookupBloodTestRanges.age_min == None),
                    or_(LookupBloodTestRanges.age_max >= client_age, LookupBloodTestRanges.age_max == None)))

                #if age filtering narrowed results, record client age as a determining factor
                if ranges.count() > age_ranges.count():
                    result['age'] = client_age

                #filter results by client biological sex
                sex_ranges = age_ranges.filter(
                    or_(LookupBloodTestRanges.biological_sex_male == client.biological_sex_male,
                        LookupBloodTestRanges.biological_sex_male == None))

                #if biological sex filtering narrowed results, record client sex as a determining factor
                if age_ranges.count() > sex_ranges.count():
                    result['biological_sex_male'] = client.biological_sex_male

                #filter results by menstrual cycle if client bioligocal sex is female
                if not client.biological_sex_male:
                    client_cycle_row = ClientFertility.query.filter_by(user_id=user_id).order_by(ClientFertility.created_at.desc()).first()
                    if client_cycle_row == None or client_cycle_row.status == 'unknown':
                        #default if client has not submitted any fertility information
                        client_cycle = 'follicular phase'
                    else:
                        client_cycle = client_cycle_row.status
                        
                    relevant_cycles = []
                    for cycle in sex_ranges.all():
                        if cycle.menstrual_cycle:
                            relevant_cycles.append(cycle.menstrual_cycle)
                            
                    #some tests only care if the client is 'pregnant', 'not pregnant', or 'postmenopausal'
                    if 'pregnant' in relevant_cycles:
                        if client_cycle_row == None:
                            client_cycle = 'not pregnant'
                        else:
                            if client_cycle_row.status != 'postmenopausal':
                                client_cycle = client_cycle_row.pregnant
                            
                    if client_cycle in relevant_cycles:
                        cycle_ranges = sex_ranges.filter_by(menstrual_cycle=client_cycle)
                    else:
                        #if client cycle is not in one of the cycles that explicitely matters to this test
                        #type, only ranges with None as the menstrual cycle can be considered
                        cycle_ranges = sex_ranges.filter_by(menstrual_cycle=None)
                else:
                    cycle_ranges = sex_ranges

                #if menstrual cycle filtering narrowed results, record client cycle as a determining factor
                if sex_ranges.count() > cycle_ranges.count():
                    result['menstrual_cycle'] = client_cycle

                client_races = {}
                for id, name in db.session.query(ClientRaceAndEthnicity.race_id, LookupRaces.race_name) \
                    .filter(ClientRaceAndEthnicity.race_id == LookupRaces.race_id,
                            ClientRaceAndEthnicity.user_id == user_id).all():
                    client_races[id] = name
        
                #prune remaining ranges by races relevant to the client
                applicable_race = False
                race_ranges = []
                result['race'] = []
                for range in cycle_ranges.all():
                    if range.race_id:
                        if range.race_id in client_races:
                            applicable_race = True
                            race_ranges.append(range)
                            result['race'].append(client_races[range.race_id])
                            
                if not applicable_race:
                    #if the range had no races that were applicable to the client, only consider ranges
                    #with None as the race
                    race_ranges = cycle_ranges.filter_by(race_id=None).all()
                    
                #if race filtering narrowed results, record client race as a determining factor
                if cycle_ranges.count() > len(race_ranges):
                    result['race'] =', '.join(result['race'])

                if len(race_ranges) > 1:
                    """
                    If more than 1 range remains at this point, it is because the client has multiple
                    races that can impact the evaluation. In this case, we want the 'most conservative'
                    range. Meaning of all the remaining ranges, we want to take the highest min values
                    and lowest max values.
                    """
                    critical_min = ref_min = 0
                    critical_max = ref_max = float("inf")
                    races = []
                    for range in race_ranges:
                        if range.critical_min != None and range.critical_min > critical_min:
                            critical_min = range.critical_min
                        if range.ref_min != None and range.ref_min > ref_min:
                            ref_min = range.ref_min
                        if range.ref_max != None and range.ref_max < ref_max:
                            ref_max = range.ref_max
                        if range.critical_max != None and range.critical_max < critical_max:
                            critical_max = range.critical_max
                        if range.race_id != None:
                            races.append(LookupRaces.query.filter_by(race_id=range.race_id).one_or_none().race_name)
                    if len(races) > 0:
                        result['race'] = ','.join(races)
                    eval_values = {
                        'critical_min': critical_min,
                        'ref_min': ref_min,
                        'ref_max': ref_max,
                        'critical_max': critical_max
                    }
                else:
                    eval_values = {
                    'critical_min': race_ranges[0].critical_min,
                    'ref_min': race_ranges[0].ref_min,
                    'ref_max': race_ranges[0].ref_max,
                    'critical_max': race_ranges[0].critical_max
                }
            else:
                eval_values = {
                    'critical_min': ranges[0].critical_min,
                    'ref_min': ranges[0].ref_min,
                    'ref_max': ranges[0].ref_max,
                    'critical_max': ranges[0].critical_max
                }

            #fix ranges if any are null
            if eval_values['critical_min'] == None:
                eval_values['critical_min'] = 0
            if eval_values['ref_min'] == None:
                eval_values['ref_min'] = 0
            if eval_values['ref_max'] == None:
                eval_values['ref_max'] = float('inf')
            if eval_values['critical_max'] == None:
                eval_values['critical_max'] = float('inf')

            #make the evaluation based on the eval values found above
            if result['result_value'] < eval_values['critical_min']:
                result['evaluation'] = 'critical'
            elif result['result_value'] < eval_values['ref_min']:
                result['evaluation'] = 'abnormal'
            elif result['result_value'] < eval_values['ref_max']:
                result['evaluation'] = 'normal'
            elif result['result_value'] < eval_values['critical_max']:
                result['evaluation'] = 'abnormal'
            else:
                result['evaluation'] = 'critical'
            result['test_id'] = client_bt.test_id
            db.session.add(MedicalBloodTestResults(**result))
            
        db.session.commit()
        
        return client_bt

    @token_auth.login_required(user_type=('client', 'provider'), staff_role=('medical_doctor',), resources=('blood_chemistry',))
    @ns.doc(params={'test_id': 'int',})
    @responds(status_code=204, api=ns)
    def delete(self, user_id):
        '''
        Delete request for a client's blood test
        '''
        self.check_user(user_id, user_type='client')

        test_id = request.args.get('test_id', type=int)
        if test_id:
            result = MedicalBloodTests.query.filter_by(user_id=user_id, test_id=test_id).one_or_none()

            #ensure logged in user is the reporter for this test
            self.check_ehr_permissions(result)

            db.session.delete(result)
            db.session.commit()
        else:
            raise BadRequest("test_id must be an integer.")
        
@ns.route('/bloodtest/image/<int:user_id>/')
@ns.doc(params={'test_id': 'Test ID number'})
class MedBloodTestImage(BaseResource):
    
    @token_auth.login_required(user_type=('client', 'provider'), staff_role=('medical_doctor',), resources=('blood_chemistry',))
    @responds(schema=MedicalBloodTestSchema, api=ns, status_code=200)
    def patch(self, user_id):
        """
        This resource can be used to add an image to submitted blood test results.

        Args:
            image ([file]): image file to be added to test results (only .pdf files are supported, max size 20MB)
        """
        if not ('image' in request.files and request.files['image']):  
            raise BadRequest('No file selected.')
            
        test_id = request.args.get('test_id', type=int)
        test = MedicalBloodTests.query.filter_by(test_id=test_id).one_or_none()
        if not test:
            raise BadRequest(f'No test exists with test id {test_id} for the user with user_id {user_id}.')

        prev_image = test.image_path

        # add file to S3
        hex_token = secrets.token_hex(4)
        img = FileUpload(request.files['image'].stream, test.user_id, prefix='bloodtest')
        img.allowed_types = ('pdf',)
        img.max_size = MEDICAL_IMAGE_MAX_SIZE
        img.validate()
        img.save(f'test{test.test_id:05d}_{hex_token}.{img.extension}')
        
        # store file path in db
        test.image_path = img.filename
        db.session.commit()

        # Upload successful, delete previous
        if prev_image:
            fd = FileDownload(test.user_id)
            fd.delete(prev_image)


        reporter = User.query.filter_by(user_id=test.reporter_id).one_or_none()

        if test.reporter_id != user_id:
            reporter_pic = get_profile_pictures(test.reporter_id, True)            
        else:
            reporter_pic = get_profile_pictures(user_id, False)
        
        res = {
            'test_id': test.test_id,
            'user_id': test.user_id,
            'date': test.date,
            'notes': test.notes,
            'reporter_firstname': reporter.firstname,
            'reporter_lastname': reporter.lastname,
            'reporter_id': test.reporter_id,
            'reporter_profile_pictures': reporter_pic,
            'image': img.url() 
        }
        
        return res

@ns.route('/bloodtest/all/<int:user_id>/')
@ns.doc(params={'user_id': 'Client ID number'})
class MedBloodTestAll(BaseResource):
    @token_auth.login_required(resources=('blood_chemistry',))
    @responds(schema=AllMedicalBloodTestSchema, api=ns)
    def get(self, user_id):
        """
        This resource returns every instance of blood test submissions for the specified user_id

        Each test submission includes the following data:
        - date
        - test_id
        - notes
        - reporter (a staff member who reported the test results)
        
        To see the actual test results for a given test, use the test_id
        to query the (GET) `/bloodtest/results/<int:test_id>/` endpoint

        To see test results for every blood test submission for a specified client, 
        use the (GET)`/bloodtest/results/all/<int:user_id>/` endpoint. 
        """
        self.check_user(user_id, user_type='client')

        blood_tests =  db.session.query(
                    MedicalBloodTests, User.firstname, User.lastname
                ).filter(
                    MedicalBloodTests.reporter_id == User.user_id
                ).filter(
                    MedicalBloodTests.user_id == user_id
                ).all()

        # prepare response items with reporter name from User table
        response = []
        fd = FileDownload(user_id)
            
        for test in blood_tests:
            if test[0].image_path:
                image_path = fd.url(test[0].image_path)
            else:
                image_path = None
            
            if test[0].reporter_id != user_id:
                reporter_pic = get_profile_pictures(test[0].reporter_id, True)            
            else:
                reporter_pic = get_profile_pictures(user_id, False)
                    
            data = test[0].__dict__
            data.update(
                {'reporter_firstname': test[1],
                 'reporter_lastname': test[2],
                 'reporter_profile_pictures': reporter_pic,
                 'image': image_path})
            response.append(data)
        payload = {}
        payload['items'] = response
        payload['total'] = len(blood_tests)
        payload['user_id'] = user_id
        return payload

@ns.route('/bloodtest/results/<int:test_id>/')
@ns.doc(params={'test_id': 'Test ID number'})
@ns.deprecated
class MedBloodTestResults(BaseResource):
    """
    Resource for working with a single blood test 
    entry instance, test_id.

    Each test instance may have multiple test results. 

    DEPRECATED 9.15.22 v1.2.1
    """
    @token_auth.login_required(user_type=('client', 'provider'), resources=('blood_chemistry',))
    @responds(schema=MedicalBloodTestResultsOutputSchema, api=ns)
    def get(self, test_id):
        """
        Returns details of the test denoted by test_id as well as 
        the actual results submitted.
        """
        #query for join of MedicalBloodTestResults and LookupBloodTestResultTypes table

        results =  db.session.query(
                MedicalBloodTests, MedicalBloodTestResults, LookupBloodTests, User
                ).join(
                    LookupBloodTests
                ).join(MedicalBloodTests
                ).filter(
                    MedicalBloodTests.test_id == MedicalBloodTestResults.test_id
                ).filter(
                    MedicalBloodTests.test_id==test_id
                ).filter(
                    MedicalBloodTests.reporter_id == User.user_id
                ).all()

        if not results:
            return

        fd = FileDownload(results[0][0].user_id)
        if results[0][0].image_path:
            image_path = fd.url(results[0][0].image_path)
        else:
            image_path = None
            
            
        if results[0][0].reporter_id != results[0][0].user_id:
            reporter_pic = get_profile_pictures(results[0][0].reporter_id, True)            
        else:
            reporter_pic = get_profile_pictures(results[0][0].user_id, False)
                
        # prepare response with test details   
        nested_results = {'test_id': test_id, 
                          'date' : results[0][0].date,
                          'notes' : results[0][0].notes,
                          'image': image_path,
                          'reporter_id': results[0][0].reporter_id,
                          'reporter_firstname': results[0][3].firstname,
                          'reporter_lastname': results[0][3].lastname,
                          'reporter_profile_pictures': reporter_pic,
                          'results': []} 
        
        # loop through results in order to nest results in their respective test
        # entry instances (test_id)
        for _, test_result, result_type, _ in results:
                res = {
                    'modobio_test_code': result_type.modobio_test_code, 
                    'result_value': test_result.result_value,
                    'evaluation': test_result.evaluation,
                    'age': test_result.age,
                    'biological_sex_male': test_result.biological_sex_male,
                    'race': test_result.race,
                    'menstrual_cycle': test_result.menstrual_cycle
                }
                nested_results['results'].append(res)

        payload = {}
        payload['items'] = [nested_results]
        payload['tests'] = 1
        payload['test_results'] = len( nested_results['results'])
        payload['user_id'] = results[0][0].user_id
        return payload


@ns.route('/bloodtest/results/search/<int:user_id>/')
@ns.doc(params={
    'test_id': 'Test ID number', 
    'start_date': 'Start date for date range', 
    'end_date': 'End date for date range',
    'modobio_test_code': 'Modobio test code',
    'page': 'page of paginated results',
    'per_page': 'results per page'})
class MedBloodTestResultsSearch(BaseResource):
    """
    Search for blood test results by test_id, date range, or modobio_test_code.

    This allows users to search for individual test results, batch entries, or both
    """
    @token_auth.login_required(user_type=('client', 'provider'), resources=('blood_chemistry',))
    @responds(schema=MedicalBloodTestResultsOutputSchema, api=ns)
    def get(self, user_id):
        """
        Returns details of the test denoted by test_id as well as 
        the actual results submitted.
        """
        modobio_test_code = request.args.get('modobio_test_code', type=str)
        test_id = request.args.get('test_id', type=int)
        start_date = request.args.get('start_date', type=date_validator)
        end_date =  request.args.get('end_date', type=date_validator)
        page = request.args.get('page', 1, type=int)
        per_page = request.args.get('per_page', 100, type=int)
        
        query =  db.session.query(
                MedicalBloodTests, MedicalBloodTestResults, User
                ).filter(
                    MedicalBloodTestResults.test_id == MedicalBloodTests.test_id,
                    User.user_id == MedicalBloodTests.reporter_id,
                    MedicalBloodTests.user_id==user_id
                )
        
        if test_id:
            query = query.filter(MedicalBloodTests.test_id==test_id)
        if modobio_test_code:
            query = query.filter(MedicalBloodTestResults.modobio_test_code==modobio_test_code)
        if start_date:
            query = query.filter(MedicalBloodTests.date >= start_date)
        if end_date:
            query = query.filter(MedicalBloodTests.date <= end_date)

        # order the query by date descending
        query = query.order_by(MedicalBloodTests.date.desc())

        results = query.paginate(page=page, per_page=per_page, error_out=False)
        
        if not results:
            return

        test_results = {} # key is test_id, value is list of test results
        reporter_pics = {} # key is reporter_id, value is list of profile pictures
        for test, test_result, reporter in results.items:
            # group results by test_id
            test_id = test.test_id
            if test_id in test_results:
                test_results[test_id]['results'].append( {
                    'modobio_test_code': test_result.test_type.modobio_test_code, 
                    'result_value': test_result.result_value,
                    'evaluation': test_result.evaluation,
                    'age': test_result.age,
                    'biological_sex_male': test_result.biological_sex_male,
                    'race': test_result.race,
                    'menstrual_cycle': test_result.menstrual_cycle
                })
            else:
                # bring up test image
                fd = FileDownload(test.user_id)
                if test.image_path:
                    image_path = fd.url(test_result.image_path)
                else:
                    image_path = None
            
                if test.reporter_id != user_id:
                    reporter_id = test.reporter_id
                    if test.reporter_id not in reporter_pics:
                        reporter_pics[reporter_id] = get_profile_pictures(reporter_id, True)
                else:
                    reporter_id = user_id
                    if reporter_id not in reporter_pics:
                        reporter_pics[test.user_id] = get_profile_pictures(reporter_id, False)
                        
                test_results[test_id] = {
                    'test_id': test_id, 
                    'date' : test.date,
                    'notes' : test.notes,
                    'results': [{
                                    'modobio_test_code': test_result.test_type.modobio_test_code, 
                                    're+sult_value': test_result.result_value,
                                    'evaluation': test_result.evaluation,
                                    'age': test_result.age,
                                    'biological_sex_male': test_result.biological_sex_male,
                                    'race': test_result.race,
                                    'menstrual_cycle': test_result.menstrual_cycle
                                }], 
                    'image': image_path,
                    'reporter_id': test.reporter_id,
                    'reporter_firstname': reporter.firstname,
                    'reporter_lastname': reporter.lastname,
                    'reporter_profile_pictures': reporter_pics[reporter_id],
                    'was_fasted': test.was_fasted}

        
        # remove page from query parameters so as to not conflict with pagination links
        _args = request.args.to_dict()
        _args.pop('page', None)

        payload = {}
        payload['items'] = list(test_results.values())
        payload['tests'] = len(test_results)
        payload['test_results'] = len(results.items)
        payload['user_id'] = user_id
        payload["_links"] =   {
            '_prev': url_for('api.doctor_med_blood_test_results_search', user_id = user_id, page=results.prev_num,**_args, _external = True) if results.has_prev else None,
            '_next': url_for('api.doctor_med_blood_test_results_search', user_id = user_id, page=results.next_num,**_args, _external = True) if results.has_next else None,
        }
        return payload



@ns.route('/bloodtest/results/all/<int:user_id>/')
@ns.doc(params={'user_id': 'Client ID number'})
class AllMedBloodTestResults(BaseResource):
    """
    Endpoint for returning all blood test results from a client.

    This includes all test submisison details along with the test
    results associated with each test submission. 
    """
    @token_auth.login_required(user_type=('client', 'provider'), resources=('blood_chemistry',))
    @responds(schema=MedicalBloodTestResultsOutputSchema, api=ns)
    def get(self, user_id):
        self.check_user(user_id, user_type='client')

        # pull up all tests, test results, and the test type names for this client
        results =  db.session.query(
                        MedicalBloodTests, MedicalBloodTestResults, LookupBloodTests, User
                        ).join(
                            LookupBloodTests
                        ).join(MedicalBloodTests
                        ).filter(
                            MedicalBloodTests.test_id == MedicalBloodTestResults.test_id
                        ).filter(
                            MedicalBloodTests.user_id==user_id
                        ).filter(
                            MedicalBloodTests.reporter_id == User.user_id
                        ).all()

        test_ids = set([(x[0].test_id, x[0].reporter_id, x[3].firstname, x[3].lastname, x[0].image_path, x[0].was_fasted) for x in results])
        nested_results = [
            {
                'test_id': x[0], 
                'was_fasted': x[5],
                'reporter_id': x[1], 
                'reporter_firstname': x[2], 
                'reporter_lastname': x[3], 
                'image': x[4], 
                'results': []} for x in test_ids ]
        
        # loop through results in order to nest results in their respective test
        # entry instances (test_id)
        fd = FileDownload(user_id)
        for test_info, test_result, result_type, _ in results:
            for test in nested_results:
                # add rest result to appropriate test entry instance (test_id)
                if test_result.test_id == test['test_id']:
                    res = {
                        'modobio_test_code': result_type.modobio_test_code, 
                        'result_value': test_result.result_value,
                        'evaluation': test_result.evaluation,
                        'age': test_result.age,
                        'biological_sex_male': test_result.biological_sex_male,
                        'race': test_result.race,
                        'menstrual_cycle': test_result.menstrual_cycle
                    }
                    test['results'].append(res)
                    # add test details if not present
                    if not test.get('date', False):
                        test['date'] = test_info.date
                        test['notes'] = test_info.notes
                        # get presigned s3 link if present
                        image_path = test.get('image')
                        if image_path:
                            test['image'] = fd.url(image_path)

                #retrieve reporter profile pic
                if test['reporter_id'] != user_id:
                    reporter_pic = get_profile_pictures(test['reporter_id'], True)            
                else:
                    reporter_pic = get_profile_pictures(user_id, False)
                test['reporter_profile_pictures'] = reporter_pic
                                
        payload = {}
        payload['items'] = nested_results
        payload['tests'] = len(test_ids)
        payload['test_results'] = len(results)
        payload['user_id'] = user_id
        return payload


@ns.route('/medicalhistory/<int:user_id>/')
@ns.doc(params={'user_id': 'User ID number'})
@ns.deprecated
class MedHistory(BaseResource):
    @token_auth.login_required(user_type=('client', 'provider'),)
    @responds(schema=MedicalHistorySchema, api=ns)
    def get(self, user_id):
        """returns client's medical history as a json for the user_id specified"""
        self.check_user(user_id, user_type='client')

        client = MedicalHistory.query.filter_by(user_id=user_id).first()
        return client

    @token_auth.login_required(user_type=('client', 'provider'), staff_role=('medical_doctor',))
    @accepts(schema=MedicalHistorySchema, api=ns)
    @responds(schema=MedicalHistorySchema, status_code=201, api=ns)
    def post(self, user_id):
        """returns client's medical history as a json for the user_id specified"""
        self.check_user(user_id, user_type='client')

        current_med_history = MedicalHistory.query.filter_by(user_id=user_id).first()

        data = request.json
        data["user_id"] = user_id

        mh_schema = MedicalHistorySchema()

        client_mh = mh_schema.load(data)

        db.session.add(client_mh)

        db.session.commit()

        return client_mh

    @token_auth.login_required(user_type=('client', 'provider'), staff_role=('medical_doctor',))
    @accepts(schema=MedicalHistorySchema, api=ns)
    @responds(schema=MedicalHistorySchema, api=ns)
    def put(self, user_id):
        """updates client's medical history as a json for the user_id specified"""
        self.check_user(user_id, user_type='client')

        client_mh = MedicalHistory.query.filter_by(user_id=user_id).first()

        # get payload and update the current instance followd by db commit
        data = request.json
        
        data['last_examination_date'] = datetime.strptime(data['last_examination_date'], "%Y-%m-%d")
            
        # update resource 
        client_mh.update(data)

        db.session.commit()

        return client_mh


@ns.route('/physical/<int:user_id>/')
@ns.doc(params={'user_id': 'User ID number'})
class MedPhysical(BaseResource):
    @token_auth.login_required(user_type=('client', 'provider'), resources=('general_medical_info',))
    @responds(schema=MedicalPhysicalExamSchema(many=True), api=ns)
    def get(self, user_id):
        """returns all client's medical physical exams for the user_id specified"""
        self.check_user(user_id, user_type='client')

        query =  db.session.query(
                MedicalPhysicalExam, User.firstname, User.lastname
                ).filter(
                    MedicalPhysicalExam.user_id == user_id
                ).filter(
                    MedicalPhysicalExam.reporter_id == User.user_id
                ).all()

        # prepare response with staff name and medical physical data
        
        response = []
        for data in query:
            physical = data[0].__dict__    
            physical.update({'reporter_firstname': data[1], 'reporter_lastname': data[2]})
            response.append(physical)

        return response

    @token_auth.login_required(user_type=('client', 'provider'), staff_role=('medical_doctor',), resources=('general_medical_info',))
    @accepts(schema=MedicalPhysicalExamSchema, api=ns)
    @responds(schema=MedicalPhysicalExamSchema, status_code=201, api=ns)
    def post(self, user_id):
        """creates new db entry of client's medical physical exam as a json for the clientuser_idid specified"""
        self.check_user(user_id, user_type='client')

        data = request.get_json()
        data["user_id"] = user_id

        client_mp = MedicalPhysicalExamSchema().load(data)

        # look up the reporting staff member and add their id to the 
        # client's physical entry
        reporter = token_auth.current_user()[0]
        client_mp.reporter_id = reporter.user_id

        # prepare api response with reporter name
        response = client_mp.__dict__.copy()
        response["reporter_firstname"] = reporter.firstname
        response["reporter_lastname"] = reporter.lastname

        db.session.add(client_mp)
        db.session.commit()
        return response

@ns.route('/medicalinstitutions/')
class AllMedInstitutes(BaseResource):
    @token_auth.login_required()
    @responds(schema=MedicalInstitutionsSchema(many=True), api=ns)
    def get(self):
        """returns all medical institutes currently in the database"""

        institutes = MedicalInstitutions.query.all()
        
        return institutes

@ns.route('/medicalinstitutions/recordid/<int:user_id>/')
@ns.doc(params={'user_id': 'User ID number'})
class ExternalMedicalRecordIDs(BaseResource):
    @token_auth.login_required(user_type=('client', 'provider'), staff_role=('medical_doctor',))
    @accepts(schema=MedicalExternalMREntrySchema,  api=ns)
    @responds(schema=MedicalExternalMREntrySchema,status_code=201, api=ns)
    def post(self, user_id):
        """for submitting client medical record ids from external medical institutions"""
        self.check_user(user_id, user_type='client')

        data = request.get_json()
        # check for new institute names. If the institute_id is 9999, then enter 
        # the new institute into the dabase before proceeding
        data_cleaned = []
        for record in data['record_locators']:
            record["user_id"] = user_id # add in the user_id
            if record["institute_id"] == 9999 and len(record["institute_name"]) > 0:
                # enter new insitute name into database
                new_institute = MedicalInstitutions(institute_name = record["institute_name"])
                db.session.add(new_institute)
                db.session.commit()
                record["institute_id"] = new_institute.institute_id

            data_cleaned.append(record)
            
        client_med_record_ids = MedicalExternalMRSchema(many=True).load(data_cleaned)
        
        db.session.add_all(client_med_record_ids)
        db.session.commit()
        
        return client_med_record_ids

    @token_auth.login_required(user_type=('client', 'provider'),)
    @responds(schema=MedicalExternalMREntrySchema, api=ns)
    def get(self, user_id):
        """returns all medical record ids for user_id"""
        self.check_user(user_id, user_type='client')

        client_med_record_ids = MedicalExternalMR.query.filter_by(user_id=user_id).all()

        return client_med_record_ids


@ns.route('/surgery/<int:user_id>/')
@ns.doc(params={'user_id': 'Client user ID number'})
class MedicalSurgeriesAPI(BaseResource):

    @token_auth.login_required(user_type=('client', 'provider'), staff_role=('medical_doctor',), resources=('general_medical_info',))
    @accepts(schema=MedicalSurgeriesSchema,  api=ns)
    @responds(schema=MedicalSurgeriesSchema, status_code=201, api=ns)
    def post(self, user_id):
        """register a client surgery in the db"""
        #check client and reporting staff have valid user ids
        self.check_user(user_id, user_type='client')
        self.set_reporter_id(request.parsed_obj)

        #add request data to db
        request.parsed_obj.user_id = user_id
        db.session.add(request.parsed_obj)
        db.session.commit()

        return request.parsed_obj

    @token_auth.login_required(user_type=('client', 'provider'), resources=('general_medical_info',))
    @responds(schema=MedicalSurgeriesSchema(many=True), api=ns)
    def get(self, user_id):
        """returns a list of all surgeries for the given user_id"""
        self.check_user(user_id, user_type='client')

        return MedicalSurgeries.query.filter_by(user_id=user_id).all()


<<<<<<< HEAD
@ns.route('/blood-glucose/<int:user_id>/')
class MedicalBloodGlucoseEndpoint(BaseResource):
    @token_auth.login_required(user_type=('client', 'provider'), staff_role=('medical_doctor',))
    @responds(schema=BloodTestsByTestIDSchema, status_code=200, api=ns)
    @ns.doc(params={'test_id': 'int',})
    def get(self, user_id):
        """returns a list of all specified blood glucose test for the given user_id"""
        
        test_id = request.args.get('test_id', type=int)
        if not test_id:
            raise BadRequest('Test ID not provided')

        query = db.session.query(MedicalBloodTests, MedicalBloodTestResults, LookupBloodTests.display_name)\
            .join(MedicalBloodTestResults, MedicalBloodTestResults.test_id == MedicalBloodTests.test_id)\
                .join(LookupBloodTests, LookupBloodTests.modobio_test_code == MedicalBloodTestResults.modobio_test_code)\
                .filter(MedicalBloodTests.test_id == test_id).all()
                
        if len(query) == 0:
            return

        output = {
            'test_id': query[0][0].test_id,
            'date': query[0][0].date,
            'notes': query[0][0].notes,
            'was_fasted': query[0][0].was_fasted,
            'test_id': query[0][0].test_id,
            'reporter_id': query[0][0].reporter_id,
            'results': []
        }

        for test, test_result, display_name in query:
            test_result.display_name = display_name
            output['results'].append(test_result)
            
        return output
        
    @token_auth.login_required(user_type=('client', 'provider'), staff_role=('medical_doctor',))
    @accepts(schema=MedicalBloodTestsInputSchema, api=ns)
    @responds(schema=MedicalBloodTestsInputSchema, status_code=201, api=ns)
    def post(self, user_id):
        """Submits blood glucose tests"""
        
        # remove results from data, commit test info without results to db
        results = request.parsed_obj['results']

        #insert non results data into MedicalBloodTests in order to generate the test_id
        glucose_test = MedicalBloodTests(**{
            'user_id': user_id,
            'reporter_id': token_auth.current_user()[0].user_id,
            'date': request.parsed_obj['date'],
            'notes': request.parsed_obj['notes'],
            'was_fasted': request.parsed_obj['was_fasted']
        })
        
        db.session.add(glucose_test)
        db.session.commit()

        #for each provided result, evaluate the results based on the range that most applies to the client
        for result in results:
            ranges = LookupBloodTestRanges.query.filter(
                or_(LookupBloodTestRanges.modobio_test_code == 'TST001', LookupBloodTestRanges.modobio_test_code == 'CMP001')
                ).filter_by(modobio_test_code=result['modobio_test_code']).one_or_none()

            if not ranges:
                continue    

            eval_values = {
                'critical_min': ranges.critical_min if ranges.critical_min is not None else 0,
                'ref_min': ranges.ref_min if ranges.ref_min is not None else 0,
                'ref_max': ranges.ref_max if ranges.ref_max is not None else float('inf'),
                'critical_max': ranges.critical_max if ranges.critical_max is not None else float('inf')
            }

            #make the evaluation based on the eval values found above
            if result['result_value'] < eval_values['critical_min']:
                result['evaluation'] = 'critical'
            elif result['result_value'] < eval_values['ref_min']:
                result['evaluation'] = 'abnormal'
            elif result['result_value'] < eval_values['ref_max']:
                result['evaluation'] = 'normal'
            elif result['result_value'] < eval_values['critical_max']:
                result['evaluation'] = 'abnormal'
            else:
                result['evaluation'] = 'critical'
            result['test_id'] = glucose_test.test_id
            db.session.add(MedicalBloodTestResults(**result))
            
        db.session.commit()
        
        return glucose_test

    @token_auth.login_required(user_type=('client', 'provider'), staff_role=('medical_doctor',))
    @accepts(schema=BloodTestsByTestIDSchema(only=['results', 'notes', 'date', 'reporter_id', 'was_fasted']), api=ns)
    @responds(status_code=200, api=ns)
    @ns.doc(params={'test_id': 'int', 'modobio_test_code': 'string'})
    def put(self, user_id): 
        test_id = request.args.get('test_id', type=int)
        if not test_id:
            raise BadRequest('Test ID not provided')

        glucose_test = MedicalBloodTests.query.filter_by(test_id=test_id).one_or_none()

        self.check_ehr_permissions(glucose_test)

        data = request.parsed_obj
        results = data.pop('results')
        
        glucose_test.update(data)
        db.session.flush()

        if results:
            for result in results:
                ranges = LookupBloodTestRanges.query.filter(
                    or_(LookupBloodTestRanges.modobio_test_code == 'TST001', LookupBloodTestRanges.modobio_test_code == 'CMP001')
                    ).filter_by(modobio_test_code=result['modobio_test_code']).one_or_none()

                if not ranges:
                    continue
                
                test_result = MedicalBloodTestResults.query.filter_by(modobio_test_code=result['modobio_test_code'], test_id=test_id).one_or_none()
                eval_values = {
                    'critical_min': ranges.critical_min if ranges.critical_min is not None else 0,
                    'ref_min': ranges.ref_min if ranges.ref_min is not None else 0,
                    'ref_max': ranges.ref_max if ranges.ref_max is not None else float('inf'),
                    'critical_max': ranges.critical_max if ranges.critical_max is not None else float('inf')
                }

                #make the evaluation based on the eval values found above
                if result['result_value'] < eval_values['critical_min']:
                    result['evaluation'] = 'critical'
                elif result['result_value'] < eval_values['ref_min']:
                    result['evaluation'] = 'abnormal'
                elif result['result_value'] < eval_values['ref_max']:
                    result['evaluation'] = 'normal'
                elif result['result_value'] < eval_values['critical_max']:
                    result['evaluation'] = 'abnormal'
                else:
                    result['evaluation'] = 'critical'

                test_result.update(result)

        db.session.commit()

        return

    @token_auth.login_required(user_type=('client', 'provider'), staff_role=('medical_doctor',))
    @responds(status_code=204, api=ns)
    @ns.doc(params={'test_id': 'int',})
    def delete(self, user_id):
        '''
        Delete request for a client's blood test
        '''
        test_id = request.args.get('test_id', type=int)
        if not test_id:
            raise BadRequest('Test ID not provided')

        result = MedicalBloodTests.query.filter_by(user_id=user_id, test_id=test_id).one_or_none()

        #ensure logged in user is the reporter for this test
        self.check_ehr_permissions(result)

        db.session.delete(result)
        db.session.commit()
\
        
=======
#The below endpoints have been moved to the lookup namespace. They were deprecated in release 1.2.0
@ns.route('/lookupstd/')
class MedicalLookupSTDsApi(BaseResource):
    
    @token_auth.login_required
    def get(self):
        return redirect('/lookup/stds/', 301)
    
    
@ns.route('/lookupbloodpressureranges/')
class MedicalLookupBloodPressureRangesApi(BaseResource):
    
    @token_auth.login_required
    def get(self):
        return redirect('/lookup/bloodpressureranges/', 301)
    
    
@ns.route('/medicalconditions/')
class MedicalMedicalConditionsApi(BaseResource):
    
    @token_auth.login_required
    def get(self):
        return redirect('/lookup/medicalconditions/', 301)
>>>>>>> 486d3bf1
<|MERGE_RESOLUTION|>--- conflicted
+++ resolved
@@ -25,41 +25,8 @@
 from odyssey.utils.misc import check_medical_condition_existence, date_validator
 from odyssey.utils.files import FileDownload, FileUpload, ImageUpload, get_profile_pictures
 from odyssey.utils.constants import ALLOWED_MEDICAL_IMAGE_TYPES, MEDICAL_IMAGE_MAX_SIZE
-<<<<<<< HEAD
-from odyssey.api.doctor.schemas import (
-    AllMedicalBloodTestSchema,
-    BloodTestsByTestIDSchema,
-    CheckBoxArrayDeleteSchema,
-    MedicalBloodPressuresSchema,
-    MedicalBloodPressuresOutputSchema,
-    MedicalFamilyHistInputSchema,
-    MedicalFamilyHistOutputSchema,
-    MedicalConditionsOutputSchema,
-    MedicalGeneralInfoSchema,
-    MedicalGeneralInfoInputSchema,
-    MedicalAllergiesInfoInputSchema,
-    MedicalMedicationsInfoInputSchema,
-    MedicalHistorySchema,
-    MedicalPhysicalExamSchema,
-    MedicalInstitutionsSchema,
-    MedicalBloodTestsInputSchema,
-    MedicalBloodTestSchema,
-    MedicalBloodTestResultsOutputSchema,
-    MedicalBloodTestResultTypesSchema,
-    MedicalImagingSchema,
-    MedicalExternalMREntrySchema,
-    MedicalExternalMRSchema,
-    MedicalLookUpSTDOutputSchema,
-    MedicalLookUpBloodPressureRangesOutputSchema,
-    MedicalSocialHistoryOutputSchema,
-    MedicalSurgeriesSchema,
-    MedicalImagingOutputSchema,
-)
-from odyssey.api.client.models import ClientFertility, ClientRaceAndEthnicity
-=======
 from odyssey.api.doctor.schemas import *
 from odyssey.api.client.models import *
->>>>>>> 486d3bf1
 from odyssey.utils.base.resources import BaseResource
 
 logger = logging.getLogger(__name__)
@@ -1752,7 +1719,6 @@
         return MedicalSurgeries.query.filter_by(user_id=user_id).all()
 
 
-<<<<<<< HEAD
 @ns.route('/blood-glucose/<int:user_id>/')
 class MedicalBloodGlucoseEndpoint(BaseResource):
     @token_auth.login_required(user_type=('client', 'provider'), staff_role=('medical_doctor',))
@@ -1918,7 +1884,6 @@
         db.session.commit()
 \
         
-=======
 #The below endpoints have been moved to the lookup namespace. They were deprecated in release 1.2.0
 @ns.route('/lookupstd/')
 class MedicalLookupSTDsApi(BaseResource):
@@ -1941,5 +1906,4 @@
     
     @token_auth.login_required
     def get(self):
-        return redirect('/lookup/medicalconditions/', 301)
->>>>>>> 486d3bf1
+        return redirect('/lookup/medicalconditions/', 301)