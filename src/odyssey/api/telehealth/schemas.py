from marshmallow import (
    Schema, 
    fields, 
    post_load,
    validate
)

from odyssey import ma
from odyssey.api.telehealth.models import (
    TelehealthClientStaffBookings,
    TelehealthQueueClientPool,
    TelehealthStaffAvailability,
    TelehealthMeetingRooms,
    TelehealthQueueClientPool
)
from odyssey.utils.constants import DAY_OF_WEEK, GENDERS

<<<<<<< HEAD
class TelehealthClientStaffBookingsSchema(ma.SQLAlchemyAutoSchema):
    class Meta:
        model = TelehealthClientStaffBookings
        dump_only = ('idx', 'client_user_id','staff_user_id',)

    @post_load
    def make_object(self, data, **kwargs):
        return TelehealthClientStaffBookings(**data)

class TelehealthClientStaffBookingsOutputSchema(Schema):
    bookings = fields.Nested(TelehealthClientStaffBookingsSchema(many=True),missing=[])
    all_bookings = fields.Integer()  

=======
>>>>>>> edf1f5a4
class TelehealthStaffAvailabilitySchema(ma.SQLAlchemyAutoSchema):
    class Meta:
        model = TelehealthStaffAvailability
        exclude = ('created_at',)
        dump_only = ('idx', )    

    user_id = fields.Integer()
    booking_window_id = fields.Integer()    
    @post_load
    def make_object(self, data, **kwargs):
        return TelehealthStaffAvailability(**data)  

class TelehealthStaffAvailabilityInputSchema(Schema):
    # class Meta:
    #     model = TelehealthStaffAvailability
    #     exclude = ('created_at',)
    #     dump_only = ('idx', 'user_id','booking_window_id')

    day_of_week = fields.String(validate=validate.OneOf(DAY_OF_WEEK))
    start_time = fields.Time()
    end_time = fields.Time()
    # @post_load
    # def make_object(self, data, **kwargs):
    #     return TelehealthStaffAvailability(**data)  

class TelehealthStaffAvailabilityOutputSchema(Schema):
    availability = fields.Nested(TelehealthStaffAvailabilityInputSchema(many=True), missing=[])

class TelehealthMeetingRoomSchema(ma.SQLAlchemyAutoSchema):
    """
    Schema for TelehealthMeeting rooms model
    """    
    class Meta:
        model = TelehealthMeetingRooms
        exclude = ('created_at', 'updated_at', 'staff_access_token', 'client_access_token')

    access_token = fields.String(metadata={'description':'meeting room access token. To be shown only to the owner'}, required=False)

class TelehealthQueueClientPoolSchema(ma.SQLAlchemyAutoSchema):
    class Meta:
        model = TelehealthQueueClientPool
        exclude = ('created_at', 'updated_at')
        dump_only = ('idx', 'user_id')
    
    duration = fields.Integer(missing=20)
    medical_gender = fields.String(validate=validate.OneOf([gender[0] for gender in GENDERS]),metadata={'description': 'Preferred Medical Professional gender'})

    @post_load
    def make_object(self, data, **kwargs):
        return TelehealthQueueClientPool(**data)    

class TelehealthQueueClientPoolOutputSchema(Schema):
    queue = fields.Nested(TelehealthQueueClientPoolSchema(many=True),missing=[],metadata={'description':'SORTED queue of client pool'})
    total_queue = fields.Integer()<|MERGE_RESOLUTION|>--- conflicted
+++ resolved
@@ -15,11 +15,13 @@
 )
 from odyssey.utils.constants import DAY_OF_WEEK, GENDERS
 
-<<<<<<< HEAD
 class TelehealthClientStaffBookingsSchema(ma.SQLAlchemyAutoSchema):
     class Meta:
         model = TelehealthClientStaffBookings
         dump_only = ('idx', 'client_user_id','staff_user_id',)
+
+    booking_window_id_start_time = fields.Integer()
+    booking_window_id_end_time = fields.Integer()
 
     @post_load
     def make_object(self, data, **kwargs):
@@ -29,8 +31,6 @@
     bookings = fields.Nested(TelehealthClientStaffBookingsSchema(many=True),missing=[])
     all_bookings = fields.Integer()  
 
-=======
->>>>>>> edf1f5a4
 class TelehealthStaffAvailabilitySchema(ma.SQLAlchemyAutoSchema):
     class Meta:
         model = TelehealthStaffAvailability
