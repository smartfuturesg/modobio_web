from http import client
import uuid
from bson import ObjectId
from itertools import groupby
from operator import itemgetter
import logging
logger = logging.getLogger(__name__)

import secrets
import copy

from datetime import datetime, time, timedelta, timezone
from dateutil import tz
from dateutil.relativedelta import relativedelta

from flask import request, current_app, g, url_for
from flask_accepts import accepts, responds
from flask_restx import Resource, Namespace
from sqlalchemy import select, or_, and_, func, TIMESTAMP, cast
from twilio.jwt.access_token import AccessToken
from twilio.jwt.access_token.grants import VideoGrant, ChatGrant
from werkzeug.exceptions import BadRequest, Unauthorized

from odyssey import db, mongo
from odyssey.api.lookup.models import (
    LookupBookingTimeIncrements,
    LookupVisitReasons,
)
from odyssey.api.lookup.models import LookupTerritoriesOfOperations, LookupRoles
from odyssey.api.payment.models import PaymentHistory, PaymentMethods, PaymentRefunds
from odyssey.api.staff.models import StaffRoles
from odyssey.api.telehealth.models import (
    TelehealthBookings,
    TelehealthChatRooms,
    TelehealthMeetingRooms,
    TelehealthQueueClientPool,
    TelehealthStaffAvailability,
    TelehealthBookingDetails,
    TelehealthStaffAvailabilityExceptions,
    TelehealthStaffSettings
)
<<<<<<< HEAD
from odyssey.api.telehealth.schemas import *
=======
from odyssey.api.telehealth.schemas import (
    TelehealthBookingsSchema,
    TelehealthBookingsOutputSchema,
    TelehealthBookingMeetingRoomsTokensSchema,
    TelehealthChatRoomAccessSchema,
    TelehealthConversationsNestedSchema,
    TelehealthMeetingRoomSchema,
    TelehealthQueueClientPoolSchema,
    TelehealthQueueClientPoolOutputSchema,
    TelehealthStaffAvailabilitySchema,
    TelehealthTimeSelectOutputSchema,
    TelehealthStaffAvailabilityOutputSchema,
    TelehealthStaffAvailabilityConflictSchema,
    TelehealthStaffAvailabilityExceptionsSchema,
    TelehealthStaffAvailabilityExceptionsPOSTSchema,  
    TelehealthStaffAvailabilityExceptionsDeleteSchema,
    TelehealthStaffAvailabilityExceptionsOutputSchema,
    TelehealthBookingDetailsSchema,
    TelehealthBookingsPUTSchema,
    TelehealthTranscriptsSchema,
)
>>>>>>> 460b4f10
from odyssey.api.user.models import User
from odyssey.api.lookup.models import (
    LookupTerritoriesOfOperations
)
from odyssey.api.payment.models import PaymentMethods
from odyssey.utils.auth import token_auth
from odyssey.utils.base.resources import BaseResource
from odyssey.utils.constants import (
    TWILIO_ACCESS_KEY_TTL,
    DAY_OF_WEEK,
    ALLOWED_AUDIO_TYPES,
    ALLOWED_IMAGE_TYPES,
    IMAGE_MAX_SIZE,
    NOTIFICATION_SEVERITY_TO_ID,
    NOTIFICATION_TYPE_TO_ID,
    SCHEDULED_MAINTENANCE_PADDING
)
from odyssey.utils.message import PushNotification, PushNotificationType, send_email
from odyssey.utils.misc import (
    check_client_existence,
    check_provider_existence, 
    check_staff_existence,
    check_user_existence,
    create_notification
)
from odyssey.integrations.twilio import Twilio
import odyssey.utils.telehealth as telehealth_utils
from odyssey.utils.files import AudioUpload, ImageUpload, FileDownload
from odyssey.utils.base.resources import BaseResource
from odyssey.tasks.tasks import abandon_telehealth_booking, cleanup_unended_call, store_telehealth_transcript, cancel_telehealth_appointment

ns = Namespace('telehealth', description='telehealth bookings management API')

@ns.route('/bookings/meeting-room/access-token/<int:booking_id>/')
class TelehealthBookingsRoomAccessTokenApi(BaseResource):
    """
    This endpoint is used to GET the staff and client's TWILIO access tokens so they can
    access their chats and videos.

    Here, we create the Booking Meeting Room.

    Call start
    """
    @token_auth.login_required(check_staff_telehealth_access=True)
    @responds(schema=TelehealthBookingMeetingRoomsTokensSchema, api=ns, status_code=200)
    def get(self, booking_id):
        current_user, _ = token_auth.current_user()

        booking = TelehealthBookings.query.get(booking_id)

        # below are some checks to ensure the call may begin:
        # - requester must be one of the participants
        # - the call must be started by the practitioner
        # - calls cannot begin more than 10 minuted before scheduled time 
        # - calls may not begin AFTER the scheduled appointment time
        if not booking:
            raise BadRequest('no booking found')

        # make sure the requester is one of the participants
        if not (current_user.user_id == booking.client_user_id or
                current_user.user_id == booking.staff_user_id):
            raise Unauthorized('You must be a participant in this booking.')

        # check call timing
        booking_start_time = datetime.combine(
            date=booking.target_date_utc,
            time = LookupBookingTimeIncrements.query.filter_by(idx = booking.booking_window_id_start_time_utc).one_or_none().start_time)
        current_time_utc = datetime.utcnow()
        call_start_offset = (booking_start_time - current_time_utc).total_seconds()

        #calculate booking duration
        increment_data = telehealth_utils.get_booking_increment_data()
        if booking.booking_window_id_end_time < booking.booking_window_id_start_time:
            #booking crosses midnight
            highest_index = increment_data['max_idx'] + 1
            duration = (highest_index - booking.booking_window_id_start_time + \
                booking.booking_window_id_end_time) * increment_data['length']
        else:
            duration = (booking.booking_window_id_end_time - booking.booking_window_id_start_time + 1) \
                * increment_data['length']
        
        if call_start_offset > 600 or call_start_offset < -60*duration:
            raise BadRequest('Request to start call occurred too soon or after the scheduled call has ended')
        
        # Create telehealth meeting room entry
        # each telehealth session is given a unique meeting room
        twilio_obj = Twilio()
        meeting_room = db.session.execute(
            select(TelehealthMeetingRooms).
            where(
                TelehealthMeetingRooms.booking_id == booking_id,
                )).scalar()

        # if there is no meeting room, the call has not yet begun. 
        # only practitioners may initiate a call
        if not meeting_room:
            if current_user.user_id == booking.staff_user_id:
                """#check that the booking has been paid for and the payment has not been voided or refunded
                payment = PaymentHistory.query.filter_by(idx=booking.payment_history_id).one_or_none()
                if payment:
                    refund = PaymentRefunds.query.filter_by(payment_id=payment.idx).one_or_none()
                    if payment.voided or refund:
                        raise BadRequest('Telehealth call cannot be started because it has not been paid for.')    
                else:
                    raise BadRequest('Telehealth call cannot be started because it has not been paid for.')
                """
                #check that booking has been accepted
                if booking.status not in ('Accepted', 'In Progress'):
                    raise BadRequest('Telehealth call cannot be started because its status is not \'Accepted\' or \'In Progress\'')
                
                meeting_room = TelehealthMeetingRooms(
                    booking_id=booking_id,
                    staff_user_id=booking.staff_user_id,
                    client_user_id=booking.client_user_id)
                meeting_room.room_name = twilio_obj.generate_meeting_room_name()
            else:
                raise BadRequest('Telehealth call may only be initiated by practitioner')

        # Create access token for users to access the Twilio API
        # Add grant for video room access using meeting room name just created
        # Twilio will automatically create a new room by this name.
        # TODO: configure meeting room
        # meeting type (group by default), participant limit , callbacks
        
        token, video_room_sid = twilio_obj.create_twilio_access_token(current_user.modobio_id, meeting_room_name=meeting_room.room_name)
        meeting_room.sid = video_room_sid

        if g.user_type == 'provider':
            meeting_room.staff_access_token = token


        elif g.user_type == 'client':
            meeting_room.client_access_token = token

        db.session.add(meeting_room)

        # Update TelehealthBookingStatus to 'In Progress'
        booking.status = 'In Progress'
        db.session.commit()

        # schedule celery task to ensure call is completed 10 min after utc end date_time
        booking_start_time = LookupBookingTimeIncrements.query.get(booking.booking_window_id_start_time_utc).start_time
        
        cleanup_eta = datetime.combine(booking.target_date_utc, booking_start_time, tz.UTC) + timedelta(minutes=duration) + timedelta(minutes=10)
        
        if not current_app.testing:
            cleanup_unended_call.apply_async((booking.idx,), eta=cleanup_eta)
        
        # Send push notification to user, only if this endpoint is accessed by staff.
        # Do this as late as possible, have everything else ready.
        if g.user_type == 'provider':
            pn = PushNotification()

            # TODO: at the moment only Apple is supported. When Android is needed,
            # update PushNotification class and templates, then change here.
            msg = pn.apple_voip_tmpl
            msg['data']['booking_id'] = booking_id
            msg['data']['booking_description'] = 'Modo Bio telehealth appointment'
            msg['data']['staff_id'] = booking.staff_user_id
            msg['data']['staff_first_name'] = booking.practitioner.firstname
            msg['data']['staff_middle_name'] = booking.practitioner.middlename
            msg['data']['staff_last_name'] = booking.practitioner.lastname
            msg['data']['booking_uid'] = booking.uid

            urls = {}
            fd = FileDownload(booking.staff_user_id)
            for pic in booking.practitioner.staff_profile.profile_pictures:
                if pic.original:
                    continue

                urls[str(pic.height)] = fd.url(pic.image_path)

            msg['data']['staff_profile_picture'] = urls
            pn.send(booking.client_user_id, PushNotificationType.voip, msg)

        return {'twilio_token': token,
                'conversation_sid': booking.chat_room.conversation_sid}


@ns.route('/client/time-select/<int:user_id>/')
@ns.doc(params={
    'user_id': 'Client user ID', 
    'staff_user_id': 'Practitioner ID',
    'target_date': 'Target date to be seen',
    'timezone': 'Timezone',
    'profession_type': 'Profession Role', 
    'location_id': 'Location ID',
    'priority': 'Priority',
    'medical_gender': 'Medical gender preference',
    'duration': 'Duration of appointment'
    #'payment_method_id': 'Payment method ID'
}) # Add all other required params 
class TelehealthClientTimeSelectApi(BaseResource):

<<<<<<< HEAD
    @token_auth.login_required(check_staff_telehealth_access=True)
    @responds(schema=TelehealthTimeSelectOutputSchema,api=ns, status_code=200)
    def get(self, user_id):
=======
    #in the case of the same client being added to queue twice, the original entry is overwritten
    __check_resource__ = False

    @token_auth.login_required
    @accepts(schema=TelehealthQueueClientPoolSchema, api=ns)
    @responds(schema=TelehealthTimeSelectOutputSchema, api=ns, status_code=201)
    def post(self, user_id):
>>>>>>> 460b4f10
        """
        Checks the booking requirements stored in the client queue
        Removes times so that appointments end 0.5 hours before scheduled maintenance
            and only start 0.5 hours after maintenance is over
        Responds with available booking times localized to the client's timezone
        """
        check_client_existence(user_id)
        
        # Verify target date is client's local today or in the future 
        client_tz = request.parsed_obj.timezone
        target_date = datetime.combine(request.parsed_obj.target_date.date(), time(0, tzinfo=tz.gettz(client_tz)))
        client_local_datetime_now = datetime.now(tz.gettz(client_tz))

<<<<<<< HEAD
        client_in_queue = TelehealthQueueClientPool.query.filter_by(user_id=user_id).\
            order_by(TelehealthQueueClientPool.priority.desc(), TelehealthQueueClientPool.target_date.asc()).first()

        #Create queue entry with request params     
        if not client_in_queue:
            if not request.args.get('profession_type'):
                raise BadRequest('Profession role not provided.')

            location_id = request.args.get('location_id')
            profession_type = request.args.get('profession_type')
            target_date = request.args.get('target_date') if request.args.get('target_date') else datetime.today()
            timezone = request.args.get('timezone') if request.args.get('timezone') else 'UTC'
            priority = request.args.get('priority') if request.args.get('priority') else False
            medical_gender = request.args.get('medical_gender') if request.args.get('medical_gender') else 'np'
            duration = request.args.get('duration') if request.args.get('duration') else current_app.config['TELEHEALTH_BOOKING_DURATION']
            payment_method_id = request.args.get('payment_method_id') if request.args.get('payment_method_id') else None

            client_in_queue = TelehealthQueueClientPool(
                user_id=user_id, 
                profession_type=profession_type, 
                target_date=target_date, 
                timezone=timezone, 
                duration=duration,
                medical_gender=medical_gender,
                location_id=location_id, 
                payment_method_id=payment_method_id,
                priority=priority
            )
            db.session.add(client_in_queue)
            db.session.commit()
=======
        if target_date.date() < client_local_datetime_now.date():
            raise BadRequest("Invalid target date")
>>>>>>> 460b4f10

        # Verify location_id is valid
        location_id = request.parsed_obj.location_id
        location = LookupTerritoriesOfOperations.query.filter_by(idx=location_id).one_or_none()
        if not location:
            raise BadRequest(f'Location {location_id} does not exist.')

        # Verify payment method idx is valid from PaymentMethods
        # and that the payment method chosen has the user_id
        payment_id = request.parsed_obj.payment_method_id
        verified_payment_method = PaymentMethods.query.filter_by(user_id=user_id, idx=payment_id).one_or_none()
        if not verified_payment_method:
            raise BadRequest('Invalid payment method.')
        
        # client can only be in queue once. If they are already queued, delete the entry and replace 
        # with the new request
        old_queue = TelehealthQueueClientPool.query.filter_by(user_id=user_id).one_or_none()
        if old_queue:
            db.session.delete(old_queue)
            db.session.flush()

        # place client in queue, needed by bookings POST
        request.parsed_obj.user_id = user_id
        db.session.add(request.parsed_obj)
        db.session.flush()
        queue = request.parsed_obj

        time_inc = LookupBookingTimeIncrements.query.all()

        utc_target_datetime, _, _, _ = telehealth_utils.get_utc_start_day_time(queue.target_date, queue.timezone)

        # list of dicts, dicts have two datetime start_time and end_time
        scheduled_maintenances = telehealth_utils.scheduled_maintenance_date_times(
            utc_target_datetime-timedelta(days=1), (utc_target_datetime+timedelta(days=15))
        )  # minus a day and 15 not 14 to be on the safe side of things

        days_available = {}
        days_out = 0
        times_available = 0
        # limit 10 here still but since one pass here can produce as many as 96, it must still be limited to 10 below
        while days_out <= 14 and times_available < 10:
            local_target_date2 = queue.target_date + timedelta(days=days_out)

            day_start_utc, start_time_window_utc, day_end_utc, end_time_window_utc = \
                telehealth_utils.get_utc_start_day_time(local_target_date2, client_tz)
            
            time_blocks = telehealth_utils.get_possible_ranges(
                day_start_utc,
                day_start_utc.weekday(), 
                start_time_window_utc.idx, 
                day_end_utc.weekday(), 
                end_time_window_utc.idx,
                queue.duration,
            )
                
            # available_times_with_practitioners =
            # {start_time_idx: {'date_start_utc': datetime.date, 'practitioner_ids': {set of available user_ids}}
            # sample -> {1: {'date_start_utc': datetime.date(2021, 10, 27), 'practitioner_ids': {10}}
            available_times_with_practitioners = {}
            practitioner_ids_set = set()  # {user_id, user_id} set of user_id of available practitioners
            
            for block in time_blocks:
                conflict_window_datetime_start_utc = time_blocks[block][0][0]  # get date datetime
                conflict_window_datetime_start_utc = conflict_window_datetime_start_utc.replace(hour=0, minute=0)
                # must add to this because datetime is just date and minutes is separate and in 5 minute increments
                conflict_window_datetime_start_utc = conflict_window_datetime_start_utc + \
                    timedelta(minutes=((time_blocks[block][0][2] - 1) * 5))  # not zeo indexed so minus one there
                conflict_window_datetime_end_utc = conflict_window_datetime_start_utc + timedelta(minutes=queue.duration)

                and_continue = False
                for maintenance in scheduled_maintenances:
                    # conflicts in descending order of likelihood, short circuits speed this up as much as it can be
                    # appointment starts during maintenance OR appointment ends during maintenance
                    # OR maintenance occurs in midst of appointment OR maintenance encapsulates appointment
                    m_start_time = datetime.fromisoformat(maintenance['start_time'])
                    m_end_time = datetime.fromisoformat(maintenance['end_time'])
                    m_start_time = m_start_time - timedelta(minutes=SCHEDULED_MAINTENANCE_PADDING)
                    m_end_time = m_end_time + timedelta(minutes=SCHEDULED_MAINTENANCE_PADDING)

                    if (m_start_time < conflict_window_datetime_start_utc < m_end_time) or \
                            (m_start_time < conflict_window_datetime_end_utc < m_end_time) or \
                            (conflict_window_datetime_start_utc < m_start_time and
                             conflict_window_datetime_end_utc > m_end_time) or \
                            (conflict_window_datetime_start_utc > m_start_time and
                             conflict_window_datetime_end_utc < m_end_time):
                        and_continue = True
                        break  # break maintenance for loop
                if and_continue:
                    continue  # but continue block for loop

<<<<<<< HEAD
                staff_user_id = request.args.get('staff_user_id') if request.args.get('staff_user_id') else None
                _practitioner_ids = telehealth_utils.get_practitioners_available(time_blocks[block], client_in_queue, staff_user_id)
=======
                #get a set of professionals who can fulfill the client's requirements
                _practitioner_ids = telehealth_utils.get_practitioners_available(time_blocks[block], queue)
>>>>>>> 460b4f10
                
                # if the user has a staff + client account, it may be possible for their staff account
                # to appear as an option when attempting to book a meeting as a client
                # to prevent this, we check if the given user id is in the list of practitioners and remove it
                if user_id in _practitioner_ids:
                    _practitioner_ids.remove(token_auth.current_user()[0].user_id)
                    
                if _practitioner_ids:
                    date1, day1, day1_start, day1_end = time_blocks[block][0]
                    available_times_with_practitioners[block] = {
                        'date_start_utc': date1.date(),
                        'practitioner_ids': _practitioner_ids}
                    practitioner_ids_set.update(_practitioner_ids)

            if available_times_with_practitioners:
                days_available[local_target_date2.date()] = available_times_with_practitioners

            times_available += len(available_times_with_practitioners)
            days_out += 1
        
        if not days_available:
            raise BadRequest('No staff available for the upcoming two weeks.')

        # commit queue data once final point of failure is cleared
        db.session.commit()

        # get practitioners details only once
        # dict {user_id: {firstname, lastname, consult_cost, gender, bio, profile_pictures, hourly_consult_rate}}
        practitioners_info = telehealth_utils.get_practitioner_details(practitioner_ids_set, queue.profession_type, queue.duration)

        #buffer not taken into consideration here because that only matters to practitioner not client
        final_dict = []
        for day in days_available:
            for time1 in days_available[day]:
                target_date_utc = days_available[day][time1]['date_start_utc']
                client_window_id_start_time_utc = time1
                start_time_utc = time_inc[client_window_id_start_time_utc - 1].start_time

                # client localize target_date_utc + utc_start_time + timezone
                datetime_start = datetime.combine(target_date_utc, start_time_utc, tz.UTC).astimezone(tz.gettz(client_tz))
                datetime_end = datetime_start + timedelta(minutes=queue.duration)
                localized_window_start = LookupBookingTimeIncrements.query.filter_by(start_time=datetime_start.time()).first().idx
                localized_window_end = LookupBookingTimeIncrements.query.filter_by(end_time=datetime_end.time()).first().idx

                final_dict.append({
                    'practitioners_available_ids': list(days_available[day][time1]['practitioner_ids']),
                    'target_date': datetime_start.date(),
                    'start_time': datetime_start.time(),
                    'end_time': datetime_end.time(),
                    'booking_window_id_start_time': localized_window_start,
                    'booking_window_id_end_time': localized_window_end
                })

        payload = {
            'appointment_times': final_dict,
            'total_options': len(final_dict),
            'practitioners_info': practitioners_info,
        }

        return payload


@ns.route('/bookings/')
class TelehealthBookingsApi(BaseResource):
    """
    This API resource is used to get and post client and staff bookings.
    """
    @token_auth.login_required(check_staff_telehealth_access=True)
    @responds(schema=TelehealthBookingsOutputSchema, api=ns, status_code=200)
    @ns.doc(params={'client_user_id': 'Client User ID',
                'staff_user_id' : 'Staff User ID',
                'booking_id': 'booking_id',
                'status': 'list of booking status options',
                'page': 'pagination index',
                'per_page': 'results per page',
                'target_date': 'target date for booking in UTC',
                'order': 'Sorting order. default is most recent booking. options: date_asc, date_desc, date_recent '})
    def get(self):
        """
        Returns the list of bookings for clients and/or staff
        """
        current_user, _ = token_auth.current_user()

        client_user_id = request.args.get('client_user_id', type=int)
        staff_user_id = request.args.get('staff_user_id', type=int)
        booking_id = request.args.get('booking_id', type=int)
        page = request.args.get('page', 1, type=int)
        per_page = request.args.get('per_page', 20, type=int)
        status = request.args.getlist('status', type=str)
        target_date = request.args.get('target_date', type=str)
        booking_start_time_id = request.args.get('booking_start_time_id', type=int)
        order = request.args.get('order', 'date_recent', type=str) # date_asc, date_desc, date_recent
        
        ###
        # There are 5 cases to decide what to return based on booking participants and if a booking_id provided:
        # 1. booking_id is provided: other parameters are ignored, only that booking will be returned to the participating client/staff or any cs
        # 2. No parameter provided: an error will be raised
        # 3. Only staff_user_id provided: all bookings for the staff user will return if logged-in user = staff_user_id or cs
        # 4. Only client_user_id provided: all bookings for the client user will return if logged-in user = client_user_id or cs
        # 5. Both client_user_id and staff_user_id provided: all bookings with both participants return if logged-in user = staff_user_id or client_user_id or cs
        # client_user_id | staff_user_id | booking_id
        #       -        |      -        |      T
        #       F        |      F        |      F
        #       F        |      T        |      F
        #       T        |      F        |      F
        #       T        |      T        |      F
        # 
        # Bookings maybe further filtered by:
        #    booking status ('Accepted', 'Canceled' ect.)
        #    Target date
        #    booking start time id
        ###

        query_filter = {}

        if not (client_user_id or staff_user_id or booking_id):
            # 2. No parameter provided, raise error
            raise BadRequest('Must include at least "client_user_id", "staff_user_id", '
                             'or "booking_id".')
        elif booking_id:
            # 1. booking_id provided, any other parameter is ignored, only returns booking to participants or client services
            query_filter.update({'idx': booking_id}) 

        elif staff_user_id and not client_user_id:
            # 3. only staff_user_id provided, return all bookings for such user_id if logged-in user is same user or client services
            if not (current_user.user_id == staff_user_id or
                    'client_services' in [role.role for role in current_user.roles]):
                raise Unauthorized('You must be a participant in this booking.')
            query_filter.update({'staff_user_id': staff_user_id})
        
        elif client_user_id and not staff_user_id:
            #4. only client_user_id provided, return all bookings for such user_id if logged-in user is same user or client services
            if not (current_user.user_id == client_user_id or
                    'client_services' in [role.role for role in current_user.roles]):
                raise Unauthorized('You must be a participant in this booking.')
        
            query_filter.update({'client_user_id': client_user_id})        
       
        else:
            #5. both client and user id's are provided, return bookings where both exist if logged in is either or client services
            if not (current_user.user_id == client_user_id or
                    current_user.user_id == staff_user_id or
                    'client_services' in [role.role for role in current_user.roles]):
                raise Unauthorized('You must be a participant in this booking.')
            query_filter.update({'staff_user_id': staff_user_id, 'client_user_id': client_user_id})

        # apply datetime filters
        if target_date:
            query_filter.update({'target_date_utc': target_date})
        if booking_start_time_id:
            query_filter.update({'booking_window_id_start_time_utc': booking_start_time_id})

        # Order the bookings query
        if order == 'date_asc':
            bookings_query = TelehealthBookings.query.filter_by(**query_filter).\
                order_by(TelehealthBookings.target_date_utc.asc(), TelehealthBookings.booking_window_id_start_time_utc.asc())
        elif order == 'date_desc':
            bookings_query = TelehealthBookings.query.filter_by(**query_filter).\
                order_by(TelehealthBookings.target_date_utc.desc(), TelehealthBookings.booking_window_id_start_time_utc.desc())
        else:
            # default case is to sort by most recent date (date_recent)
            bookings_query = TelehealthBookings.query.filter_by(**query_filter).\
                order_by( func.abs((func.date_part('epoch', cast(TelehealthBookings.target_date_utc, TIMESTAMP)) 
                            - func.date_part('epoch', cast(func.current_date(), TIMESTAMP) ))).asc())

        # apply booking status filter
        # done here to take advantage of in_ operator
        if status:
            bookings_query = bookings_query.filter(TelehealthBookings.status.in_(status))

        bookings_query = bookings_query.paginate(page=page, per_page=per_page, error_out=False)
        bookings = bookings_query.items
        
        # ensure requested booking_id is allowed
        if booking_id and len(bookings) == 1:
            if not (current_user.user_id == bookings[0].client_user_id or
                    current_user.user_id == bookings[0].staff_user_id or
                    'client_services' in [role.role for role in current_user.roles]):
                raise Unauthorized('You must be a participant in this booking.')
        
        time_inc = LookupBookingTimeIncrements.query.all()
        bookings_payload = []

        for booking in bookings:
            ##
            # localize booking times to the staff and client
            # bring up profile pics
            ##

            client = {**booking.client.__dict__}
            practitioner = {**booking.practitioner.__dict__}

            # bookings stored in staff timezone
            practitioner['timezone'] = booking.staff_timezone

            # return the practitioner profile_picture width=128 if the logged in user is the client involved or client services
            if (current_user.user_id == booking.client_user_id or
                ('client_services' in [role.role for role in current_user.roles])):
                practitioner['profile_picture'] = None
                fd = FileDownload(booking.staff_user_id)
                for pic in booking.practitioner.staff_profile.profile_pictures:
                    if pic.width == 128:
                        practitioner['profile_picture'] = fd.url(pic.image_path)

            start_time_utc = datetime.combine(
                    booking.target_date_utc,
                    time_inc[booking.booking_window_id_start_time_utc-1].start_time,
                    tzinfo=tz.UTC)
            
            #calculate booking duration in minutes
            increment_data = telehealth_utils.get_booking_increment_data()
            if booking.booking_window_id_end_time_utc < booking.booking_window_id_start_time_utc:
                #booking crosses midnight
                highest_index = increment_data['max_idx'] + 1
                duration = (highest_index - booking.booking_window_id_start_time + \
                    booking.booking_window_id_end_time) * increment_data['length']
            else:
                duration = (booking.booking_window_id_end_time - booking.booking_window_id_start_time + 1) \
                    * increment_data['length']

            end_time_utc = start_time_utc + timedelta(minutes=duration)

            practitioner['start_date_localized'] = start_time_utc.astimezone(tz.gettz(booking.staff_timezone)).date()
            practitioner['start_time_localized'] = start_time_utc.astimezone(tz.gettz(booking.staff_timezone)).time()
            practitioner['end_time_localized'] = end_time_utc.astimezone(tz.gettz(booking.staff_timezone)).time()

            client['timezone'] = booking.client_timezone
            client['start_date_localized'] = start_time_utc.astimezone(tz.gettz(booking.client_timezone)).date()
            client['start_time_localized'] = start_time_utc.astimezone(tz.gettz(booking.client_timezone)).time()
            client['end_time_localized'] = end_time_utc.astimezone(tz.gettz(booking.client_timezone)).time()
            # return the client profile_picture width=128 if the logged in user is the practitioner involved
            if current_user.user_id == booking.staff_user_id:
                client['profile_picture'] = None
                fd = FileDownload(booking.client_user_id)
                for pic in booking.client.client_info.profile_pictures:
                    if pic.width == 128:
                        client['profile_picture'] = fd.url(pic.image_path)
            
            # if the associated chat room has an id for the mongo db entry of the transcript, generate a link to retrieve the 
            # transcript messages
            if booking.chat_room:
                if booking.chat_room.transcript_object_id:
                    transcript_url = url_for('api.telehealth_telehealth_transcripts', booking_id = booking.idx, _external = True)
                    booking_chat_details = booking.chat_room.__dict__
                    booking_chat_details['transcript_url'] = transcript_url
                else: 
                    booking_chat_details = booking.chat_room.__dict__
            else:
                # chatroom has not yet been created
                booking_chat_details = None

            # Check for booking description and reason in booking details.
            # This is a request by the frontend to reduce the
            # number of API calls needed to display bookings.
            description = None
            reason = None
            if booking.booking_details:
                description = booking.booking_details.details

                reason = db.session.get(LookupVisitReasons, booking.booking_details.reason_id)
                if reason:
                    reason = reason.reason

            bookings_payload.append({
                'booking_id': booking.idx,
                'uid': booking.uid,
                'target_date_utc': booking.target_date_utc,
                'start_time_utc': start_time_utc.time(),
                'status': booking.status,
                'profession_type': booking.profession_type,
                'chat_room': booking_chat_details,
                'client_location_id': booking.client_location_id,
                'payment_method_id': booking.payment_method_id,
                'status_history': booking.status_history,
                'client': client,
                'practitioner': practitioner,
                'consult_rate': booking.consult_rate,
                'charged': booking.charged,
                'description': description,
                'reason': reason
            })

        twilio = Twilio()
        # create twilio access token with chat grant 
        token, _ = twilio.create_twilio_access_token(current_user.modobio_id)
        
        payload = {
            'all_bookings': len(bookings_payload),
            'bookings': bookings_payload,
            'twilio_token': token,
            '_links': {
                '_prev': url_for('api.telehealth_telehealth_bookings_api', page=bookings_query.prev_num, per_page = per_page) if bookings_query.has_prev else None,
                '_next': url_for('api.telehealth_telehealth_bookings_api', page=bookings_query.next_num, per_page = per_page) if bookings_query.has_next else None,
            }
        }
        return payload

    @token_auth.login_required(user_type=('client',))
    @accepts(schema=TelehealthBookingsSchema(only=['booking_window_id_start_time', 'target_date']), api=ns)
    @responds(schema=TelehealthBookingsOutputSchema, api=ns, status_code=201)
    @ns.doc(params={'client_user_id': 'Client User ID', 'staff_user_id': 'Staff User ID'})
    def post(self):
        """
        Add client and staff to a TelehealthBookings table.

        Request body includes date and time localized to the client

        Responds with booking details. The booking will be in the 'Pending' state until the client confirms
        """
        current_user, _ = token_auth.current_user()
        # Do not allow bookings between days
        #if request.parsed_obj.booking_window_id_start_time >= request.parsed_obj.booking_window_id_end_time:
        #    raise BadRequest('Start time must be before end time.')
        # NOTE commented out this check, the input for booking_window_id_end_time will not be taken into cosideration, 
        # only booking_window_id_start_time and target_date

        client_user_id = request.args.get('client_user_id', type=int)
        if not client_user_id:
            raise BadRequest('Missing client ID.')
        # Check client existence
        self.check_user(client_user_id, user_type='client')

        staff_user_id = request.args.get('staff_user_id', type=int)
        if not staff_user_id:
            raise BadRequest('Missing practitioner ID.')    
        # Check staff existence
        self.check_user(staff_user_id, user_type='provider')
        
        if client_user_id == staff_user_id:
            raise BadRequest('Staff user id cannot be the same as client user id.')
        
        # make sure the requester is one of the participants
        if not (current_user.user_id == client_user_id or
                current_user.user_id == staff_user_id):
            raise BadRequest('You must be a participant in this booking.')

        time_inc = LookupBookingTimeIncrements.query.all()
        start_time_idx_dict = {item.start_time.isoformat() : item.idx for item in time_inc} # {datetime.time: booking_availability_id}
        # bring up client queue details
        client_in_queue = TelehealthQueueClientPool.query.filter_by(user_id=client_user_id).one_or_none()
        if not client_in_queue:
            raise BadRequest('Client not in queue.')
        
        # validate payment method if provided
        # Payments paused 10.24.22
        # payment_method_id = request.parsed_obj.payment_method_id if request.parsed_obj.payment_method_id else client_in_queue.payment_method_id
        
        # if payment_method_id:
        #     if not PaymentMethods.query.filter_by(user_id=client_user_id, idx=payment_method_id).one_or_none():
        #         raise BadRequest('Payment ID does not exist for user.')

        # requested duration in minutes
        duration = client_in_queue.duration

        # Verify target date is client's local today or in the future 
        client_tz = client_in_queue.timezone
        start_idx = request.parsed_obj.booking_window_id_start_time
        if (start_idx - 1) % 3 > 0:
            # verify time idx-1 is multiple of 3. Only allowed start times are: X:00, X:15, X:30, X:45
            raise BadRequest("Invalid start time")

        start_time = time_inc[start_idx-1].start_time
        # datetime start localized to client's timezone
        target_date = datetime.combine(request.parsed_obj.target_date, time(hour=start_time.hour, minute=start_time.minute, tzinfo=tz.gettz(client_tz)))
        client_local_datetime_now = datetime.now(tz.gettz(client_tz)).replace(second=0,microsecond=0) + timedelta(hours=current_app.config['TELEHEALTH_BOOKING_LEAD_TIME_HRS'])
        if target_date < client_local_datetime_now:
            raise BadRequest("Invalid target date or time")
        
        # update parsed_obj with client localized end 
        # NOTE currently ignoring the incoming 'booking_window_id_end_time' input
        # TODO coordinate with FE to stop requiring 'booking_window_id_end_time'
        target_date_end_time = (target_date + timedelta(minutes = duration))
        request.parsed_obj.booking_window_id_end_time = start_time_idx_dict[target_date_end_time.strftime('%H:%M:%S')] - 1
        if request.parsed_obj.booking_window_id_end_time == 0:
            request.parsed_obj.booking_window_id_end_time = 288

        # Localize the requested booking date and time to UTC
        target_start_datetime_utc = target_date.astimezone(tz.UTC)
        target_end_datetime_utc = target_start_datetime_utc + timedelta(minutes=duration)
        target_start_time_idx_utc = start_time_idx_dict[target_start_datetime_utc.strftime('%H:%M:%S')]
        target_end_time_idx_utc = start_time_idx_dict[target_end_datetime_utc.strftime('%H:%M:%S')] - 1
        if target_end_time_idx_utc == 0:
            target_end_time_idx_utc = 288
       
        # call on verify_availability, will raise an error if practitioner doens't have availability requested
        telehealth_utils.verify_availability(client_user_id, staff_user_id, target_start_time_idx_utc, 
            target_end_time_idx_utc, target_start_datetime_utc)      

        # staff and client may proceed with scheduling the booking, 
        # create the booking object
        request.parsed_obj.client_user_id = client_user_id
        request.parsed_obj.staff_user_id = staff_user_id

        # Add staff and client timezones to the TelehealthBooking entry
        staff_settings = db.session.execute(select(TelehealthStaffSettings).where(TelehealthStaffSettings.user_id == staff_user_id)).scalar_one_or_none()

        # TODO: set a notification for the staff member so they know to update their settings
        if not staff_settings:
            staff_settings = TelehealthStaffSettings(timezone='UTC', auto_confirm = True, user_id = staff_user_id)
            db.session.add(staff_settings)

        request.parsed_obj.staff_timezone = staff_settings.timezone
        request.parsed_obj.client_timezone = client_in_queue.timezone
        request.parsed_obj.client_location_id = client_in_queue.location_id
        request.parsed_obj.profession_type = client_in_queue.profession_type
        request.parsed_obj.medical_gender_preference = client_in_queue.medical_gender

        request.parsed_obj.status = 'Pending'

        # save target date and booking window ids in UTC
        request.parsed_obj.booking_window_id_start_time_utc = target_start_time_idx_utc
        request.parsed_obj.booking_window_id_end_time_utc = target_end_time_idx_utc
        request.parsed_obj.target_date_utc = target_start_datetime_utc.date()

        # consultation rate to booking
        consult_rate = StaffRoles.query.filter_by(user_id=staff_user_id,role=client_in_queue.profession_type).one_or_none().consult_rate
        
        # Calculate time for display:
        # consult is in hours
        # 30 minutes -> 0.5*consult_rate
        # 60 minutes -> 1*consult_rate
        # 90 minutes -> 1.5*consult_rate
        if consult_rate == None:
            raise BadRequest('Practitioner has not set a consult rate')

        # Payments paused on 10.24.22
        # If provider has a consult rate of 0, assume that they will be handling
        # payment outside of the modobio platform
        # otherwise, the client must have provided a payment method
        # if consult_rate == 0:
        #     request.parsed_obj.charged = True
        #     request.parsed_obj.payment_notified = True
        # elif consult_rate != 0 and not payment_method_id:
        #     raise BadRequest('Payment method required')

        rate = telehealth_utils.calculate_consult_rate(consult_rate,duration)
        request.parsed_obj.consult_rate = str(rate)

        # booking uuid
        request.parsed_obj.uid = uuid.uuid4()
        request.parsed_obj.scheduled_duration_mins = client_in_queue.duration
        
        db.session.add(request.parsed_obj)
        db.session.flush()

        booking_url = None
        
        
        # Once the booking has been successful, delete the client from the queue
        if client_in_queue:
            db.session.delete(client_in_queue)
            db.session.flush()
        
        # localize to staff timezone 
        if staff_settings.timezone != 'UTC':
            booking_start_staff_localized = target_start_datetime_utc.astimezone(tz.gettz(staff_settings.timezone))
            booking_end_staff_localized = target_end_datetime_utc.astimezone(tz.gettz(staff_settings.timezone))
        else:
            booking_start_staff_localized = target_start_datetime_utc
            booking_end_staff_localized = target_end_datetime_utc

        db.session.commit()

        # create response payload
        booking = TelehealthBookings.query.filter_by(idx=request.parsed_obj.idx).first()
        client = {**booking.client.__dict__}
        client['timezone'] = booking.client_timezone
        client['start_date_localized'] = target_date.date()
        client['start_time_localized'] = target_date.time()
        client['end_time_localized'] = (target_date + timedelta(minutes=duration)).time()
        practitioner = {**booking.practitioner.__dict__}
        practitioner['timezone'] = booking.staff_timezone
        practitioner['start_date_localized'] = booking_start_staff_localized.date()
        practitioner['start_time_localized'] = booking_start_staff_localized.time()
        practitioner['end_time_localized'] = booking_end_staff_localized.time()

        # schedule task to abandon booking in 30-minutes if not confirmed
        if not current_app.testing:
            abandon_telehealth_booking.apply_async((booking.idx,), eta=datetime.utcnow() + timedelta(minutes=30))

        payload = {
            'all_bookings': 1,
            'twilio_token': None,
            'bookings':[
                {
                'booking_id': booking.idx,
                'uid': booking.uid,
                'target_date': booking.target_date,
                'start_time': practitioner['start_time_localized'],
                'status': booking.status,
                'profession_type': booking.profession_type,
                'chat_room': booking.chat_room,
                'client_location_id': booking.client_location_id,
                #'payment_method_id': booking.payment_method_id,
                'status_history': booking.status_history,
                'client': client,
                'practitioner': practitioner,
                'booking_url': booking_url,
                'consult_rate': booking.consult_rate
                }
            ]
        }
        return payload

    @token_auth.login_required(check_staff_telehealth_access=True)
    @accepts(schema=TelehealthBookingsPUTSchema(only=['status']), api=ns)
    @responds(status_code=201,api=ns)
    @ns.doc(params={'booking_id': 'booking_id'})
    def put(self):
        """
        Update the status or payment method of an upcoming booking. 

        All status options are set in the utils/constants.BOOKINGS_STATUS attribute
        
        This endpoint will allow the user to set the following booking status options
            - Confirmed: client agreed to pay for the booking. Comes after booking is in Pending status
            - Accepted: Staff accepts the booking 
            - Canceled: Staff or Client can cancel the booking
            - In Progress, Completed: not allowed to be set in this endpoint
        
        """
        current_user, _ = token_auth.current_user()
        booking_id = request.args.get('booking_id', type=int)

        # Check if booking exists
        booking = TelehealthBookings.query.filter_by(idx=booking_id).one_or_none()
        if not booking:
            raise BadRequest('Booking not found.')

        # Verify loggedin user is part of booking
        if not (current_user.user_id == booking.client_user_id or
                current_user.user_id == booking.staff_user_id):
            raise Unauthorized('You must be a participant in this booking.')

        data = request.get_json()

        """payment_id = data.get('payment_method_id')
        # If user wants to change the payment method for booking
        if payment_id:
            # Verify it's the client that's trying to change the payment method
            if not current_user.user_id == booking.client_user_id:
                raise Unauthorized('Only client can update payment method.')

            # Verify payment method idx is valid from PaymentMethods
            # and that the payment method chosen is registered under the client_user_id
            if not PaymentMethods.query.filter_by(user_id=booking.client_user_id, idx=payment_id).one_or_none():
                raise BadRequest('Invalid payment method.')
            
            if booking.charged:
                raise BadRequest('Booking has already been paid for. The payment method cannot be changed.')
        """

        new_status = data.get('status')
        if new_status:
            if new_status in ('In Progress', 'Completed'):
                # Can't update status to 'In Progress' through this endpoint
                raise BadRequest('This status can only be updated at the start or end of a call.')

            elif new_status == 'Accepted': 
                 # only practitioner can change status from pending to accepted
                if current_user.user_id != booking.staff_user_id:
                    raise Unauthorized('Only practitioner can update this status.')
                # Booking can only be moved to accepted from Confirmed status
                elif booking.status != 'Confirmed':
                    raise BadRequest("Cannot accept booking")
                staff_settings = TelehealthStaffSettings.query.filter_by(user_id = booking.staff_user_id).one_or_none()
                calendar_idx = telehealth_utils.accept_booking(booking = booking, staff_settings = staff_settings)
                booking.staff_calendar_id = calendar_idx

                booking_time = LookupBookingTimeIncrements.query. \
                filter_by(idx=booking.booking_window_id_start_time_utc).one_or_none().start_time
                booking_time = booking_time.strftime('%I:%M %p')
                booking_date = booking.target_date.strftime('%d-%b-%Y')

                send_email(
                    'pre-appointment-confirmation',
                    booking.client.email,
                    firstname=booking.client.firstname,
                    provider_firstname=booking.practitioner.firstname,
                    booking_date=booking_date,
                    booking_time=booking_time
                )

            elif new_status == 'Canceled':
                # both client and practitioner can change status to canceled 
                # If staff initiated cancellation, refund should be true.
                # If client initiated, refund should be false.
                booking_time = LookupBookingTimeIncrements.query. \
                    filter_by(idx=booking.booking_window_id_start_time_utc).one_or_none().start_time
                booking_datetime = datetime.combine(booking.target_date, booking_time)
                expiration_datetime = booking_datetime + timedelta(hours=72)
                if current_user.user_id == booking.staff_user_id:
                    #cancel appointment with refund and send client notification that meeting was cancelled
                    cancel_telehealth_appointment(
                        booking,
                        reason="Practitioner Cancellation")
                    create_notification(
                        booking.client_user_id,
                        NOTIFICATION_SEVERITY_TO_ID.get('High'),
                        NOTIFICATION_TYPE_TO_ID.get('Scheduling'),
                        f"Your Telehealth Appointment with {booking.practitioner.firstname} " + \
                            f"{booking.practitioner.lastname} was Canceled",
                        f"Unfortunately {booking.practitioner.firstname} {booking.practitioner.lastname} " + \
                        f"has canceled your appointment at <datetime_utc>{booking_datetime}</datetime_utc>.",
                        'Client',
                        expiration_datetime
                    )
                else:
                    #cancel appointment without refund and send staff notification that meeting was cancelled
                    cancel_telehealth_appointment(booking)

                    client_fullname = f'{current_user.firstname} {current_user.lastname}'
                    send_email(
                        'appointment-client-cancelled',
                        booking.practitioner.email,
                        practitioner_firstname=booking.practitioner.firstname,
                        client_fullname=client_fullname)
            
            elif new_status == 'Confirmed':
                # only the client may set the status to Confirmed
                if current_user.user_id != booking.client_user_id:
                    raise Unauthorized("Cannot change booking status to Confirmed")
                # booking must only be changed to Confirmed from the Pending status
                elif booking.status != 'Pending':
                    raise BadRequest("Cannot change booking status to Confirmed")

                staff_settings = TelehealthStaffSettings.query.filter_by(user_id = booking.staff_user_id).one_or_none()
                client_fullname = f'{booking.client.firstname} {booking.client.lastname}'
                
                send_email(
                    'appointment-booked-practitioner',
                    booking.practitioner.email,
                    practitioner=booking.practitioner.firstname,
                    client=client_fullname)
                
                # if the staff has the auto_confirm setting set to True, immediately set the status to Accepted
                # add the booking to the Staff's calendar of events
                if staff_settings.auto_confirm:
                    data['status'] = 'Accepted'
                    calendar_idx = telehealth_utils.accept_booking(booking = booking, staff_settings = staff_settings)
                    booking.staff_calendar_id = calendar_idx

                    booking_time = LookupBookingTimeIncrements.query. \
                    filter_by(idx=booking.booking_window_id_start_time_utc).one_or_none().start_time
                    booking_time = booking_time.strftime('%I:%M %p')
                    booking_date = booking.target_date.strftime('%d-%b-%Y')

                    send_email(
                        'pre-appointment-confirmation',
                        booking.client.email,
                        firstname=booking.client.firstname,
                        provider_firstname=booking.practitioner.firstname,
                        booking_date=booking_date,
                        booking_time=booking_time
                    )

            elif new_status == 'Abandoned':
                # only client can abandon booking
                # Booking can only be abandoned from Pending status
                if booking.status != 'Pending' or current_user.user_id != booking.client_user_id:
                    raise BadRequest("Cannot accept booking")

                # delete the telehealth entry. Nothing else should have been created at this point
                TelehealthBookings.query.filter_by(idx = booking_id).delete()

            else:
                raise BadRequest('Invalid status.')

        booking.update(data)
        db.session.commit()
               
        return 201

    @token_auth.login_required(check_staff_telehealth_access=True)
    @accepts(schema=TelehealthBookingsSchema, api=ns)
    @responds(status_code=201,api=ns)
    @ns.deprecated
    def delete(self, user_id):
        '''
        DEPRECATED 6.9.21 - Use PUT request to update booking status
        This DELETE request is used to delete bookings. However, this table should also serve as a
        a log of bookings, so it is up to the Backened team to use this with caution.
        '''
        if request.parsed_obj.booking_window_id_start_time >= request.parsed_obj.booking_window_id_end_time:
            raise BadRequest('Start time must be before end time.')

        client_user_id = request.args.get('client_user_id', type=int)

        if not client_user_id:
            raise BadRequest('Missing client ID.')

        staff_user_id = request.args.get('staff_user_id', type=int)

        if not staff_user_id:
            raise BadRequest('Missing Staff ID.')

        # Check client existence
        check_client_existence(client_user_id)

        # Check staff existence
        check_staff_existence(staff_user_id)

        # Check if staff and client have those times open
        bookings = TelehealthBookings.query.filter_by(client_user_id=client_user_id,\
                                                        staff_user_id=staff_user_id,\
                                                        target_date=request.parsed_obj.target_date,\
                                                        booking_window_id_start_time=request.parsed_obj.booking_window_id_start_time).one_or_none()

        if not bookings:
            raise BadRequest('Booking not found.')

        db.session.delete(bookings)
        db.session.commit()


@ns.route('/meeting-room/new/<int:user_id>/')
@ns.deprecated
@ns.doc(params={'user_id': 'User ID number'})
class ProvisionMeetingRooms(BaseResource):
    @token_auth.login_required(user_type=('provider',))
    @responds(schema = TelehealthMeetingRoomSchema, status_code=201, api=ns)
    def post(self, user_id):
        """
        Deprecated 4.15.21

        Create a new meeting room between the logged-in staff member
        and the client specified in the url param, user_id
        """
        check_client_existence(user_id)

        staff_user, _ = token_auth.current_user()

        # Create telehealth meeting room entry
        # each telehealth session is given a unique meeting room
        twilio= Twilio()
        meeting_room = TelehealthMeetingRooms(staff_user_id=staff_user.user_id, client_user_id=user_id)
        meeting_room.room_name = twilio.generate_meeting_room_name()
        

        # Bring up chat room session. Chat rooms are intended to be between a client and staff
        # member and persist through all telehealth interactions between the two.
        # only one chat room will exist between each client-staff pair
        # If this is the first telehealth interaction between
        # the client and staff member, a room will be provisioned.

        twilio_credentials = twilio.grab_twilio_credentials()

        # get_chatroom helper function will take care of creating or bringing forward
        # previously created chat room and add user as a participant using their modobio_id
        conversation = twilio.get_chatroom(staff_user_id = staff_user.user_id,
                            client_user_id = user_id,
                            participant_modobio_id = staff_user.modobio_id)


        # Create access token for users to access the Twilio API
        # Add grant for video room access using meeting room name just created
        # Twilio will automatically create a new room by this name.
        # TODO: configure meeting room
        # meeting type (group by default), participant limit , callbacks

        token = AccessToken(twilio_credentials['account_sid'],
                            twilio_credentials['api_key'],
                            twilio_credentials['api_key_secret'],
                            identity=staff_user.modobio_id,
                            ttl=TWILIO_ACCESS_KEY_TTL)

        token.add_grant(VideoGrant(room=meeting_room.room_name))
        token.add_grant(ChatGrant(service_sid=current_app.config['CONVERSATION_SERVICE_SID']))

        meeting_room.staff_access_token = token.to_jwt()
        meeting_room.__dict__['access_token'] = meeting_room.staff_access_token
        meeting_room.__dict__['conversation_sid'] = conversation.sid

        db.session.add(meeting_room)
        db.session.commit()
        return meeting_room

@ns.route('/meeting-room/access-token/<int:room_id>/')
@ns.deprecated
@ns.doc(params={'room_id': 'room ID number'})
class GrantMeetingRoomAccess(BaseResource):
    """
    For generating and retrieving meeting room access tokens
    """
    @token_auth.login_required
    @responds(schema = TelehealthMeetingRoomSchema, status_code=201, api=ns)
    def post(self, room_id):
        """
        Generate a new Twilio access token with a grant for the meeting room id provided.
        Tokens also have a grant for the chat room between the two participants in
        the chat room.

        Users may only be granted access if they are one of the two participants.
        """
        client_user, _ = token_auth.current_user()

        meeting_room = TelehealthMeetingRooms.query.filter_by(client_user_id=client_user.user_id, room_id=room_id).one_or_none()
        if not meeting_room:
            raise BadRequest('Meeting room not found.')
        elif meeting_room.client_user_id != client_user.user_id:
            raise Unauthorized('Not a participant of this meeting.')

        twilio= Twilio()
        twilio_credentials = twilio.grab_twilio_credentials()

        # get_chatroom helper function will take care of creating or bringing forward
        # previously created chat room and add user as a participant using their modobio_id
        conversation = twilio.get_chatroom(staff_user_id = meeting_room.staff_user_id,
                                    client_user_id = client_user.user_id,
                                    participant_modobio_id = client_user.modobio_id)

        # API access for the staff user to specifically access this chat room
        token = AccessToken(twilio_credentials['account_sid'], twilio_credentials['api_key'], twilio_credentials['api_key_secret'],
                         identity=client_user.modobio_id, ttl=TWILIO_ACCESS_KEY_TTL)
        token.add_grant(VideoGrant(room=meeting_room.room_name))
        token.add_grant(ChatGrant(service_sid=conversation.chat_service_sid))

        meeting_room.client_access_token = token.to_jwt()
        meeting_room.__dict__['access_token'] = meeting_room.client_access_token
        meeting_room.__dict__['conversation_sid'] = conversation.sid
        db.session.commit()

        return meeting_room

@ns.route('/meeting-room/status/<int:room_id>/')
@ns.doc(params={'room_id': 'Room ID number'})
class MeetingRoomStatusAPI(BaseResource):
    """
    Update and check meeting room status
    """
    def post(self):
        """
        For status callback directly from twilio

        TODO:
        - authorize access to this API from twilio automated callback
        - check callback reason (we just want the status updated)
        - update meeting status
            - open
            - close
        - use TelehealthMeetingRooms table
        """

    @token_auth.login_required(check_staff_telehealth_access=True)
    @responds(schema = TelehealthMeetingRoomSchema, status_code=200, api=ns)
    def get(self, room_id):
        """
        Check the meeting status

        should just return vital details on meeting rooms
        """
        meeting_room = TelehealthMeetingRooms.query.filter_by(room_id=room_id).one_or_none()
        return meeting_room

@ns.route('/settings/staff/availability/<int:user_id>/')
@ns.doc(params={'user_id': 'User ID for a staff'})
class TelehealthSettingsStaffAvailabilityApi(BaseResource):
    """
    This API resource is used to get, post the staff's general availability
    """
    @token_auth.login_required(check_staff_telehealth_access=True)
    @responds(schema=TelehealthStaffAvailabilityOutputSchema, api=ns, status_code=200)
    def get(self,user_id):
        """
        Returns the staff availability

        This should be for FE usage.

        Opposite of the POST request, the table stores this table as:
        user_id, day_of_week, booking_window_id
        1, 'Monday', 2
        1, 'Monday', 3
        1, 'Monday', 4
        1, 'Monday', 5
        1, 'Monday', 10
        1, 'Monday', 11
        1, 'Monday', 12

        So, now we have to convert booking_window_id back to human understandable time
        and return the payload:

        availability: [{'day_of_week': str, 'start_time': Time, 'end_time': Time}]

        """
        # grab staff availability
        check_provider_existence(user_id)
        # Grab the staff's availability and sorted by booking_window_id AND day_of_week
        # Both of the sorts are necessary for this conversion
        availability = TelehealthStaffAvailability.query.filter_by(user_id=user_id).\
                        order_by(TelehealthStaffAvailability.day_of_week.asc(),TelehealthStaffAvailability.booking_window_id.asc()).all()
        
        monday = TelehealthStaffAvailability.query.filter_by(user_id=user_id, day_of_week='Monday').\
            order_by(TelehealthStaffAvailability.booking_window_id.asc()).all()
        tuesday = TelehealthStaffAvailability.query.filter_by(user_id=user_id, day_of_week='Tuesday').\
            order_by(TelehealthStaffAvailability.booking_window_id.asc()).all()
        wednesday = TelehealthStaffAvailability.query.filter_by(user_id=user_id, day_of_week='Wednesday').\
            order_by(TelehealthStaffAvailability.booking_window_id.asc()).all()
        thursday = TelehealthStaffAvailability.query.filter_by(user_id=user_id, day_of_week='Thursday').\
            order_by(TelehealthStaffAvailability.booking_window_id.asc()).all()
        friday = TelehealthStaffAvailability.query.filter_by(user_id=user_id, day_of_week='Friday').\
            order_by(TelehealthStaffAvailability.booking_window_id.asc()).all()
        saturday = TelehealthStaffAvailability.query.filter_by(user_id=user_id, day_of_week='Saturday').\
            order_by(TelehealthStaffAvailability.booking_window_id.asc()).all()
        sunday = TelehealthStaffAvailability.query.filter_by(user_id=user_id, day_of_week='Sunday').\
            order_by(TelehealthStaffAvailability.booking_window_id.asc()).all()
        
        availability = []
        availability.append(monday) if monday else None
        availability.append(tuesday) if tuesday else None
        availability.append(wednesday) if wednesday else None
        availability.append(thursday) if thursday else None
        availability.append(friday) if friday else None
        availability.append(saturday) if saturday else None
        availability.append(sunday) if sunday else None
        
        if not availability:
            return
        # return tzone and auto-confirm from TelehealthStaffSettings table
        payload = {
            'settings': {
                'timezone': availability[0][0].settings.timezone,
                'auto_confirm': availability[0][0].settings.auto_confirm,
                'availability_horizon': availability[0][0].settings.availability_horizon},
            'availability': []
        }
        
        # pull the static booking window ids
        booking_increments = LookupBookingTimeIncrements.query.all()

        # start_time and end_time are returned in UTC, 
        # the timzone returned in payload is practitioner's preferred tz
        for avail_day in availability:
            # find consecutive availability blocks for this day
            window_ids = enumerate([avail.booking_window_id for avail in avail_day])
            for k, g in groupby(window_ids, lambda x: x[0] - x[1]):
                # create a new list of availability indeces per block
                avail_time_block = list(map(itemgetter(1), g))
                start = booking_increments[avail_time_block[0] - 1].start_time # first idex in available time block
                end = booking_increments[avail_time_block[-1] - 1].end_time # last idex in available time block
                day_o_week = avail_day[0].day_of_week
                payload['availability'].append({'day_of_week': day_o_week, 'start_time': start, 'end_time':end})

        return payload

    @token_auth.login_required(user_type=('staff_self',), check_staff_telehealth_access=True)
    @accepts(schema=TelehealthStaffAvailabilityOutputSchema, api=ns)
    @responds(schema=TelehealthStaffAvailabilityConflictSchema, api=ns, status_code=201)
    def post(self,user_id):
        """
        Posts the staff availability
        Times provided are converted to UTC and stored as such in the db.

        The input schema is supposed to look like:

        availability: [{'day_of_week': str, 'start_time': Time, 'end_time': Time}]
        Note, availability is an array of json objects.

        However, we store this information in the database as user_id, day_of_week, booking_window_id
        where booking_window_id is in increments of 5 minutes.

        AKA, we have to convert availability to booking_window_id

        Example:
        user_id, day_of_week, booking_window_id
        1, 'Monday', 2
        1, 'Monday', 3
        1, 'Monday', 4
        1, 'Monday', 5
        1, 'Monday', 10
        1, 'Monday', 11
        1, 'Monday', 12
        """

        # Get the staff's availability
        availability = TelehealthStaffAvailability.query.filter_by(user_id=user_id).all()
        # If the staff already has information in it, delete it, and take the new payload as
        # truth. (This was requested by FE)
        if availability:
            for time in availability:
                db.session.delete(time)

        # To conform to FE request
        # If the staff already has information in telehealthStaffStettings, delete it and take new payload as truth
        settings_query = TelehealthStaffSettings.query.filter_by(user_id=user_id).one_or_none()
        if settings_query:
            db.session.delete(settings_query)

        if request.parsed_obj['availability']:
            booking_increments = LookupBookingTimeIncrements.query.all()
            avail = request.parsed_obj['availability']

            if not request.parsed_obj['settings']:
                raise BadRequest('Missing required field settings.')

            # Update tzone, auto-confirm, and telehealth access in telehealth staff settings table once
            settings_data = request.parsed_obj['settings']
            settings_data.user_id = user_id
            settings_data.provider_telehealth_access = True
            db.session.add(settings_data)

            data = {'user_id': user_id}
            # Loop through the input payload of start_time and end_times
            for avail_time in avail:
                # end time must be after start time
                if avail_time['start_time'] > avail_time['end_time']:
                    db.session.rollback()
                    raise BadRequest('Start Time must be before End Time')
                
                # Verify time is a multiple of 5 min
                # start_time round up
                five_min = 5
                if avail_time['start_time'].minute % five_min > 0:
                    new_minute = avail_time['start_time'].minute + (five_min - avail_time['start_time'].minute % five_min)
                    new_hour = avail_time['start_time'].hour
                    if new_minute == 60:
                        new_hour = avail_time['start_time'].hour + 1
                        new_minute = 0
                    avail_time['start_time'] = globals()['time'](hour=new_hour, minute=new_minute)
                #end_time round down
                if avail_time['end_time'].minute % five_min > 0:
                    new_minute = avail_time['end_time'].minute - avail_time['end_time'].minute % five_min
                    avail_time['end_time'] = globals()['time'](hour=avail_time['end_time'].hour, minute=new_minute)

                # Localize to utc with current week
                today = datetime.now(tz.gettz(settings_data.timezone))
                delta = timedelta(days=-today.weekday() + DAY_OF_WEEK.index(avail_time['day_of_week']))
                # Temp_date is the day_of_week in availability on current local week
                temp_date = today + delta

                # Localize the provided start_time to UTC
                start_date_time_utc = datetime.combine(temp_date,avail_time['start_time'],\
                    tzinfo=tz.gettz(settings_data.timezone)).astimezone(tz.UTC)

                # Localize the provided end_time to UTC
                end_date_time_utc = datetime.combine(temp_date,avail_time['end_time'],\
                    tzinfo=tz.gettz(settings_data.timezone)).astimezone(tz.UTC)

                # Once availabilities are localized to UTC
                # If the availability spans one or two days, create time blocks for the given days accordingly
                if start_date_time_utc.weekday() == end_date_time_utc.weekday() or\
                    (start_date_time_utc.weekday() != end_date_time_utc.weekday() and end_date_time_utc.time() == globals()['time'](hour=0,minute=0)):
                    time_blocks = (
                        {
                            'startIdx': LookupBookingTimeIncrements.query.filter_by(start_time=start_date_time_utc.time()).first().idx, 
                            'endIdx': LookupBookingTimeIncrements.query.filter_by(end_time=end_date_time_utc.time()).first().idx, 
                            'weekday': DAY_OF_WEEK[start_date_time_utc.weekday()]
                        },
                    )
                else:
                    time_blocks = (
                        {
                            'startIdx': LookupBookingTimeIncrements.query.filter_by(start_time=start_date_time_utc.time()).first().idx, 
                            'endIdx': booking_increments[-1].idx, # end of day
                            'weekday': DAY_OF_WEEK[start_date_time_utc.weekday()]
                        },
                        {
                            'startIdx': booking_increments[0].idx, # start of day
                            'endIdx': LookupBookingTimeIncrements.query.filter_by(end_time=end_date_time_utc.time()).first().idx, 
                            'weekday': DAY_OF_WEEK[end_date_time_utc.weekday()]
                        },
                    )

                for block in time_blocks:
                    # Now, you loop through to store the booking window id into TelehealthStaffAvailability table.
                    for idx in range(block['startIdx'],block['endIdx'] + 1):
                        data['booking_window_id'] = idx
                        data['day_of_week'] = block['weekday']
                        data_in = TelehealthStaffAvailabilitySchema().load(data)
                        db.session.add(data_in)
                        
            #detect if practitoner has scheduled appointments outside of their new availability
            bookings = TelehealthBookings.query.filter_by(staff_user_id=user_id).filter(or_(
                TelehealthBookings.status == 'Accepted',
                TelehealthBookings.status == 'Pending'
                )).all()
            conflicts = []
            time_inc = LookupBookingTimeIncrements.query.all()
            for booking in bookings:
                staff_availability = db.session.execute(
                    select(TelehealthStaffAvailability).
                    filter(
                        TelehealthStaffAvailability.booking_window_id.in_([idx for idx in range (booking.booking_window_id_start_time_utc,booking.booking_window_id_end_time_utc + 1)]),
                        TelehealthStaffAvailability.day_of_week == DAY_OF_WEEK[booking.target_date_utc.weekday()],
                        TelehealthStaffAvailability.user_id == user_id
                        )
                ).scalars().all()
                
                # Make sure the full range of requested indices are found in staff_availability
                available_indices = {line.booking_window_id for line in staff_availability}
                requested_indices = {req_idx for req_idx in range(booking.booking_window_id_start_time_utc, booking.booking_window_id_end_time_utc + 1)}
                if not requested_indices.issubset(available_indices):
                    #booking is outside of the bounds of the new availability
                    start_time_utc = datetime.combine(
                        booking.target_date_utc,
                        time_inc[booking.booking_window_id_start_time_utc-1].start_time,
                        tzinfo=tz.UTC)

                    client = {**booking.client.__dict__}
                    practitioner = {**booking.practitioner.__dict__}
                    
                    conflicts.append({
                        'booking_id': booking.idx,
                        'target_date_utc': booking.target_date_utc,
                        'start_time_utc': start_time_utc.time(),
                        'status': booking.status,
                        'profession_type': booking.profession_type,
                        'client_location_id': booking.client_location_id,
                        'payment_method_id': booking.payment_method_id,
                        'status_history': booking.status_history,
                        'client': client,
                        'consult_rate': booking.consult_rate,
                        'charged': booking.charged
                    })
            
        else:
            #all availability is being removed, so all bookings are conflicts
            time_inc = LookupBookingTimeIncrements.query.all()
            conflicts = TelehealthBookings.query.filter_by(staff_user_id=user_id).filter(or_(
                TelehealthBookings.status == 'Accepted',
                TelehealthBookings.status == 'Pending'
                )).all()
            for conflict in conflicts:
                    conflict.start_time_utc = time_inc[conflict.booking_window_id_start_time_utc-1].start_time
        db.session.commit()
        return {'conflicts': conflicts}

@ns.route('/settings/staff/availability/exceptions/<int:user_id>/')
@ns.doc(params={'user_id': 'User ID for a staff'})
class TelehealthSettingsStaffAvailabilityExceptionsApi(BaseResource):
    """
    This API resource is used to view and interact with temporary availability exceptions.
    """
    __check_resource__ = False
    
    @token_auth.login_required(user_type=('staff_self',), check_staff_telehealth_access=True)
    @accepts(schema=TelehealthStaffAvailabilityExceptionsPOSTSchema(many=True), api=ns)
    @responds(schema=TelehealthStaffAvailabilityExceptionsOutputSchema, api=ns, status_code=201)
    def post(self, user_id):
        """
        Add new availability exception. Start and end window_ids should be in reference to UTC.
        To determine the correct window_ids, please see /lookup/telehealth/booking-increments/.
        """
        check_user_existence(user_id, user_type='provider')
        current_date = datetime.now(tz.UTC).date()

        conflicts = []
        exceptions = []
        for exception in request.parsed_obj:
            #temporarily allowed start time to be equal to end time to fix a tricky FE bug
            #will be completely reworked in 2.0.0 so this will no longer matter
            if exception['exception_start_time'] > exception['exception_end_time']:
                raise BadRequest('Exception start time must be before exception end time.')
            elif current_date + relativedelta(months=+6) < exception['exception_date']:
                raise BadRequest('Exceptions cannot be set more than 6 months in the future.')
            elif current_date > exception['exception_date']:
                raise BadRequest('Exceptions cannot be in the past.')
            else:
                exception['user_id'] = user_id
                exception['exception_booking_window_id_start_time'] = LookupBookingTimeIncrements.query \
                    .filter(
                        LookupBookingTimeIncrements.start_time <= exception['exception_start_time'],
                        LookupBookingTimeIncrements.end_time > exception['exception_start_time']
                ).one_or_none().idx
                exception['exception_booking_window_id_end_time'] = LookupBookingTimeIncrements.query \
                    .filter(
                        LookupBookingTimeIncrements.start_time < exception['exception_end_time'],
                        LookupBookingTimeIncrements.end_time >= exception['exception_end_time']
                ).one_or_none().idx
                exceptions.append(exception)
                
                #remove time object that does not get stored, only the fkey to time increments is stored
                #copy is made so we don't have to recalculate the time when returning exceptions at the end
                model = copy.deepcopy(exception)
                del model['exception_start_time']
                del model['exception_end_time']
                db.session.add(TelehealthStaffAvailabilityExceptions(**model))
                
                #detect if conflicts exist with this exception
                if exception['is_busy']:
                    bookings = TelehealthBookings.query.filter_by(staff_user_id=user_id).filter(
                        or_(
                            TelehealthBookings.status == 'Accepted',
                            TelehealthBookings.status == 'Pending'
                        )) \
                        .filter(
                            or_(
                                and_(
                                    TelehealthBookings.booking_window_id_start_time_utc >= exception['exception_booking_window_id_start_time'],
                                    TelehealthBookings.booking_window_id_start_time_utc < exception['exception_booking_window_id_end_time']
                                ),
                                and_(
                                    TelehealthBookings.booking_window_id_end_time_utc < exception['exception_booking_window_id_start_time'],
                                    TelehealthBookings.booking_window_id_end_time_utc >= exception['exception_booking_window_id_end_time']
                                ),
                                and_(
                                    TelehealthBookings.booking_window_id_start_time_utc <= exception['exception_booking_window_id_start_time'],
                                    TelehealthBookings.booking_window_id_end_time_utc > exception['exception_booking_window_id_start_time']
                                ),
                                and_(
                                    TelehealthBookings.booking_window_id_start_time_utc < exception['exception_booking_window_id_end_time'],
                                    TelehealthBookings.booking_window_id_end_time_utc >= exception['exception_booking_window_id_end_time']
                                )
                            )
                        ).all()
                    
                    for booking in bookings:
                            client = {**booking.client.__dict__}
                            start_time_utc = LookupBookingTimeIncrements.query \
                                .filter_by(idx=booking.booking_window_id_end_time_utc).one_or_none().start_time
                            
                            conflicts.append({
                                'booking_id': booking.idx,
                                'target_date_utc': booking.target_date_utc,
                                'start_time_utc': start_time_utc,
                                'status': booking.status,
                                'profession_type': booking.profession_type,
                                'client_location_id': booking.client_location_id,
                                'payment_method_id': booking.payment_method_id,
                                'status_history': booking.status_history,
                                'client': client,
                                'consult_rate': booking.consult_rate,
                                'charged': booking.charged
                            })
                
        db.session.commit()
        
        return {
            'exceptions': exceptions,
            'conflicts': conflicts
        }
    
    @token_auth.login_required(user_type=('provider',), check_staff_telehealth_access=True)
    @responds(schema=TelehealthStaffAvailabilityExceptionsSchema(many=True), api=ns, status_code=200)
    def get(self, user_id):
        """
        View availability exceptions. start and end window_ids are in reference to UTC.
        To convert window_ids to real time please see /lookup/telehealth/booking-increments/.
        """
        check_user_existence(user_id, user_type='provider')
        
        exceptions = TelehealthStaffAvailabilityExceptions.query.filter_by(user_id=user_id).all()
        formatted_exceptions = []
        for exception in exceptions:
            #get the real time representation from the id
            exception = exception.__dict__
            del exception['_sa_instance_state']
            exception['exception_start_time'] = LookupBookingTimeIncrements.query \
                .filter_by(idx=exception['exception_booking_window_id_start_time']).one_or_none().start_time
            exception['exception_end_time'] = LookupBookingTimeIncrements.query \
                .filter_by(idx=exception['exception_booking_window_id_end_time']).one_or_none().end_time  
            formatted_exceptions.append(exception)          
        
        return formatted_exceptions
    
    @token_auth.login_required(user_type=('staff_self',), check_staff_telehealth_access=True)
    @accepts(schema=TelehealthStaffAvailabilityExceptionsDeleteSchema(many=True), api=ns)
    def delete(self, user_id):
        """
        Remove availability exceptions.
        """
        exception_ids = []
        for exception in request.parsed_obj:
            exception_ids.append(exception['exception_id'])
        
        TelehealthStaffAvailabilityExceptions.query.filter(
            TelehealthStaffAvailabilityExceptions.user_id == user_id,
            TelehealthStaffAvailabilityExceptions.idx.in_(exception_ids)
        ).delete()
        db.session.commit()       
        
        return ('', 204)


<<<<<<< HEAD
@ns.route('/queue/client-pool/')
class TelehealthGetQueueClientPoolApi(BaseResource):
    """
    This API resource is used to get all the users in the queue.
    """
    @token_auth.login_required(check_staff_telehealth_access=True)
    @responds(schema=TelehealthQueueClientPoolOutputSchema, api=ns, status_code=200)
    def get(self):
        """
        Returns the list of notifications for the given user_id
        """
        # grab the whole queue
        queue = TelehealthQueueClientPool.query.order_by(TelehealthQueueClientPool.priority.desc(),TelehealthQueueClientPool.target_date.asc()).all()

        # sort the queue based on target date and priority
        payload = {'queue': queue,
                   'total_queue': len(queue)}

        return payload

@ns.route('/queue/client-pool/<int:user_id>/')
@ns.doc(params={'user_id': 'User ID'})
class TelehealthQueueClientPoolApi(BaseResource):
    """
    This API resource is used to get, post, and delete the users in the queue.
    """
    # Multiple allowed
    __check_resource__ = False

    @token_auth.login_required(check_staff_telehealth_access=True)
    @responds(schema=TelehealthQueueClientPoolOutputSchema, api=ns, status_code=200)
    def get(self,user_id):
        """
        Returns queue details for the given user_id
        """
        # grab the whole queue
        queue = TelehealthQueueClientPool.query.filter_by(user_id=user_id).order_by(TelehealthQueueClientPool.priority.desc(),TelehealthQueueClientPool.target_date.asc()).all()

        # sort the queue based on target date and priority
        payload = {'queue': queue,
                   'total_queue': len(queue)}

        return payload

    @token_auth.login_required(check_staff_telehealth_access=True)
    @accepts(schema=TelehealthQueueClientPoolSchema, api=ns)
    @responds(api=ns, status_code=201)
    def post(self,user_id):
        """
        Add a client to the queue
        """
        # Verify target date is client's local today or in the future 
        client_tz = request.parsed_obj.timezone
        target_date = datetime.combine(request.parsed_obj.target_date.date(), time(0, tzinfo=tz.gettz(client_tz)))
        client_local_datetime_now = datetime.now(tz.gettz(client_tz))

        if target_date.date() < client_local_datetime_now.date():
            raise BadRequest("Invalid target date")

        # Client can only have one appointment on one day:
        # GOOD: Appointment 1 Day 1, Appointment 2 Day 2
        # BAD: Appointment 1 Day 1, Appointment 2 Day 1
        appointment_in_queue = TelehealthQueueClientPool.query.filter_by(user_id=user_id).one_or_none()

        if appointment_in_queue:
            db.session.delete(appointment_in_queue)
            db.session.flush()

        # Verify location_id is valid
        location_id = request.parsed_obj.location_id
        
        if location_id:
            location = LookupTerritoriesOfOperations.query.filter_by(idx=location_id).one_or_none()
            if not location:
                raise BadRequest(f'Location {location_id} does not exist.')

        # payments paused 10.24.22
        # Verify payment method idx is valid from PaymentMethods
        # and that the payment method chosen has the user_id
        # payment_id = request.parsed_obj.payment_method_id
        # if payment_id:
        #     verified_payment_method = PaymentMethods.query.filter_by(user_id=user_id, idx=payment_id).one_or_none()
        #     if not verified_payment_method:
        #         raise BadRequest('Invalid payment method.')

        request.parsed_obj.user_id = user_id
        db.session.add(request.parsed_obj)
        db.session.commit()

    @token_auth.login_required(check_staff_telehealth_access=True)
    @accepts(schema=TelehealthQueueClientPoolSchema, api=ns)
    @responds(api=ns, status_code=204)
    def delete(self, user_id):
        #Search for user by user_id in User table
        check_client_existence(user_id)
        appointment_in_queue = TelehealthQueueClientPool.query.filter_by(user_id=user_id,target_date=request.parsed_obj.target_date,profession_type=request.parsed_obj.profession_type).one_or_none()
        if appointment_in_queue:
            db.session.delete(appointment_in_queue)
            db.session.commit()


=======
>>>>>>> 460b4f10
@ns.route('/bookings/details/<int:booking_id>')
class TelehealthBookingDetailsApi(BaseResource):
    """
    This API resource is used to get, post, and delete additional details about a telehealth boooking.
    Details may include a text description, images or voice recordings
    """
    # Cannot use check_resources, because there are no @accepts decorators on post() and put().
    # Those decorators are missing, because data is send as a form, not json. And that is
    # because files are being send.
    __check_resource__ = False

    @token_auth.login_required(check_staff_telehealth_access=True)
    @responds(schema=TelehealthBookingDetailsSchema, api=ns, status_code=200)
    def get(self, booking_id):
        """
        Returns a list of details about the specified booking_id
        """
        # Check booking_id exists
        booking = TelehealthBookings.query.filter_by(idx=booking_id).one_or_none()
        if not booking:
            return

        current_user, _ = token_auth.current_user()
        # verify user trying to access details is the client or staff involved in scheulded booking
        # TODO allow access to Client Services?
        if not (booking.client_user_id == current_user.user_id or
                booking.staff_user_id == current_user.user_id):
            raise Unauthorized('Only booking participants can view the details.')

        res = {'details': None, 'images': [], 'voice': None, 'visit_reason': None}

        # if there aren't any details saved for the booking_id, GET will return empty
        booking_details = TelehealthBookingDetails.query.filter_by(booking_id=booking_id).first()
        if not booking_details:
            return

        res['details'] = booking_details.details

        # Retrieve all files associated with this booking id.
        # Files belonging to client are stored with client_user_id,
        # even if staff member is viewing them.
        fd = FileDownload(booking.client_user_id)
        if booking_details.images:
            for path in booking_details.images:
                if path:
                    res['images'].append(fd.url(path))

        if booking_details.voice:
            res['voice'] = fd.url(booking_details.voice)

        reason = (db.session
            .query(LookupVisitReasons)
            .filter_by(
                idx=booking_details.reason_id)
            .one_or_none())
        if reason:
            res['visit_reason'] = reason.reason

        return res

    @token_auth.login_required(check_staff_telehealth_access=True)
    @responds(api=ns, status_code=200)
    def put(self, booking_id):
        """
        Updates telehealth booking details for a specific db entry, filtered by idx
        Edits one file for another, or can edit text details

        Expects form_data: (will ignore anything else)

        Parameters
        ----------
        images : list(file) (optional)
            Image file(s), up to 3 can be send.
        voice : file (optional)
            Audio file, only 1 can be send.
        details : str (optional)
            Further details.
        reason_id : int (optional)
            Reason for visit
        """
        # verify the editor of details is the client or staff from schedulded booking
        booking = TelehealthBookings.query.filter_by(idx=booking_id).one_or_none()
        if not booking:
            raise BadRequest('Booking {booking_id} not found.')

        # only the client involved with the booking should be allowed to edit details
        if booking.client_user_id != token_auth.current_user()[0].user_id:
            raise Unauthorized('Only the client of this booking is allowed to edit details.')

        booking_details = TelehealthBookingDetails.query.filter_by(booking_id=booking_id).one_or_none()
        if not booking_details:
            raise BadRequest('Booking details you are trying to edit not found.')

        if 'details' in request.form and request.form['details']:
            booking_details.details = str(request.form.get('details'))

        if 'reason_id' in request.form:
            reason_id = request.form.get('reason_id')

            if reason_id == '':
                reason_id = None

            if reason_id is not None:
                try:
                    reason_id = int(reason_id)
                except (TypeError, ValueError):
                    raise BadRequest('reason_id must be a number.')

                # Check if reason_id is valid and if role_id matches staff
                # linked in booking. LookupVisitReason has role_id, but
                # StaffRoles is linked to LookupRoles by role_name, which
                # makes looking up roles complicated.
                match_role = (db.session
                    .query(LookupRoles, StaffRoles, LookupVisitReasons)
                    .join(
                        StaffRoles,
                        LookupRoles.role_name == StaffRoles.role)
                    .join(
                        LookupVisitReasons,
                        LookupRoles.idx == LookupVisitReasons.role_id)
                    .filter(
                        StaffRoles.user_id == booking.staff_user_id,
                        LookupVisitReasons.idx == reason_id)
                    .one_or_none())

                if not match_role:
                    raise BadRequest(
                        f"The reason for visit does not match the practitioner's qualifications.")

            booking_details.reason_id = reason_id

        if request.files:
            prefix = f'meeting_files/booking{booking_id:05d}'
            hex_token = secrets.token_hex(4)

            if 'images' in request.files:
                # Delete images only after successful upload of new images.
                prev_images = booking_details.images

                # If images is an empty list, then no new images will be uploaded,
                # effectively deleting the current images.
                images = request.files.getlist('images')
                if len(images) > 4:
                    raise BadRequest('Maximum 4 images upload allowed.')

                paths = []

                # File upload peculiarities
                #
                # In this endpoint we consider 4 cases:
                #
                # 1. The key 'images' is not part of the request
                #    -> leave images untouched
                # 2. There is a file upload with the name 'images', but it is empty
                #    -> delete current images
                # 3. There are files in the request with the name 'images'
                #    -> upload new files
                # 4. There are too many files in the request
                #    -> error
                #
                # All uploaded files go into request.files, which is an
                # ImmutableMultiDict object. This is like a dict, but it allows
                # multiple keys with the same name. Calling getlist(key)
                # on it returns a regular list with all the values of the same key.
                # If key does not occur in request.files, getlist returns an empty list.
                #
                # Let's say a user uploads 'file1.jpg', 'file2.jpg', and 'recording.m4a'.
                # requests.files will then look like:
                #
                # ImmutableMultiDict([
                #   ('images', <FileStorage filename='file1.jpg' (image/jpeg)>),
                #   ('images', <FileStorage filename='file2.jpg' (image/jpeg)>),
                #   ('voice',  <FileStorage filename='recording.m4a' (audio/mp4)>)
                # ])
                #
                # Each uploaded file gets wrapped in a FileStorage object. FileStorage has
                # stream (the binary data, a BytesIO object), filename, and content_type.
                #
                # However, because of how the upload system works in werkzeug/flask,
                # not selecting a file during upload (case 2), leads to a list of length 1
                # with an empty FileStorage object:
                #
                # ImmutableMultiDict([
                #   ('images', <FileStorage filename='' (<content_type>)>)
                # ])
                #
                # To complicate things further, the content type is set by the uploading
                # user agent. Postman leaves it empty, but Firefox sets it to
                # application/octet-stream. So we cannot rely on it being set consistently.
                #
                # Given all that, we have the following algorithm:
                #
                # list = request.files.getlist('images')
                # if len(list) == 0:
                #    # case 1, leave images untouched
                #    pass
                # elif len(list) == 1 and not list[0].filename:
                #    # case 2, delete images
                # elif len(list) > 4:
                #    # case 4, too many images error
                # else:
                #    # case 3, upload new images

                if len(images) >= 1 and images[0].filename != '':
                    for i, img in enumerate(images):
                        image = ImageUpload(img.stream, booking.client_user_id, prefix=prefix)
                        image.validate()
                        image.save(f'image_{hex_token}_{i}.{image.extension}')
                        paths.append(image.filename)

                booking_details.images = paths

                # Upload successfull, now delete previous
                if prev_images:
                    fd = FileDownload(booking.client_user_id)
                    for path in prev_images:
                        if path:
                            fd.delete(path)

            if 'voice' in request.files:
                # Save previous recording, only delete after successful upload.
                prev_recording = booking_details.voice

                # If recordings is an empty list, then no new voice recording will be uploaded,
                # effectively deleting the current recording.
                recordings = request.files.getlist('voice')
                if len(recordings) > 1:
                    raise BadRequest('Maximum 1 voice recording upload allowed.')

                booking_details.voice = None
                #please see the above comment for a similar check for images for an explaination
                if len(recordings) >= 1 and recordings[0].filename != '':
                    recording = AudioUpload(recordings[0].stream, booking.client_user_id, prefix=prefix)
                    recording.validate()
                    recording.save(f'voice_{hex_token}_0.{recording.extension}')
                    booking_details.voice = recording.filename

                if prev_recording:
                    fd = FileDownload(booking.client_user_id)
                    fd.delete(prev_recording)

        db.session.commit()

    @token_auth.login_required(check_staff_telehealth_access=True)
    @responds(api=ns, status_code=201)
    def post(self, booking_id):
        """
        Adds details to a booking_id
        Accepts multiple image or voice recording files

        Expects form-data (will ignore anything else)
            images : file(s) list of image files, up to 4
            voice : file
            details : str
            reason_id : int
        """
        # Check booking_id exists
        booking = TelehealthBookings.query.filter_by(idx=booking_id).one_or_none()
        if not booking:
            raise BadRequest('Can not submit booking details without submitting a booking first.')

        booking_details = TelehealthBookingDetails.query.filter_by(booking_id=booking_id).one_or_none()
        if booking_details:
            raise BadRequest(f'Booking details for booking {booking_id} already exist.')

        # only the client involved with the booking should be allowed to edit details
        if booking.client_user_id != token_auth.current_user()[0].user_id:
            raise Unauthorized('Only the client of this booking is allowed to edit details.')

        booking_details = TelehealthBookingDetails(booking_id=booking_id)

        booking_details.details = str(request.form.get('details'))

        if 'reason_id' in request.form:
            reason_id = request.form.get('reason_id')

            if reason_id == '':
                reason_id = None

            if reason_id is not None:
                try:
                    reason_id = int(reason_id)
                except (TypeError, ValueError):
                    raise BadRequest('reason_id must be a number.')

                # Check if reason_id is valid and if role_id matches staff
                # linked in booking. LookupVisitReason has role_id, but
                # StaffRoles is linked to LookupRoles by role_name, which
                # makes looking up roles complicated.
                match_role = (db.session
                    .query(LookupRoles, StaffRoles, LookupVisitReasons)
                    .join(
                        StaffRoles,
                        LookupRoles.role_name == StaffRoles.role)
                    .join(
                        LookupVisitReasons,
                        LookupRoles.idx == LookupVisitReasons.role_id)
                    .filter(
                        StaffRoles.user_id == booking.staff_user_id,
                        LookupVisitReasons.idx == reason_id)
                    .one_or_none())

                if not match_role:
                    raise BadRequest(
                        f"The reason for visit does not match the practitioner's qualifications.")

            booking_details.reason_id = reason_id

        if request.files:
            prefix = f'meeting_files/booking{booking_id:05d}'
            hex_token = secrets.token_hex(4)

            images = request.files.getlist('images')
            if len(images) > 4:
                raise BadRequest('Maximum 4 images upload allowed.')

            paths = []

            # See comment in put() for a detailed explanation on file upload.

            if len(images) >= 1 and images[0].filename != '':
                for i, img in enumerate(images):
                    image = ImageUpload(img.stream, booking.client_user_id, prefix=prefix)
                    image.validate()
                    image.save(f'image_{hex_token}_{i}.{image.extension}')
                    paths.append(image.filename)

            booking_details.images = paths

            recordings = request.files.getlist('voice')
            if len(recordings) > 1:
                raise BadRequest('Maximum 1 voice recording upload allowed.')

            #please see the above comment for a similar check for images for an explaination
            if len(recordings) >= 1 and recordings[0].filename != '':
                recording = AudioUpload(recordings[0].stream, booking.client_user_id, prefix=prefix)
                recording.validate()
                recording.save(f'voice_{hex_token}_0.{recording.extension}')
                booking_details.voice = recording.filename

        db.session.add(booking_details)
        db.session.commit()

    @token_auth.login_required(check_staff_telehealth_access=True)
    @responds(status_code=204)
    def delete(self, booking_id):
        """
        Deletes all booking details entries from db
        """
        # only the client involved with the booking should be allowed to edit details
        booking = TelehealthBookings.query.filter_by(idx=booking_id).one_or_none()
        if not booking:
            return

        current_user, _ = token_auth.current_user()
        if booking.client_user_id != current_user.user_id:
            raise Unauthorized('Only the client of this booking is allowed to edit details.')

        details = TelehealthBookingDetails.query.filter_by(booking_id=booking_id).one_or_none()
        if not details:
            return

        fd = FileDownload(current_user.user_id)
        if details.images:
            for path in details.images:
                if path:
                    fd.delete(path)
        if details.voice:
            fd.delete(details.voice)

        db.session.delete(details)
        db.session.commit()


@ns.route('/chat-room/access-token')
@ns.deprecated
@ns.doc(params={'client_user_id': 'Required. user_id of client participant.',
               'staff_user_id': 'Required. user_id of staff participant'})
class TelehealthChatRoomApi(BaseResource):
    """
    DEPRECATED 5.10.21

    Creates an access token for the chat room between one staff and one client user.
    Chat rooms persist through the full history of the two users so the chat history (transcript)
    will be preserved by Twilio.
    """
    @token_auth.login_required()
    @responds(schema=TelehealthChatRoomAccessSchema, status_code=201, api=ns)
    def post(self):
        """
        Creates access token for already provisioned chat rooms. If no chat room exists,
        one will not be created.

        Parameters
        ----------
        client_user_id : int
            user_id of the client participant of the chat room.

        staff_user_id : int
            user_id of the staff participant of the chat room.

        """
        staff_user_id = request.args.get('staff_user_id', type=int)
        client_user_id = request.args.get('client_user_id', type=int)

        # check that logged in user is part of the chat room
        user, _ = token_auth.current_user()

        if not staff_user_id or not client_user_id:
            raise BadRequest('Missing either staff or client user_id.')

        if user.user_id not in (staff_user_id, client_user_id):
            raise Unauthorized('Conversation access not allowed.')

        # get_chatroom helper function will take care of creating or bringing forward
        # previously created chat room and add user as a participant using their modobio_id
        # create_new=False so that a new chatroom is not provisioned. This may change in the future.
        twilio= Twilio()
        conversation = twilio.get_chatroom(staff_user_id = staff_user_id,
                                    client_user_id = client_user_id,
                                    participant_modobio_id = user.modobio_id,
                                    create_new=False)

        # API access for the user to specifically access this chat room
        twilio_credentials = twilio.grab_twilio_credentials()
        token = AccessToken(twilio_credentials['account_sid'], 
                            twilio_credentials['api_key'], 
                            twilio_credentials['api_key_secret'],
                            identity=user.modobio_id,
                            ttl=TWILIO_ACCESS_KEY_TTL)

        token.add_grant(ChatGrant(service_sid=conversation.chat_service_sid))

        payload = {'access_token': token.to_jwt(),
                   'conversation_sid': conversation.sid}

        return payload

@ns.route('/chat-room/access-token/all/<int:user_id>/')
@ns.deprecated
@ns.doc(params={'user_id': 'User ID number'})
class TelehealthAllChatRoomApi(BaseResource):
    """
    DEPRECATED 5.10.21

    Endpoint for dealing with all conversations a user is a participant to within a certain context (staff or client)
    """
    @token_auth.login_required
    @responds(api=ns, schema = TelehealthConversationsNestedSchema, status_code=200)
    def get(self, user_id):
        """
        Returns all conversations for the user along with a token to access all chat transcripts.

        Conversations will only be displayed for one context or another. Meaning if the user is logged in as staff,
        they will only be returned all conversations in which they are a staff participant of.
        """
        #check context of log in from token
        user_type = g.get('user_type')

        user = g.get('flask_httpauth_user')[0]

        # user requested must be the logged-in user
        if user.user_id != user_id:
            raise Unauthorized('User requested must be logged in user')

        if user_type == 'client':
            stmt = select(TelehealthChatRooms, User). \
                join(User, User.user_id == TelehealthChatRooms.staff_user_id).\
                where(TelehealthChatRooms.client_user_id==user_id)
            query = db.session.execute(stmt).all()
            conversations = [dict(zip(('conversation','staff_user'), dat)) for dat in query ]
        elif user_type == 'provider':
            stmt = select(TelehealthChatRooms, User). \
                join(User, User.user_id == TelehealthChatRooms.client_user_id).\
                where(TelehealthChatRooms.staff_user_id==user_id)
            query = db.session.execute(stmt).all()
            conversations = [dict(zip(('conversation','client_user'), dat)) for dat in query]
        else:
            raise Unauthorized('Unsupported user type.')

        # add chat grants to a new twilio access token
        twilio = Twilio()
        twilio_credentials = twilio.grab_twilio_credentials()
        token = AccessToken(twilio_credentials['account_sid'], 
                    twilio_credentials['api_key'], 
                    twilio_credentials['api_key_secret'],
                    identity=user.modobio_id,
                    ttl=TWILIO_ACCESS_KEY_TTL)
        token.add_grant(ChatGrant(service_sid=current_app.config['CONVERSATION_SERVICE_SID']))

        # loop through conversations to create payload
        conversations_payload = []
        for conversation in conversations:
            staff_user = conversation.get('staff_user', user)
            client_user = conversation.get('client_user', user)
            conversations_payload.append({
                'conversation_sid': conversation['conversation'].conversation_sid,
                'booking_id': conversation['conversation'].booking_id,
                'staff_user_id': staff_user.user_id,
                'staff_fullname': staff_user.firstname+' '+staff_user.lastname,
                'client_user_id': client_user.user_id,
                'client_fullname': client_user.firstname+' '+client_user.lastname,
            })

        payload = {'conversations' : conversations_payload,
                   'twilio_token': token.to_jwt()}

        return payload

@ns.route('/bookings/complete/<int:booking_id>/')
class TelehealthBookingsCompletionApi(BaseResource):
    """
    API for completing bookings
    """
    @token_auth.login_required(user_type=('provider','client'), check_staff_telehealth_access=True)
    @responds(api=ns, status_code=200)
    def put(self, booking_id):
        """
        Complete the booking by:
        - update booking status in TelehealthBookings
        - update twilio
        """
        booking = db.session.execute(select(TelehealthBookings).where(
            TelehealthBookings.idx == booking_id,
            TelehealthBookings.status == 'In Progress')).scalars().one_or_none()
        if not booking:
            raise BadRequest('Meeting does not exist or has not started yet.')

        current_user, _ = token_auth.current_user()

        # make sure the requester is one of the participants
        if current_user.user_id not in [booking.staff_user_id, booking.client_user_id]:
            raise Unauthorized('You must be a participant in this booking.')

        telehealth_utils.complete_booking(booking_id = booking.idx)

        return 

@ns.route('/bookings/transcript/<int:booking_id>/')
class TelehealthTranscripts(Resource):
    """
    Operations related to stored telehealth transcripts
    """
    @token_auth.login_required(check_staff_telehealth_access=True)
    @responds(api=ns, schema = TelehealthTranscriptsSchema, status_code=200)
    @ns.doc(params={'page': 'pagination index',
                'per_page': 'results per page'})
    def get(self, booking_id):
        """
        Retrieve messages from booking transscripts that have been stored on modobio's end
        """
        current_user, _ = token_auth.current_user()

        page = request.args.get('page', 1, type=int)
        per_page = request.args.get('per_page', 20, type=int)
        
        booking = TelehealthBookings.query.get(booking_id)

        if not booking:
            raise BadRequest('Meeting does not exist yet.')

        # make sure the requester is one of booking the participants
        if not any(current_user.user_id == uid for uid in [booking.client_user_id, booking.staff_user_id]):
            raise Unauthorized('You must be a participant in this booking.')
        
        if not booking.chat_room.transcript_object_id:
            raise BadRequest('Chat transcript not yet cached.')

        # bring up the transcript messages from mongo db
        transcript = mongo.db.telehealth_transcripts.find_one({"_id": ObjectId(booking.chat_room.transcript_object_id)})

        # if there is any media in the transcript, generate a link to the download from the user's s3 bucket
        fd = FileDownload(booking.client_user_id)

        payload = {'booking_id': booking_id, 'transcript': []}
        has_next = False
        for message_idx, message in enumerate(transcript.get('transcript',[])):
            # pagination logic: loop through all messages until we find the ones that are in the specified page, add those to the payload
            if message_idx <  (page-1) * per_page:
                continue
            elif message_idx >= (page * per_page):
                has_next = True
                break

            if message['media']:
                for media_idx, media in enumerate(message['media']):
                    media['media_link'] = fd.url(media['s3_path'])
                    transcript['transcript'][message_idx]['media'][media_idx] = media

            payload['transcript'].append(transcript['transcript'][message_idx])

        payload['_links'] =  {
                '_prev': url_for('api.telehealth_telehealth_transcripts', booking_id = booking_id, page = page - 1, per_page = per_page) if page > 1 else None,
                '_next': url_for('api.telehealth_telehealth_transcripts', booking_id = booking_id, page = page + 1, per_page = per_page) if has_next else None,
            }
        return payload
   
    @token_auth.login_required(user_type=('staff',), staff_role=('system_admin',))
    @responds(api=ns, status_code=200)
    def patch(self, booking_id):
        """ Store booking transcripts for the booking_id supplied.

        This endpoint is only available in the dev environment. Normally booking 
        transcripts are stored by a background process that is fired off following
        the completion of a booking. 

        Parameters
        ----------
        booking_id : int
            Numerical booking identifier
        """
        booking = TelehealthBookings.query.get(booking_id)

        if not booking:
            raise BadRequest('Meeting does not exist yet.')

        store_telehealth_transcript.delay(booking.idx)<|MERGE_RESOLUTION|>--- conflicted
+++ resolved
@@ -39,31 +39,7 @@
     TelehealthStaffAvailabilityExceptions,
     TelehealthStaffSettings
 )
-<<<<<<< HEAD
 from odyssey.api.telehealth.schemas import *
-=======
-from odyssey.api.telehealth.schemas import (
-    TelehealthBookingsSchema,
-    TelehealthBookingsOutputSchema,
-    TelehealthBookingMeetingRoomsTokensSchema,
-    TelehealthChatRoomAccessSchema,
-    TelehealthConversationsNestedSchema,
-    TelehealthMeetingRoomSchema,
-    TelehealthQueueClientPoolSchema,
-    TelehealthQueueClientPoolOutputSchema,
-    TelehealthStaffAvailabilitySchema,
-    TelehealthTimeSelectOutputSchema,
-    TelehealthStaffAvailabilityOutputSchema,
-    TelehealthStaffAvailabilityConflictSchema,
-    TelehealthStaffAvailabilityExceptionsSchema,
-    TelehealthStaffAvailabilityExceptionsPOSTSchema,  
-    TelehealthStaffAvailabilityExceptionsDeleteSchema,
-    TelehealthStaffAvailabilityExceptionsOutputSchema,
-    TelehealthBookingDetailsSchema,
-    TelehealthBookingsPUTSchema,
-    TelehealthTranscriptsSchema,
-)
->>>>>>> 460b4f10
 from odyssey.api.user.models import User
 from odyssey.api.lookup.models import (
     LookupTerritoriesOfOperations
@@ -258,11 +234,6 @@
 }) # Add all other required params 
 class TelehealthClientTimeSelectApi(BaseResource):
 
-<<<<<<< HEAD
-    @token_auth.login_required(check_staff_telehealth_access=True)
-    @responds(schema=TelehealthTimeSelectOutputSchema,api=ns, status_code=200)
-    def get(self, user_id):
-=======
     #in the case of the same client being added to queue twice, the original entry is overwritten
     __check_resource__ = False
 
@@ -270,7 +241,6 @@
     @accepts(schema=TelehealthQueueClientPoolSchema, api=ns)
     @responds(schema=TelehealthTimeSelectOutputSchema, api=ns, status_code=201)
     def post(self, user_id):
->>>>>>> 460b4f10
         """
         Checks the booking requirements stored in the client queue
         Removes times so that appointments end 0.5 hours before scheduled maintenance
@@ -284,7 +254,6 @@
         target_date = datetime.combine(request.parsed_obj.target_date.date(), time(0, tzinfo=tz.gettz(client_tz)))
         client_local_datetime_now = datetime.now(tz.gettz(client_tz))
 
-<<<<<<< HEAD
         client_in_queue = TelehealthQueueClientPool.query.filter_by(user_id=user_id).\
             order_by(TelehealthQueueClientPool.priority.desc(), TelehealthQueueClientPool.target_date.asc()).first()
 
@@ -315,36 +284,6 @@
             )
             db.session.add(client_in_queue)
             db.session.commit()
-=======
-        if target_date.date() < client_local_datetime_now.date():
-            raise BadRequest("Invalid target date")
->>>>>>> 460b4f10
-
-        # Verify location_id is valid
-        location_id = request.parsed_obj.location_id
-        location = LookupTerritoriesOfOperations.query.filter_by(idx=location_id).one_or_none()
-        if not location:
-            raise BadRequest(f'Location {location_id} does not exist.')
-
-        # Verify payment method idx is valid from PaymentMethods
-        # and that the payment method chosen has the user_id
-        payment_id = request.parsed_obj.payment_method_id
-        verified_payment_method = PaymentMethods.query.filter_by(user_id=user_id, idx=payment_id).one_or_none()
-        if not verified_payment_method:
-            raise BadRequest('Invalid payment method.')
-        
-        # client can only be in queue once. If they are already queued, delete the entry and replace 
-        # with the new request
-        old_queue = TelehealthQueueClientPool.query.filter_by(user_id=user_id).one_or_none()
-        if old_queue:
-            db.session.delete(old_queue)
-            db.session.flush()
-
-        # place client in queue, needed by bookings POST
-        request.parsed_obj.user_id = user_id
-        db.session.add(request.parsed_obj)
-        db.session.flush()
-        queue = request.parsed_obj
 
         time_inc = LookupBookingTimeIncrements.query.all()
 
@@ -409,13 +348,8 @@
                 if and_continue:
                     continue  # but continue block for loop
 
-<<<<<<< HEAD
                 staff_user_id = request.args.get('staff_user_id') if request.args.get('staff_user_id') else None
                 _practitioner_ids = telehealth_utils.get_practitioners_available(time_blocks[block], client_in_queue, staff_user_id)
-=======
-                #get a set of professionals who can fulfill the client's requirements
-                _practitioner_ids = telehealth_utils.get_practitioners_available(time_blocks[block], queue)
->>>>>>> 460b4f10
                 
                 # if the user has a staff + client account, it may be possible for their staff account
                 # to appear as an option when attempting to book a meeting as a client
@@ -1689,7 +1623,6 @@
         return ('', 204)
 
 
-<<<<<<< HEAD
 @ns.route('/queue/client-pool/')
 class TelehealthGetQueueClientPoolApi(BaseResource):
     """
@@ -1791,8 +1724,6 @@
             db.session.commit()
 
 
-=======
->>>>>>> 460b4f10
 @ns.route('/bookings/details/<int:booking_id>')
 class TelehealthBookingDetailsApi(BaseResource):
     """
