--- conflicted
+++ resolved
@@ -1,11 +1,6 @@
 import boto3
-<<<<<<< HEAD
-import codecs
-import os
 import pathlib
-=======
-
->>>>>>> 3221b546
+
 from botocore.exceptions import ClientError
 from flask import current_app
 
