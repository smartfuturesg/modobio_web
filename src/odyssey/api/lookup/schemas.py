import logging
logger = logging.getLogger(__name__)

from marshmallow import Schema, fields, post_load, validate

from odyssey import ma
<<<<<<< HEAD
from odyssey.api.lookup.models import (
    LookupActivityTrackers,
    LookupBloodGlucoseRanges,
    LookupBloodTests, 
    LookupBookingTimeIncrements,
    LookupClinicalCareTeamResources,
    LookupClientBookingWindow,
    LookupCountriesOfOperations,
    LookupDefaultHealthMetrics,
    LookupDrinks, 
    LookupDrinkIngredients,
    LookupGoals, 
    LookupProfessionalAppointmentConfirmationWindow,
    LookupRaces,
    LookupSubscriptions,
    LookupTelehealthSessionDuration,
    LookupTermsAndConditions,
    LookupTerritoriesOfOperations,
    LookupTransactionTypes,
    LookupNotifications,
    LookupEmergencyNumbers,
    LookupRoles,
    LookupMacroGoals,
    LookupLegalDocs,
    LookupMedicalSymptoms,
    LookupOrganizations,
    LookupCurrencies,
    LookupNotificationSeverity,
    LookupBloodTests,
    LookupBloodTestRanges,
    LookupDevNames,
    LookupVisitReasons
)
=======
from odyssey.api.lookup.models import *
>>>>>>> 6d9cfd6f
from odyssey.utils.base.schemas import BaseSchema

class LookupNotificationSeveritySchema(ma.SQLAlchemyAutoSchema):
    class Meta:
        model = LookupNotificationSeverity

class LookupNotificationSeverityOutputSchema(Schema):
    items = fields.Nested(LookupNotificationSeveritySchema(many=True))
    total_items = fields.Integer()

class LookupUSStatesSchema(ma.SQLAlchemyAutoSchema):
    
    territory_id = fields.Integer(missing=None)
    idx = fields.Integer(missing=None)
    state = fields.String()
    abbreviation = fields.String()
    active = fields.Bool()
class LookupUSStatesOutputSchema(Schema):
    items = fields.Nested(LookupUSStatesSchema(many=True))
    total_items = fields.Integer()

class LookupTermsAndConditionsOutputSchema(BaseSchema):
    class Meta:
        model = LookupTermsAndConditions

    terms_and_conditions = fields.String(dump_only=True)

class LookupBookingTimeIncrementsSchema(ma.SQLAlchemyAutoSchema):
    class Meta:
        exclude = ('created_at', 'updated_at')
        model = LookupBookingTimeIncrements

class LookupBookingTimeIncrementsOutputSchema(Schema):
    items = fields.Nested(LookupBookingTimeIncrementsSchema(many=True),missing=[])
    total_items = fields.Integer()

class LookupTimezones(Schema):
    items = fields.List(fields.String,missing = [])
    total_items = fields.Integer()

class LookupProfessionalAppointmentConfirmationWindowSchema(ma.SQLAlchemyAutoSchema):
    class Meta:
        exclude = ('created_at', 'updated_at')
        model = LookupProfessionalAppointmentConfirmationWindow

class LookupProfessionalAppointmentConfirmationWindowOutputSchema(Schema):
    items = fields.Nested(LookupProfessionalAppointmentConfirmationWindowSchema(many=True),missing=[])
    total_items = fields.Integer()

class LookupTransactionTypesSchema(BaseSchema):
    class Meta:
        model = LookupTransactionTypes

class LookupTransactionTypesOutputSchema(Schema):
    items = fields.Nested(LookupTransactionTypesSchema(many=True),missing=[])
    total_items = fields.Integer()

class LookupCountriesOfOperationsSchema(BaseSchema):
    class Meta:
        model = LookupCountriesOfOperations

class LookupCountriesOfOperationsOutputSchema(Schema):
    items = fields.Nested(LookupCountriesOfOperationsSchema(many=True),missing=[])
    total_items = fields.Integer()

class LookupClientBookingWindowSchema(ma.SQLAlchemyAutoSchema):
    class Meta:
        exclude = ('created_at', 'updated_at')
        model = LookupClientBookingWindow

class LookupClientBookingWindowOutputSchema(Schema):
    items = fields.Nested(LookupClientBookingWindowSchema(many=True),missing=[])
    total_items = fields.Integer()

class LookupTelehealthSessionDurationSchema(ma.SQLAlchemyAutoSchema):
    class Meta:
        exclude = ('created_at', 'updated_at')
        model = LookupTelehealthSessionDuration

class LookupTelehealthSessionDurationOutputSchema(Schema):
    items = fields.Nested(LookupTelehealthSessionDurationSchema(many=True),missing=[])
    total_items = fields.Integer()

class LookupActivityTrackersSchema(BaseSchema):
    class Meta:
        model = LookupActivityTrackers

class LookupActivityTrackersOutputSchema(Schema):
    items = fields.Nested(LookupActivityTrackersSchema(many=True),missing=[])
    total_items = fields.Integer()

class LookupDrinksSchema(ma.SQLAlchemyAutoSchema):
    class Meta:
        model = LookupDrinks
        exclude = ('created_at', 'updated_at')

    primary_ingredient = fields.String()
    goal = fields.String()

    @post_load
    def make_object(self, data, **kwargs):
        return LookupDrinks(**data)

class LookupDrinksOutputSchema(Schema):
    items = fields.Nested(LookupDrinksSchema(many=True), missing = [])
    total_items = fields.Integer()

class LookupDrinkIngredientsSchema(BaseSchema):
    class Meta:
        model = LookupDrinkIngredients

    @post_load
    def make_object(self, data, **kwargs):
        return LookupDrinkIngredients(**data)

class LookupDrinkIngredientsOutputSchema(Schema):
    items = fields.Nested(LookupDrinkIngredientsSchema(many=True), missing = [])
    total_items = fields.Integer()

class LookupGoalsSchema(ma.SQLAlchemyAutoSchema):
    class Meta:
        model = LookupGoals
        exclude = ('created_at', 'updated_at')

    @post_load
    def make_object(self, data, **kwargs):
        return LookupGoals(**data)

class LookupCareTeamResourcesSchema(ma.SQLAlchemyAutoSchema):
    class Meta:
        model = LookupClinicalCareTeamResources
        exclude = ('created_at', 'updated_at', 'resource_name')

    @post_load
    def make_object(self, data, **kwargs):
        return LookupClinicalCareTeamResources(**data)

class LookupCareTeamResourcesOutputSchema(Schema):
    items = fields.Nested(LookupCareTeamResourcesSchema(many=True), missing = [])
    total_items = fields.Integer()

class LookupEHRPagesSchema(ma.SQLAlchemyAutoSchema):
    class Meta:
        model = LookupClinicalCareTeamResources
        exclude = ('created_at', 'updated_at', 'resource_group','access_group', 'resource_name')
    
    display_grouping = fields.String()

    @post_load
    def make_object(self, data, **kwargs):
        return LookupClinicalCareTeamResources(**data)


class LookupEHRPagesOutputSchema(Schema):
    items = fields.Nested(LookupEHRPagesSchema(many=True), missing = [])
    total_items = fields.Integer()

class LookupGoalsOutputSchema(Schema):
    items = fields.Nested(LookupGoalsSchema(many=True), missing = [])
    total_items = fields.Integer()

class LookupMacroGoalsSchema(ma.SQLAlchemyAutoSchema):
    class Meta:
        model = LookupMacroGoals
        exclude = ('created_at', 'updated_at')

class LookupMacroGoalsOutputSchema(Schema):
    items = fields.Nested(LookupMacroGoalsSchema(many=True), missing = [])
    total_items = fields.Integer()

class LookupRacesSchema(ma.SQLAlchemyAutoSchema):
    class Meta:
        model = LookupRaces
        exclude = ('created_at', 'updated_at')

    @post_load
    def make_object(self, data, **kwargs):
        return LookupRaces(**data)

class LookupRacesOutputSchema(Schema):
    items = fields.Nested(LookupRacesSchema(many=True), missing = [])
    total_items = fields.Integer()

class LookupSubscriptionsSchema(ma.SQLAlchemyAutoSchema):
    class Meta:
        model = LookupSubscriptions
        exclude = ('created_at', 'updated_at')

    @post_load
    def make_object(self, data, **kwargs):
        return LookupSubscriptions(**data)

class LookupSubscriptionsOutputSchema(Schema):
    items = fields.Nested(LookupSubscriptionsSchema(many=True), missing = [])
    total_items = fields.Integer()

class LookupNotificationsSchema(ma.SQLAlchemyAutoSchema):
    class Meta:
        model = LookupNotifications
        exclude = ('created_at', 'updated_at')

    @post_load
    def make_object(self, data, **kwargs):
        return LookupNotifications(**data)

class LookupDefaultHealthMetricsSchema(BaseSchema):
    class Meta:
        model = LookupDefaultHealthMetrics

    @post_load
    def make_object(self, data, **kwargs):
        return LookupDefaultHealthMetrics(**data)

class LookupDefaultHealthMetricsOutputSchema(Schema):
    items = fields.Nested(LookupDefaultHealthMetricsSchema(many=True), missing = [])
    total_items = fields.Integer()


class LookupTerritoriesOfOperationsSchema(ma.SQLAlchemyAutoSchema):
    class Meta:
        model = LookupTerritoriesOfOperations
        exclude = ('created_at', 'updated_at')

    @post_load
    def make_object(self, data, **kwargs):
        return LookupTerritoriesOfOperations(**data)

class LookupTerritoriesOfOperationsOutputSchema(Schema):
    items = fields.Nested(LookupTerritoriesOfOperationsSchema(many=True), missing = [])
    total_items = fields.Integer()

class LookupNotificationsOutputSchema(Schema):
    items = fields.Nested(LookupNotificationsSchema(many=True), missing = [])
    total_items = fields.Integer()

class LookupTelehealthSettingsSchema(Schema):
    session_durations = fields.Nested(LookupTelehealthSessionDurationOutputSchema, missing = [])
    booking_windows = fields.Nested(LookupClientBookingWindowOutputSchema, missing = [])
    confirmation_windows = fields.Nested(LookupProfessionalAppointmentConfirmationWindowOutputSchema, missing= [])

class LookupEmergencyNumbersSchema(BaseSchema):
    class Meta:
        model = LookupEmergencyNumbers

class LookupEmergencyNumbersOutputSchema(Schema):
    items = fields.Nested(LookupEmergencyNumbersSchema(many=True), missing=[])
    total_items = fields.Integer()

class LookupRolesSchema(ma.SQLAlchemyAutoSchema):
    class Meta:
        model = LookupRoles
        exclude = ('created_at', 'updated_at', 'color')

class LookupRolesOutputSchema(Schema):
    items = fields.Nested(LookupRolesSchema(many=True), missing=[])
    total_items = fields.Integer()

class LookupLegalDocsSchema(ma.SQLAlchemyAutoSchema):
    class Meta:
        model = LookupLegalDocs
        exclude = ('created_at', 'updated_at', 'path')

    target = fields.String(validate=validate.OneOf(('User', 'Professional', 'Provider')))
    content = fields.String(dump_only=True)
    idx = fields.Integer(dump_only=True)

class LookupLegalDocsOutputSchema(Schema):
    items = fields.Nested(LookupLegalDocsSchema(many=True), missing=[])
    total_items = fields.Integer()

class LookupMedicalSymptomsSchema(BaseSchema):
    class Meta:
        model = LookupMedicalSymptoms

class LookupMedicalSymptomsOutputSchema(Schema):
    items = fields.Nested(LookupMedicalSymptomsSchema(many=True), missing=[])
    total_items = fields.Integer()

class LookupOrganizationsSchema(ma.SQLAlchemyAutoSchema):
    class Meta:
        model = LookupOrganizations
        exclude = ('created_at', 'updated_at', 'org_token')

class LookupOrganizationsOutputSchema(Schema):
    items = fields.Nested(LookupOrganizationsSchema(many=True), missing=[])
    total_items = fields.Integer()

class LookupCurrenciesSchema(ma.SQLAlchemyAutoSchema):
    class Meta:
        model = LookupCurrencies
        exclude = ('created_at', 'updated_at')

class LookupCurrenciesOutputSchema(Schema):
    items = fields.Nested(LookupCurrenciesSchema(many=True), missing=[])
    total_items = fields.Integer()
  
class LookupBloodTestsSchema(ma.SQLAlchemyAutoSchema):
    class Meta:
        model = LookupBloodTests
        exclude = ('created_at', 'updated_at')  
    
class LookupBloodTestsOutputSchema(Schema):
    items = fields.Nested(LookupBloodTestsSchema(many=True), missing=[])
    total_items = fields.Integer()
    
class LookupBloodTestRangesSchema(ma.SQLAlchemyAutoSchema):
    class Meta:
        model = LookupBloodTestRanges
        exclude = ('created_at', 'updated_at')
        
    race_id = fields.Integer()
    race = fields.String()
        
class LookupBloodTestRangesOutputSchema(Schema):
    items = fields.Nested(LookupBloodTestRangesSchema(many=True), missing=[])
    total_items = fields.Integer()
    
class LookupBloodTestRangesAllSchema(Schema):
    test = fields.Nested(LookupBloodTestsSchema)
    range = fields.Nested(LookupBloodTestRangesSchema)
    
class LookupBloodTestRangesAllOutputSchema(Schema):
    items = fields.Nested(LookupBloodTestRangesAllSchema(many=True), missing=[])
    total_items = fields.Integer()

class LookupDevNamesSchema(ma.SQLAlchemyAutoSchema):
    class Meta:
        model = LookupDevNames
        exclude = ('created_at', 'updated_at')

class LookupDevNamesOutputSchema(Schema):
    items = fields.Nested(LookupDevNamesSchema(many=True), missing=[])
    total_items = fields.Integer()
    
class LookupVisitReasonsSchema(ma.SQLAlchemyAutoSchema):
    class Meta:
        model = LookupVisitReasons
        exclude = ('created_at', 'updated_at')

class LookupVisitReasonsOutputSchema(Schema):
    items = fields.Nested(LookupVisitReasonsSchema(many=True), missing=[])
    total_items = fields.Integer()

<<<<<<< HEAD

class LookupBloodGlucoseRangesSchema(ma.SQLAlchemyAutoSchema):
    class Meta:
        model = LookupBloodGlucoseRanges
        exclude = ('created_at', 'updated_at')
    
    test_name = fields.String()

class LookupBloodGlucoseRangesOutputSchema(Schema):
    items = fields.Nested(LookupBloodGlucoseRangesSchema(many=True), missing=[])
=======
class LookupCredentialTypesSchema(ma.SQLAlchemyAutoSchema):
    class Meta:
        model = LookupCredentialTypes
        exclude = ('created_at', 'updated_at')

class LookupCredentialTypesOutputSchema(Schema):
    items = fields.Nested(LookupCredentialTypesSchema(many=True), missing=[])
    total_items = fields.Integer()

class LookupPHRResourcesOutputSchema(Schema):
    items = fields.Nested(LookupEHRPagesSchema(many=True, exclude = ('display_grouping',)), missing = [])
>>>>>>> 6d9cfd6f
    total_items = fields.Integer()<|MERGE_RESOLUTION|>--- conflicted
+++ resolved
@@ -4,43 +4,7 @@
 from marshmallow import Schema, fields, post_load, validate
 
 from odyssey import ma
-<<<<<<< HEAD
-from odyssey.api.lookup.models import (
-    LookupActivityTrackers,
-    LookupBloodGlucoseRanges,
-    LookupBloodTests, 
-    LookupBookingTimeIncrements,
-    LookupClinicalCareTeamResources,
-    LookupClientBookingWindow,
-    LookupCountriesOfOperations,
-    LookupDefaultHealthMetrics,
-    LookupDrinks, 
-    LookupDrinkIngredients,
-    LookupGoals, 
-    LookupProfessionalAppointmentConfirmationWindow,
-    LookupRaces,
-    LookupSubscriptions,
-    LookupTelehealthSessionDuration,
-    LookupTermsAndConditions,
-    LookupTerritoriesOfOperations,
-    LookupTransactionTypes,
-    LookupNotifications,
-    LookupEmergencyNumbers,
-    LookupRoles,
-    LookupMacroGoals,
-    LookupLegalDocs,
-    LookupMedicalSymptoms,
-    LookupOrganizations,
-    LookupCurrencies,
-    LookupNotificationSeverity,
-    LookupBloodTests,
-    LookupBloodTestRanges,
-    LookupDevNames,
-    LookupVisitReasons
-)
-=======
 from odyssey.api.lookup.models import *
->>>>>>> 6d9cfd6f
 from odyssey.utils.base.schemas import BaseSchema
 
 class LookupNotificationSeveritySchema(ma.SQLAlchemyAutoSchema):
@@ -384,7 +348,6 @@
     items = fields.Nested(LookupVisitReasonsSchema(many=True), missing=[])
     total_items = fields.Integer()
 
-<<<<<<< HEAD
 
 class LookupBloodGlucoseRangesSchema(ma.SQLAlchemyAutoSchema):
     class Meta:
@@ -395,7 +358,6 @@
 
 class LookupBloodGlucoseRangesOutputSchema(Schema):
     items = fields.Nested(LookupBloodGlucoseRangesSchema(many=True), missing=[])
-=======
 class LookupCredentialTypesSchema(ma.SQLAlchemyAutoSchema):
     class Meta:
         model = LookupCredentialTypes
@@ -407,5 +369,4 @@
 
 class LookupPHRResourcesOutputSchema(Schema):
     items = fields.Nested(LookupEHRPagesSchema(many=True, exclude = ('display_grouping',)), missing = [])
->>>>>>> 6d9cfd6f
     total_items = fields.Integer()