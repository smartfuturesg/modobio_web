--- conflicted
+++ resolved
@@ -292,32 +292,7 @@
             verify_email = True
 
         if verify_email:
-<<<<<<< HEAD
             email_verification_data = EmailVerification().begin_email_verification(user, False)
-=======
-            # generate token and code for email verifciation
-            token = UserPendingEmailVerifications.generate_token(user.user_id)
-            code = UserPendingEmailVerifications.generate_code()
-
-            verification = UserPendingEmailVerifications(
-                user_id=user.user_id,
-                token=token,
-                code=code)
-
-            db.session.add(verification)
-
-            link = url_for(
-                '.user_user_pending_email_verifications_token_api',
-                token=token,
-                _external=True)
-
-            send_email(
-                'email-verify',
-                user.email,
-                name=user.firstname,
-                verification_link=link,
-                verification_code=code)
->>>>>>> 4309417c
         
         # create subscription entry for new staff user
         staff_sub = UserSubscriptionsSchema().load({
@@ -470,36 +445,9 @@
             verify_email = True
 
         if verify_email:
-<<<<<<< HEAD
             email_verification_data = EmailVerification().begin_email_verification(user, False)
 
             # #Authenticate newly created client account for immediate login
-=======
-            # generate token and code for email verification
-            token = UserPendingEmailVerifications.generate_token(user.user_id)
-            code = UserPendingEmailVerifications.generate_code()
-
-            verification = UserPendingEmailVerifications(
-                user_id=user.user_id,
-                token=token,
-                code=code)
-
-            db.session.add(verification)
-
-            link = url_for(
-                '.user_user_pending_email_verifications_token_api',
-                token=token,
-                _external=True)
-
-            send_email(
-                'email-verify',
-                user.email,
-                name=user.firstname,
-                verification_link=link,
-                verification_code=code)
-
-            # Authenticate newly created client account for immediate login
->>>>>>> 4309417c
             user, user_login, _ = basic_auth.verify_password(username=user.email, password=password)
 
         client_info = ClientInfoSchema().load({"user_id": user.user_id})
@@ -558,11 +506,7 @@
 
         # respond with verification code in dev
         if current_app.config['DEV'] and verify_email:
-<<<<<<< HEAD
             payload['email_verification_code'] = email_verification_data.get('code')
-=======
-            payload['email_verification_code'] = code
->>>>>>> 4309417c
 
         return payload
 
@@ -977,34 +921,7 @@
         """
         EmailVerification().complete_email_verification(token = token)
 
-<<<<<<< HEAD
         return
-=======
-        try:
-            decoded_token = jwt.decode(token, secret, algorithms='HS256')
-        except jwt.ExpiredSignatureError:
-            raise Unauthorized('Email verification token expired.')
-
-        verification = UserPendingEmailVerifications.query.filter_by(token=token).one_or_none()
-
-        if not verification:
-            raise Unauthorized('Email verification token not found.')
-
-        # token was valid, remove the pending request, update user account and return 200
-        user = User.query.filter_by(user_id=verification.user_id).one_or_none()
-        # if this email is being verified on a new account: create modobio_id and update membersince dates
-        
-        if user.email_verified == False and user.modobio_id == None:
-            md_id = generate_modobio_id(user.user_id, user.firstname, user.lastname)
-            user.update({'modobio_id': md_id, 'membersince': DB_SERVER_TIME})
-        user.update({'email_verified': True})
-
-        send_email('email-welcome', user.email, firstname=user.firstname)
-
-        db.session.delete(verification)
-        db.session.commit()
-        
->>>>>>> 4309417c
 
 @ns.route('/email-verification/code/<int:user_id>/')
 @ns.doc(params={'code': 'Email verification code'})
@@ -1028,37 +945,9 @@
         code : str
             email verification code provided during client creation
         """
-<<<<<<< HEAD
         EmailVerification().complete_email_verification(user_id = user_id, code = request.args.get('code'))
 
         return
-=======
-        verification = UserPendingEmailVerifications.query.filter_by(user_id=user_id).one_or_none()
-
-        if not verification or verification.code != request.args.get('code'):
-            raise Unauthorized('Email verification failed.')
-
-        # Decode and validate token. Code should expire the same time the token does.
-        secret = current_app.config['SECRET_KEY']
-
-        try:
-            decoded_token = jwt.decode(verification.token, secret, algorithms='HS256')
-        except jwt.ExpiredSignatureError:
-            raise Unauthorized('Email verification token expired.')
-
-        # code was valid, remove the pending request, update user account and return 200
-        db.session.delete(verification)
-
-        user = User.query.filter_by(user_id=user_id).one_or_none()
-        if user.email_verified == False and user.modobio_id == None:
-            md_id = generate_modobio_id(user.user_id, user.firstname, user.lastname)
-            user.update({'modobio_id': md_id, 'membersince': DB_SERVER_TIME})
-        user.update({'email_verified': True})
-
-        send_email('email-welcome', user.email, firstname=user.firstname)
-
-        db.session.commit()
->>>>>>> 4309417c
 
 @ns.route('/email-verification/resend/<int:user_id>/')
 @ns.doc(params={'user_id': 'User ID number'})
