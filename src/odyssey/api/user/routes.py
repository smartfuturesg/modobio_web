--- conflicted
+++ resolved
@@ -350,8 +350,6 @@
             client_mobile_settings.user_id = user.user_id
             db.session.add(client_mobile_settings)
 
-<<<<<<< HEAD
-=======
             # generate token and code for email verification
             token = UserPendingEmailVerifications.generate_token(user.user_id)
             code = UserPendingEmailVerifications.generate_code()
@@ -369,7 +367,6 @@
             # send email to the user
             send_email_verify_email(user, token, code)
 
->>>>>>> a440f745
             #Authenticate newly created client accnt for immediate login
             user, user_login, _ = basic_auth.verify_password(username=user.email, password=password)
 
