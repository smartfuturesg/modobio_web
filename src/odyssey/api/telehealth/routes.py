import os, boto3, secrets, pathlib
from datetime import datetime, time, timedelta
from dateutil import tz
import random
import requests
import json

from flask import request, current_app, g
from flask_accepts import accepts, responds
from flask_restx import Resource, Namespace
from sqlalchemy import select
from sqlalchemy.sql.expression import and_, or_
from twilio.jwt.access_token import AccessToken
from twilio.jwt.access_token.grants import VideoGrant, ChatGrant

from odyssey import db
from odyssey.api.lookup.models import (
    LookupBookingTimeIncrements
)
from odyssey.api.staff.models import StaffOperationalTerritories, StaffCalendarEvents, StaffRoles
from odyssey.api.user.models import User
from odyssey.api.telehealth.models import (
    TelehealthBookingStatus,
    TelehealthBookings,
    TelehealthChatRooms,
    TelehealthMeetingRooms, 
    TelehealthQueueClientPool,
    TelehealthStaffAvailability,
    TelehealthBookingDetails,
    TelehealthStaffSettings
)
from odyssey.api.telehealth.schemas import (
    TelehealthBookingsSchema,
    TelehealthBookingsOutputSchema,
    TelehealthBookingMeetingRoomsTokensSchema,
    TelehealthChatRoomAccessSchema,
    TelehealthConversationsNestedSchema, 
    TelehealthMeetingRoomSchema,
    TelehealthQueueClientPoolSchema,
    TelehealthQueueClientPoolOutputSchema,
    TelehealthStaffAvailabilitySchema,
    TelehealthTimeSelectOutputSchema,
    TelehealthStaffAvailabilityOutputSchema,
    TelehealthBookingDetailsSchema,
    TelehealthBookingDetailsGetSchema, 
    TelehealthStaffSettingsSchema,
    TelehealthBookingsPUTSchema,
    TelehealthUserSchema
)
from odyssey.api.system.models import SystemTelehealthSessionCosts
from odyssey.api.lookup.models import (
    LookupTerritoriesOfOperations
)
from odyssey.api.practitioner.models import PractitionerCredentials
from odyssey.api.payment.models import PaymentMethods, PaymentHistory, PaymentFailedTransactions
from odyssey.utils.auth import token_auth
from odyssey.utils.errors import GenericNotFound, InputError, UnauthorizedUser, ContentNotFound, IllegalSetting, GenericThirdPartyError
from odyssey.integrations.wheel import Wheel
from odyssey.utils.constants import TELEHEALTH_BOOKING_LEAD_TIME_HRS, TWILIO_ACCESS_KEY_TTL, DAY_OF_WEEK, ALLOWED_AUDIO_TYPES, ALLOWED_IMAGE_TYPES, INSTAMED_OUTLET
from odyssey.utils.message import PushNotification, PushNotificationType
from odyssey.utils.misc import (
    FileHandling,
    check_client_existence, 
    check_staff_existence,
    create_conversation,
    create_twilio_access_token,
    generate_meeting_room_name,
    get_chatroom,
    grab_twilio_credentials
)
from odyssey.utils.base.resources import BaseResource

ns = Namespace('telehealth', description='telehealth bookings management API')

@ns.route('/bookings/meeting-room/access-token/<int:booking_id>/')
class TelehealthBookingsRoomAccessTokenApi(Resource):
    """
    This endpoint is used to GET the staff and client's TWILIO access tokens so they can
    access their chats and videos.

    Here, we create the Booking Meeting Room.

    Call start
    """
    @token_auth.login_required
    @responds(schema=TelehealthBookingMeetingRoomsTokensSchema, api=ns, status_code=200)
    def get(self, booking_id):
        # Get the current user

        current_user, _ = token_auth.current_user()
        
        booking = TelehealthBookings.query.get(booking_id)

        if not booking:
            raise InputError(status_code=405, message='Meeting does not exist yet.')

        # make sure the requester is one of the participants
        if not any(current_user.user_id == uid for uid in [booking.client_user_id, booking.staff_user_id]):
            raise InputError(status_code=405, message='logged in user must be a booking participant')

        # Create telehealth meeting room entry
        # each telehealth session is given a unique meeting room
        meeting_room = db.session.execute(
            select(TelehealthMeetingRooms).
            where(
                TelehealthMeetingRooms.booking_id == booking_id,
                )).scalar()
        
        if not meeting_room:
            meeting_room = TelehealthMeetingRooms(
                booking_id=booking_id,
                staff_user_id=booking.staff_user_id,
                client_user_id=booking.client_user_id)
            meeting_room.room_name = generate_meeting_room_name()

        # Create access token for users to access the Twilio API
        # Add grant for video room access using meeting room name just created
        # Twilio will automatically create a new room by this name.
        # TODO: configure meeting room
        # meeting type (group by default), participant limit , callbacks
        
        token = create_twilio_access_token(current_user.modobio_id, meeting_room_name=meeting_room.room_name)
        
        if g.user_type == 'staff':
            meeting_room.staff_access_token = token

            #call instamed api to charge user for this call
            payment = PaymentMethods.query.filter_by(idx=booking.payment_method_id).one_or_none()
            session_cost = SystemTelehealthSessionCosts.query.filter_by(profession_type='medical_doctor').one_or_none().session_cost

            request_data = {
                "Outlet": INSTAMED_OUTLET,
                "PaymentMethod": "OnFile",
                "PaymentMethodID": str(payment.payment_id),
                "Amount": str(session_cost)
            }

            request_headers = {'Api-Key': current_app.config['INSTAMED_API_KEY'],
                                    'Api-Secret': current_app.config['INSTAMED_API_SECRET'],
                                    'Content-Type': 'application/json'}

            response = requests.post('https://connect.instamed.com/rest/payment/sale',
                            headers=request_headers,
                            json=request_data)

            #check if instamed api raised an error
            try:
                response.raise_for_status()
            except:
                raise GenericThirdPartyError(response.status_code, response.text)

            #convert response data to json (python dict)
            response_data = json.loads(response.text)

            #check if card was declined (this is not an error as checked above as 200 is returned from InstaMed)
            if response_data['TransactionStatus'] == 'C':
                #transaction was successful, store in PaymentHistory
                history = PaymentHistory(**{
                    'user_id': booking.client_user_id,
                    'payment_method_id': booking.payment_method_id,
                    'transaction_id': response_data['TransactionID'],
                    'transaction_amount': session_cost,
                })
                booking.is_paid=True
                db.session.add(history)
            else:
                #transaction was not successful, store in PaymentFailedTransactions
                failed = PaymentFailedTransactions(**{
                    'user_id': booking.client_user_id,
                    'transaction_id': response_data['TransactionID']
                })
                db.session.add(failed)
        elif g.user_type == 'client':
            meeting_room.client_access_token = token
        
        db.session.add(meeting_room)

        # Create TelehealthBookingStatus object and update booking status to 'In Progress'
        booking.status = 'In Progress'
        status_history = TelehealthBookingStatus(
            booking_id=booking_id,
            reporter_id=current_user.user_id,
            reporter_role='Practitioner' if current_user.user_id == booking.staff_user_id else 'Client',
            status='In Progress'
        )
        db.session.add(status_history)
        db.session.commit() 

        # Send push notification to user. Do this as late as possible, have everything else ready.
        pn = PushNotification()

        # TODO: at the moment only Apple is supported. When Android is needed,
        # update PushNotification class and templates, then change here.
        msg = pn.apple_voip_tmpl
        msg['data']['booking_id'] = booking_id
        msg['data']['booking_description'] = 'Modo Bio telehealth appointment'
        msg['data']['staff_id'] = booking.staff_user_id
        msg['data']['staff_first_name'] = booking.practitioner.firstname
        msg['data']['staff_middle_name'] = booking.practitioner.middlename
        msg['data']['staff_last_name'] = booking.practitioner.lastname

        urls = {}
        fh = FileHandling()
        for pic in booking.practitioner.staff_profile.profile_pictures:
            if pic.original:
                continue

            url = fh.get_presigned_url(pic.image_path)
            urls[pic.height] = url

        msg['data']['staff_profile_picture'] = urls

        pn.send(booking.client_user_id, PushNotificationType.voip, msg)

        return {'twilio_token': token,
                'conversation_sid': booking.chat_room.conversation_sid}

@ns.route('/client/time-select/<int:user_id>/')
@ns.doc(params={'user_id': 'Client user ID'})
class TelehealthClientTimeSelectApi(Resource):   

    @token_auth.login_required
    @responds(schema=TelehealthTimeSelectOutputSchema,api=ns, status_code=200)
    def get(self, user_id):
        """
        Checks the booking requirements stored in the client queue

        Responds with available booking times localized to the client's timezone
        """
        
        #### TESTING NOTES:
        ####   test1 - call with non-existent user_id
        ####   test2 - call with deleted user (user_id exists, but user shouldn't have access to anything)
        ####   test3 - call with staff user_id
        ####   test4 - call with valid client user_id
        check_client_existence(user_id)

        # grab the client at the top of the queue?
        # Need to grab this for to grab the closest target_date / priority date
        # --------------------------------------------------------------------------
        # TODO: client_in_queue, is a list where we are supposed to grab from the top.
        # What if that client does not select a time, how do we move to the next person in the queue
        # client_in_queue MUST be the user_id
        # 
        # --------------------------------------------------------------------------
        #### TESTING NOTES:
        ####   test1 - call existent user_id but not in queue, (code needs an extra check to raise an error when client_in_queue== None) 
        ####   test2 - call with client user_id that might be found in queue
        client_in_queue = TelehealthQueueClientPool.query.filter_by(user_id=user_id).order_by(TelehealthQueueClientPool.priority.desc(),TelehealthQueueClientPool.target_date.asc()).first()
        if not client_in_queue:
            raise InputError(status_code=405,message='Client is not in the queue yet.')
        
        time_inc = LookupBookingTimeIncrements.query.all()
        
        time_idx_dict = {item.start_time.isoformat() : item.idx for item in time_inc} # {datetime.time: booking_availability_id}
        ##
        #  Wheel availability request
        ##
        wheel = Wheel()

        duration = client_in_queue.duration
        days_from_target = 0
        no_staff_available_count = 0
        times = []

        time_now_utc = datetime.now(tz.UTC)
        time_now_client_localized = time_now_utc.astimezone(tz.gettz(client_in_queue.timezone))

        # window of possible appointment times spans the full target date
        # localize the start and end times to the client's timezone, 
        # NOTE: wheel will respond with availabilities in UTC but will respect the TZ of requested window 
        target_start_datetime_client_local =  datetime.combine(client_in_queue.target_date, time(0, tzinfo=tz.gettz(client_in_queue.timezone)))
        
        # if request was for a time in the past, use the present time + booking lead time window
        if target_start_datetime_client_local < time_now_client_localized:
            target_start_datetime_client_local = time_now_client_localized + timedelta(hours=TELEHEALTH_BOOKING_LEAD_TIME_HRS+1)
            target_start_datetime_client_local = target_start_datetime_client_local.replace(minute=0, second=0, microsecond=0)
        
        while len(times) < 10:
            # convert client's target date to day_of_week
            # 0 is Monday, 6 is Sunday

            # target booking window localized to the client's tzone
            target_start_datetime = target_start_datetime_client_local + timedelta(days_from_target)
            target_end_datetime = target_start_datetime + timedelta(hours=24)
            
            # localize target time range to utc
            target_start_datetime_utc = target_start_datetime.astimezone(tz.UTC)
            target_end_datetime_utc = target_end_datetime.astimezone(tz.UTC)

            # taret time indexes in UTC
            target_start_idx_utc = time_idx_dict[target_start_datetime_utc.strftime('%H:%M:%S')]
            target_end_idx_utc = time_idx_dict[target_end_datetime_utc.strftime('%H:%M:%S')]
            target_start_weekday_utc = DAY_OF_WEEK[target_start_datetime_utc.weekday()]
            target_end_weekday_utc = DAY_OF_WEEK[target_end_datetime_utc.weekday()]

            # Query wheel for available practitioners on target date in client's tzone
            # TODO: when wheel is ready, add sex to this availability check
            wheel_practitioner_availabilities = wheel.available_timeslots(target_time_range = (target_start_datetime_utc, target_end_datetime_utc))
                    
            available = wheel_practitioner_availabilities  # availability dictionary {date: {user_id : [booking time idxs]}
            staff_availability_timezone =  {_user_id: 'UTC' for _user_id in wheel_practitioner_availabilities} # current tz info for each staff we bring up for this target date

            # gender preference for availability query below
            if client_in_queue.medical_gender == 'm':
                genderFlag = True
            elif client_in_queue.medical_gender == 'f':
                genderFlag = False
<<<<<<< HEAD

            # get 2 letter text abbreviation for operational territory in order to match it with the
            # PractitionerCredentials table
            client_location = LookupTerritoriesOfOperations.query.filter_by(idx=client_in_queue.location_id).one_or_none().sub_territory_abbreviation

=======
>>>>>>> 85e099d2
            # query staff availabilites filtering by day of week, role, operation location, and gender
            # staff availbilities are stored in UTC time which may be different from the client's tz
            # to handle this case, we make this query knowing that availabilities may span two days 
            if client_in_queue.medical_gender == 'np':
<<<<<<< HEAD
                staff_availability = db.session.query(TelehealthStaffAvailability)\
                    .join(PractitionerCredentials, PractitionerCredentials.user_id == TelehealthStaffAvailability.user_id)\
                        .filter(
                            or_(
                                and_(
                                    TelehealthStaffAvailability.day_of_week == target_start_weekday_utc,
                                    TelehealthStaffAvailability.booking_window_id >= target_start_idx_utc),
                                and_(
                                    TelehealthStaffAvailability.day_of_week == target_end_weekday_utc,
                                    TelehealthStaffAvailability.booking_window_id < target_end_idx_utc))                                
                        ).filter(              
                            PractitionerCredentials.role.has(role=client_in_queue.profession_type), 
                            PractitionerCredentials.state == client_location
                        ).all()
            else:
                staff_availability = db.session.query(TelehealthStaffAvailability)\
                    .join(StaffOperationalTerritories, PractitionerCredentials.user_id == TelehealthStaffAvailability.user_id)\
                        .join(User, User.user_id==TelehealthStaffAvailability.user_id)\
                        .filter(
                            or_(
                                and_(
                                    TelehealthStaffAvailability.day_of_week == target_start_weekday_utc,
                                    TelehealthStaffAvailability.booking_window_id >= target_start_idx_utc),
                                and_(
                                    TelehealthStaffAvailability.day_of_week == target_end_weekday_utc,
                                    TelehealthStaffAvailability.booking_window_id < target_end_idx_utc))
                        ).filter( 
                                PractitionerCredentials.role.has(role=client_in_queue.profession_type), 
                                PractitionerCredentials.state == client_location,
                                User.biological_sex_male==genderFlag
                        ).all()
=======
                staff_availability = db.session.execute(select(TelehealthStaffAvailability
                    ).join(StaffOperationalTerritories, StaffOperationalTerritories.user_id == TelehealthStaffAvailability.user_id
                    ).join(StaffRoles, StaffRoles.user_id == TelehealthStaffAvailability.user_id 
                    ).filter(
                        or_(
                            and_(
                                TelehealthStaffAvailability.day_of_week == target_start_weekday_utc,
                                TelehealthStaffAvailability.booking_window_id >= target_start_idx_utc),
                            and_(
                                TelehealthStaffAvailability.day_of_week == target_end_weekday_utc,
                                TelehealthStaffAvailability.booking_window_id < target_end_idx_utc))                                
                    ).filter(   
                        StaffRoles.role == client_in_queue.profession_type,           
                        StaffOperationalTerritories.operational_territory_id == client_in_queue.location_id
                    )).scalars().all()
            else:
                staff_availability = db.session.execute(select(TelehealthStaffAvailability
                    ).join(StaffOperationalTerritories, StaffOperationalTerritories.user_id == TelehealthStaffAvailability.user_id
                    ).join(StaffRoles, StaffRoles.user_id == TelehealthStaffAvailability.user_id 
                    ).join(User, User.user_id==TelehealthStaffAvailability.user_id
                    ).filter(
                        or_(
                            and_(
                                TelehealthStaffAvailability.day_of_week == target_start_weekday_utc,
                                TelehealthStaffAvailability.booking_window_id >= target_start_idx_utc),
                            and_(
                                TelehealthStaffAvailability.day_of_week == target_end_weekday_utc,
                                TelehealthStaffAvailability.booking_window_id < target_end_idx_utc))                                
                    ).filter(   
                        StaffRoles.role == client_in_queue.profession_type,           
                        StaffOperationalTerritories.operational_territory_id == client_in_queue.location_id,
                        User.biological_sex_male==genderFlag
                    )).scalars().all()
>>>>>>> 85e099d2
            
            if not staff_availability and not available:
                no_staff_available_count+=1
                days_from_target+=1
                if no_staff_available_count >= 7:
                    raise InputError(status_code=404,message='No staff available for the upcoming week.')
                else:
                    # continue jumps the to the top of the loop
                    continue
            else:
                # reset the counter if there is a staff member
                no_staff_available_count = 0
            
            # Duration is taken from the client queue.
            # we divide it by 5 because our look up tables are in increments of 5 mintues
            # so, this represents the number of time blocks we will need to look at.
            # The subtract 1 is due to the indices having start_time and end_times, so 100 - 103 is 100.start_time to 103.end_time which is
            # the 20 minute duration
            idx_delta = int(duration/5) - 1
           
            ###
            # Take all staff availabilities and organize them into a dictionary:
            #       { target_date_utc : {staff_user_id : [booking_increment_ids]} }
            ###
            for availability in staff_availability:
                availability_date = (target_start_datetime_utc.date() if availability.day_of_week == target_start_weekday_utc else target_end_datetime_utc.date())
                staff_user_id = availability.user_id
                if availability_date not in available:
                    available[availability_date] = {}
                if staff_user_id not in available[availability_date]:
                    available[availability_date][staff_user_id] = []
                # NOTE booking_window_id is the actual booking_window_id (starting at 1 NOT 0)
                available[availability_date][staff_user_id].append(availability.booking_window_id)

                if staff_user_id not in staff_availability_timezone:
                    staff_availability_timezone[staff_user_id] = availability.settings.timezone
            ###
            # Bring up current bookings for the target date.
            # Remove booking time blocks from the staff_availability dictionary so we know the times that the staff is free
            # If the client has a booking on the same day, that time block will not be available for another booking. 
            ###
            # search bookings between client's availability window
            bookings = db.session.execute(
                select(TelehealthBookings
                ).where(or_(
                    TelehealthBookings.target_date_utc == target_start_datetime_utc.date(),
                    TelehealthBookings.target_date_utc == target_end_datetime_utc.date())
                ).where(TelehealthBookings.status.in_(('Accepted', 'Pending')))
            ).scalars().all()

            # Now, subtract booking times from staff availability and generate the actual times a staff member is free
            removedNum = {target_start_datetime_utc.date():{}} # {date: {user_id : [booking_ids blocked]}}
            clientBookingID = {target_start_datetime_utc.date(): []}
            if target_start_datetime_utc.date() != target_end_datetime_utc.date():
                removedNum[target_end_datetime_utc.date()] = {} 
                clientBookingID[target_end_datetime_utc.date()]= []

            for booking in bookings:
                staff_id = booking.staff_user_id
                client_id = booking.client_user_id
                if staff_id in available[booking.target_date_utc]:
                    if staff_id not in removedNum[booking.target_date_utc]:
                        removedNum[booking.target_date_utc][staff_id] = []
                    # loop though time increments in booking and remove them from availability
                    # NOTE: booking_window_id_start/end_time are in the staff member's TZ
                    for num in range(booking.booking_window_id_start_time_utc,booking.booking_window_id_end_time_utc+1):
                        if num in available[booking.target_date_utc][staff_id]:
                            available[booking.target_date_utc][staff_id].remove(num)
                            removedNum[booking.target_date_utc][staff_id].append(num)
                        # store client booked times so we dont show these times to the client
                        if client_id == user_id:
                            clientBookingID[booking.target_date_utc].append(num)         
                else:
                    # This staff_user_id should not have availability on this day
                    continue
            # if client is already booked for the target date, remove this time block from all availabilities.  
            for booking_date, booking_timeslots in clientBookingID.items():
                for staff_id in available.get(booking_date,[]):
                    if staff_id not in removedNum[booking_date]:
                        removedNum[booking_date][staff_id] = []
                    available[booking_date][staff_id] = list(set(available[booking_date][staff_id]) - set(booking_timeslots))
                    available[booking_date][staff_id].sort()
                    removedNum[booking_date][staff_id].extend(booking_timeslots)            

            ###
            # Take 5 minute time blocks and convert them into appointment timeslots with a 20-minute duration
            ###

            # NOTE: It might be a good idea to shuffle user_id_arr and only select up to 10 (?) staff members 
            # to reduce the time complexity
            # user_id_arr = [1,2,3,4,5]
            # user_id_arr.random() -> [3,5,2,1,4]
            # user_id_arr[0:3]
            timeArr = {} # client localized booking times, should only be for the target date the client specified 
            for target_date, staff_availability in available.items():
                for staff_id in staff_availability:
                    if staff_id not in removedNum[target_date]:
                        removedNum[target_date][staff_id] = []            
                    for idx,time_id in enumerate(available[target_date][staff_id]):                 
                        if idx + 1 < len(available[target_date][staff_id]):
                            if available[target_date][staff_id][idx+1] - time_id < idx_delta and time_id + idx_delta < available[target_date][staff_id][-1]:
                                # since we are accessing an array, we need to -1 because recall time_id is the ACTUAL time increment idx
                                # and arrays are 0 indexed in python
                                if time_inc[time_id-1].start_time.minute%15 == 0: 

                                    # client's tz: client_in_queue.timezone
                                    # staff's timezone: staff_availability_timezone[staff_user_id]
                                    start_time_utc = datetime.combine(
                                        target_date, 
                                        time_inc[time_id-1].start_time, 
                                        tzinfo=tz.UTC)
                                    
                                    start_time_client_localized = start_time_utc.astimezone(tz.gettz(client_in_queue.timezone))         
                                    time_idx_dict[start_time_client_localized.strftime('%H:%M:%S')]
                                    if start_time_client_localized not in timeArr:
                                        timeArr[start_time_client_localized] = []
                                    
                                    if time_id+idx_delta in removedNum[target_date][staff_id]:
                                        continue                                            
                                    else:                                 
                                        # if when localizing to client's time zone, the date changes to the day before the original 
                                        # target date, do not show this availability to the client 
                                        timeArr[start_time_client_localized].append({"staff_id": staff_id,"idx":time_idx_dict[start_time_client_localized.strftime('%H:%M:%S')]})                                                            
                            else:
                                continue
                        else:
                            continue 

            ##
            # Loop through timeArr:
            # 1. select one staff member per time block 
            # 2. Localize staff availablility times to client's timezone. Remove any time blocks that 
            #    are target_day - 1 day in the client's tzimezone 
            # note, time.idx NEEDS a -1 in the append, 
            # BECAUSE we are accessing the array where index starts at 0
            ##
            booking_duration_delta = timedelta(minutes=5*(idx_delta+1))
            for _time in timeArr:
                if not timeArr[_time]:
                    continue
                if len(timeArr[_time]) > 1:
                    random.shuffle(timeArr[_time])
                
                end_time_client_localized = _time+booking_duration_delta
                
                # respond with display start and end times for the client
                # and booking window ids which appear as they are in the 
                # TelehealthStaffAvailability table (not localized to the client)
                times.append({'staff_user_id': timeArr[_time][0]['staff_id'],
                            'start_time': _time.time(), 
                            'end_time': end_time_client_localized.time(),
                            'booking_window_id_start_time': timeArr[_time][0]['idx'],
                            'booking_window_id_end_time': timeArr[_time][0]['idx']+idx_delta,
                            'target_date': _time.date()})             

            # increment days_from_target if there are less than 10 times available
            days_from_target+=1

        times.sort(key=lambda t: t['start_time'])    
        times.sort(key=lambda t: t['target_date'])

        payload = {'appointment_times': times,
                   'total_options': len(times)}
        return payload


@ns.route('/bookings/')
class TelehealthBookingsApi(BaseResource):
    """
    This API resource is used to get and post client and staff bookings.
    """     
    @token_auth.login_required
    @responds(schema=TelehealthBookingsOutputSchema, api=ns, status_code=200)
    @ns.doc(params={'client_user_id': 'Client User ID',
                'staff_user_id' : 'Staff User ID',
                'booking_id': 'booking_id'}) 
    def get(self):
        """
        Returns the list of bookings for clients and/or staff
        """
        current_user, _ = token_auth.current_user()

        client_user_id = request.args.get('client_user_id', type=int)

        staff_user_id = request.args.get('staff_user_id', type=int)

        booking_id = request.args.get('booking_id', type=int)

        fh = FileHandling()

        ###
        # There are 5 cases to decide what to return:
        # 1. booking_id is provided: other parameters are ignored, only that booking will be returned to the participating client/staff or any cs
        # 2. No parameter provided: an error will be raised
        # 3. Only staff_user_id provided: all bookings for the staff user will return if loggedin user = staff_user_id or cs
        # 4. Only client_user_id provided: all bookings for the client user will return if loggedin user = client_user_id or cs
        # 5. Both client_user_id and staff_user_id provided: all bookings with both participats return if loggedin user = staff_user_id or client_user_id or cs
        # client_user_id | staff_user_id | booking_id
        #       -        |      -        |      T
        #       F        |      F        |      F      
        #       F        |      T        |      F
        #       T        |      F        |      F
        #       T        |      T        |      F
        ###

        if not (client_user_id or staff_user_id or booking_id):
            # 2. No parameter provided, raise error
            raise InputError(status_code=405,message='Must include at least one of (client_user_id, staff_user_id, booking_id)')
        
        if booking_id:
            # 1. booking_id provided, any other parameter is ignored, only returns booking to participants or cs
            booking = TelehealthBookings.query.filter_by(idx=booking_id).one_or_none()
            if not booking:
                raise ContentNotFound() 
            if not any(current_user.user_id == uid for uid in [booking.client_user_id, booking.staff_user_id]) and \
                not ('client_services' in [role.role for role in current_user.roles]):
                raise InputError(status_code=403, message='Logged in user must be a booking participant')
            
            # return booking & both profile pictures 
            bookings = [booking]
            
        elif staff_user_id and not client_user_id:
            # 3. only staff_user_id provided, return all bookings for such user_id if loggedin user is same user or cs
            if not current_user.user_id == staff_user_id and not ('client_services' in [role.role for role in current_user.roles]):
                raise InputError(status_code=403, message='Logged in user must be a booking participant')

            # return all bookings with given staff_user_id
            bookings = TelehealthBookings.query.filter_by(staff_user_id = staff_user_id).\
                order_by(TelehealthBookings.target_date.asc()).all()

        elif client_user_id and not staff_user_id:
            # 4. only client_user_id provided, return all bookings for such user_id if loggedin user is same user or cs
            if not current_user.user_id == client_user_id and not ('client_services' in [role.role for role in current_user.roles]):
                raise InputError(status_code=403, message='Logged in user must be a booking participant')
            
            # return all bookings with given client_user_ide'
            bookings = TelehealthBookings.query.filter_by(client_user_id = client_user_id).\
                order_by(TelehealthBookings.target_date.asc()).all()

        else:
            # 5. both client and user id's are provided, return bookings where both exist if loggedin is either or cs
            if not any(current_user.user_id == uid for uid in [client_user_id, staff_user_id]) and \
                not ('client_services' in [role.role for role in current_user.roles]):
                raise InputError(status_code=403, message='Logged in user must be a booking participant')
            
            # return all bookings with given client and staff user_id combination
            # grab the whole queue
            bookings = TelehealthBookings.query.filter_by(client_user_id = client_user_id, staff_user_id = staff_user_id).\
                order_by(TelehealthBookings.target_date.asc()).all()

        time_inc = LookupBookingTimeIncrements.query.all()
        bookings_payload = []

        for booking in bookings:
            ##
            # localize booking times to the staff and client 
            # bring up profile pics
            ##

            client = {**booking.client.__dict__}
            practitioner = {**booking.practitioner.__dict__}
            

            # bookings stored in staff timezone
            practitioner['timezone'] = booking.staff_timezone
            #return the practioner profile_picture width=128 if the logged in user is the client involved or client services
            if current_user.user_id == booking.client_user_id or ('client_services' in [role.role for role in current_user.roles]):
                image_paths = {pic.width: pic.image_path for pic in booking.practitioner.staff_profile.profile_pictures}
                practitioner['profile_picture'] = (fh.get_presigned_url(image_paths[128]) if image_paths else None)
            

            start_time_utc = datetime.combine(
                    booking.target_date_utc, 
                    time_inc[booking.booking_window_id_start_time_utc-1].start_time,
                    tzinfo=tz.UTC)
                
            end_time_utc = datetime.combine(
                booking.target_date_utc, 
                time_inc[booking.booking_window_id_end_time_utc-1].end_time,
                tzinfo=tz.UTC)
            
            practitioner['start_time_localized'] = start_time_utc.astimezone(tz.gettz(booking.staff_timezone)).time()
            practitioner['end_time_localized'] = end_time_utc.astimezone(tz.gettz(booking.staff_timezone)).time()

            client['timezone'] = booking.client_timezone
            client['start_time_localized'] = start_time_utc.astimezone(tz.gettz(booking.client_timezone)).time()
            client['end_time_localized'] = end_time_utc.astimezone(tz.gettz(booking.client_timezone)).time()
            # return the client profile_picture wdith=128 if the logged in user is the practitioner involved
            if current_user.user_id == booking.staff_user_id:
                image_paths = {pic.width: pic.image_path for pic in booking.client.client_info.profile_pictures}
                client['profile_picture'] = (fh.get_presigned_url(image_paths[128]) if image_paths else None)
            
            bookings_payload.append({
                'booking_id': booking.idx,
                'target_date_utc': booking.target_date_utc,
                'start_time_utc': start_time_utc.time(),
                'status': booking.status,
                'profession_type': booking.profession_type,
                'chat_room': booking.chat_room,
                'client_location_id': booking.client_location_id,
                'payment_method_id': booking.payment_method_id,
                'status_history': booking.status_history,
                'client': client,
                'practitioner': practitioner
            })

        # Sort bookings by time then sort by date
        bookings_payload.sort(key=lambda t: t['start_time_utc'])
        bookings_payload.sort(key=lambda t: t['target_date_utc'])
        
        # create twilio access token with chat grant 
        token = create_twilio_access_token(current_user.modobio_id)
        
        payload = {
            'all_bookings': len(bookings_payload),
            'bookings': bookings_payload,
            'twilio_token': token            
        }
        return payload

    @token_auth.login_required(user_type=('client',))
    @accepts(schema=TelehealthBookingsSchema(only=['booking_window_id_end_time', 'booking_window_id_start_time','target_date']), api=ns)
    @responds(schema=TelehealthBookingsOutputSchema, api=ns, status_code=201)
    @ns.doc(params={'client_user_id': 'Client User ID',
                'staff_user_id' : 'Staff User ID'}) 
    def post(self):
        """
        Add client and staff to a TelehealthBookings table.

        Request body includes date and time localized to the client

        Responds with successful booking and conversation_id 
        """
        current_user, _ = token_auth.current_user()

        # Do not allow bookings between days
        if request.parsed_obj.booking_window_id_start_time >= request.parsed_obj.booking_window_id_end_time:
            raise InputError(status_code=405,message='Start time must be before end time.')
        
        client_user_id = request.args.get('client_user_id', type=int)
        
        if not client_user_id:
            raise InputError(status_code=405,message='Missing Client ID')

        staff_user_id = request.args.get('staff_user_id', type=int)
        
        if not staff_user_id:
            raise InputError(status_code=405,message='Missing Staff ID')        
        
        # make sure the requester is one of the participants
        if not any(current_user.user_id == uid for uid in [client_user_id, staff_user_id]):
            raise InputError(status_code=405, message='logged in user must be a booking participant')

        # Check client existence
        super().check_user(client_user_id, user_type='client')
        
        # Check staff existence
        super().check_user(staff_user_id, user_type='staff')

        time_inc = LookupBookingTimeIncrements.query.all()
        start_time_idx_dict = {item.start_time.isoformat() : item.idx for item in time_inc} # {datetime.time: booking_availability_id}
        # bring up client queue details
        client_in_queue = TelehealthQueueClientPool.query.filter_by(user_id=client_user_id).one_or_none()
        if not client_in_queue:
            raise InputError(message="client not yet in queue")

        # Localize the requested booking date and time to UTC
        duration_idx = request.parsed_obj.booking_window_id_end_time - request.parsed_obj.booking_window_id_start_time
        target_start_datetime_utc = datetime.combine(
                                request.parsed_obj.target_date, 
                                time_inc[request.parsed_obj.booking_window_id_start_time-1].start_time, 
                                tzinfo=tz.gettz(client_in_queue.timezone)).astimezone(tz.UTC)
        target_end_datetime_utc = target_start_datetime_utc + timedelta(minutes=5*(duration_idx+1))
        target_start_time_idx_utc = start_time_idx_dict[target_start_datetime_utc.strftime('%H:%M:%S')]
        target_end_time_idx_utc = target_start_time_idx_utc + duration_idx
       
        ###
        # Check to see the client and staff still have the requested time slot available
        # - current bookings
        # - staff availability
        #       - if staff from wheel, query wheel for availability
        #       - else, check the StaffAvailability table 
        ###
        
        # Bring up the current bookings for the staff and client
        # check to make sure there are no conflicts with the requested appointment time
        client_bookings = TelehealthBookings.query.filter(
            TelehealthBookings.client_user_id==client_user_id,
            TelehealthBookings.target_date_utc==target_start_datetime_utc.date(),
            TelehealthBookings.status!='Cancelled').all()
        staff_bookings = TelehealthBookings.query.filter(
            TelehealthBookings.staff_user_id==staff_user_id,
            TelehealthBookings.target_date_utc==target_start_datetime_utc.date(),
            TelehealthBookings.status!='Cancelled').all()

        # This checks if the input slots have already been taken.
        # using utc times to remain consistent 
        if client_bookings:
            for booking in client_bookings:
                if target_start_time_idx_utc >= booking.booking_window_id_start_time_utc and\
                    target_start_time_idx_utc < booking.booking_window_id_end_time_utc:
                    raise InputError(status_code=405,message='Client {} already has an appointment for this time.'.format(client_user_id))
                elif target_end_time_idx_utc > booking.booking_window_id_start_time_utc and\
                    target_end_time_idx_utc < booking.booking_window_id_end_time_utc:
                    raise InputError(status_code=405,message='Client {} already has an appointment for this time.'.format(client_user_id))

        if staff_bookings:
            for booking in staff_bookings:
                if target_start_time_idx_utc >= booking.booking_window_id_start_time_utc and\
                    target_start_time_idx_utc < booking.booking_window_id_end_time_utc:
                    raise InputError(status_code=405,message='Staff {} already has an appointment for this time.'.format(staff_user_id))
                elif target_end_time_idx_utc > booking.booking_window_id_start_time_utc and\
                    target_end_time_idx_utc < booking.booking_window_id_end_time_utc:
                    raise InputError(status_code=405,message='Staff {} already has an appointment for this time.'.format(staff_user_id))        

        ##
        # ensure staff still has the same availability
        # if staff is a wheel clinician, query wheel for their current availability
        ##
        wheel = Wheel()
        wheel_clinician_ids = wheel.clinician_ids(key='user_id') 
        if staff_user_id in wheel_clinician_ids:
            staff_availability = wheel.available_timeslots(
                target_time_range=(target_start_datetime_utc, target_end_datetime_utc+timedelta(minutes=5)), 
                clinician_id=wheel_clinician_ids[staff_user_id])[target_start_datetime_utc.date()].get(staff_user_id)
        else:
            staff_availability = db.session.execute(
                select(TelehealthStaffAvailability).
                filter(
                    TelehealthStaffAvailability.booking_window_id.in_(
                        [target_start_time_idx_utc,target_end_time_idx_utc]),
                    TelehealthStaffAvailability.day_of_week == DAY_OF_WEEK[target_start_datetime_utc.weekday()],
                    TelehealthStaffAvailability.user_id == staff_user_id
                    )
            ).scalars().all()

        if not staff_availability:
            raise InputError(message="Staff does not currently have this time available")

        # staff and client may proceed with scheduling the booking, create the booking and response object
        request.parsed_obj.client_user_id = client_user_id
        request.parsed_obj.staff_user_id = staff_user_id

        # Add staff and client timezones to the TelehealthBooking entry
        staff_settings = db.session.execute(select(TelehealthStaffSettings).where(TelehealthStaffSettings.user_id == staff_user_id)).scalar_one_or_none()
        
        # TODO: set a notification for the staff member so they know to update their settings
        if not staff_settings:
            staff_settings = TelehealthStaffSettings(timezone='UTC', auto_confirm = False, user_id = staff_user_id)
            db.session.add(staff_settings)

        request.parsed_obj.staff_timezone = staff_settings.timezone
        request.parsed_obj.client_timezone = client_in_queue.timezone

        # save client's location for booking
        request.parsed_obj.client_location_id = client_in_queue.location_id

        # save client's payment method
        request.parsed_obj.payment_method_id = client_in_queue.payment_method_id

        # save profession type requested
        request.parsed_obj.profession_type = client_in_queue.profession_type

        # check the practitioner's auto accept setting. 
        if staff_settings.auto_confirm:
            request.parsed_obj.status = 'Accepted'
        else:
            request.parsed_obj.status = 'Pending'
            # TODO: here, we need to send some sort of notification to the staff member letting
            # them know they have a booking request.

        
        # find target date and booking window ids in UTC
        request.parsed_obj.booking_window_id_start_time_utc = target_start_time_idx_utc
        request.parsed_obj.booking_window_id_end_time_utc = target_end_time_idx_utc
        request.parsed_obj.target_date_utc = target_start_datetime_utc.date()
        
        # find start and end time localized to client's timezone
        # convert start, end time and target date from utc star times found above
        if request.parsed_obj.client_timezone != 'UTC':
            start_time_client_localized = target_start_datetime_utc.astimezone(tz.gettz(request.parsed_obj.client_timezone)).time()
            end_time_client_localized = target_end_datetime_utc.astimezone(tz.gettz(request.parsed_obj.client_timezone)).time()
        else:
            start_time_client_localized = target_start_datetime_utc.time()
            end_time_client_localized = target_end_datetime_utc.time()
        
        db.session.add(request.parsed_obj)
        db.session.flush()


        # if the staff memebr is a wheel clinician, make booking request to wheel API
        booking_url = None
        if staff_user_id in wheel_clinician_ids:
            external_booking_id, booking_url = wheel.make_booking_request(staff_user_id, client_user_id, client_in_queue.location_id, request.parsed_obj.idx, target_start_datetime_utc)
            request.parsed_obj.external_booking_id = external_booking_id

        # create TelehealthBookingStatus object
        status_history = TelehealthBookingStatus(
            booking_id = request.parsed_obj.idx,
            reporter_id = current_user.user_id,
            reporter_role = 'Practitioner' if current_user.user_id == staff_user_id else 'Client',
            status = request.parsed_obj.status
        )
        # save TelehealthBookingStatus object connected to this booking.
        db.session.add(status_history)
        db.session.flush()

        # create Twilio conversation and store details in TelehealthChatrooms table
        create_conversation(staff_user_id = staff_user_id,
                            client_user_id = client_user_id,
                            booking_id=request.parsed_obj.idx)

        # create access token with chat grant for newly provisioned room
        token = create_twilio_access_token(current_user.modobio_id)

        # Once the booking has been successful, delete the client from the queue
        if client_in_queue:
            db.session.delete(client_in_queue)
            db.session.flush()
     
        ##
        # Populate staff calendar with booking
        # localize to staff timezone first
        ##
        if staff_settings.timezone != 'UTC':
            booking_start_staff_localized = target_start_datetime_utc.astimezone(tz.gettz(staff_settings.timezone))
            booking_end_staff_localized = target_end_datetime_utc.astimezone(tz.gettz(staff_settings.timezone))
        else:
            booking_start_staff_localized = target_start_datetime_utc
            booking_end_staff_localized = target_end_datetime_utc

        add_to_calendar = StaffCalendarEvents(user_id=request.parsed_obj.staff_user_id,
                                              start_date=booking_start_staff_localized.date(),
                                              end_date=booking_end_staff_localized.date(),
                                              start_time=booking_start_staff_localized.strftime('%H:%M:%S'),
                                              end_time=booking_end_staff_localized.strftime('%H:%M:%S'),
                                              recurring=False,
                                              availability_status='Busy',
                                              location='Telehealth_'+str(request.parsed_obj.idx),
                                              description='',
                                              all_day=False,
                                              timezone = staff_settings.timezone
                                              )
        db.session.add(add_to_calendar)
        db.session.commit()

        booking = TelehealthBookings.query.filter_by(idx=request.parsed_obj.idx).first()
        client = {**booking.client.__dict__}
        client['timezone'] = booking.client_timezone
        client['start_time_localized'] = start_time_client_localized
        client['end_time_localized'] = end_time_client_localized
        practitioner = {**booking.practitioner.__dict__}
        practitioner['timezone'] = booking.staff_timezone
        practitioner['start_time_localized'] = time_inc[request.parsed_obj.booking_window_id_start_time-1].start_time
        practitioner['end_time_localized'] = time_inc[request.parsed_obj.booking_window_id_end_time-1].end_time

        payload = {
            'all_bookings': 1,
            'twilio_token': token,
            'bookings':[
                {
                'booking_id': booking.idx,
                'target_date': booking.target_date,
                'start_time': practitioner['start_time_localized'],
                'status': booking.status,
                'profession_type': booking.profession_type,
                'chat_room': booking.chat_room,
                'client_location_id': booking.client_location_id,
                'payment_method_id': booking.payment_method_id,
                'status_history': booking.status_history,
                'client': client,
                'practitioner': practitioner,
                'booking_url': booking_url
                }
            ] 
        }
        return payload

    @token_auth.login_required
    @accepts(schema=TelehealthBookingsPUTSchema(only=['status', 'payment_method_id']), api=ns)
    @responds(status_code=201,api=ns)
    @ns.doc(params={'booking_id': 'booking_id'}) 
    def put(self):
        """
        PUT request can be used to update the booking STATUS and payment_method
        """
        current_user, _ = token_auth.current_user()
        booking_id = request.args.get('booking_id', type=int)

        # Check if booking exists
        booking = TelehealthBookings.query.filter_by(idx=booking_id).one_or_none()
        if not booking:
            raise InputError(status_code=405,message='Could not find booking.')
        
        # Verify loggedin user is part of booking
        if not any(current_user.user_id == uid for uid in [booking.client_user_id, booking.staff_user_id]):
            raise InputError(status_code=403, message='Logged in user must be a booking participant')

        data = request.get_json()

        payment_id = data.get('payment_method_id')
        # If user wants to change the payment method for booking
        if payment_id: 
            # Verify it's the client that's trying to change the payment method
            if not current_user.user_id == booking.client_user_id:
                raise InputError(403, 'Only Client may update Payment Method')     
            # Verify payment method idx is valid from PaymentMethods
            # and that the payment method chosen is registered under the client_user_id
            if not PaymentMethods.query.filter_by(user_id=booking.client_user_id, idx=payment_id).one_or_none():
                raise InputError(403, 'Invalid Payment Method')

        new_status = data.get('status')
        if new_status:
            # Can't update status to 'In Progress' through this endpoint
            # only practitioner can change status from pending to accepted
            # both client and practitioner can change status to canceled and completed
            if new_status == 'In Progress':
                raise InputError(405, 'Can only update to this status on Call Start')
            if new_status in ('Pending', 'Accepted') and current_user.user_id != booking.staff_user_id:
                raise InputError(403, 'Only Practitioner may update to this status')
            
            # Create TelehealthBookingStatus object if the request is updating the status
            status_history = TelehealthBookingStatus(
                booking_id = booking_id,
                reporter_id = current_user.user_id,
                reporter_role = 'Practitioner' if current_user.user_id == booking.staff_user_id else 'Client',
                status = new_status
            )
            db.session.add(status_history)

        booking.update(data)

        # If the booking gets updated for cancelation, then delete it in the Staff's calendar
        if new_status == 'Cancelled':
            staff_event = StaffCalendarEvents.query.filter_by(location='Telehealth_{}'.format(booking_id)).one_or_none()
            if staff_event:
                db.session.delete(staff_event)
        
        db.session.commit()

        return 201

    @token_auth.login_required()
    @accepts(schema=TelehealthBookingsSchema, api=ns)
    @responds(status_code=201,api=ns)
    @ns.deprecated
    def delete(self, user_id):
        '''
        DEPRECATED 6.9.21 - Use PUT request to update booking status
        This DELETE request is used to delete bookings. However, this table should also serve as a 
        a log of bookings, so it is up to the Backened team to use this with caution.
        '''
        if request.parsed_obj.booking_window_id_start_time >= request.parsed_obj.booking_window_id_end_time:
            raise InputError(status_code=405,message='Start time must be before end time.')

        client_user_id = request.args.get('client_user_id', type=int)
        
        if not client_user_id:
            raise InputError(status_code=405,message='Missing Client ID')

        staff_user_id = request.args.get('staff_user_id', type=int)
        
        if not staff_user_id:
            raise InputError(status_code=405,message='Missing Staff ID')        
        
        # Check client existence
        check_client_existence(client_user_id)
        
        # Check staff existence
        check_staff_existence(staff_user_id)

        # Check if staff and client have those times open
        bookings = TelehealthBookings.query.filter_by(client_user_id=client_user_id,\
                                                        staff_user_id=staff_user_id,\
                                                        target_date=request.parsed_obj.target_date,\
                                                        booking_window_id_start_time=request.parsed_obj.booking_window_id_start_time).one_or_none()
        
        if not bookings:
            raise InputError(status_code=405,message='Could not find booking for Client {} and Staff {}.'.format(client_user_id, staff_user_id))

        db.session.delete(bookings)
        db.session.commit()

        return 201

@ns.route('/meeting-room/new/<int:user_id>/')
@ns.deprecated
@ns.doc(params={'user_id': 'User ID number'})
class ProvisionMeetingRooms(Resource):
    @token_auth.login_required(user_type=('staff',))
    @responds(schema = TelehealthMeetingRoomSchema, status_code=201, api=ns)
    def post(self, user_id):
        """
        Deprecated 4.15.21

        Create a new meeting room between the logged-in staff member
        and the client specified in the url param, user_id
        """
        check_client_existence(user_id)

        staff_user, _ = token_auth.current_user()

        # Create telehealth meeting room entry
        # each telehealth session is given a unique meeting room
        meeting_room = TelehealthMeetingRooms(staff_user_id=staff_user.user_id, client_user_id=user_id)
        meeting_room.room_name = generate_meeting_room_name()
        

        # Bring up chat room session. Chat rooms are intended to be between a client and staff
        # member and persist through all telehealth interactions between the two. 
        # only one chat room will exist between each client-staff pair
        # If this is the first telehealth interaction between 
        # the client and staff member, a room will be provisioned. 

        twilio_credentials = grab_twilio_credentials()

        # get_chatroom helper function will take care of creating or bringing forward 
        # previously created chat room and add user as a participant using their modobio_id
        conversation = get_chatroom(staff_user_id = staff_user.user_id,
                            client_user_id = user_id,
                            participant_modobio_id = staff_user.modobio_id)


        # Create access token for users to access the Twilio API
        # Add grant for video room access using meeting room name just created
        # Twilio will automatically create a new room by this name.
        # TODO: configure meeting room
        # meeting type (group by default), participant limit , callbacks
        
        token = AccessToken(twilio_credentials['account_sid'], 
                            twilio_credentials['api_key'], 
                            twilio_credentials['api_key_secret'],
                            identity=staff_user.modobio_id, 
                            ttl=TWILIO_ACCESS_KEY_TTL)
        
        token.add_grant(VideoGrant(room=meeting_room.room_name))
        token.add_grant(ChatGrant(service_sid=current_app.config['CONVERSATION_SERVICE_SID']))
        
        meeting_room.staff_access_token = token.to_jwt()
        meeting_room.__dict__['access_token'] = meeting_room.staff_access_token
        meeting_room.__dict__['conversation_sid'] = conversation.sid

        db.session.add(meeting_room)
        db.session.commit() 
        return meeting_room

@ns.route('/meeting-room/access-token/<int:room_id>/')
@ns.deprecated
@ns.doc(params={'room_id': 'room ID number'})
class GrantMeetingRoomAccess(Resource):
    """
    For generating and retrieving meeting room access tokens
    """
    @token_auth.login_required
    @responds(schema = TelehealthMeetingRoomSchema, status_code=201, api=ns)
    def post(self, room_id):
        """
        Generate a new Twilio access token with a grant for the meeting room id provided.
        Tokens also have a grant for the chat room between the two participants in 
        the chat room. 

        Users may only be granted access if they are one of the two participants.
        """
        client_user, _ = token_auth.current_user()

        meeting_room = TelehealthMeetingRooms.query.filter_by(client_user_id=client_user.user_id, room_id=room_id).one_or_none()
        if not meeting_room:
            raise GenericNotFound(message="no meeting room found")
        elif meeting_room.client_user_id != client_user.user_id:
            raise UnauthorizedUser(message='user not part of chat room')

        twilio_credentials = grab_twilio_credentials()

        # get_chatroom helper function will take care of creating or bringing forward 
        # previously created chat room and add user as a participant using their modobio_id
        conversation = get_chatroom(staff_user_id = meeting_room.staff_user_id,
                                    client_user_id = client_user.user_id,
                                    participant_modobio_id = client_user.modobio_id)

        # API access for the staff user to specifically access this chat room
        token = AccessToken(twilio_credentials['account_sid'], twilio_credentials['api_key'], twilio_credentials['api_key_secret'],
                         identity=client_user.modobio_id, ttl=TWILIO_ACCESS_KEY_TTL)
        token.add_grant(VideoGrant(room=meeting_room.room_name))
        token.add_grant(ChatGrant(service_sid=conversation.chat_service_sid))

        meeting_room.client_access_token = token.to_jwt()
        meeting_room.__dict__['access_token'] = meeting_room.client_access_token
        meeting_room.__dict__['conversation_sid'] = conversation.sid
        db.session.commit() 
        
        return meeting_room

@ns.route('/meeting-room/status/<int:room_id>/')
@ns.doc(params={'room_id': 'Room ID number'})
class MeetingRoomStatusAPI(Resource):
    """
    Update and check meeting room status
    """
    def post(self):
        """
        For status callback directly from twilio
        
        TODO:

        - authorize access to this API from twilio automated callback
        - check callback reason (we just want the status updated)
        - update meeting status
            - open
            - close
        - use TelehealthMeetingRooms table
        """
    
    @token_auth.login_required
    @responds(schema = TelehealthMeetingRoomSchema, status_code=200, api=ns)
    def get(self, room_id):
        """
        Check the meeting status

        should just return vital details on meeting rooms
        """
        meeting_room = TelehealthMeetingRooms.query.filter_by(room_id=room_id).one_or_none()
        return meeting_room

@ns.route('/settings/staff/availability/<int:user_id>/')
@ns.doc(params={'user_id': 'User ID for a staff'})
class TelehealthSettingsStaffAvailabilityApi(Resource):
    """
    This API resource is used to get, post the staff's general availability
    """
    @token_auth.login_required
    @responds(schema=TelehealthStaffAvailabilityOutputSchema, api=ns, status_code=200)
    def get(self,user_id):
        """
        Returns the staff availability

        This should be for FE usage. 

        Opposite of the POST request, the table stores this table as:
        user_id, day_of_week, booking_window_id
        1, 'Monday', 2
        1, 'Monday', 3
        1, 'Monday', 4
        1, 'Monday', 5
        1, 'Monday', 10
        1, 'Monday', 11
        1, 'Monday', 12

        So, now we have to convert booking_window_id back to human understandable time
        and return the payload:

        availability: [{'day_of_week': str, 'start_time': Time, 'end_time': Time}]        

        """
        # grab staff availability
        check_staff_existence(user_id)
        # Grab the staff's availability and sorted by booking_window_id AND day_of_week
        # Both of the sorts are necessary for this conversion
        availability = TelehealthStaffAvailability.query.filter_by(user_id=user_id).\
                        order_by(TelehealthStaffAvailability.day_of_week.asc(),TelehealthStaffAvailability.booking_window_id.asc()).all()
        
        if not availability:
            return 204
        # timezones for all availability entries will be the same
        # return tzone and auto-confirm from TelehealthStaffSettings table
        tzone = availability[0].settings.timezone
        auto_confirm = availability[0].settings.auto_confirm
        
        # pull the static booking window ids
        booking_increments = LookupBookingTimeIncrements.query.all()

        monArr = []
        tueArr = [] 
        wedArr = []
        thuArr = [] 
        friArr = [] 
        satArr = []
        sunArr = []

        monArrIdx = []
        tueArrIdx = []
        wedArrIdx = []
        thuArrIdx = []
        friArrIdx = []
        satArrIdx = []
        sunArrIdx = []                                                

        # Reorder to be Monday - Sunday

        orderedArr = {}
        orderedArr['Monday'] = []
        orderedArr['Tuesday'] = []
        orderedArr['Wednesday'] = []
        orderedArr['Thursday'] = []
        orderedArr['Friday'] = []
        orderedArr['Saturday'] = []
        orderedArr['Sunday'] = []
        daySwitch = 0

        for time in availability:
            # Get the current day we are iterating through
            currDay = time.day_of_week

            # Day switch and reference day are necessary to know when the day switches.
            if daySwitch == 0:
                refDay = time.day_of_week 
                daySwitch = 1
            # If the day switches, then that indicates to store the last index for the day
            # Then it updates the refDay
            if currDay != refDay:
                end_time = booking_increments[idx2].end_time
                orderedArr[refDay].append({'day_of_week':refDay,'start_time': start_time, 'end_time': end_time})
                daySwitch = 0

            # This next block of code is copy paste for Monday - Sunday.
            if time.day_of_week == 'Monday':                
                # If this is the first time entering this day, then the first index will be used
                # to store the start_time
                if len(monArrIdx) == 0:
                    idx1 = time.booking_window_id - 1
                    start_time = booking_increments[idx1].start_time
                else:
                    # This is the 2+ iteration through this block
                    # now, idx2 should be greater than idx1 because idx1 was stored in the 
                    # previous iteration
                    idx2 = time.booking_window_id - 1
                    # If idx2 - idx1 > 1, then that indicates a gap in time.
                    # If a gap exists, then we store the end_time, and update the start_time.
                    # EXAMPLE: 
                    # Monday Availability ID's: 1,2,3,4,5,6,7,8,9,10,11,12,   24,25,26,27,28
                    # So it will look like:
                    # [{'day_of_week':'Monday, 'start_time': id1.start_time, 'end_time': id12.end_time},
                    # {'day_of_week':'Monday, 'start_time': id24.start_time, 'end_time': id28.end_time}]
                    if idx2 - idx1 > 1:
                        end_time = booking_increments[idx1].end_time
                        orderedArr[time.day_of_week].append({'day_of_week':time.day_of_week, 'start_time': start_time, 'end_time': end_time})
                        start_time = booking_increments[idx2].start_time
                    # We "slide" idx1 up to where idx2 is, so idx1 should always lag idx2
                    idx1 = idx2

                monArrIdx.append(time.booking_window_id)
            elif time.day_of_week == 'Tuesday':
                if len(tueArrIdx) == 0:
                    idx1 = time.booking_window_id - 1
                    start_time = booking_increments[idx1].start_time
                else:
                    idx2 = time.booking_window_id - 1
                    if idx2 - idx1 > 1:
                        end_time = booking_increments[idx1].end_time
                        orderedArr[time.day_of_week].append({'day_of_week':time.day_of_week, 'start_time': start_time, 'end_time': end_time})
                        start_time = booking_increments[idx2].start_time
                    idx1 = idx2
                tueArrIdx.append(time.booking_window_id)
            elif time.day_of_week == 'Wednesday':
                if len(wedArrIdx) == 0:
                    idx1 = time.booking_window_id - 1
                    start_time = booking_increments[idx1].start_time
                else:
                    idx2 = time.booking_window_id - 1
                    if idx2 - idx1 > 1:
                        end_time = booking_increments[idx1].end_time
                        orderedArr[time.day_of_week].append({'day_of_week':time.day_of_week, 'start_time': start_time, 'end_time': end_time})
                        start_time = booking_increments[idx2].start_time
                    idx1 = idx2
                wedArrIdx.append(time.booking_window_id)
            elif time.day_of_week == 'Thursday':
                if len(thuArrIdx) == 0:
                    idx1 = time.booking_window_id - 1
                    start_time = booking_increments[idx1].start_time
                else:
                    idx2 = time.booking_window_id - 1
                    if idx2 - idx1 > 1:
                        end_time = booking_increments[idx1].end_time
                        orderedArr[time.day_of_week].append({'day_of_week':time.day_of_week, 'start_time': start_time, 'end_time': end_time})
                        start_time = booking_increments[idx2].start_time
                    idx1 = idx2
                thuArrIdx.append(time.booking_window_id)
            elif time.day_of_week == 'Friday':
                if len(friArrIdx) == 0:
                    idx1 = time.booking_window_id  - 1
                    start_time = booking_increments[idx1].start_time
                else:
                    idx2 = time.booking_window_id - 1
                    if idx2 - idx1 > 1:
                        end_time = booking_increments[idx1].end_time
                        orderedArr[time.day_of_week].append({'day_of_week':time.day_of_week, 'start_time': start_time, 'end_time': end_time})
                        start_time = booking_increments[idx2].start_time
                    idx1 = idx2
                friArrIdx.append(time.booking_window_id)
            elif time.day_of_week == 'Saturday':
                if len(satArrIdx) == 0:
                    idx1 = time.booking_window_id - 1
                    start_time = booking_increments[idx1].start_time
                else:
                    idx2 = time.booking_window_id - 1
                    if idx2 - idx1 > 1:
                        end_time = booking_increments[idx1].end_time
                        orderedArr[time.day_of_week].append({'day_of_week':time.day_of_week, 'start_time': start_time, 'end_time': end_time})
                        start_time = booking_increments[idx2].start_time
                    idx1 = idx2
                satArrIdx.append(time.booking_window_id)
            elif time.day_of_week == 'Sunday':
                if len(sunArrIdx) == 0:
                    idx1 = time.booking_window_id - 1
                    start_time = booking_increments[idx1].start_time
                else:
                    idx2 = time.booking_window_id - 1
                    if idx2 - idx1 > 1:
                        end_time = booking_increments[idx1].end_time
                        orderedArr[time.day_of_week].append({'day_of_week':time.day_of_week, 'start_time': start_time, 'end_time': end_time})
                        start_time = booking_increments[idx2].start_time
                    idx1 = idx2
                sunArrIdx.append(time.booking_window_id)

        # This is take the very last day and set the final end_time
        end_time = booking_increments[idx2].end_time
        orderedArr[refDay].append({'day_of_week':refDay,'start_time': start_time, 'end_time': end_time})            

        # Store info in to respective days
        monArr = orderedArr['Monday']
        tueArr = orderedArr['Tuesday']
        wedArr = orderedArr['Wednesday']
        thuArr = orderedArr['Thursday']
        friArr = orderedArr['Friday']
        satArr = orderedArr['Saturday']
        sunArr = orderedArr['Sunday']
        
        orderedArray = []
        # Unload ordered array in to a super array
        orderedArray = [*monArr, *tueArr, *wedArr, *thuArr, *friArr, *satArr, *sunArr]

        payload = {'settings': {'timezone': tzone, 'auto_confirm': auto_confirm}}
        payload['availability'] = orderedArray
        return payload

    @token_auth.login_required
    @accepts(schema=TelehealthStaffAvailabilityOutputSchema, api=ns)
    @responds(api=ns, status_code=201) 
    def post(self,user_id):
        """
        Posts the staff availability

        The input schema is supposed to look like: 

        availability: [{'day_of_week': str, 'start_time': Time, 'end_time': Time}]
        Note, availability is an array of json objects.

        However, we store this information in the database as user_id, day_of_week, booking_window_id
        where booking_window_id is in increments of 5 minutes. 

        AKA, we have to convert availability to booking_window_id

        Example:
        user_id, day_of_week, booking_window_id
        1, 'Monday', 2
        1, 'Monday', 3
        1, 'Monday', 4
        1, 'Monday', 5
        1, 'Monday', 10
        1, 'Monday', 11
        1, 'Monday', 12
        """
        # Detect if the staff exists
        check_staff_existence(user_id)
        # grab the static list of booking window id's
        booking_increments = LookupBookingTimeIncrements.query.all()

        # prevent wheel clinicians from submitting telehealth availability
        wheel = Wheel()
        wheel_clinician_ids = wheel.clinician_ids(key='user_id') 
        if user_id in wheel_clinician_ids and request.parsed_obj['availability']:
            raise InputError(message = "This practitioner may only edit their telehealth settings. Not availability")

        # Get the staff's availability
        availability = TelehealthStaffAvailability.query.filter_by(user_id=user_id).all()
        # If the staff already has information in it, delete it, and take the new payload as
        # truth. (This was requested by FE)
        if availability:
            for time in availability:
                db.session.delete(time)

        # To conform to FE request
        # If the staff already has information in telehealthStaffStettings, delete it and take new payload as truth
        settings_query = TelehealthStaffSettings.query.filter_by(user_id=user_id).one_or_none()
        if settings_query: 
            db.session.delete(settings_query)

        # Create an idx dictionary array
        availabilityIdxArr = {}
        availabilityIdxArr['Monday'] = []
        availabilityIdxArr['Tuesday'] = []
        availabilityIdxArr['Wednesday'] = []
        availabilityIdxArr['Thursday'] = []
        availabilityIdxArr['Friday'] = []
        availabilityIdxArr['Saturday'] = []
        availabilityIdxArr['Sunday'] = []

        if request.parsed_obj['availability']:
            avail = request.parsed_obj['availability']
            
            if not request.parsed_obj['settings']:  
                raise InputError(400, 'Missing required field settings')
            # Update tzone and auto-confirm in telehealth staff settings table once
            settings_data = request.parsed_obj['settings']
            settings_data.user_id = user_id
            db.session.add(settings_data)

            data = {'user_id': user_id}

            # Loop through the input payload of start_time and end_times
            for time in avail:
                # end time must be after start time
                if time['start_time'] > time['end_time']:
                    db.session.rollback()
                    #TODO: allow availabilities between days 
                    raise InputError(status_code=405,message='Start Time must be before End Time')
                
                # This for loop loops through the booking increments to find where the 
                # start_time input value is equal to booking increment start time index
                # And same with ending idx.
                startIdx = None
                endIdx = None
                for inc in booking_increments:
                    if time['start_time'] == inc.start_time:
                        # notice, booking_increment idx starts at 1, so python indices should be 
                        # 1 less.
                        # startIdx = inc.idx - 1
                        startIdx = inc.idx
                    elif(time['end_time'] == inc.end_time):
                        endIdx = inc.idx
                    # Break out of the for loop when startIdx and endIdx are no longer None
                    if startIdx is not None and \
                        endIdx is not None:
                        break
                # Now, you loop through to store the booking window id in to TelehealthStaffAvailability
                # table.
                for idx in range(startIdx,endIdx+1):
                    if idx not in availabilityIdxArr[time['day_of_week']]:
                        availabilityIdxArr[time['day_of_week']].append(idx)
                        data['booking_window_id'] = idx
                        data['day_of_week'] = time['day_of_week']
                        data_in = TelehealthStaffAvailabilitySchema().load(data)
                        db.session.add(data_in)
                    else:
                        continue

        db.session.commit()
        return 201

@ns.route('/queue/client-pool/')
class TelehealthGetQueueClientPoolApi(Resource):
    """
    This API resource is used to get all the users in the queue.
    """
    @token_auth.login_required
    @responds(schema=TelehealthQueueClientPoolOutputSchema, api=ns, status_code=200)
    def get(self):
        """
        Returns the list of notifications for the given user_id
        """
        # grab the whole queue
        queue = TelehealthQueueClientPool.query.order_by(TelehealthQueueClientPool.priority.desc(),TelehealthQueueClientPool.target_date.asc()).all()
        
        # sort the queue based on target date and priority
        payload = {'queue': queue,
                   'total_queue': len(queue)}

        return payload

@ns.route('/queue/client-pool/<int:user_id>/')
@ns.doc(params={'user_id': 'User ID'})
class TelehealthQueueClientPoolApi(Resource):
    """
    This API resource is used to get, post, and delete the users in the queue.
    """
    @token_auth.login_required
    @responds(schema=TelehealthQueueClientPoolOutputSchema, api=ns, status_code=200)
    def get(self,user_id):
        """
        Returns queue details for the given user_id
        """
        # grab the whole queue
        queue = TelehealthQueueClientPool.query.filter_by(user_id=user_id).order_by(TelehealthQueueClientPool.priority.desc(),TelehealthQueueClientPool.target_date.asc()).all()
        
        # sort the queue based on target date and priority
        payload = {'queue': queue,
                   'total_queue': len(queue)}

        return payload

    @token_auth.login_required
    @accepts(schema=TelehealthQueueClientPoolSchema, api=ns)
    @responds(api=ns, status_code=201)
    def post(self,user_id):
        """
        Add a client to the queue
        """
        check_client_existence(user_id)

        # Client can only have one appointment on one day:
        # GOOD: Appointment 1 Day 1, Appointment 2 Day 2
        # BAD: Appointment 1 Day 1, Appointment 2 Day 1
        appointment_in_queue = TelehealthQueueClientPool.query.filter_by(user_id=user_id).one_or_none()

        if appointment_in_queue:
            db.session.delete(appointment_in_queue)
            db.session.flush()
        
        # Verify location_id is valid
        location_id = request.parsed_obj.location_id
        location = LookupTerritoriesOfOperations.query.filter_by(idx=location_id).one_or_none()
        if not location:
            raise GenericNotFound(f"No location exists with id {location_id}")
        
        # Verify payment method idx is valid from PaymentMethods
        # and that the payment method chosen has the user_id
        payment_id = request.parsed_obj.payment_method_id
        verified_payment_method = PaymentMethods.query.filter_by(user_id=user_id, idx=payment_id).one_or_none()
        if not verified_payment_method:
            raise InputError(403, "Invalid Payment Method")

        request.parsed_obj.user_id = user_id
        db.session.add(request.parsed_obj)
        db.session.commit()   

        return 200

    @token_auth.login_required()
    @accepts(schema=TelehealthQueueClientPoolSchema, api=ns)
    def delete(self, user_id):
        #Search for user by user_id in User table
        check_client_existence(user_id)
        appointment_in_queue = TelehealthQueueClientPool.query.filter_by(user_id=user_id,target_date=request.parsed_obj.target_date,profession_type=request.parsed_obj.profession_type).one_or_none()
        if appointment_in_queue:
            db.session.delete(appointment_in_queue)
            db.session.commit()
        else:
            raise InputError(status_code=405,message='User {} does not have that date to delete'.format(user_id))

        return 200

@ns.route('/bookings/details/<int:booking_id>')
class TelehealthBookingDetailsApi(Resource):
    """
    This API resource is used to get, post, and delete additional details about a telehealth boooking.
    Details may include a text description, images or voice recordings
    """
    @token_auth.login_required
    @responds(schema=TelehealthBookingDetailsGetSchema, api=ns, status_code=200)
    def get(self, booking_id):
        """
        Returns a list of details about the specified booking_id
        """
        #Check booking_id exists
        booking = TelehealthBookings.query.filter_by(idx=booking_id).one_or_none()
        if booking is None:
            raise ContentNotFound

        #verify user trying to access details is the client or staff involved in scheulded booking
        # TODO allow access to Client Services?
        if booking.client_user_id != token_auth.current_user()[0].user_id \
            and booking.staff_user_id != token_auth.current_user()[0].user_id:

            raise UnauthorizedUser(message='Only the client or staff member that belong to this booking can view its details')

        res = {'details': None,
                'images': [],
                'voice': None}
        
        #if there aren't any details saved for the booking_id, GET will return empty
        booking = TelehealthBookingDetails.query.filter_by(booking_id = booking_id).first()
        if not booking:
            raise InputError(204, message=f'No details exist for booking id {booking_id}')
        res['details'] = booking.details

        #retrieve all files associated with this booking id
        s3prefix = f'meeting_files/id{booking_id:05d}/'
        s3 = boto3.resource('s3')
        bucket = s3.Bucket(current_app.config['AWS_S3_BUCKET'])

        params = {
            'Bucket' : current_app.config['AWS_S3_BUCKET'],
            'Key' : None
        }

        for media in bucket.objects.filter(Prefix=s3prefix):
            params['Key'] = media.key
            url = boto3.client('s3').generate_presigned_url('get_object', Params=params, ExpiresIn=3600)
            if 'voice' in media.key:
                res['voice'] = url
            else:
                res['images'] = res['images'] + [url]
        
        return res
    
    @token_auth.login_required
    @responds(schema=TelehealthBookingDetailsSchema, api=ns, status_code=200)
    def put(self, booking_id):
        """
        Updates telehealth booking details for a specific db entry, filtered by idx
        Edits one file for another, or can edit text details

        Expects form_data: (will ignore anything else)

        Parameters
        ----------
        image : list(file) (optional)
            Image file(s), up to 3 can be send.
        voice : file (optional)
            Audio file, only 1 can be send.
        details : str (optional)
            Further details.
        """
        #verify the editor of details is the client or staff from schedulded booking
        booking = TelehealthBookings.query.filter_by(idx=booking_id).one_or_none()

        #only the client involved with the booking should be allowed to edit details
        if not booking or booking.client_user_id != token_auth.current_user()[0].user_id:
            raise UnauthorizedUser(message='Only the client of this booking is allowed to edit details')
        
        #verify the booking_id returns a query result
        query = TelehealthBookingDetails.query.filter_by(booking_id=booking_id).one_or_none()
        if not query:
            raise ContentNotFound

        files = request.files #ImmutableMultiDict of key : FileStorage object

        #verify there's something to submit, if nothing, raise input error
        #if (not request.form.get('details') and len(files) == 0):
        if not 'details' in request.form and not 'images' in request.files and not 'voice' in request.files:
            raise InputError(204, message='Nothing to submit')

        #if 'details' is present in form, details will be updated to new string value of details
        #if 'details' is not present, details will not be affected
        if request.form.get('details'):
            query.details = request.form.get('details')

        #if 'images' and 'voice' are both not present, no changes will be made to the current media file
        #if 'images' or 'voice' are present, but empty, the current media file(s) for that category will be removed
        if files:
            s3 = boto3.resource('s3')
            bucket = s3.Bucket(current_app.config['AWS_S3_BUCKET'])

            #used to locate and remove existing files is necessary
            params = {
                'Bucket': current_app.config['AWS_S3_BUCKET'],
                'Key': None
            }

            #if images key is present, delete existing images
            if 'images' in files:
                bucket.objects.filter(Prefix=f'meeting_files/id{booking_id:05d}/image').delete()

            #if voice key is present, delete existing recording
            if 'voice' in files:
                bucket.objects.filter(Prefix=f'meeting_files/id{booking_id:05d}/voice').delete()

            MAX_bytes = 524288000 #500 mb
            hex_token = secrets.token_hex(4)

            #add each image supplied to s3 bucket for this meeting
            for i, img in enumerate(files.getlist('images')):
                #Verifying image size is within a safe threashold (MAX = 500 mb)
                img.seek(0, os.SEEK_END)
                img_size = img.tell()
                if img_size > MAX_bytes:
                    raise InputError(413, 'File too large')

                #ensure this is not an empty file
                if img_size > 0:
                    #Rename image (format: 4digitRandomHex_index.img_extension) AND Save=>S3
                    img_extension = pathlib.Path(img.filename).suffix
                    if img_extension not in ALLOWED_IMAGE_TYPES:
                        raise InputError(422, f'{img_extension} is not an allowed file type. Allowed types are {ALLOWED_IMAGE_TYPES}')

                    img.seek(0)

                    s3key = f'meeting_files/id{booking_id:05d}/image_{hex_token}_{i}{img_extension}'
                    bucket.put_object(Key=s3key, Body=img.stream)

                #exit loop if this is the 4th picture, as that is the max allowed
                #setup this way to allow us to easily change the allowed number in the future
                if i >= 3:
                    break

            #upload new voice file to S3
            for i, recording in enumerate(files.getlist('voice')):
                #Verifying recording size is within a safe threashold (MAX = 500 mb)
                recording.seek(0, os.SEEK_END)
                recording_size = recording.tell()
                if recording_size > MAX_bytes:
                    raise InputError(413, 'File too large')

                #ensure this is not an empty file
                if recording_size > 0:
                    #Rename voice (format: voice_4digitRandomHex_index.img_extension) AND Save=>S3
                    recording_extension = pathlib.Path(recording.filename).suffix
                    if recording_extension not in ALLOWED_AUDIO_TYPES:
                        raise InputError(422, f'{recording_extension} is not an allowed file type. Allowed types are {ALLOWED_AUDIO_TYPES}')

                    recording.seek(0)

                    s3key = f'meeting_files/id{booking_id:05d}/voice_{hex_token}_{i}{recording_extension}'
                    bucket.put_object(Key= s3key, Body=recording.stream)

                #exit loop if this is the 1st recording, as that is the max allowed
                #setup this way to allow us to easily change the allowed number in the future
                if i >= 3:
                    break

        db.session.commit()
        return query


    @token_auth.login_required
    @responds(schema=TelehealthBookingDetailsSchema, api=ns, status_code=201)
    def post(self, booking_id):
        """
        Adds details to a booking_id
        Accepts multiple image or voice recording files

        Expects form-data (will ignore anything else)
            images : file(s) list of image files, up to 4
            voice : file
            details : str
        """
        form = request.form
        files = request.files

        #Check booking_id exists
        booking = TelehealthBookings.query.filter_by(idx=booking_id).one_or_none()
        if not booking:
            raise ContentNotFound

        details = TelehealthBookingDetails.query.filter_by(booking_id=booking_id).one_or_none()
        if details:
            raise IllegalSetting(message=f"Details for booking_id {booking_id} already exists. Please use PUT method")

        #only the client involved with the booking should be allowed to edit details
        if booking.client_user_id != token_auth.current_user()[0].user_id:
            raise UnauthorizedUser(message='Only the client of this booking is allowed to edit details')

        #verify there's something to submit, if nothing, raise input error
        if (not form.get('details') and not files):
            raise InputError(204, message='Nothing to submit')
        
        data = TelehealthBookingDetails()

        if form.get('details'):
            data.details = form.get('details')

        data.booking_id = booking_id

        #Saving media files into s3
        if files:
            MAX_bytes = 524288000 #500 mb
            data_list = []
            hex_token = secrets.token_hex(4)

            s3 = boto3.resource('s3')
            bucket = s3.Bucket(current_app.config['AWS_S3_BUCKET'])

            #upload images from request to s3
            for i, img in enumerate(files.getlist('images')):
                #Verifying image size is within a safe threashold (MAX = 500 mb)
                img.seek(0, os.SEEK_END)
                img_size = img.tell()
                if img_size > MAX_bytes:
                    raise InputError(413, 'File too large')

                #ensure this is not an empty file
                if img_size > 0:
                    #Rename image (format: 4digitRandomHex_index.img_extension) AND Save=>S3
                    img_extension = pathlib.Path(img.filename).suffix
                    if img_extension not in ALLOWED_IMAGE_TYPES:
                        raise InputError(422, f'{img_extension} is not an allowed file type. Allowed types are {ALLOWED_IMAGE_TYPES}')

                    img.seek(0)

                    s3key = f'meeting_files/id{booking_id:05d}/image_{hex_token}_{i}{img_extension}'
                    bucket.put_object(Key= s3key, Body=img.stream)

                #exit loop if this is the 4th picture, as that is the max allowed
                #setup this way to allow us to easily change the allowed number in the future
                if i >= 3:
                    break

            #upload voice recording from request to S3
            for i, recording in enumerate(files.getlist('voice')):
                #Verifying recording size is within a safe threashold (MAX = 500 mb)
                recording.seek(0, os.SEEK_END)
                recording_size = recording.tell()
                if recording_size > MAX_bytes:
                    raise InputError(413, 'File too large')

                #ensure this is not an empty file
                if recording_size > 0:
                    #Rename voice (format: voice_4digitRandomHex_index.img_extension) AND Save=>S3
                    recording_extension = pathlib.Path(recording.filename).suffix
                    if recording_extension not in ALLOWED_AUDIO_TYPES:
                        raise InputError(422, f'{recording_extension} is not an allowed file type. Allowed types are {ALLOWED_AUDIO_TYPES}')

                    recording.seek(0)

                    s3key = f'meeting_files/id{booking_id:05d}/voice_{hex_token}_{i}{recording_extension}'
                    bucket.put_object(Key= s3key, Body=recording.stream)

                #exit loop if this is the 1st recording, as that is the max allowed
                #setup this way to allow us to easily change the allowed number in the future
                if i >= 1:
                    break

        db.session.add(data)
        db.session.commit()
        return data

    @token_auth.login_required
    @responds(status_code=204)
    def delete(self, booking_id):
        """
        Deletes all booking details entries from db
        """
        #only the client involved with the booking should be allowed to edit details
        booking = TelehealthBookings.query.filter_by(idx=booking_id).one_or_none()
        if booking is not None and booking.client_user_id != token_auth.current_user()[0].user_id:
            raise UnauthorizedUser(message='Only the client of this booking is allowed to edit details')
        
        details = TelehealthBookingDetails.query.filter_by(booking_id=booking_id).one_or_none()
        if not details:
            raise GenericNotFound(f"No booking details exist for booking id {booking_id}")

        db.session.delete(details)
        db.session.commit()

        #delete s3 resources for this booking id
        s3 = boto3.resource('s3')
        bucket = s3.Bucket(current_app.config['AWS_S3_BUCKET'])
        bucket.objects.filter(Prefix=f'meeting_files/id{booking_id:05d}/').delete()

@ns.route('/chat-room/access-token')
@ns.deprecated
@ns.doc(params={'client_user_id': 'Required. user_id of client participant.',
               'staff_user_id': 'Required. user_id of staff participant'})
class TelehealthChatRoomApi(Resource):
    """
    DEPRECATED 5.10.21

    Creates an access token for the chat room between one staff and one client user.
    Chat rooms persist through the full history of the two users so the chat history (transcript)
    will be preserved by Twilio.  
    """
    @token_auth.login_required()
    @responds(schema=TelehealthChatRoomAccessSchema, status_code=201, api=ns)
    def post(self):
        """
        Creates access token for already provisioned chat rooms. If no chat room exists, 
        one will not be created.

        Parameters
        ----------
        client_user_id : int
            user_id of the client participant of the chat room.

        staff_user_id : int
            user_id of the staff participant of the chat room.
   
        """
        staff_user_id = request.args.get('staff_user_id', type=int)
        client_user_id = request.args.get('client_user_id', type=int)

        # check that logged in user is part of the chat room
        user, _ = token_auth.current_user()

        if not staff_user_id or not client_user_id:
            raise InputError(message="missing either staff or client user_id", status_code=400)
        
        if user.user_id not in (staff_user_id, client_user_id):
            raise UnauthorizedUser(message="user not permitted to access conversation")

        # get_chatroom helper function will take care of creating or bringing forward 
        # previously created chat room and add user as a participant using their modobio_id
        # create_new=False so that a new chatroom is not provisioned. This may change in the future.
        conversation = get_chatroom(staff_user_id = staff_user_id,
                                    client_user_id = client_user_id,
                                    participant_modobio_id = user.modobio_id,
                                    create_new=False)

        # API access for the user to specifically access this chat room
        twilio_credentials = grab_twilio_credentials()
        token = AccessToken(twilio_credentials['account_sid'], 
                            twilio_credentials['api_key'], 
                            twilio_credentials['api_key_secret'],
                            identity=user.modobio_id, 
                            ttl=TWILIO_ACCESS_KEY_TTL)
                            
        token.add_grant(ChatGrant(service_sid=conversation.chat_service_sid))

        payload = {'access_token': token.to_jwt(),
                   'conversation_sid': conversation.sid}

        return payload

@ns.route('/chat-room/access-token/all/<int:user_id>/')
@ns.deprecated
@ns.doc(params={'user_id': 'User ID number'})
class TelehealthAllChatRoomApi(Resource):
    """
    DEPRECATED 5.10.21

    Endpoint for dealing with all conversations a user is a participant to within a certain context (staff or client)
    """
    @token_auth.login_required
    @responds(api=ns, schema = TelehealthConversationsNestedSchema, status_code=200)
    def get(self, user_id):
        """
        Returns all conversations for the user along with a token to access all chat transcripts.

        Conversations will only be displayed for one context or another. Meaning if the user is logged in as staff,
        they will only be returned all conversations in which they are a staff participant of. 
        """
        #check context of log in from token
        user_type = g.get('user_type')
        
        user = g.get('flask_httpauth_user')[0]

        # user requested must be the logged-in user
        if user.user_id != user_id:
            raise InputError(403, message='user requested must be logged in user')

        if user_type == 'client':
            stmt = select(TelehealthChatRooms, User). \
                join(User, User.user_id == TelehealthChatRooms.staff_user_id).\
                where(TelehealthChatRooms.client_user_id==user_id)
            query = db.session.execute(stmt).all()
            conversations = [dict(zip(('conversation','staff_user'), dat)) for dat in query ]
        elif user_type == 'staff':
            stmt = select(TelehealthChatRooms, User). \
                join(User, User.user_id == TelehealthChatRooms.client_user_id).\
                where(TelehealthChatRooms.staff_user_id==user_id)
            query = db.session.execute(stmt).all()
            conversations = [dict(zip(('conversation','client_user'), dat)) for dat in query]
        else:
            raise InputError(403, message='user not authorized')
        

        # add chat grants to a new twilio access token
        twilio_credentials = grab_twilio_credentials()
        token = AccessToken(twilio_credentials['account_sid'], 
                    twilio_credentials['api_key'], 
                    twilio_credentials['api_key_secret'],
                    identity=user.modobio_id, 
                    ttl=TWILIO_ACCESS_KEY_TTL)
        token.add_grant(ChatGrant(service_sid=current_app.config['CONVERSATION_SERVICE_SID']))

        # loop through conversations to create payload
        conversations_payload = []
        for conversation in conversations:
            staff_user = conversation.get('staff_user', user)
            client_user = conversation.get('client_user', user)
            conversations_payload.append({
                'conversation_sid': conversation['conversation'].conversation_sid,
                'booking_id': conversation['conversation'].booking_id,
                'staff_user_id': staff_user.user_id,
                'staff_fullname': staff_user.firstname+' '+staff_user.lastname,
                'client_user_id': client_user.user_id,
                'client_fullname': client_user.firstname+' '+client_user.lastname,
            })

        payload = {'conversations' : conversations_payload,
                   'twilio_token': token.to_jwt()}
            
        return payload
        <|MERGE_RESOLUTION|>--- conflicted
+++ resolved
@@ -306,19 +306,15 @@
                 genderFlag = True
             elif client_in_queue.medical_gender == 'f':
                 genderFlag = False
-<<<<<<< HEAD
 
             # get 2 letter text abbreviation for operational territory in order to match it with the
             # PractitionerCredentials table
             client_location = LookupTerritoriesOfOperations.query.filter_by(idx=client_in_queue.location_id).one_or_none().sub_territory_abbreviation
 
-=======
->>>>>>> 85e099d2
             # query staff availabilites filtering by day of week, role, operation location, and gender
             # staff availbilities are stored in UTC time which may be different from the client's tz
             # to handle this case, we make this query knowing that availabilities may span two days 
             if client_in_queue.medical_gender == 'np':
-<<<<<<< HEAD
                 staff_availability = db.session.query(TelehealthStaffAvailability)\
                     .join(PractitionerCredentials, PractitionerCredentials.user_id == TelehealthStaffAvailability.user_id)\
                         .filter(
@@ -350,41 +346,6 @@
                                 PractitionerCredentials.state == client_location,
                                 User.biological_sex_male==genderFlag
                         ).all()
-=======
-                staff_availability = db.session.execute(select(TelehealthStaffAvailability
-                    ).join(StaffOperationalTerritories, StaffOperationalTerritories.user_id == TelehealthStaffAvailability.user_id
-                    ).join(StaffRoles, StaffRoles.user_id == TelehealthStaffAvailability.user_id 
-                    ).filter(
-                        or_(
-                            and_(
-                                TelehealthStaffAvailability.day_of_week == target_start_weekday_utc,
-                                TelehealthStaffAvailability.booking_window_id >= target_start_idx_utc),
-                            and_(
-                                TelehealthStaffAvailability.day_of_week == target_end_weekday_utc,
-                                TelehealthStaffAvailability.booking_window_id < target_end_idx_utc))                                
-                    ).filter(   
-                        StaffRoles.role == client_in_queue.profession_type,           
-                        StaffOperationalTerritories.operational_territory_id == client_in_queue.location_id
-                    )).scalars().all()
-            else:
-                staff_availability = db.session.execute(select(TelehealthStaffAvailability
-                    ).join(StaffOperationalTerritories, StaffOperationalTerritories.user_id == TelehealthStaffAvailability.user_id
-                    ).join(StaffRoles, StaffRoles.user_id == TelehealthStaffAvailability.user_id 
-                    ).join(User, User.user_id==TelehealthStaffAvailability.user_id
-                    ).filter(
-                        or_(
-                            and_(
-                                TelehealthStaffAvailability.day_of_week == target_start_weekday_utc,
-                                TelehealthStaffAvailability.booking_window_id >= target_start_idx_utc),
-                            and_(
-                                TelehealthStaffAvailability.day_of_week == target_end_weekday_utc,
-                                TelehealthStaffAvailability.booking_window_id < target_end_idx_utc))                                
-                    ).filter(   
-                        StaffRoles.role == client_in_queue.profession_type,           
-                        StaffOperationalTerritories.operational_territory_id == client_in_queue.location_id,
-                        User.biological_sex_male==genderFlag
-                    )).scalars().all()
->>>>>>> 85e099d2
             
             if not staff_availability and not available:
                 no_staff_available_count+=1
