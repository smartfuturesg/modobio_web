from datetime import datetime, time
from flask.json import dumps
from sqlalchemy import select

from odyssey.api.telehealth.models import TelehealthChatRooms
from odyssey.api.staff.models import StaffCalendarEvents
from odyssey.api.payment.models import PaymentMethods

from .data import (
    telehealth_client_staff_bookings_post_1_data,
    telehealth_client_staff_bookings_post_2_data,
    telehealth_client_staff_bookings_post_3_data,
    telehealth_client_staff_bookings_post_4_data,
    telehealth_client_staff_bookings_post_5_data,
    telehealth_client_staff_bookings_post_6_data,
    telehealth_client_staff_bookings_put_1_data
)

def test_post_1_client_staff_bookings(test_client):
    response = test_client.post(
        f'/telehealth/bookings/'
        f'?client_user_id={test_client.client_id}'
        f'&staff_user_id={test_client.staff_id}',
        headers=test_client.client_auth_header,
        data=dumps(telehealth_client_staff_bookings_post_1_data),
        content_type='application/json')

    # Bring up conversation to ensure it was created for this booking
    conversation = (test_client.db.session.execute(
        select(TelehealthChatRooms)
        .where(
            TelehealthChatRooms.staff_user_id == test_client.staff_id,
            TelehealthChatRooms.client_user_id == test_client.client_id))
        .one_or_none()[0])

    assert response.status_code == 201
    assert conversation.staff_user_id == test_client.staff_id
    assert conversation.client_user_id == test_client.client_id
    assert conversation.booking_id == 1

    staff_events = (test_client.db.session.execute(
        select(StaffCalendarEvents)
        .where(
            StaffCalendarEvents.location == f'Telehealth_{conversation.booking_id}'))
        .one_or_none()[0])
        
    assert staff_events.start_date == datetime.strptime(telehealth_client_staff_bookings_post_1_data['target_date'],'%Y-%m-%d').date()
    assert staff_events.start_time == time(8, 15)
    assert staff_events.end_time == time(8, 35)

def test_post_2_client_staff_bookings(test_client, payment_method):
    # add client to queue first
    queue_data = {
        'profession_type': 'medical_doctor',
        'target_date': datetime.strptime(
            telehealth_client_staff_bookings_post_2_data.get('target_date'), '%Y-%m-%d').isoformat(),
        'priority': False,
        'medical_gender': 'np',
        'location_id': 1,
        'payment_method_id': payment_method.idx}

    response = test_client.post(
        f'/telehealth/queue/client-pool/{test_client.client_id}/',
        headers=test_client.client_auth_header,
        data=dumps(queue_data),
        content_type='application/json')

    response = test_client.post(
        f'/telehealth/bookings/'
        f'?client_user_id={test_client.client_id}'
        f'&staff_user_id={test_client.staff_id}',
        headers=test_client.client_auth_header,
        data=dumps(telehealth_client_staff_bookings_post_2_data),
        content_type='application/json')

    assert response.status_code == 201

def test_post_3_client_staff_bookings(test_client):
    response = test_client.post(
        f'/telehealth/bookings/'
        f'?client_user_id={test_client.client_id}'
        f'&staff_user_id={test_client.staff_id}',
        headers=test_client.client_auth_header,
        data=dumps(telehealth_client_staff_bookings_post_3_data),
        content_type='application/json')
    assert response.status_code == 400

def test_post_4_client_staff_bookings(test_client):
    response = test_client.post(
        f'/telehealth/bookings/'
        f'?client_user_id={test_client.client_id}'
        f'&staff_user_id={test_client.staff_id}',
        headers=test_client.client_auth_header,
        data=dumps(telehealth_client_staff_bookings_post_3_data),
        content_type='application/json')

    assert response.status_code == 400

def test_post_5_client_staff_bookings(test_client):
    response = test_client.post(
        f'/telehealth/bookings/'
        f'?client_user_id={test_client.client_id}'
        f'&staff_user_id={test_client.staff_id}',
        headers=test_client.client_auth_header,
        data=dumps(telehealth_client_staff_bookings_post_3_data),
        content_type='application/json')

    assert response.status_code == 400

def test_post_6_client_staff_bookings(test_client):
    response = test_client.post(
        f'/telehealth/bookings/'
        f'?client_user_id={test_client.client_id}'
        f'&staff_user_id={test_client.staff_id}',
        headers=test_client.client_auth_header,
        data=dumps(telehealth_client_staff_bookings_post_3_data),
        content_type='application/json')

    assert response.status_code == 400

def test_get_1_staff_bookings(test_client):
    response = test_client.get(
        f'/telehealth/bookings/'
        f'?staff_user_id={test_client.staff_id}',
        headers=test_client.staff_auth_header,
        content_type='application/json')

    assert response.status_code == 200

def test_get_2_client_bookings(test_client):
    response = test_client.get(
        f'/telehealth/bookings/'
        f'?client_user_id={test_client.client_id}',
        headers=test_client.client_auth_header,
        content_type='application/json')

    assert response.status_code == 200

def test_get_3_staff_client_bookings(test_client):
    response = test_client.get(
        f'/telehealth/bookings/'
        f'?client_user_id={test_client.client_id}'
        f'&staff_user_id={test_client.staff_id}',
        headers=test_client.staff_auth_header,
        content_type='application/json')

    assert response.status_code == 200
    assert response.json['bookings'][0]['status'] == 'Accepted'

def test_put_1_client_staff_bookings(test_client, booking):
    response = test_client.put(
        f'/telehealth/bookings/?booking_id={booking.idx}',
        headers=test_client.staff_auth_header,
        data=dumps(telehealth_client_staff_bookings_put_1_data),
        content_type='application/json')

    assert response.status_code == 201

    staff_events = (test_client.db.session.execute(
        select(StaffCalendarEvents)
        .where(
            StaffCalendarEvents.location == 'Telehealth_{booking.idx}'))
        .one_or_none())

    # The client canceled the appointment, so the staff_event should be deleted
    assert staff_events == None

def test_get_4_staff_client_bookings(test_client, booking):
    response = test_client.get(
        f'/telehealth/bookings/'
        f'?client_user_id={test_client.client_id}'
        f'&staff_user_id={test_client.staff_id}',
        headers=test_client.staff_auth_header,
        content_type='application/json')

    assert response.status_code == 200
<<<<<<< HEAD

    response_booking = None
    for bk in response.json['bookings']:
        if bk['booking_id'] == booking.idx:
            response_booking = bk
            break

    assert response_booking['status'] == booking.status
    assert response_booking['status_history'][0]['reporter_role'] == booking.status_history[0].reporter_role
=======
    assert response.json['bookings'][1]['status'] == 'Canceled'
    assert response.json['bookings'][1]['status_history'][0]['reporter_role'] == 'Client'
>>>>>>> 05aaacf0
<|MERGE_RESOLUTION|>--- conflicted
+++ resolved
@@ -174,17 +174,5 @@
         content_type='application/json')
 
     assert response.status_code == 200
-<<<<<<< HEAD
-
-    response_booking = None
-    for bk in response.json['bookings']:
-        if bk['booking_id'] == booking.idx:
-            response_booking = bk
-            break
-
-    assert response_booking['status'] == booking.status
-    assert response_booking['status_history'][0]['reporter_role'] == booking.status_history[0].reporter_role
-=======
-    assert response.json['bookings'][1]['status'] == 'Canceled'
-    assert response.json['bookings'][1]['status_history'][0]['reporter_role'] == 'Client'
->>>>>>> 05aaacf0
+    assert response.json['bookings'][0]['status'] == 'Canceled'
+    assert response.json['bookings'][0]['status_history'][0]['reporter_role'] == 'Practitioner'