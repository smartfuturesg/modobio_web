
import time 

from flask.json import dumps

from odyssey.models.user import User, UserLogin
from odyssey.models.doctor import MedicalBloodTests, MedicalBloodTestResults, MedicalBloodTestResultTypes
from tests.data import test_blood_tests


def test_post_medical_blood_test(test_client, init_database):
    """
    GIVEN a api end point for medical blood test
    WHEN the '/doctor/bloodtest/<user_id>/' resource  is requested (POST)
    THEN check the response is valid
    """
    # get staff authorization to view client data
    staff = User.query.filter_by(is_staff=True).first()
    staffLogin = UserLogin.query.filter_by(user_id=staff.user_id).one_or_none()
    token = staffLogin.get_token()
    headers = {'Authorization': f'Bearer {token}'}

    payload = test_blood_tests
    
    client = User.query.filter_by(is_client=True).first()
    # send post request for client info on user_id = client.user_id
    response = test_client.post('/doctor/bloodtest/' + str(client.user_id) + '/',
                                headers=headers, 
                                data=dumps(payload), 
                                content_type='application/json')
    assert response.status_code == 201

def test_get_client_blood_tests(test_client, init_database):
    """
    GIVEN a api end point for retrieving medical blood test instances
    WHEN the  '/doctor/bloodtest/all/<client id>/' resource  is requested (GET)
    THEN check the response is valid
    """
    # get staff authorization to view client data
    staff = User.query.filter_by(is_staff=True).first()
    staffLogin = UserLogin.query.filter_by(user_id=staff.user_id).one_or_none()
    token = staffLogin.get_token()
    headers = {'Authorization': f'Bearer {token}'}

<<<<<<< HEAD
    client = User.query.filter_by(is_client=True).first()
    # send get request for client blood tests on user_id = client.user_id
    response = test_client.get('/doctor/bloodtest/' + str(client.user_id) + '/',
=======
    # send get request for client blood tests on clientid = 1 
    response = test_client.get('/doctor/bloodtest/all/1/',
>>>>>>> 49bcd0f8
                                headers=headers, 
                                content_type='application/json')
    assert response.status_code == 200
    
def test_get_blood_test_results(test_client, init_database):
    """
    GIVEN a api end point for retrieving medical blood tests results
    WHEN the  '/doctor/bloodtest/results/<test id>/' resource  is requested (GET)
    THEN check the response is valid
    """
    # get staff authorization to view client data
    staff = User.query.filter_by(is_staff=True).first()
    staffLogin = UserLogin.query.filter_by(user_id=staff.user_id).one_or_none()
    token = staffLogin.get_token()
    headers = {'Authorization': f'Bearer {token}'}

    client = User.query.filter_by(is_client=True).first()
    # send get request for client info on user_id = client.user_id
    response = test_client.get('/doctor/bloodtest/results/' + str(client.user_id) + '/',
                                headers=headers, 
                                content_type='application/json')
    response_data = response.get_json()
    assert response.status_code == 200
    assert response_data['items'][0]['results'][0]['evaluation'] == 'optimal'
    assert response_data['items'][0]['results'][1]['evaluation'] == 'normal'

def test_get_blood_test_result_types(test_client, init_database):
    """
    GIVEN a api end point for retrieving medical blood tests result types
    WHEN the  '/bloodtest/result-types/' resource  is requested (GET)
    THEN check the response is valid
    """
    # get staff authorization to view client data
    staff = Staff().query.first()
    token = staff.get_token()
    headers = {'Authorization': f'Bearer {token}'}

    # send get request for client info on clientid = 1 
    response = test_client.get('doctor/bloodtest/result-types/',
                                headers=headers, 
                                content_type='application/json')
                                
    assert response.status_code == 200<|MERGE_RESOLUTION|>--- conflicted
+++ resolved
@@ -42,14 +42,9 @@
     token = staffLogin.get_token()
     headers = {'Authorization': f'Bearer {token}'}
 
-<<<<<<< HEAD
     client = User.query.filter_by(is_client=True).first()
     # send get request for client blood tests on user_id = client.user_id
-    response = test_client.get('/doctor/bloodtest/' + str(client.user_id) + '/',
-=======
-    # send get request for client blood tests on clientid = 1 
-    response = test_client.get('/doctor/bloodtest/all/1/',
->>>>>>> 49bcd0f8
+    response = test_client.get('/doctor/bloodtest/all/'  + str(client.user_id) + '/',
                                 headers=headers, 
                                 content_type='application/json')
     assert response.status_code == 200
