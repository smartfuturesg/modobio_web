--- conflicted
+++ resolved
@@ -678,39 +678,23 @@
 class MedicalImageUpload(ImageUpload, FileUpload):
     """ Utilities to upload medical images to an AWS S3 bucket.
 
-<<<<<<< HEAD
-    This class is similar to :class:`.ImageUpload` except that it includes
-    PDF files and DICOM images as allowed images types. The maximum file
-    size is also larger that regular images.
-=======
     This class is similar to :class:`.ImageUpload` except that it includes PDF
     files and DICOM images as allowed images types. The maximum file size is
     also larger that regular images.
->>>>>>> f857e537
     """
     max_size = MEDICAL_IMAGE_MAX_SIZE
     allowed_types = ALLOWED_MEDICAL_IMAGE_TYPES
 
-<<<<<<< HEAD
-    def __init__(self, file, user_id: int, prefix: str=''):
-=======
     def __init__(self, file, user_id: int, prefix: str = ''):
->>>>>>> f857e537
         """ Instantiate the :class:`.MedicalImageUpload` class.
 
         .. see:: :meth:`.ImageUpload.__init__`
         """
         # Create set of matchers, unique and remove None.
-<<<<<<< HEAD
-        matchers = {filetype.get_type(t) for t in ALLOWED_MEDICAL_IMAGE_TYPES} - {None}
-
-        ft = filetype.match(self.file, matchers=m)
-=======
         matchers = {filetype.get_type(t) for t in ALLOWED_MEDICAL_IMAGE_TYPES}
         matchers = matchers - {None}
 
         ft = filetype.match(self.file, matchers=matchers)
->>>>>>> f857e537
         self.extension = ft.extension
         self.mime = ft.mime
 
