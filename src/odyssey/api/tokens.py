--- conflicted
+++ resolved
@@ -1,93 +1,79 @@
-from hashlib import md5
-
-from flask import request, jsonify, current_app
-from flask_restx import Resource
-
-from odyssey import db
-from odyssey.api import api
-<<<<<<< HEAD
-from odyssey.api.auth import basic_auth
-from odyssey.api.auth import token_auth
-=======
-from odyssey.utils.auth import basic_auth, token_auth
->>>>>>> f6f22bdd
-from odyssey.api.clients import ns as client_ns
-from odyssey.api.errors import UserNotFound, ClientNotFound
-
-from odyssey.models.user import UserLogin
-
-ns = api.namespace('tokens', description='Operations related to token authorization')
-
-@ns.route('/staff/')
-class Token(Resource):
-    """create and revoke tokens"""
-    @ns.doc(security='password')
-    @basic_auth.login_required(user_type=['staff'])
-    def post(self):
-        """generates a token for the 'current_user' immediately after password authentication"""
-        user = basic_auth.current_user()
-<<<<<<< HEAD
-        user_login = UserLogin.query.filter_by(user_id=user.user_id).one_or_none()
-=======
-        
->>>>>>> f6f22bdd
-        return {'email': user.email, 
-                'firstname': user.firstname, 
-                'lastname': user.lastname, 
-                'token': user_login.get_token()}, 201
-
-    @ns.doc(security='password')
-    @token_auth.login_required(user_type=['staff'])
-    def delete(self):
-        """invalidate urrent token. Used to effectively logout a user"""
-        token_auth.current_user().revoke_token()
-        return '', 204
-
-# @ns.route('/remoteregistration/')
-# @ns.doc(params={'tmp_registration': 'temporary registration portal hash'})
-# class RemoteRegistrationToken(Resource):
-#     """generate and delete portal user API access tokens
-#         first validates that the user's basic authentication passes, then checks
-#         the url to validate the authenticity of the end point (i.e. in database and not expired)"""
-    
-<<<<<<< HEAD
-#     @ns.doc(security='password')
-#     @basic_auth_client.login_required
-#     def post(self):
-#         """generate api token for portal user"""
-#         tmp_registration = request.args.get('tmp_registration')
-#         #validate registration portal
-#         if not RemoteRegistration().check_portal_id(tmp_registration):
-#             raise ClientNotFound(message="Resource does not exist")
-#         user = basic_auth_client.current_user()
-
-#         return {'email': user.email, 'token': user.get_token()}, 201
-
-#     @ns.doc(security='password')
-#     @basic_auth.login_required
-#     def delete(self):
-#         """invalidate current token. Used to effectively logout a user"""
-#         token_auth.current_user().revoke_token()
-#         return '', 204
-
-=======
-    @ns.doc(security='password')
-    @basic_auth.login_required(user_type=['remoteregistration'])
-    def post(self):
-        """generate api token for portal user"""
-        tmp_registration = request.args.get('tmp_registration')
-        #validate registration portal
-        if not RemoteRegistration().check_portal_id(tmp_registration):
-            raise ClientNotFound(message="Resource does not exist")
-        user = basic_auth.current_user()
-
-        return {'email': user.email, 'token': user.get_token()}, 201
-
-    @ns.doc(security='password')
-    @basic_auth.login_required(user_type=['remoteregistration'])
-    def delete(self):
-        """invalidate current token. Used to effectively logout a user"""
-        token_auth.current_user().revoke_token()
-        return '', 204
-
->>>>>>> f6f22bdd
+from hashlib import md5
+
+from flask import request, jsonify, current_app
+from flask_restx import Resource
+
+from odyssey import db
+from odyssey.api import api
+from odyssey.utils.auth import basic_auth, token_auth
+from odyssey.api.clients import ns as client_ns
+from odyssey.api.errors import UserNotFound, ClientNotFound
+
+from odyssey.models.user import UserLogin
+
+ns = api.namespace('tokens', description='Operations related to token authorization')
+
+@ns.route('/staff/')
+class Token(Resource):
+    """create and revoke tokens"""
+    @ns.doc(security='password')
+    @basic_auth.login_required(user_type=['staff'])
+    def post(self):
+        """generates a token for the 'current_user' immediately after password authentication"""
+        user = basic_auth.current_user()
+        user_login = UserLogin.query.filter_by(user_id=user.user_id).one_or_none()
+        return {'email': user.email, 
+                'firstname': user.firstname, 
+                'lastname': user.lastname, 
+                'token': user_login.get_token()}, 201
+
+    @ns.doc(security='password')
+    @token_auth.login_required(user_type=['staff'])
+    def delete(self):
+        """invalidate urrent token. Used to effectively logout a user"""
+        token_auth.current_user().revoke_token()
+        return '', 204
+
+# @ns.route('/remoteregistration/')
+# @ns.doc(params={'tmp_registration': 'temporary registration portal hash'})
+# class RemoteRegistrationToken(Resource):
+#     """generate and delete portal user API access tokens
+#         first validates that the user's basic authentication passes, then checks
+#         the url to validate the authenticity of the end point (i.e. in database and not expired)"""
+    
+#     @ns.doc(security='password')
+#     @basic_auth_client.login_required
+#     def post(self):
+#         """generate api token for portal user"""
+#         tmp_registration = request.args.get('tmp_registration')
+#         #validate registration portal
+#         if not RemoteRegistration().check_portal_id(tmp_registration):
+#             raise ClientNotFound(message="Resource does not exist")
+#         user = basic_auth_client.current_user()
+
+#         return {'email': user.email, 'token': user.get_token()}, 201
+
+#     @ns.doc(security='password')
+#     @basic_auth.login_required
+#     def delete(self):
+#         """invalidate current token. Used to effectively logout a user"""
+#         token_auth.current_user().revoke_token()
+#         return '', 204
+    # @ns.doc(security='password')
+    # @basic_auth.login_required(user_type=['remoteregistration'])
+    # def post(self):
+    #     """generate api token for portal user"""
+    #     tmp_registration = request.args.get('tmp_registration')
+    #     #validate registration portal
+    #     if not RemoteRegistration().check_portal_id(tmp_registration):
+    #         raise ClientNotFound(message="Resource does not exist")
+    #     user = basic_auth.current_user()
+
+    #     return {'email': user.email, 'token': user.get_token()}, 201
+
+    # @ns.doc(security='password')
+    # @basic_auth.login_required(user_type=['remoteregistration'])
+    # def delete(self):
+    #     """invalidate current token. Used to effectively logout a user"""
+    #     token_auth.current_user().revoke_token()
+    #     return '', 204