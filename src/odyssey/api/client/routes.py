--- conflicted
+++ resolved
@@ -34,9 +34,6 @@
     ClientTransactionHistory,
     ClientRaceAndEthnicity
 )
-<<<<<<< HEAD
-from odyssey.api.client.schemas import (
-=======
 from odyssey.api.doctor.models import (
     MedicalFamilyHistory,
     MedicalGeneralInfo,
@@ -84,7 +81,6 @@
 from odyssey.utils.pdf import to_pdf, merge_pdfs
 
 from odyssey.api.client.schemas import(
->>>>>>> 387b77f7
     AllClientsDataTier,
     ClientAssignedDrinksSchema,
     ClientAssignedDrinksDeleteSchema,
@@ -1468,10 +1464,6 @@
                     select(StaffRoles.role)
                     .where(
                         StaffRoles.user_id == team_member[1].user_id))
-<<<<<<< HEAD
-                               .scalars()
-                               .all())
-=======
                     .scalars()
                     .all())
                 
@@ -1482,7 +1474,6 @@
                         TelehealthStaffSettings.user_id == team_member[1].user_id))
                     .scalars()
                     .one_or_none())
->>>>>>> 387b77f7
 
                 is_staff = True
             else:
@@ -1528,12 +1519,8 @@
                 'is_temporary': team_member[0].is_temporary,
                 'membersince': membersince,
                 'is_staff': is_staff,
-<<<<<<< HEAD
-                'authorizations': authorizations,
-=======
                 'authorizations' : authorizations,
                 'provider_telehealth_access' : provider_telehealth_access_flag if team_member[1].is_staff else None,
->>>>>>> 387b77f7
                 'bio': team_member[1].staff_profile.bio if team_member[1].is_staff else None}
 
             # calculate how much time is remaining for temporary members
