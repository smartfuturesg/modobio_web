--- conflicted
+++ resolved
@@ -167,10 +167,7 @@
 
             # Request last 7 days of user data
             seven_days_ago = now - timedelta(days=7)
-<<<<<<< HEAD
-=======
             thirty_five_days_ago = now - timedelta(days=35)
->>>>>>> 1fd8e5de
             self.get_terra_data(terra_user, seven_days_ago, now)
 
             if not current_app.debug:
@@ -181,16 +178,11 @@
                     WEARABLES_TO_ACTIVE_CAMPAIGN_DEVICE_NAMES[wearable],
                 )
 
-<<<<<<< HEAD
-            # Request the rest of the users data
-            self.get_terra_data(terra_user, WAY_BACK_WHEN, seven_days_ago)
-=======
             # Request the next 28 days of user data
             self.get_terra_data(terra_user, thirty_five_days_ago, seven_days_ago)
 
             # Request the rest of the users data
             self.get_terra_data(terra_user, WAY_BACK_WHEN, thirty_five_days_ago)
->>>>>>> 1fd8e5de
 
         elif user_wearable.terra_user_id != terra_user_id:
             # User reauthentication
@@ -360,8 +352,6 @@
                 db.session.commit()  # only commit once
                 # db.session.flush()  # do I have to flush too?
 
-<<<<<<< HEAD
-=======
     def terra_data_model_request(
         self,
         terra_user,
@@ -404,7 +394,6 @@
 
         return api_responses.TerraApiResponse(data_resp, user=terra_user, dtype=dtype)
 
->>>>>>> 1fd8e5de
     def get_terra_data(self, terra_user, start_date, end_date):
         """Sends request to terra to get users terra data.
 
@@ -417,29 +406,6 @@
         end_date : datetime
             End date of requested data
         """
-<<<<<<< HEAD
-        response = self.get_activity_for_user(terra_user, start_date, end_date=end_date)
-        self.status(response, raise_on_error=False)
-
-        # We already have biographical info.
-        # response = self.get_athlete_for_user(terra_user, start_date, end_date=end_date)
-        # self.status(response, raise_on_error=False)
-
-        response = self.get_body_for_user(terra_user, start_date, end_date=end_date)
-        self.status(response, raise_on_error=False)
-
-        response = self.get_daily_for_user(terra_user, start_date, end_date=end_date)
-        self.status(response, raise_on_error=False)
-
-        response = self.get_menstruation_for_user(terra_user, start_date, end_date=end_date)
-        self.status(response, raise_on_error=False)
-
-        response = self.get_nutrition_for_user(terra_user, start_date, end_date=end_date)
-        self.status(response, raise_on_error=False)
-
-        response = self.get_sleep_for_user(terra_user, start_date, end_date=end_date)
-        self.status(response, raise_on_error=False)
-=======
         response = self.terra_data_model_request(
             terra_user, dtype='daily', start_date=start_date, end_date=end_date
         )
@@ -481,5 +447,4 @@
 
         # We already have biographical info.
         # response =  self.terra_data_model_request(terra_user, dtype = 'athlete', start_date = start_date, end_date=end_date)
-        # self.status(response, raise_on_error=False)
->>>>>>> 1fd8e5de
+        # self.status(response, raise_on_error=False)