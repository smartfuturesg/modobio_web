""" Various constants used throughout the Odyssey package. """
import enum

from sqlalchemy import text

TABLE_TO_URI = {'ClientPolicies' : '/client/policies/{}/',
                'ClientRelease': '/client/release/{}/',
                'ClientConsent' : '/client/consent/{}/',
                'ClientConsultContract' : '/client/consultcontract/{}/',
                'ClientIndividualContract' : '/client/servicescontract/{}/' ,
                'ClientSubscriptionContract' : '/client/subscriptioncontract/{}/',
                'TrainerFitnessQuestionnaire': '/trainer/questionnaire/{}/',
                'MedicalHistory': '/doctor/medicalhistory/{}/',
                'PTHistory': '/pt/history/{}/',
                'MedicalPhysicalExam': '/doctor/physical/{}/'
                }

COUNTRIES = (
    ('AF', 'Afghanistan'),
    ('AX', 'Åland Islands'),
    ('AL', 'Albania'),
    ('DZ', 'Algeria'),
    ('AS', 'American Samoa'),
    ('AD', 'Andorra'),
    ('AO', 'Angola'),
    ('AI', 'Anguilla'),
    ('AQ', 'Antarctica'),
    ('AG', 'Antigua and Barbuda'),
    ('AR', 'Argentina'),
    ('AM', 'Armenia'),
    ('AW', 'Aruba'),
    ('AU', 'Australia'),
    ('AT', 'Austria'),
    ('AZ', 'Azerbaijan'),
    ('BS', 'Bahamas'),
    ('BH', 'Bahrain'),
    ('BD', 'Bangladesh'),
    ('BB', 'Barbados'),
    ('BY', 'Belarus'),
    ('BE', 'Belgium'),
    ('BZ', 'Belize'),
    ('BJ', 'Benin'),
    ('BM', 'Bermuda'),
    ('BT', 'Bhutan'),
    ('BO', 'Bolivia, Plurinational State of'),
    ('BQ', 'Bonaire, Sint Eustatius and Saba'),
    ('BA', 'Bosnia and Herzegovina'),
    ('BW', 'Botswana'),
    ('BV', 'Bouvet Island'),
    ('BR', 'Brazil'),
    ('IO', 'British Indian Ocean Territory'),
    ('BN', 'Brunei Darussalam'),
    ('BG', 'Bulgaria'),
    ('BF', 'Burkina Faso'),
    ('BI', 'Burundi'),
    ('KH', 'Cambodia'),
    ('CM', 'Cameroon'),
    ('CA', 'Canada'),
    ('CV', 'Cape Verde'),
    ('KY', 'Cayman Islands'),
    ('CF', 'Central African Republic'),
    ('TD', 'Chad'),
    ('CL', 'Chile'),
    ('CN', 'China'),
    ('CX', 'Christmas Island'),
    ('CC', 'Cocos (Keeling) Islands'),
    ('CO', 'Colombia'),
    ('KM', 'Comoros'),
    ('CG', 'Congo'),
    ('CD', 'Congo, the Democratic Republic of the'),
    ('CK', 'Cook Islands'),
    ('CR', 'Costa Rica'),
    ('CI', 'Côte d\'Ivoire'),
    ('HR', 'Croatia'),
    ('CU', 'Cuba'),
    ('CW', 'Curaçao'),
    ('CY', 'Cyprus'),
    ('CZ', 'Czech Republic'),
    ('DK', 'Denmark'),
    ('DJ', 'Djibouti'),
    ('DM', 'Dominica'),
    ('DO', 'Dominican Republic'),
    ('EC', 'Ecuador'),
    ('EG', 'Egypt'),
    ('SV', 'El Salvador'),
    ('GQ', 'Equatorial Guinea'),
    ('ER', 'Eritrea'),
    ('EE', 'Estonia'),
    ('ET', 'Ethiopia'),
    ('FK', 'Falkland Islands (Malvinas)'),
    ('FO', 'Faroe Islands'),
    ('FJ', 'Fiji'),
    ('FI', 'Finland'),
    ('FR', 'France'),
    ('GF', 'French Guiana'),
    ('PF', 'French Polynesia'),
    ('TF', 'French Southern Territories'),
    ('GA', 'Gabon'),
    ('GM', 'Gambia'),
    ('GE', 'Georgia'),
    ('DE', 'Germany'),
    ('GH', 'Ghana'),
    ('GI', 'Gibraltar'),
    ('GR', 'Greece'),
    ('GL', 'Greenland'),
    ('GD', 'Grenada'),
    ('GP', 'Guadeloupe'),
    ('GU', 'Guam'),
    ('GT', 'Guatemala'),
    ('GG', 'Guernsey'),
    ('GN', 'Guinea'),
    ('GW', 'Guinea-Bissau'),
    ('GY', 'Guyana'),
    ('HT', 'Haiti'),
    ('HM', 'Heard Island and McDonald Islands'),
    ('VA', 'Holy See (Vatican City State)'),
    ('HN', 'Honduras'),
    ('HK', 'Hong Kong'),
    ('HU', 'Hungary'),
    ('IS', 'Iceland'),
    ('IN', 'India'),
    ('ID', 'Indonesia'),
    ('IR', 'Iran, Islamic Republic of'),
    ('IQ', 'Iraq'),
    ('IE', 'Ireland'),
    ('IM', 'Isle of Man'),
    ('IL', 'Israel'),
    ('IT', 'Italy'),
    ('JM', 'Jamaica'),
    ('JP', 'Japan'),
    ('JE', 'Jersey'),
    ('JO', 'Jordan'),
    ('KZ', 'Kazakhstan'),
    ('KE', 'Kenya'),
    ('KI', 'Kiribati'),
    ('KP', 'Korea, Democratic People\'s Republic of'),
    ('KR', 'Korea, Republic of'),
    ('KW', 'Kuwait'),
    ('KG', 'Kyrgyzstan'),
    ('LA', 'Lao People\'s Democratic Republic'),
    ('LV', 'Latvia'),
    ('LB', 'Lebanon'),
    ('LS', 'Lesotho'),
    ('LR', 'Liberia'),
    ('LY', 'Libya'),
    ('LI', 'Liechtenstein'),
    ('LT', 'Lithuania'),
    ('LU', 'Luxembourg'),
    ('MO', 'Macao'),
    ('MK', 'North-Macedonia'),
    ('MG', 'Madagascar'),
    ('MW', 'Malawi'),
    ('MY', 'Malaysia'),
    ('MV', 'Maldives'),
    ('ML', 'Mali'),
    ('MT', 'Malta'),
    ('MH', 'Marshall Islands'),
    ('MQ', 'Martinique'),
    ('MR', 'Mauritania'),
    ('MU', 'Mauritius'),
    ('YT', 'Mayotte'),
    ('MX', 'Mexico'),
    ('FM', 'Micronesia, Federated States of'),
    ('MD', 'Moldova, Republic of'),
    ('MC', 'Monaco'),
    ('MN', 'Mongolia'),
    ('ME', 'Montenegro'),
    ('MS', 'Montserrat'),
    ('MA', 'Morocco'),
    ('MZ', 'Mozambique'),
    ('MM', 'Myanmar'),
    ('NA', 'Namibia'),
    ('NR', 'Nauru'),
    ('NP', 'Nepal'),
    ('NL', 'Netherlands'),
    ('NC', 'New Caledonia'),
    ('NZ', 'New Zealand'),
    ('NI', 'Nicaragua'),
    ('NE', 'Niger'),
    ('NG', 'Nigeria'),
    ('NU', 'Niue'),
    ('NF', 'Norfolk Island'),
    ('MP', 'Northern Mariana Islands'),
    ('NO', 'Norway'),
    ('OM', 'Oman'),
    ('PK', 'Pakistan'),
    ('PW', 'Palau'),
    ('PS', 'Palestinian Territory, Occupied'),
    ('PA', 'Panama'),
    ('PG', 'Papua New Guinea'),
    ('PY', 'Paraguay'),
    ('PE', 'Peru'),
    ('PH', 'Philippines'),
    ('PN', 'Pitcairn'),
    ('PL', 'Poland'),
    ('PT', 'Portugal'),
    ('PR', 'Puerto Rico'),
    ('QA', 'Qatar'),
    ('RE', 'Réunion'),
    ('RO', 'Romania'),
    ('RU', 'Russian Federation'),
    ('RW', 'Rwanda'),
    ('BL', 'Saint Barthélemy'),
    ('SH', 'Saint Helena, Ascension and Tristan da Cunha'),
    ('KN', 'Saint Kitts and Nevis'),
    ('LC', 'Saint Lucia'),
    ('MF', 'Saint Martin (French part)'),
    ('PM', 'Saint Pierre and Miquelon'),
    ('VC', 'Saint Vincent and the Grenadines'),
    ('WS', 'Samoa'),
    ('SM', 'San Marino'),
    ('ST', 'Sao Tome and Principe'),
    ('SA', 'Saudi Arabia'),
    ('SN', 'Senegal'),
    ('RS', 'Serbia'),
    ('SC', 'Seychelles'),
    ('SL', 'Sierra Leone'),
    ('SG', 'Singapore'),
    ('SX', 'Sint Maarten (Dutch part)'),
    ('SK', 'Slovakia'),
    ('SI', 'Slovenia'),
    ('SB', 'Solomon Islands'),
    ('SO', 'Somalia'),
    ('ZA', 'South Africa'),
    ('GS', 'South Georgia and the South Sandwich Islands'),
    ('SS', 'South Sudan'),
    ('ES', 'Spain'),
    ('LK', 'Sri Lanka'),
    ('SD', 'Sudan'),
    ('SR', 'Suriname'),
    ('SJ', 'Svalbard and Jan Mayen'),
    ('SZ', 'Swaziland'),
    ('SE', 'Sweden'),
    ('CH', 'Switzerland'),
    ('SY', 'Syrian Arab Republic'),
    ('TW', 'Taiwan, Republic of China'),
    ('TJ', 'Tajikistan'),
    ('TZ', 'Tanzania, United Republic of'),
    ('TH', 'Thailand'),
    ('TL', 'Timor-Leste'),
    ('TG', 'Togo'),
    ('TK', 'Tokelau'),
    ('TO', 'Tonga'),
    ('TT', 'Trinidad and Tobago'),
    ('TN', 'Tunisia'),
    ('TR', 'Turkey'),
    ('TM', 'Turkmenistan'),
    ('TC', 'Turks and Caicos Islands'),
    ('TV', 'Tuvalu'),
    ('UG', 'Uganda'),
    ('UA', 'Ukraine'),
    ('AE', 'United Arab Emirates'),
    ('GB', 'United Kingdom'),
    ('US', 'United States'),
    ('UM', 'United States Minor Outlying Islands'),
    ('UY', 'Uruguay'),
    ('UZ', 'Uzbekistan'),
    ('VU', 'Vanuatu'),
    ('VE', 'Venezuela, Bolivarian Republic of'),
    ('VN', 'Viet Nam'),
    ('VG', 'Virgin Islands, British'),
    ('VI', 'Virgin Islands, U.S.'),
    ('WF', 'Wallis and Futuna'),
    ('EH', 'Western Sahara'),
    ('YE', 'Yemen'),
    ('ZM', 'Zambia'),
    ('ZW', 'Zimbabwe')
)
""" Names of countries and their 2-letter codes.

:type: tuple(tuple)
"""

USSTATES = (
    ('AL', 'Alabama'),
    ('AK', 'Alaska'),
    ('AZ', 'Arizona'),
    ('AR', 'Arkansas'),
    ('CA', 'California'),
    ('CO', 'Colorado'),
    ('CT', 'Connecticut'),
    ('DE', 'Delaware'),
    ('FL', 'Florida'),
    ('GA', 'Georgia'),
    ('HI', 'Hawaii'),
    ('ID', 'Idaho'),
    ('IL', 'Illinois'),
    ('IN', 'Indiana'),
    ('IA', 'Iowa'),
    ('KS', 'Kansas'),
    ('KY', 'Kentucky'),
    ('LA', 'Louisiana'),
    ('ME', 'Maine'),
    ('MD', 'Maryland'),
    ('MA', 'Massachusetts'),
    ('MI', 'Michigan'),
    ('MN', 'Minnesota'),
    ('MS', 'Mississippi'),
    ('MO', 'Missouri'),
    ('MT', 'Montana'),
    ('NE', 'Nebraska'),
    ('NV', 'Nevada'),
    ('NH', 'New Hampshire'),
    ('NJ', 'New Jersey'),
    ('NM', 'New Mexico'),
    ('NY', 'New York'),
    ('NC', 'North Carolina'),
    ('ND', 'North Dakota'),
    ('OH', 'Ohio'),
    ('OK', 'Oklahoma'),
    ('OR', 'Oregon'),
    ('PY', 'Pennsylvania'),
    ('RI', 'Rhode Island'),
    ('SC', 'South Carolina'),
    ('SD', 'South Dakota'),
    ('TN', 'Tennessee'),
    ('TX', 'Texas'),
    ('UT', 'Utah'),
    ('VT', 'Vermont'),
    ('VA', 'Virginia'),
    ('WA', 'Washington'),
    ('WV', 'West Virginia'),
    ('WI', 'Wisconsin'),
    ('WY', 'Wyoming')
)
""" Names of US states and their 2-letter codes.

:type: tuple(tuple)
"""

GENDERS = (
    ('f', 'female'),
    ('m', 'male'),
    ('o', 'other')
)
""" Genders and a 1-letter abbreviation.

:type: tuple(tuple)
"""

CONTACT_METHODS = (
    (0, 'phone'),
    (1, 'email')
)
""" Available methods to contact a client.

:type: tuple(tuple)
"""

YESNO = (
    (0, 'No'),
    (1, 'Yes')
)
""" Boolean options of 'Yes' or 'No'.

This can be used to link a :class:`wtforms.fields.RadioField` form field
to a :class:`sqlalchemy.types.Boolean` database column. Use in conjunction
with :const:`BOOLIFY`.::

    name = RadioField('label', choices=YESNO, coerce=BOOLIFY)

:type: tuple(tuple)
"""

BOOLIFY = lambda x: bool(int(x))
""" Convert a number into a boolean.

A POST request always returns a string. A :class:`sqlalchemy.types.Boolean`
database column expects a Python :attr:`True` or :attr:`False` value. Use
:func:`BOOLIFY` to convert the returned string value '0' or '1' into
:attr:`False` or :attr:`True`, respectively. Use in conjunction with
:const:`YESNO`.::

    name = RadioField('label', choices=YESNO, coerce=BOOLIFY)

:type: function
"""

# POSTGRESQL specific function that returns the time the statement is run.
# It is independent of transaction time
DB_SERVER_TIME = text("clock_timestamp()")

ALPHANUMERIC = "BCDFGHJKLMNPQRSTVWXYZ01234567890123456789"

<<<<<<< HEAD
roles = ['stfappadmin', 'clntsvc', 'physthera', 'phystrain', 'datasci', 'doctor', 'docext', 'nutrition']
=======
# Call blood test assessment stored function
BLOODTEST_EVAL = "SELECT public.blood_test_eval({}, {}, {});"
>>>>>>> 49bcd0f8
<|MERGE_RESOLUTION|>--- conflicted
+++ resolved
@@ -382,9 +382,10 @@
 
 ALPHANUMERIC = "BCDFGHJKLMNPQRSTVWXYZ01234567890123456789"
 
-<<<<<<< HEAD
+# Authentication for admins, user_types, and roles
+admin = ['sys_admin','staff_admin']
+user_types = ['Staff', 'RemoteRegistration']
 roles = ['stfappadmin', 'clntsvc', 'physthera', 'phystrain', 'datasci', 'doctor', 'docext', 'nutrition']
-=======
+
 # Call blood test assessment stored function
-BLOODTEST_EVAL = "SELECT public.blood_test_eval({}, {}, {});"
->>>>>>> 49bcd0f8
+BLOODTEST_EVAL = "SELECT public.blood_test_eval({}, {}, {});"