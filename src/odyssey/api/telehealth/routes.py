--- conflicted
+++ resolved
@@ -1270,14 +1270,10 @@
         else:
             #all availability is being removed, so all bookings are conflicts
             time_inc = LookupBookingTimeIncrements.query.all()
-<<<<<<< HEAD
-            conflicts = TelehealthBookings.query.filter_by(staff_user_id=user_id).all()
-=======
             conflicts = TelehealthBookings.query.filter_by(staff_user_id=user_id).filter(or_(
                 TelehealthBookings.status == 'Accepted',
                 TelehealthBookings.status == 'Pending'
                 )).all()
->>>>>>> cbc0e44f
             for conflict in conflicts:
                     conflict.start_time_utc = time_inc[conflict.booking_window_id_start_time_utc-1].start_time
         db.session.commit()
