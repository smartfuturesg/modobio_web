--- conflicted
+++ resolved
@@ -8,11 +8,7 @@
 from odyssey import create_app, db
 from odyssey.api.client.models import ClientInfo
 from odyssey.api.facility.models import MedicalInstitutions
-<<<<<<< HEAD
-from odyssey.api.staff.models import StaffProfile
-=======
 from odyssey.api.staff.models import StaffProfile, StaffRoles
->>>>>>> 60cb1a12
 from odyssey.api.user.models import User, UserLogin
 from odyssey.utils.constants import ACCESS_ROLES
 from tests.functional.user.data import users_staff_member_data, users_client_new_creation_data, users_client_new_info_data
@@ -94,13 +90,10 @@
     staff_1_login.set_password('password')
     db.session.add(staff_1_login)
 
-<<<<<<< HEAD
-=======
     # 3) give staff member all roles
     for role in ACCESS_ROLES:
         db.session.add(StaffRoles(user_id=staff_1.user_id, role=role, verified=True))
         
->>>>>>> 60cb1a12
     # 4) Staff Profile
     staff_profile = StaffProfile(**{"user_id": staff_1.user_id})
     db.session.add(staff_profile)
