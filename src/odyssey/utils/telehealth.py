import logging

from datetime import date, datetime, timedelta, time

from boto3.dynamodb.conditions import Attr

import boto3
from dateutil import tz
from flask import current_app
from sqlalchemy import select
from sqlalchemy.sql.expression import and_, or_
from werkzeug.exceptions import BadRequest

from odyssey import db
from odyssey.api.lookup.models import LookupBookingTimeIncrements, LookupTerritoriesOfOperations
from odyssey.api.practitioner.models import PractitionerCredentials
from odyssey.api.telehealth.models import(
    TelehealthBookings, 
    TelehealthStaffAvailability, 
    TelehealthBookingStatus,
<<<<<<< HEAD
    TelehealthStaffSettings)
from odyssey.api.telehealth.schemas import TelehealthBookingStatusSchema
=======
    TelehealthStaffAvailabilityExceptions
)
>>>>>>> 0a7c5268
from odyssey.api.user.models import User
from odyssey.api.staff.models import StaffCalendarEvents, StaffRoles
from odyssey.integrations.twilio import Twilio
from odyssey.utils.constants import (
    DAY_OF_WEEK,
    TELEHEALTH_BOOKING_LEAD_TIME_HRS,
)
from odyssey.utils.files import FileDownload
from odyssey.utils.misc import date_validator

logger = logging.getLogger(__name__)

booking_time_increment_length = 0
booking_max_increment_idx = 0

def get_utc_start_day_time(target_date: datetime, client_tz: str) -> tuple:
    # consider if the request is being made less than TELEHEALTH_BOOKING_LEAD_TIME_HRS before the start of the next day
    # if it's thurs 11 pm, we should offer friday 1 am the earliest, not midnight
    localized_target_date = datetime.combine(target_date.date(), time(0, tzinfo=tz.gettz(client_tz)))
    time_now_client_localized = datetime.now(tz.gettz(client_tz)) + timedelta(hours=TELEHEALTH_BOOKING_LEAD_TIME_HRS)
    
    # if request was for a time in the past or current time, use the present time + booking lead time window
    if localized_target_date <= time_now_client_localized:
        localized_target_date = time_now_client_localized
        # round up the minute to the nearest 15 min interval
        if localized_target_date.minute % 15 != 0:
            minutes = 15 - localized_target_date.minute % 15
            localized_target_date = localized_target_date + timedelta(minutes=minutes)
        localized_target_date = localized_target_date.replace(second=0, microsecond=0)

    localized_end = datetime.combine(localized_target_date.date(), time(23,55,00, tzinfo=tz.gettz(client_tz)))
    day_start_utc = localized_target_date.astimezone(tz.UTC)
    start_time_window_utc = LookupBookingTimeIncrements.query.filter_by(start_time=day_start_utc.time()).first()
    day_end_utc = localized_end.astimezone(tz.UTC)
    end_time_window_utc = LookupBookingTimeIncrements.query.filter_by(start_time=day_end_utc.time()).first()

    return (day_start_utc, start_time_window_utc, day_end_utc, end_time_window_utc)


def get_possible_ranges(
    target_date: datetime,
    weekday_start: int,
    start_time_idx: int,
    weekday_end: int,
    end_time_idx: int,
    duration: int) -> dict:
    # Duration is taken from the client queue.
    # we divide it by 5 because our look up tables are in increments of 5 mintues
    # so, this represents the number of time blocks we will need to look at.
    # The subtract 1 is due to the indices having start_time and end_times, so 100 - 103 is 100.start_time to 103.end_time which is
    # the 20 minute duration
    duration_idx_delta = int(duration/5) - 1
    time_blocks = {}
    last_time_idx = 288
    last_possibe_start = 286
    first_time_idx = 1
    # available times in increments of 15 min / 5 min to get the idx
    available_increments = int(15/5)
    if weekday_start != weekday_end:
        # range example ( start_idx - end_idx )
        # end includes the buffer + 1 to make the idx inclusive in the for loop
        for pos_start in range(start_time_idx, last_time_idx - duration_idx_delta + 1, available_increments):
            time_blocks[pos_start] = (
                (target_date, weekday_start, pos_start, pos_start + duration_idx_delta),
            )

        # add overlapping times can be 283(23:30) 286(23:45) or ealier ones depending on duration.
        # last possible start time in a day is 286(23:45)
        for pos_start in range(last_possibe_start, last_time_idx - duration_idx_delta - 1, -available_increments):
            time_blocks[pos_start] = (
                (target_date, weekday_start, pos_start, last_time_idx),
                (target_date + timedelta(days=1), weekday_end, first_time_idx, duration_idx_delta - (last_time_idx - pos_start))
            )

        # +1 to make it inclusive
        for pos_start in range(first_time_idx, end_time_idx - duration_idx_delta + 1, available_increments):
            time_blocks[pos_start] = (
                (target_date+timedelta(days=1), weekday_end, pos_start, pos_start + duration_idx_delta),
            )
    
    else:  # +1 to make it inclusive
        for pos_start in range(start_time_idx, end_time_idx - duration_idx_delta + 1, available_increments):
            time_blocks[pos_start] = (
                (target_date, weekday_start, pos_start, pos_start + duration_idx_delta),
            )

    return time_blocks

def get_practitioners_available(time_block, q_request):
    gender = True if q_request.medical_gender == 'm' else False
    date1, day1, day1_start, day1_end = time_block[0]
    date2, day2, day2_start, day2_end = time_block[1] if len(time_block) > 1 else (None,None,None,None)
    location = LookupTerritoriesOfOperations.query.filter_by(idx=q_request.location_id).one_or_none().sub_territory_abbreviation
    duration = q_request.duration
    
    if q_request.profession_type == 'medical_doctor':
        query = db.session.query(TelehealthStaffAvailability.user_id, TelehealthStaffAvailability)\
            .join(PractitionerCredentials, PractitionerCredentials.user_id == TelehealthStaffAvailability.user_id)\
                    .join(StaffRoles, StaffRoles.idx == PractitionerCredentials.role_id) \
                        .join(User, User.user_id == TelehealthStaffAvailability.user_id) \
                            .filter(PractitionerCredentials.role.has(role=q_request.profession_type),
                            PractitionerCredentials.state == location,
                            StaffRoles.consult_rate != None)
    else:
        query = db.session.query(TelehealthStaffAvailability.user_id, TelehealthStaffAvailability)\
            .join(StaffRoles, StaffRoles.user_id == TelehealthStaffAvailability.user_id) \
                .join(User, User.user_id == TelehealthStaffAvailability.user_id) \
                    .filter(StaffRoles.consult_rate != None,
                    StaffRoles.role == q_request.profession_type)
    
    # if we need to check for gender
    if q_request.medical_gender != 'np':
        query = query.filter(User.biological_sex_male == gender)
    
    # if there are no overlaps on time block
    if not day2:    
        query = query.filter(TelehealthStaffAvailability.day_of_week == DAY_OF_WEEK[day1],
            TelehealthStaffAvailability.booking_window_id >= day1_start,
            TelehealthStaffAvailability.booking_window_id <= day1_end)

    # if there are overlaps on time block
    if day2:
        query = query.filter(or_(
            and_(TelehealthStaffAvailability.day_of_week == DAY_OF_WEEK[day1],
            TelehealthStaffAvailability.booking_window_id >= day1_start,
            TelehealthStaffAvailability.booking_window_id <= day1_end),
            and_(
            TelehealthStaffAvailability.day_of_week == DAY_OF_WEEK[day2],
            TelehealthStaffAvailability.booking_window_id >= day2_start,
            TelehealthStaffAvailability.booking_window_id <= day2_end)
            )
        )

    # practitioner availability as per availability input
    # available = {user_id(practitioner): [TelehealthSTaffAvailability objects] }
    available = {}
    for user_id, avail in query.all():
        #if avail falls inside an exception, do not add it
        exception = False
        
        #detect if day 1 of booking is inside an exception for this practitioner on this date       
        exception1 = check_availability_exceptions(user_id, True, date1.date(), day1_start, day1_end)
            
        if len(exception1) > 0:
            exception = True
            
        if day2 and not exception:
            #detect if day 2 of booking is inside an exception for this practitioner on this date       
            exception2 = check_availability_exceptions(user_id, True, date1.date(), day1_start, day1_end)
            
            if len(exception2) > 0:
                exception = True
                
        if not exception:
            if user_id not in available:
                available[user_id] = []
            if avail:
                available[user_id].append(avail)
    

    # filtering through scheduled bookings and removing those availabilities occupied by a booking.
    practitioner_ids = set() # set of practitioner's avaialbe user_ids
    bookings_base_query = db.session.query(TelehealthBookings).filter_by(target_date_utc=date1.date())\
        .filter(TelehealthBookings.status !='Canceled')
    for practitioner_user_id in available:
        current_bookings = bookings_base_query.filter_by(staff_user_id=practitioner_user_id)
        
        availability_range = [avail.booking_window_id for avail in available[practitioner_user_id]] # list of booking indices

        current_bookings = current_bookings.filter(or_(
            TelehealthBookings.booking_window_id_start_time_utc.in_(availability_range),
            TelehealthBookings.booking_window_id_end_time_utc.in_(availability_range)))
        
        if len(available[practitioner_user_id]) == int(duration/5) and not current_bookings.all():
            #practitioner doesn't have a booking with the date1 and any of the times in the range
            practitioner_ids.add(practitioner_user_id)
    
    return practitioner_ids

def calculate_consult_rate(hourly_rate: float, duration: int) -> float:
    hour_in_min = 60.0
    rate = round(float(hourly_rate) * int(duration) / hour_in_min, 2)
    
    return rate

def get_practitioner_details(user_ids: set, profession_type: str, duration: int) -> dict:
    practitioners = db.session.query(User, StaffRoles.consult_rate)\
        .join(StaffRoles, StaffRoles.user_id==User.user_id)\
            .filter(User.user_id.in_(user_ids),
                StaffRoles.role == profession_type,
                StaffRoles.consult_rate != None
            ).all()

    # {user_id: {firstname, lastname, consult_cost, gender, bio, profile_pictures, hourly_consult_rate}}
    practitioner_details = {}
    for practitioner, consult_rate in practitioners:
        urls = {}
        if len(practitioner.staff_profile.profile_pictures) > 0:
            fd = FileDownload(practitioner.user_id)
            for pic in practitioner.staff_profile.profile_pictures:
                if pic.original:
                    continue
                urls[str(pic.width)] = fd.url(pic.image_path)

        # get presinged url to available practitioners' profile picture
        # it's done here so we only call S3 once per practitioner available
        practitioner_details[practitioner.user_id] = {
            'firstname': practitioner.firstname,
            'lastname': practitioner.lastname,
            'gender': 'm' if practitioner.biological_sex_male else 'f',
            'bio': practitioner.staff_profile.bio,
            'hourly_consult_rate': consult_rate,
            'consult_cost': calculate_consult_rate(consult_rate, duration),
            'profile_pictures': urls,
            'roles' : [role.role for role in practitioner.roles]}

    return practitioner_details

def verify_availability(
    client_user_id,
    staff_user_id,
    utc_start_idx,
    utc_end_idx,
    target_start_datetime_utc,
    target_end_datetime_utc,
    client_location_id):
    ###
    # Check to see the client and staff still have the requested time slot available
    # - current bookings
    # - staff availability
    ###
    
    # Bring up the current bookings for the staff and client
    # check to make sure there are no conflicts with the requested appointment time
    client_bookings = TelehealthBookings.query.filter(
            TelehealthBookings.client_user_id==client_user_id,
            TelehealthBookings.target_date_utc==target_start_datetime_utc.date(),
            TelehealthBookings.status!='Canceled').all()
    staff_bookings = TelehealthBookings.query.filter(
        TelehealthBookings.staff_user_id==staff_user_id,
        TelehealthBookings.target_date_utc==target_start_datetime_utc.date(),
        TelehealthBookings.status!='Canceled').all()

    # This checks if the input slots have already been taken.
    # using utc times to remain consistent 
    if client_bookings:
            for booking in client_bookings:
                if ((utc_start_idx >= booking.booking_window_id_start_time_utc and
                     utc_start_idx < booking.booking_window_id_end_time_utc) or
                    (utc_end_idx > booking.booking_window_id_start_time_utc and
                     utc_end_idx < booking.booking_window_id_end_time_utc)):
                    raise BadRequest('There already is a client appointment for this time.')

    if staff_bookings:
        for booking in staff_bookings:
            if ((utc_start_idx >= booking.booking_window_id_start_time_utc and
                    utc_start_idx < booking.booking_window_id_end_time_utc) or
                (utc_end_idx > booking.booking_window_id_start_time_utc and
                    utc_end_idx < booking.booking_window_id_end_time_utc)):
                raise BadRequest('There already is a practitioner appointment for this time.')

<<<<<<< HEAD
    ##
    # ensure staff still has the same availability
    # if staff is a wheel clinician, query wheel for their current availability
    ##
    ########### WHEEL #########
        # wheel = Wheel()
        # wheel_clinician_ids = wheel.clinician_ids(key='user_id')

    if False: #staff_user_id in wheel_clinician_ids:
        has_availability = wheel.openings(
            target_time_range = (target_start_datetime_utc-timedelta(minutes=5), target_end_datetime_utc+timedelta(minutes=5)), 
            location_id = client_location_id,
            clinician_id=wheel_clinician_ids[staff_user_id])[target_start_datetime_utc.date()].get(staff_user_id)
    else:
        # TODO consider day overlaps???
        staff_availability = db.session.execute(
            select(TelehealthStaffAvailability).
            filter(
                TelehealthStaffAvailability.booking_window_id.in_([idx for idx in range (utc_start_idx,utc_end_idx + 1)]),
                TelehealthStaffAvailability.day_of_week == DAY_OF_WEEK[target_start_datetime_utc.weekday()],
                TelehealthStaffAvailability.user_id == staff_user_id
                )
        ).scalars().all()
        # Make sure the full range of requested indices are found in staff_availability
        available_indices = {line.booking_window_id for line in staff_availability}
        requested_indices = {req_idx for req_idx in range(utc_start_idx, utc_end_idx + 1)}
        has_availability = requested_indices.issubset(available_indices)
=======


    # TODO consider day overlaps???
    staff_availability = db.session.execute(
        select(TelehealthStaffAvailability).
        filter(
            TelehealthStaffAvailability.booking_window_id.in_([idx for idx in range (utc_start_idx,utc_end_idx + 1)]),
            TelehealthStaffAvailability.day_of_week == DAY_OF_WEEK[target_start_datetime_utc.weekday()],
            TelehealthStaffAvailability.user_id == staff_user_id
            )
    ).scalars().all()
    # Make sure the full range of requested idices are found in staff_availability
    available_indices = {line.booking_window_id for line in staff_availability}
    requested_indices = {req_idx for req_idx in range(utc_start_idx, utc_end_idx + 1)}
    has_availability = requested_indices.issubset(available_indices)
>>>>>>> 0a7c5268
    
    # check if staff has a busy exception that conflicts with this time
    exceptions = check_availability_exceptions(staff_user_id, True, target_start_datetime_utc.date(),
                                               utc_start_idx, utc_end_idx)
    
    if not has_availability or len(exceptions) > 0:
        raise BadRequest("Staff does not currently have this time available")

    return 

def update_booking_status_history(new_status: str, booking_id: int, reporter_id: int, reporter_role: str):
    # create TelehealthBookingStatus object
    status_history = TelehealthBookingStatus(
        booking_id = booking_id,
        reporter_id = reporter_id,
        reporter_role = reporter_role,
        status = new_status
    )
    # save TelehealthBookingStatus object connected to this booking.
    db.session.add(status_history)

def complete_booking(booking_id: int, ):
    """ Complete a booking.

    After booking gets started, make sure it gets completed

    1. Update booking status
    2. Send signal to twilio
    """
    # Query the booking in question & check status
    booking = TelehealthBookings.query.get(booking_id)
    if not booking:
        raise BadRequest('Meeting does not exist')
    
    if booking.status == 'Completed':
        return 'Booking Completed by Participants'
    
    elif booking.status != 'In Progress':
        raise BadRequest('Meeting has not started')

    # update status
    booking.status = 'Completed'

    # complete twilio room if making call over, catch error or raise if not expected error
    twilio = Twilio()
    twilio.complete_telehealth_video_room(booking_id)

    db.session.commit()
    return 'Booking Completed by System'

def add_booking_to_calendar(
    booking: TelehealthBookings,
    staff_settings: TelehealthStaffSettings,
    ):

    ##
    # Populate staff calendar with booking
    # localize to staff timezone first
    ##

    start_time = LookupBookingTimeIncrements.query.filter_by(idx = booking.booking_window_id_start_time_utc).one_or_none().start_time
    end_time = LookupBookingTimeIncrements.query.filter_by(idx = booking.booking_window_id_end_time_utc).one_or_none().end_time
    # find start datetime in UTC
    target_start_datetime_utc = datetime.combine(booking.target_date_utc, time(hour=start_time.hour, minute=start_time.minute, tzinfo=tz.UTC))
    
    # booking may end on following UTC date
    target_end_date_utc = (booking.target_date_utc + timedelta(days=1) if  
                        booking.booking_window_id_end_time_utc < booking.booking_window_id_start_time_utc
                        else booking.target_date_utc)

    target_end_datetime_utc = datetime.combine(target_end_date_utc, time(hour=end_time.hour, minute=end_time.minute, tzinfo=tz.UTC))
    if staff_settings.timezone != 'UTC':
        booking_start_staff_localized = target_start_datetime_utc.astimezone(tz.gettz(staff_settings.timezone))
        booking_end_staff_localized = target_end_datetime_utc.astimezone(tz.gettz(staff_settings.timezone))
    else:
        booking_start_staff_localized = target_start_datetime_utc
        booking_end_staff_localized = target_end_datetime_utc

    add_to_calendar = StaffCalendarEvents(user_id=booking.staff_user_id,
                                        start_date=booking_start_staff_localized.date(),
                                        end_date=booking_end_staff_localized.date(),
                                        start_time=booking_start_staff_localized.strftime('%H:%M:%S'),
                                        end_time=booking_end_staff_localized.strftime('%H:%M:%S'),
                                        recurring=False,
                                        availability_status='Busy',
                                        location='Telehealth_'+str(booking.idx),
                                        description='',
                                        all_day=False,
                                        timezone = staff_settings.timezone
                                        )
    db.session.add(add_to_calendar)
    db.session.flush()

    return add_to_calendar.idx

def get_booking_increment_data():
    global booking_time_increment_length
    global booking_max_increment_idx

    if booking_time_increment_length == 0 or booking_max_increment_idx == 0:
        #values have not been calculated yet


        last_increment = LookupBookingTimeIncrements.query.all()[-1]
        increment_length = (datetime.combine(date.min, last_increment.end_time) -  \
            datetime.combine(date.min, last_increment.start_time))
        #convert time delta to minutes
        booking_time_increment_length = (increment_length.seconds % 3600) // 60
        booking_max_increment_idx = last_increment.idx

    return({'length': booking_time_increment_length,
            'max_idx': booking_max_increment_idx})


<<<<<<< HEAD
def accept_booking(booking: TelehealthBookings, staff_settings: TelehealthStaffSettings):
    """
    Complete the booking process. This is meant to be run upon setting thet status of a booking to 'Accepted'
    
    - Create telehealth chatroom
    - Add booking to staff calendar
    """

    twilio_obj = Twilio()
    # create Twilio conversation and store details in TelehealthChatrooms table
    conversation_sid = twilio_obj.create_telehealth_chatroom(booking_id = booking.idx)

    # add booking to staff's calendar
    calendar_idx = add_booking_to_calendar(booking = booking, staff_settings = staff_settings)
=======
def scheduled_maintenance_date_times(start_date, end_date):
    day_when = datetime.now()
    # beginning is basically the same as the get on /maintenance/schedule/
    dynamodb = boto3.resource('dynamodb')  # get resource
    table = dynamodb.Table(current_app.config['MAINTENANCE_DYNAMO_TABLE'])  # changes on defaults.py value

    start_date = start_date.strftime("%Y-%m-%d")
    end_date = end_date.strftime("%Y-%m-%d")
    start_date = date_validator(start_date)
    end_date = date_validator(end_date)

    response = table.scan(
        FilterExpression=Attr('deleted').eq('False') & (
            Attr('end_time').between(start_date, end_date) |
            Attr('start_time').between(start_date, end_date)
        ))
    if response["ResponseMetadata"]["HTTPStatusCode"] != 200:
        raise BadRequest(f'AWS returned the following error: {response["ResponseMetadata"]["Message"]}')

    blocks = response['Items']  # just need the items

    result = []  # filter out the deleted maintenance blocks
    for block in blocks:
        result.append({  # build list of dicts containing what we need
            'start_time': block['start_time'],
            'end_time': block['end_time'],
        })

    return result

def check_availability_exceptions(user_id, is_busy, date, start_time_id, end_time_id):
    """
    Checks availability exceptions to detect how an exception interacts with a 
    potential booking.

    Args:
        user_id (int): user_id of the staff member to check exceptions for
        is_busy (bool): denotes whether to check for busy or free exceptions
        date (date): date in question
        start_time_id (int): booking_id_start_time_utc of the booking in question
        end_time_id (int): booking_id_end_time_utc of the booking in question
    """
    
    return TelehealthStaffAvailabilityExceptions.query \
    .filter_by(user_id=user_id, exception_date=date, is_busy=is_busy) \
    .filter(
        or_(
            and_(
                TelehealthStaffAvailabilityExceptions.exception_booking_window_id_start_time <= start_time_id,
                TelehealthStaffAvailabilityExceptions.exception_booking_window_id_end_time > start_time_id
            ),
            and_(
                TelehealthStaffAvailabilityExceptions.exception_booking_window_id_start_time < end_time_id,
                TelehealthStaffAvailabilityExceptions.exception_booking_window_id_end_time >= end_time_id
            ),
            and_(
                TelehealthStaffAvailabilityExceptions.exception_booking_window_id_start_time >= start_time_id,
                TelehealthStaffAvailabilityExceptions.exception_booking_window_id_start_time < end_time_id
            ),
            and_(
                TelehealthStaffAvailabilityExceptions.exception_booking_window_id_end_time > start_time_id,
                TelehealthStaffAvailabilityExceptions.exception_booking_window_id_end_time <= end_time_id
            )
        )
    ).all()
>>>>>>> 0a7c5268
<|MERGE_RESOLUTION|>--- conflicted
+++ resolved
@@ -18,13 +18,8 @@
     TelehealthBookings, 
     TelehealthStaffAvailability, 
     TelehealthBookingStatus,
-<<<<<<< HEAD
-    TelehealthStaffSettings)
-from odyssey.api.telehealth.schemas import TelehealthBookingStatusSchema
-=======
-    TelehealthStaffAvailabilityExceptions
-)
->>>>>>> 0a7c5268
+    TelehealthStaffSettings,
+    TelehealthStaffAvailabilityExceptions)
 from odyssey.api.user.models import User
 from odyssey.api.staff.models import StaffCalendarEvents, StaffRoles
 from odyssey.integrations.twilio import Twilio
@@ -286,37 +281,6 @@
                     utc_end_idx < booking.booking_window_id_end_time_utc)):
                 raise BadRequest('There already is a practitioner appointment for this time.')
 
-<<<<<<< HEAD
-    ##
-    # ensure staff still has the same availability
-    # if staff is a wheel clinician, query wheel for their current availability
-    ##
-    ########### WHEEL #########
-        # wheel = Wheel()
-        # wheel_clinician_ids = wheel.clinician_ids(key='user_id')
-
-    if False: #staff_user_id in wheel_clinician_ids:
-        has_availability = wheel.openings(
-            target_time_range = (target_start_datetime_utc-timedelta(minutes=5), target_end_datetime_utc+timedelta(minutes=5)), 
-            location_id = client_location_id,
-            clinician_id=wheel_clinician_ids[staff_user_id])[target_start_datetime_utc.date()].get(staff_user_id)
-    else:
-        # TODO consider day overlaps???
-        staff_availability = db.session.execute(
-            select(TelehealthStaffAvailability).
-            filter(
-                TelehealthStaffAvailability.booking_window_id.in_([idx for idx in range (utc_start_idx,utc_end_idx + 1)]),
-                TelehealthStaffAvailability.day_of_week == DAY_OF_WEEK[target_start_datetime_utc.weekday()],
-                TelehealthStaffAvailability.user_id == staff_user_id
-                )
-        ).scalars().all()
-        # Make sure the full range of requested indices are found in staff_availability
-        available_indices = {line.booking_window_id for line in staff_availability}
-        requested_indices = {req_idx for req_idx in range(utc_start_idx, utc_end_idx + 1)}
-        has_availability = requested_indices.issubset(available_indices)
-=======
-
-
     # TODO consider day overlaps???
     staff_availability = db.session.execute(
         select(TelehealthStaffAvailability).
@@ -330,7 +294,6 @@
     available_indices = {line.booking_window_id for line in staff_availability}
     requested_indices = {req_idx for req_idx in range(utc_start_idx, utc_end_idx + 1)}
     has_availability = requested_indices.issubset(available_indices)
->>>>>>> 0a7c5268
     
     # check if staff has a busy exception that conflicts with this time
     exceptions = check_availability_exceptions(staff_user_id, True, target_start_datetime_utc.date(),
@@ -445,7 +408,6 @@
             'max_idx': booking_max_increment_idx})
 
 
-<<<<<<< HEAD
 def accept_booking(booking: TelehealthBookings, staff_settings: TelehealthStaffSettings):
     """
     Complete the booking process. This is meant to be run upon setting thet status of a booking to 'Accepted'
@@ -460,7 +422,8 @@
 
     # add booking to staff's calendar
     calendar_idx = add_booking_to_calendar(booking = booking, staff_settings = staff_settings)
-=======
+    
+    
 def scheduled_maintenance_date_times(start_date, end_date):
     day_when = datetime.now()
     # beginning is basically the same as the get on /maintenance/schedule/
@@ -525,5 +488,4 @@
                 TelehealthStaffAvailabilityExceptions.exception_booking_window_id_end_time <= end_time_id
             )
         )
-    ).all()
->>>>>>> 0a7c5268
+    ).all()