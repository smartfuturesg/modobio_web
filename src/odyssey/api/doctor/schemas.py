from marshmallow import Schema, fields, post_load, validate, pre_dump, validates, ValidationError

from odyssey import ma
from odyssey.api.doctor.models import ( 
    MedicalLookUpSTD,
    MedicalGeneralInfo,
    MedicalGeneralInfoMedications,
    MedicalGeneralInfoMedicationAllergy,
    MedicalFamilyHistory,
    MedicalConditions,
    MedicalHistory,
    MedicalPhysicalExam,
    MedicalImaging,
    MedicalBloodTests,
    MedicalBloodTestResults,
    MedicalBloodTestResultTypes,
    MedicalExternalMR,
    MedicalSocialHistory,
    MedicalSTDHistory,
    MedicalSurgeries
)
from odyssey.api.user.models import User
from odyssey.api.facility.models import MedicalInstitutions
from odyssey.utils.constants import MEDICAL_CONDITIONS

"""
    Schemas for the doctor's API
"""

class CheckBoxDeleteSchema(Schema):
    idx = fields.Integer()

class CheckBoxArrayDeleteSchema(Schema):
    delete_ids = fields.Nested(CheckBoxDeleteSchema(many=True))

class MedicalLookUpSTDSchema(ma.SQLAlchemyAutoSchema):
    class Meta:
        model = MedicalLookUpSTD

class MedicalSTDHistorySchema(ma.SQLAlchemyAutoSchema):
    class Meta:
        model = MedicalSTDHistory
        exclude = ('idx', 'created_at', 'updated_at')

    user_id = fields.Integer()
    std_id = fields.Integer()
    
    @post_load
    def make_object(self, data, **kwargs):
        return MedicalSTDHistory(**data)

class MedicalSTDHistoryInputSchema(Schema):
    stds = fields.Nested(MedicalSTDHistorySchema(many=True))

class MedicalLookUpSTDOutputSchema(Schema):
    items = fields.Nested(MedicalLookUpSTDSchema(many=True),missing=[])
    total_items = fields.Integer()

class MedicalSocialHistorySchema(Schema):

    # user_id = fields.Integer()
    ever_smoked = fields.Boolean(missing=False)
    currently_smoke = fields.Boolean()
    avg_num_cigs = fields.Integer()
    avg_weekly_drinks = fields.Integer(missing=0)
    avg_weekly_workouts = fields.Integer(missing=0)
    job_title = fields.String(missing=None)
    avg_hourly_meditation = fields.Integer(missing=0)
    sexual_preference = fields.String(missing=None)
    
    last_smoke_date = fields.Date(dump_only=True)
    last_smoke = fields.Integer(required=False,missing=None)

    possible_date_units = ['days','months','years']

    last_smoke_time = fields.String(required=False,description="days, months, years",validate=validate.OneOf(possible_date_units),missing=None)
    num_years_smoked = fields.Integer(missing=0)
    plan_to_stop = fields.Boolean(missing=None)

    @post_load
    def make_object(self, data, **kwargs):
        return MedicalSocialHistory(**data)

class MedicalSocialHistoryOutputSchema(Schema):
    social_history = fields.Nested(MedicalSocialHistorySchema,missing=None)
    std_history = fields.Nested(MedicalSTDHistorySchema(many=True),missing=[])

class MedicalGeneralInfoMedicationAllergySchema(ma.SQLAlchemyAutoSchema):
    class Meta:
        model = MedicalGeneralInfoMedicationAllergy
        exclude = ('created_at', 'updated_at')

    idx = fields.Integer()
    possible_allergy_symptoms = ['Rash', 'Vertigo', 'Nausea', 'Swelling', 'Diarrhea', 'Vomiting', 'Headache', 'Anaphylaxis', 'Blurred Vision', 'Abdominal Pain', 'Shortness of Breath']
    allergy_symptoms = fields.String(validate=validate.OneOf(possible_allergy_symptoms),missing=None)

    @post_load
    def make_object(self, data, **kwargs):
        return MedicalGeneralInfoMedicationAllergy(**data)

class MedicalGeneralInfoMedicationsSchema(ma.SQLAlchemyAutoSchema):
    class Meta:
        model = MedicalGeneralInfoMedications
        exclude = ('created_at', 'updated_at')
    
    idx = fields.Integer()
    @post_load
    def make_object(self, data, **kwargs):
        return MedicalGeneralInfoMedications(**data)

class MedicalGeneralInfoSchema(ma.SQLAlchemyAutoSchema):
    class Meta:
        model = MedicalGeneralInfo
        exclude = ('created_at', 'updated_at')
    
    idx = fields.Integer(dump_only=True)
    primary_doctor_contact_name = fields.String(missing=None)
    primary_doctor_contact_phone = fields.String(missing=None)
    primary_doctor_contact_email = fields.String(missing=None)
    blood_type = fields.String(missing=None)
    blood_type_positive = fields.Boolean(missing=None)
    
    @post_load
    def make_object(self, data, **kwargs):
        return MedicalGeneralInfo(**data)

<<<<<<< HEAD
=======
class MedicalGeneralInfoInputSchema(Schema):
    gen_info = fields.Nested(MedicalGeneralInfoSchema, missing=None)
    medications = fields.Nested(MedicalGeneralInfoMedicationsSchema(many=True), missing = [])
    allergies = fields.Nested(MedicalGeneralInfoMedicationAllergySchema(many=True), missing = [])


>>>>>>> b2db5232
class MedicalMedicationsInfoInputSchema(Schema):
    medications = fields.Nested(MedicalGeneralInfoMedicationsSchema(many=True), missing = [])

class MedicalAllergiesInfoInputSchema(Schema):
    allergies = fields.Nested(MedicalGeneralInfoMedicationAllergySchema(many=True), missing = [])

class MedicalConditionsSchema(ma.SQLAlchemyAutoSchema):
    class Meta:
        model = MedicalConditions
    
    subcategory = fields.String(missing=None)

class MedicalConditionsOutputSchema(Schema):
    items = fields.Nested(MedicalConditionsSchema(many=True), missing = [])
    total_items = fields.Integer()

class MedicalFamilyHistSchema(ma.SQLAlchemyAutoSchema):
    class Meta:
        model = MedicalFamilyHistory
        exclude = ('idx', 'created_at', 'updated_at')

    user_id = fields.Integer()
    medical_condition_id = fields.Integer()

    @post_load
    def make_object(self, data, **kwargs):
        return MedicalFamilyHistory(**data)

class MedicalFamilyHistInputSchema(Schema):
    conditions = fields.Nested(MedicalFamilyHistSchema, many=True)

class MedicalFamilyHistOutputSchema(Schema):
    items = fields.Nested(MedicalFamilyHistSchema(many=True), missing = [])
    total_items = fields.Integer()

class MedicalImagingSchema(ma.SQLAlchemyAutoSchema):
    class Meta:
        model = MedicalImaging
        load_instance = True
        dump_only = ("user_id", "idx", "image_size", "image_path", "updated_at", "created_at")
        required = ("image_date", "image_read", "image_type")

    possible_image_types = ['CT', 'MRI', 'PET', 'Scopes', 'Special imaging', 'Ultrasound', 'X-ray']
    image_type = fields.String(validate=validate.OneOf(possible_image_types))
    reporter_firstname = fields.String(description="first name of reporting physician", dump_only=True)
    reporter_lastname = fields.String(description="last name of reporting physician", dump_only=True)
    reporter_id = fields.Integer(description="id of reporting physician", missing=None)

class MedicalBloodTestSchema(Schema):
    test_id = fields.Integer()
    user_id = fields.Integer()
    date = fields.Date(required=True)
    panel_type = fields.String(required=False)
    notes = fields.String(required=False)
    reporter_firstname = fields.String(description="first name of reporting physician", dump_only=True)
    reporter_lastname = fields.String(description="last name of reporting physician", dump_only=True)
    reporter_id = fields.Integer(description="id of reporting physician")

    @post_load
    def make_object(self, data, **kwargs):
        return MedicalBloodTests(**data)

class AllMedicalBloodTestSchema(Schema):
    """
    For returning several blood test instance details 
    No actual results are returned, just details on
    the test entry (notes, date, panel_type)
    """
    items = fields.Nested(MedicalBloodTestSchema(many=True))
    total = fields.Integer()
    clientid = fields.Integer()

class MedicalBloodTestResultsSchema(Schema):
    result_name = fields.String()
    result_value = fields.Float()
    evaluation = fields.String(dump_only=True)

class MedicalBloodTestsInputSchema(Schema):
    user_id = fields.Integer()
    date = fields.Date()
    panel_type = fields.String()
    notes = fields.String()
    results = fields.Nested(MedicalBloodTestResultsSchema, many=True)

class BloodTestsByTestID(Schema):
    """
    Organizes blood test results into a nested results field
    General information about the test entry like testid, date, notes, panel
    are in the outer most part of this schema.
    """
    testid = fields.Integer()
    results = fields.Nested(MedicalBloodTestResultsSchema(many=True))
    notes = fields.String()
    panel_type = fields.String()
    date = fields.Date(format="iso")
    reporter_firstname = fields.String(description="first name of reporting physician", dump_only=True)
    reporter_lastname = fields.String(description="last name of reporting physician", dump_only=True)
    reporter_id = fields.Integer(description="id of reporting physician", dump_only=True)

class MedicalBloodTestResultsOutputSchema(Schema):
    """
    Schema for outputting a nested json 
    of blood test results. 
    """
    tests = fields.Integer(description="# of test entry sessions. All each test may have more than one test result")
    test_results = fields.Integer(description="# of test results")
    items = fields.Nested(BloodTestsByTestID(many=True), missing = [])
    clientid = fields.Integer()

class MedicalBloodTestResultsSchema(Schema):
    idx = fields.Integer()
    test_id = fields.Integer()
    result_id = fields.Integer()
    result_value = fields.Float()

    @post_load
    def make_object(self, data, **kwargs):
        return MedicalBloodTestResults(**data)

class MedicalBloodTestResultTypesSchema(Schema):
    result_id = fields.Integer()
    result_name = fields.String()

class MedicalBloodTestTypes(ma.SQLAlchemyAutoSchema):
    class Meta():
        model = MedicalBloodTestResultTypes
        exclude = ('created_at', 'result_id')

class MedicalBloodTestResultTypesSchema(Schema):
    
    items = fields.Nested(MedicalBloodTestTypes(many=True)) 
    total = fields.Integer()
    
    @post_load
    def make_object(self, data, **kwargs):
        return MedicalBloodTestResultTypes(**data)

class MedicalHistorySchema(ma.SQLAlchemyAutoSchema):
    class Meta:
        model = MedicalHistory
        
    user_id = fields.Integer(missing=0)
    
    @post_load
    def make_object(self, data, **kwargs):
        return MedicalHistory(**data)
    
class MedicalPhysicalExamSchema(ma.SQLAlchemyAutoSchema):
    class Meta:
        model = MedicalPhysicalExam
        exclude = ('idx', 'reporter_id')
        
    user_id = fields.Integer(missing=0)
    vital_height = fields.String(description="Deprecated, use vital_height_inches instead", missing="")
    reporter_firstname = fields.String(description="first name of reporting physician", dump_only=True)
    reporter_lastname = fields.String(description="last name of reporting physician", dump_only=True)
    reporter_id = fields.Integer(description="id of reporting physician", dump_only=True)

    @post_load
    def make_object(self, data, **kwargs):
        return MedicalPhysicalExam(**data)


class MedicalInstitutionsSchema(ma.SQLAlchemyAutoSchema):
    """
    For returning medical institutions in GET request and also accepting new institute names
    """
    class Meta:
        model = MedicalInstitutions

    @post_load
    def make_object(self, data):
        return MedicalInstitutions(**data)

class MedicalExternalMRSchema(Schema):
    """
    For returning medical institutions in GET request and also accepting new institute names
    """

    user_id = fields.Integer(missing=0)
    institute_id = fields.Integer(missing=9999)
    med_record_id = fields.String()
    institute_name = fields.String(load_only=True, required=False, missing="")

    @post_load
    def make_object(self, data, **kwargs):
        data.pop("institute_name")
        return MedicalExternalMR(**data)

class MedicalExternalMREntrySchema(Schema):
    """
    For returning medical institutions in GET request and also accepting new institute names
    """

    record_locators = fields.Nested(MedicalExternalMRSchema, many=True)
    
    @pre_dump
    def ravel(self, data, **kwargs):
        """upon dump, add back the schema structure"""
        response = {"record_locators": data}
        return response

class MedicalSurgeriesSchema(ma.SQLAlchemyAutoSchema):
    class Meta:
        model = MedicalSurgeries
        exclude = ('created_at', 'updated_at')
        dump_only = ('surgery_id', 'client_user_id', 'reporter_user_id')

    surgery_category = fields.String(validate=validate.OneOf(MEDICAL_CONDITIONS['Surgery'].keys()))

    @post_load
    def make_object(self, data, **kwargs):
        return MedicalSurgeries(**data)<|MERGE_RESOLUTION|>--- conflicted
+++ resolved
@@ -124,15 +124,12 @@
     def make_object(self, data, **kwargs):
         return MedicalGeneralInfo(**data)
 
-<<<<<<< HEAD
-=======
 class MedicalGeneralInfoInputSchema(Schema):
     gen_info = fields.Nested(MedicalGeneralInfoSchema, missing=None)
     medications = fields.Nested(MedicalGeneralInfoMedicationsSchema(many=True), missing = [])
     allergies = fields.Nested(MedicalGeneralInfoMedicationAllergySchema(many=True), missing = [])
 
 
->>>>>>> b2db5232
 class MedicalMedicationsInfoInputSchema(Schema):
     medications = fields.Nested(MedicalGeneralInfoMedicationsSchema(many=True), missing = [])
 
