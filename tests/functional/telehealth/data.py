--- conflicted
+++ resolved
@@ -207,52 +207,32 @@
 rec_file = pathlib.Path(__file__).parent / 'test_m4a_recording.m4a'
 img_file = pathlib.Path(__file__).parent / 'test_img_weirdmole.jpg'
 telehealth_post_booking_details = {
-<<<<<<< HEAD
-  'images': (img_file.as_posix() , open(img_file, mode='rb'), 'image/jpg'), 
-  'voice': (rec_file.as_posix() , open(rec_file, mode='rb'), 'audio/mp4a-latm'),
-  'details': 'Testing booking details',
-  'location_id': 1
-=======
-    'media': [img_file.as_posix(), rec_file.as_posix()],
-    'details': 'Testing booking details'
->>>>>>> 0d16e377
-}
+    # TODO: fix
+    'images': (img_file.as_posix() , open(img_file, mode='rb'), 'image/jpg'), 
+    'voice': (rec_file.as_posix() , open(rec_file, mode='rb'), 'audio/mp4a-latm'),
+    'details': 'Testing booking details',
+    'location_id': 1}
 
 telehealth_put_booking_details = {
-  'remove_img_rec':{
-<<<<<<< HEAD
-    'images': FileStorage(filename=''),
-    'voice': FileStorage(filename=''),
-=======
-    'media': '',
->>>>>>> 0d16e377
-    'details': 'Removed image and recording, kept description',
-    'location_id': 1,
-  },
-  'swap_img_rec':{
-<<<<<<< HEAD
-    'images': (img_file.as_posix() , open(img_file, mode='rb'), 'image/jpg'),
-    'voice':(rec_file.as_posix() , open(rec_file, mode='rb'), 'audio/mp4a-latm'),
-=======
-    'media': [img_file.as_posix(), rec_file.as_posix()],
->>>>>>> 0d16e377
-    'details': 'Swapped files, recording is image and image is recording.',
-    'location_id': 1,
-  },
-  'change_text_only':{
-    'details': 'Only changed text details',
-    'location_id': 1,
-  },
-  'nothing_to_change':{
-  },
-  'empty_booking_details':{
-<<<<<<< HEAD
-    'images': FileStorage(filename=''),
-    'voice': FileStorage(filename=''),
-=======
-    'media': '',
->>>>>>> 0d16e377
-    'details': '',
-    'location_id': 1,
-  }
+    'remove_img_rec': {
+        'images': ''
+        'voice': '',
+        'details': 'Removed image and recording, kept description',
+        'location_id': 1},
+    'swap_img_rec': {
+        # TODO fix
+        'images': (img_file.as_posix() , open(img_file, mode='rb'), 'image/jpg'),
+        'voice':(rec_file.as_posix() , open(rec_file, mode='rb'), 'audio/mp4a-latm'),
+        'details': 'Swapped files, recording is image and image is recording.',
+        'location_id': 1},
+    'change_text_only': {
+        'details': 'Only changed text details',
+        'location_id': 1},
+    'nothing_to_change': {},
+    'empty_booking_details': {
+        'images': '',
+        'voice': '',
+        'details': '',
+        'location_id': 1,
+    }
 }