--- conflicted
+++ resolved
@@ -3,22 +3,7 @@
 from dateutil.parser import parse
 import pytest
 
-<<<<<<< HEAD
 from .data import *
-=======
-from .data import (
-    blood_glucose_data_1,
-    blood_glucose_data_2,
-    BLOOD_GLUCOSE_WEARABLE,
-    wearables_fitbit_data_1,
-    wearables_fitbit_data_2,
-    test_8100_data_past_week,
-    test_8100_data_week_to_month_ago,
-    BLOOD_PRESSURE_WEARABLE,
-    blood_pressure_data_1, 
-    blood_pressure_data_2,
-)
->>>>>>> 7b641c45
 
 
 @pytest.fixture(scope='function')
