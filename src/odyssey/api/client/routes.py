import boto3
from datetime import date, datetime, timedelta
import jwt

from flask import request, current_app
from flask_accepts import accepts, responds
from flask_restx import Resource, Api

from odyssey.api import api
from odyssey.utils.auth import token_auth, basic_auth
from odyssey.utils.errors import (
    UserNotFound, 
    ClientAlreadyExists, 
    ClientNotFound,
    ContentNotFound,
    IllegalSetting, 
    InputError
)
from odyssey import db
from odyssey.utils.constants import TABLE_TO_URI
from odyssey.api.client.models import (
    ClientInfo,
    ClientConsent,
    ClientConsultContract,
    ClientClinicalCareTeam,
    ClientIndividualContract,
    ClientPolicies,
    ClientRelease,
    ClientSubscriptionContract,
    ClientFacilities,
    ClientMobileSettings,
    ClientAssignedDrinks,
    ClientHeightHistory,
    ClientWeightHistory
)
from odyssey.api.doctor.models import MedicalHistory, MedicalPhysicalExam
from odyssey.api.lookup.models import LookupGoals, LookupDrinks
from odyssey.api.physiotherapy.models import PTHistory 
from odyssey.api.staff.models import StaffRecentClients
from odyssey.api.trainer.models import FitnessQuestionnaire
from odyssey.api.facility.models import RegisteredFacilities
from odyssey.api.user.models import User, UserLogin
from odyssey.utils.pdf import to_pdf, merge_pdfs
from odyssey.utils.email import send_email_user_registration_portal, send_test_email
from odyssey.utils.misc import check_client_existence, check_drink_existence
from odyssey.api.client.schemas import(
    AllClientsDataTier,
    ClientAssignedDrinksSchema,
    ClientAssignedDrinksDeleteSchema,
    ClientConsentSchema,
    ClientConsultContractSchema,
    ClientIndividualContractSchema,
    ClientInfoSchema,
    ClientClinicalCareTeamSchema,
    ClientMobileSettingsSchema,
    ClientPoliciesContractSchema, 
    ClientRegistrationStatusSchema,
    ClientReleaseSchema,
    ClientReleaseContactsSchema,
    ClientSearchOutSchema,
    ClientSubscriptionContractSchema,
    ClientAndUserInfoSchema,
<<<<<<< HEAD
    ClientHeightSchema,
    ClientWeightSchema,
=======
    ClientTokenRequestSchema,
>>>>>>> cbca2757
    NewRemoteClientSchema,
    SignAndDateSchema,
    SignedDocumentsSchema
)
from odyssey.api.staff.schemas import StaffRecentClientsSchema
from odyssey.api.facility.schemas import ClientSummarySchema
from odyssey.api.user.schemas import UserSchema

ns = api.namespace('client', description='Operations related to clients')

@ns.route('/<int:user_id>/')
@ns.doc(params={'user_id': 'User ID number'})
class Client(Resource):
    @token_auth.login_required
    @responds(schema=ClientAndUserInfoSchema, api=ns)
    def get(self, user_id):
        """returns client info table as a json for the user_id specified"""
        client_data = ClientInfo.query.filter_by(user_id=user_id).one_or_none()
        user_data = User.query.filter_by(user_id=user_id).one_or_none()
        if not client_data and not user_data:
            raise UserNotFound(user_id)
        
        #update staff recent clients information
        staff_user_id = token_auth.current_user()[0].user_id

        #check if supplied client is already in staff recent clients
        client_exists = StaffRecentClients.query.filter_by(user_id=staff_user_id).filter_by(client_user_id=user_id).one_or_none()
        if client_exists:
            #update timestamp
            client_exists.timestamp = datetime.now()
            db.session.add(client_exists)
            db.session.commit()
        else:
            #enter new recent client information
            recent_client_schema = StaffRecentClientsSchema().load({'user_id': staff_user_id, 'client_user_id': user_id})
            db.session.add(recent_client_schema)
            db.session.flush()

            #check if staff member has more than 10 recent clients
            staff_recent_searches = StaffRecentClients.query.filter_by(user_id=staff_user_id).order_by(StaffRecentClients.timestamp.asc()).all()
            if len(staff_recent_searches) > 10:
                #remove the oldest client in the list
                db.session.delete(staff_recent_searches[0])
            db.session.commit()

        #data must be refreshed because of db changes
        if client_data:
            db.session.refresh(client_data)
        if user_data:
            db.session.refresh(user_data)
        return {'client_info': client_data, 'user_info': user_data}

    @token_auth.login_required
    @accepts(schema=ClientAndUserInfoSchema, api=ns)
    @responds(schema=ClientAndUserInfoSchema, status_code=200, api=ns)
    def put(self, user_id):
        """edit client info"""

        client_data = ClientInfo.query.filter_by(user_id=user_id).one_or_none()
        user_data = User.query.filter_by(user_id=user_id).one_or_none()

        if not client_data or not user_data:
            raise UserNotFound(user_id)
        
        #validate primary_goal_id if supplied and automatically create drink recommendation
        if 'primary_goal_id' in request.parsed_obj['client_info'].keys():
            goal = LookupGoals.query.filter_by(goal_id=request.parsed_obj['client_info']['primary_goal_id']).one_or_none()
            if not goal:
                raise InputError(400, 'Invalid primary_goal_id.')
            
            #make automatic drink recommendation
            drink_id = LookupDrinks.query.filter_by(primary_goal_id=request.parsed_obj['client_info']['primary_goal_id']).one_or_none().drink_id
            recommendation = ClientAssignedDrinksSchema().load({'drink_id': drink_id})
            recommendation.user_id = user_id
            db.session.add(recommendation)

        #update both tables with request data
        if request.parsed_obj['client_info']:
            client_data.update(request.parsed_obj['client_info'])
        if request.parsed_obj['user_info']:
            user_data.update(request.parsed_obj['user_info'])

        db.session.commit()
        
        return {'client_info': client_data, 'user_info': user_data}

@ns.route('/summary/<int:user_id>/')
class ClientSummary(Resource):
    @token_auth.login_required
    @responds(schema=ClientSummarySchema, api=ns)
    def get(self, user_id):
        user = User.query.filter_by(user_id=user_id).one_or_none()
        client = ClientInfo.query.filter_by(user_id=user_id).one_or_none()
        if not client:
            raise UserNotFound(user_id)
        
        #get list of a client's registered facilities' addresses
        clientFacilities = ClientFacilities.query.filter_by(user_id=user_id).all()
        facilityList = [item.facility_id for item in clientFacilities]
        facilities = []
        for item in facilityList:
            facilities.append(RegisteredFacilities.query.filter_by(facility_id=item).first())
            
        data = {"firstname": user.firstname, "middlename": user.middlename, "lastname": user.lastname,
                "user_id": user.user_id, "dob": client.dob, "membersince": client.membersince, "facilities": facilities}
        return data

@ns.route('/clientsearch/')
@ns.doc(params={'page': 'request page for paginated clients list',
                'per_page': 'number of clients per page',
                'firstname': 'first name to search',
                'lastname': 'last name to search',
                'email': 'email to search',
                'phone': 'phone number to search',
                'dob': 'date of birth to search',
                'record_locator_id': 'record locator id to search'})
                
#todo - fix to work with new user system
class Clients(Resource):
    @token_auth.login_required
    @responds(schema=ClientSearchOutSchema, api=ns)
    #@responds(schema=UserSchema(many=True), api=ns)
    def get(self):
        """returns list of clients given query parameters"""
        clients = []
        for user in User.query.filter_by(is_client=True).all():
            client = {
                'user_id': user.user_id,
                'firstname': user.firstname,
                'lastname': user.lastname,
                'email': user.email,
                'phone': user.phone_number,
                'dob': None,
                'record_locator_id': None,
                'modobio_id': user.modobio_id
            }
            clients.append(client)
        response = {'items': clients, '_meta': None, '_links': None}
        return response

        # page = request.args.get('page', 1, type=int)
        # per_page = min(request.args.get('per_page', 10, type=int), 100)                 
        
        # # These payload keys should be the same as what's indexed in 
        # # the model.
        # param = {}
        # param_keys = ['firstname', 'lastname', 'email', 'phone', 'dob', 'record_locator_id']
        # searchStr = ''
        # for key in param_keys:
        #     param[key] = request.args.get(key, default=None, type=str)
        #     # Cleans up search query
        #     if param[key] is None:
        #         param[key] = ''          
        #     elif key == 'record_locator_id' and param.get(key, None):
        #         tempId = param[key]

        #     elif key == 'email' and param.get(key, None):
        #         tempEmail = param[key]
        #         param[key] = param[key].replace("@"," ")
        #     elif key == 'phone' and param.get(key, None):
        #         param[key] = param[key].replace("-"," ")
        #         param[key] = param[key].replace("("," ")
        #         param[key] = param[key].replace(")"," ")                
        #     elif key == 'dob' and param.get(key, None):
        #         param[key] = param[key].replace("-"," ")

        #     searchStr = searchStr + param[key] + ' '        
        
        # if(searchStr.isspace()):
        #     data, resources = ClientInfo.all_clients_dict(ClientInfo.query.order_by(ClientInfo.lastname.asc()),
        #                                         page=page,per_page=per_page)
        # else:
        #     data, resources = ClientInfo.all_clients_dict(ClientInfo.query.whooshee_search(searchStr),
        #                                         page=page,per_page=per_page)

        # # Since email and record locator idshould be unique, 
        # # if the input email or rli exactly matches 
        # # the profile, only display that user
        # exactMatch = False
        
        # if param['email']:
        #     for val in data['items']:
        #         if val['email'].lower() == tempEmail.lower():
        #             data['items'] = [val]
        #             exactMatch = True
        #             break
        
        # # Assuming client will most likely remember their 
        # # email instead of their RLI. If the email is correct
        # # no need to search through RLI. 
        # #
        # # If BOTH are incorrect, return data as normal.
        # if param['record_locator_id'] and not exactMatch:
        #     for val in data['items']:
        #         if val['record_locator_id'] is None:
        #             pass
        #         elif val['record_locator_id'].lower() == tempId.lower():
        #             data['items'] = [val]
        #             break

        # data['_links']= {
        #     '_self': api.url_for(Clients, page=page, per_page=per_page),
        #     '_next': api.url_for(Clients, page=page + 1, per_page=per_page)
        #     if resources.has_next else None,
        #     '_prev': api.url_for(Clients, page=page - 1, per_page=per_page)
        #     if resources.has_prev else None,
        # }
        
        # return data

@ns.route('/consent/<int:user_id>/')
@ns.doc(params={'user_id': 'User ID number'})
class ConsentContract(Resource):
    """client consent forms"""
    @token_auth.login_required
    @responds(schema=ClientConsentSchema, api=ns)
    def get(self, user_id):
        """returns the most recent consent table as a json for the user_id specified"""
        check_client_existence(user_id)

        client_consent_form = ClientConsent.query.filter_by(user_id=user_id).order_by(ClientConsent.idx.desc()).first()
        
        if not client_consent_form:
            raise ContentNotFound()

        return client_consent_form

    @accepts(schema=ClientConsentSchema, api=ns)
    @token_auth.login_required
    @responds(schema=ClientConsentSchema, status_code=201, api=ns)
    def post(self, user_id):
        """ Create client consent contract for the specified user_id """
        check_client_existence(user_id)

        data = request.get_json()
        data["user_id"] = user_id

        client_consent_schema = ClientConsentSchema()
        client_consent_form = client_consent_schema.load(data)
        client_consent_form.revision = ClientConsent.current_revision
        
        db.session.add(client_consent_form)
        db.session.commit()

        to_pdf(user_id, ClientConsent)
        return client_consent_form

@ns.route('/release/<int:user_id>/')
@ns.doc(params={'user_id': 'User ID number'})
class ReleaseContract(Resource):
    """Client release forms"""

    @token_auth.login_required
    @responds(schema=ClientReleaseSchema, api=ns)
    def get(self, user_id):
        """returns most recent client release table as a json for the user_id specified"""
        check_client_existence(user_id)

        client_release_contract =  ClientRelease.query.filter_by(user_id=user_id).order_by(ClientRelease.idx.desc()).first()

        if not client_release_contract:
            raise ContentNotFound()

        return client_release_contract

    @accepts(schema=ClientReleaseSchema)
    @token_auth.login_required
    @responds(schema=ClientReleaseSchema, status_code=201, api=ns)
    def post(self, user_id):
        """create client release contract object for the specified user_id"""
        check_client_existence(user_id)

        data = request.get_json()
        
        # add client id to release contract 
        data["user_id"] = user_id

        # load the client release contract into the db and flush
        client_release_contract = ClientReleaseSchema().load(data)
        client_release_contract.revision = ClientRelease.current_revision

        # add release contract to session and flush to get index (foreign key to the release contacts)
        db.session.add(client_release_contract)
        db.session.flush()
        
        release_to_data = data["release_to"]
        release_from_data = data["release_from"]

        # add user_id to each release contact
        release_contacts = []
        for item in release_to_data + release_from_data:
            item["user_id"] = user_id
            item["release_contract_id"] = client_release_contract.idx
            release_contacts.append(item)
        
        # load contacts and rest of release form into objects seperately
        release_contact_objects = ClientReleaseContactsSchema(many=True).load(release_contacts)

        db.session.add_all(release_contact_objects)

        db.session.commit()
        to_pdf(user_id, ClientRelease)
        return client_release_contract

@ns.route('/policies/<int:user_id>/')
@ns.doc(params={'user_id': 'User ID number'})
class PoliciesContract(Resource):
    """Client policies form"""

    @token_auth.login_required
    @responds(schema=ClientPoliciesContractSchema, api=ns)
    def get(self, user_id):
        """returns most recent client policies table as a json for the user_id specified"""
        check_client_existence(user_id)

        client_policies =  ClientPolicies.query.filter_by(user_id=user_id).order_by(ClientPolicies.idx.desc()).first()

        if not client_policies:
            raise ContentNotFound()
        return  client_policies

    @accepts(schema=ClientPoliciesContractSchema, api=ns)
    @token_auth.login_required
    @responds(schema=ClientPoliciesContractSchema, status_code= 201, api=ns)
    def post(self, user_id):
        """create client policies contract object for the specified user_id"""
        check_client_existence(user_id)

        data = request.get_json()
        data["user_id"] = user_id
        client_policies_schema = ClientPoliciesContractSchema()
        client_policies = client_policies_schema.load(data)
        client_policies.revision = ClientPolicies.current_revision

        db.session.add(client_policies)
        db.session.commit()
        to_pdf(user_id, ClientPolicies)
        return client_policies

@ns.route('/consultcontract/<int:user_id>/')
@ns.doc(params={'user_id': 'User ID number'})
class ConsultConstract(Resource):
    """client consult contract"""

    @token_auth.login_required
    @responds(schema=ClientConsultContractSchema, api=ns)
    def get(self, user_id):
        """returns most recent client consultation table as a json for the user_id specified"""
        check_client_existence(user_id)

        client_consult =  ClientConsultContract.query.filter_by(user_id=user_id).order_by(ClientConsultContract.idx.desc()).first()

        if not client_consult:
            raise ContentNotFound()
        return client_consult

    @accepts(schema=ClientConsultContractSchema, api=ns)
    @token_auth.login_required
    @responds(schema=ClientConsultContractSchema, status_code= 201, api=ns)
    def post(self, user_id):
        """create client consult contract object for the specified user_id"""
        check_client_existence(user_id)

        data = request.get_json()
        data["user_id"] = user_id
        consult_contract_schema = ClientConsultContractSchema()
        client_consult = consult_contract_schema.load(data)
        client_consult.revision = ClientConsultContract.current_revision
        
        db.session.add(client_consult)
        db.session.commit()
        to_pdf(user_id, ClientConsultContract)
        return client_consult

@ns.route('/subscriptioncontract/<int:user_id>/')
@ns.doc(params={'user_id': 'User ID number'})
class SubscriptionContract(Resource):
    """client subscription contract"""

    @token_auth.login_required
    @responds(schema=ClientSubscriptionContractSchema, api=ns)
    def get(self, user_id):
        """returns most recent client subscription contract table as a json for the user_id specified"""
        check_client_existence(user_id)

        client_subscription =  ClientSubscriptionContract.query.filter_by(user_id=user_id).order_by(ClientSubscriptionContract.idx.desc()).first()
        if not client_subscription:
            raise ContentNotFound()
        return client_subscription

    @accepts(schema=SignAndDateSchema, api=ns)
    @token_auth.login_required
    @responds(schema=ClientSubscriptionContractSchema, status_code= 201, api=ns)
    def post(self, user_id):
        """create client subscription contract object for the specified user_id"""
        check_client_existence(user_id)

        data = request.get_json()
        data["user_id"] = user_id
        subscription_contract_schema = ClientSubscriptionContractSchema()
        client_subscription = subscription_contract_schema.load(data)
        client_subscription.revision = ClientSubscriptionContract.current_revision

        db.session.add(client_subscription)
        db.session.commit()
        to_pdf(user_id, ClientSubscriptionContract)
        return client_subscription

@ns.route('/servicescontract/<int:user_id>/')
@ns.doc(params={'user_id': 'User ID number'})
class IndividualContract(Resource):
    """client individual services contract"""

    @token_auth.login_required
    @responds(schema=ClientIndividualContractSchema, api=ns)
    def get(self, user_id):
        """returns most recent client individual servies table as a json for the user_id specified"""
        check_client_existence(user_id)
        
        client_services =  ClientIndividualContract.query.filter_by(user_id=user_id).order_by(ClientIndividualContract.idx.desc()).first()

        if not client_services:
            raise ContentNotFound()
        return  client_services

    @token_auth.login_required
    @accepts(schema=ClientIndividualContractSchema, api=ns)
    @responds(schema=ClientIndividualContractSchema,status_code=201, api=ns)
    def post(self, user_id):
        """create client individual services contract object for the specified user_id"""
        data = request.get_json()
        data['user_id'] = user_id
        data['revision'] = ClientIndividualContract.current_revision

        client_services = ClientIndividualContract(**data)

        db.session.add(client_services)
        db.session.commit()
        to_pdf(user_id, ClientIndividualContract)
        return client_services

@ns.route('/signeddocuments/<int:user_id>/', methods=('GET',))
@ns.doc(params={'user_id': 'User ID number'})
class SignedDocuments(Resource):
    """
    API endpoint that provides access to documents signed
    by the client and stored as PDF files.

    Returns
    -------

    Returns a list of URLs to the stored the PDF documents.
    The URLs expire after 10 min.
    """
    @token_auth.login_required
    @responds(schema=SignedDocumentsSchema, api=ns)
    def get(self, user_id):
        """ Given a user_id, returns a dict of URLs for all signed documents.

        Parameters
        ----------
        user_id : int
            User ID number

        Returns
        -------
        dict
            Keys are the display names of the documents,
            values are URLs to the generated PDF documents.
        """
        check_client_existence(user_id)

        urls = {}
        paths = []

        if not current_app.config['LOCAL_CONFIG']:
            s3 = boto3.client('s3')
            params = {
                'Bucket': current_app.config['S3_BUCKET_NAME'],
                'Key': None
            }

        for table in (
            ClientPolicies,
            ClientConsent,
            ClientRelease,
            ClientConsultContract,
            ClientSubscriptionContract,
            ClientIndividualContract
        ):
            result = (
                table.query
                .filter_by(user_id=user_id)
                .order_by(table.idx.desc())
                .first()
            )
            if result and result.pdf_path:
                paths.append(result.pdf_path)
                if not current_app.config['LOCAL_CONFIG']:
                    params['Key'] = result.pdf_path
                    url = s3.generate_presigned_url('get_object', Params=params, ExpiresIn=600)
                    urls[table.displayname] = url
                else:
                    urls[table.displayname] = result.pdf_path

        concat = merge_pdfs(paths, user_id)
        urls['All documents'] = concat

        return {'urls': urls}

@ns.route('/registrationstatus/<int:user_id>/')
@ns.doc(params={'user_id': 'User ID number'})
class JourneyStatusCheck(Resource):
    """
        Returns the outstanding forms needed to complete the client journey
    """
    @responds(schema=ClientRegistrationStatusSchema, api=ns)
    @token_auth.login_required
    def get(self, user_id):
        """
        Returns the client's outstanding registration items and their URIs.
        """
        check_client_existence(user_id)

        remaining_forms = []

        for table in (
                ClientPolicies,
                ClientConsent,
                ClientRelease,
                ClientConsultContract,
                ClientSubscriptionContract,
                ClientIndividualContract,
                FitnessQuestionnaire,
                MedicalHistory,
                MedicalPhysicalExam,
                PTHistory
        ):
            result = table.query.filter_by(user_id=user_id).order_by(table.idx.desc()).first()

            if result is None:
                remaining_forms.append({'name': table.displayname, 'URI': TABLE_TO_URI.get(table.__tablename__).format(user_id)})

        return {'outstanding': remaining_forms}

@ns.route('/testemail/')
class TestEmail(Resource):
    """
       Send a test email
    """
    @token_auth.login_required
    @ns.doc(params={'recipient': 'test email recipient'})
    def get(self):
        """send a testing email"""
        recipient = request.args.get('recipient')

        send_test_email(recipient=recipient)
        
        return {}, 200  

@ns.route('/datastoragetiers/')
class ClientDataStorageTiers(Resource):
    """
       Amount of data stored on each client and their storage tier
    """
    @token_auth.login_required
    @responds(schema=AllClientsDataTier, api=ns)
    def get(self):
        """Returns the total data storage for each client along with their data storage tier"""

        data = db.session.execute("SELECT * FROM public.data_per_client;").fetchall()
        results = {'total_items': len(data), 'items' : []}
        total_bytes = 0
        for row in data:
            bytes_as_int = row[1].__int__()
            results['items'].append({'user_id': row[0], 'stored_bytes': bytes_as_int, 'tier': row[2]})
            total_bytes += bytes_as_int

        results['total_stored_bytes'] = total_bytes 
        
        return results
    
@ns.route('/token/')
class ClientToken(Resource):
    """create and revoke tokens"""
    @ns.doc(security='password')
    @basic_auth.login_required(user_type=('client',))
    @responds(schema=ClientTokenRequestSchema, status_code=201, api=ns)
    def post(self):
        """generates a token for the 'current_user' immediately after password authentication"""
        user, user_login = basic_auth.current_user()
        if not user:
            return 401
        
        access_token = UserLogin.generate_token(user_type='client', user_id=user.user_id, token_type='access')
        refresh_token = UserLogin.generate_token(user_type='client', user_id=user.user_id, token_type='refresh')

        user_login.refresh_token = refresh_token
        db.session.commit()

        return {'email': user.email, 
                'firstname': user.firstname, 
                'lastname': user.lastname, 
                'token': access_token,
                'refresh_token': refresh_token,
                'user_id': user.user_id}

    @ns.doc(security='password')
    @token_auth.login_required(user_type=('client',))
    def delete(self):
        """
        Deprecated 11.19.20..does nothing now
        invalidate urrent token. Used to effectively logout a user
        """
        return '', 200


@ns.route('/clinical-care-team/<int:user_id>/')
@ns.doc(params={'user_id': 'User ID number'})
class ClinicalCareTeam(Resource):
    """
    Create update and remove members of a client's clinical care team
    only the client themselves may have access to these operations.
    """
    @token_auth.login_required(user_type=('client',))
    @accepts(schema=ClientClinicalCareTeamSchema, api=ns)
    @responds(schema=ClientClinicalCareTeamSchema, api=ns, status_code=201)
    def post(self, user_id):
        """
        Make a new entry into a client's clinical care team using only the new team 
        member's email. Clients may only have 6 team members stored. 

        Emails are checked against the database. If the email is associated with a current user, 
        the user's id is stored in the ClientClinicalCareTeam table. Otherwise, just the 
        email address is registered. 

        Parameters
        ----------
        user_id : int
            User ID number

        Expected payload includes
        email : str
            Email of new care team member
        Returns
        -------
        dict
            Returns the entries into the clinical care team. 
        """
        
        data = request.parsed_obj


        user = token_auth.current_user()[0]

        current_team = ClientClinicalCareTeam.query.filter_by(user_id=user_id).all()
        current_team_emails = [x.team_member_email for x in current_team]

        # prevent users from having more than 6 clinical care team members
        if len(current_team) + len(data.get("care_team")) > 6:
            raise InputError(message="Attemping to add too many team members", status_code=400)

        # enter new team members into client's clinical care team
        # if email is associated with a current user account, add that user's id to 
        #  the database entry
        for team_member in data.get("care_team"):
            if team_member["team_member_email"] == user.email:
                continue
            if team_member["team_member_email"].lower() in current_team_emails:
                continue

            team_memeber_user = User.query.filter_by(email=team_member["team_member_email"].lower()).one_or_none()
            if team_memeber_user:
                db.session.add(ClientClinicalCareTeam(**{"team_member_email": team_member["team_member_email"],
                                                         "team_member_user_id": team_memeber_user.user_id,
                                                         "user_id": user_id}))
            else:
                db.session.add(ClientClinicalCareTeam(**{"team_member_email": team_member["team_member_email"],
                                                       "user_id": user_id}))
            
        db.session.commit()

        # prepare response with names for clinical care team members who are also users 
        current_team = ClientClinicalCareTeam.query.filter_by(user_id=user_id, team_member_user_id=None).all() # non-users

        current_team_users = db.session.query(
                                    ClientClinicalCareTeam, User.firstname, User.lastname
                                ).filter(
                                    ClientClinicalCareTeam.team_member_user_id == User.user_id
                                ).all()
        
        for team_member in current_team_users:
            team_member[0].__dict__.update({'firstname': team_member[1], 'lastname': team_member[2]})
            current_team.append(team_member[0])
        
        response = {"care_team": current_team,
                    "total_items": len(current_team) }

        return response

    @token_auth.login_required(user_type=('client',))
    @accepts(schema=ClientClinicalCareTeamSchema, api=ns)
    def delete(self, user_id):
        """
        Remove members of a client's clinical care team using the team member's email address.
        Any matches between the incoming payload and current team members in the DB will be removed. 

        Parameters
        ----------
        user_id : int
            User ID number

        Expected payload includes
        email : str
            Email of new care team member
        Returns
        -------
        200 OK
        """
        
        data = request.parsed_obj
       
        for team_member in data.get("care_team"):
            ClientClinicalCareTeam.query.filter_by(user_id=user_id, team_member_email=team_member['team_member_email'].lower()).delete()
            
        db.session.commit()

        return 200

    @token_auth.login_required(user_type=('client',))
    @responds(schema=ClientClinicalCareTeamSchema, api=ns, status_code=200)
    def get(self, user_id):
        """
        Returns the client's clinical care team 

        Parameters
        ----------
        user_id : int
            User ID number

        Expected payload includes
        email : str
            Email of new care team member
        Returns
        -------
        200 OK
        """
        updates = False
        # check if any team members are users
        # if so, update their entry in the care team table with their user_id
        current_team_non_users = ClientClinicalCareTeam.query.filter_by(user_id=user_id, team_member_user_id=None).all()
        
        for team_member in current_team_non_users:
            team_memeber_user = User.query.filter_by(email=team_member.team_member_email).one_or_none()

            if team_memeber_user:
                team_member.team_member_user_id = team_memeber_user.user_id
                db.session.add(team_memeber_user)
                updates=True

        if updates:
            db.session.commit()
            current_team = ClientClinicalCareTeam.query.filter_by(user_id=user_id, team_member_user_id=None).all()
        else:
            current_team = current_team_non_users
        
        # prepare response with names for clinical care team members who are also users 
        current_team_users = db.session.query(
                                    ClientClinicalCareTeam, User.firstname, User.lastname
                                ).filter(
                                    ClientClinicalCareTeam.team_member_user_id == User.user_id
                                ).all()
        
        for team_member in current_team_users:
            team_member[0].__dict__.update({'firstname': team_member[1], 'lastname': team_member[2]})
            current_team.append(team_member[0])
        
        response = {"care_team": current_team,
                    "total_items": len(current_team) }

        return response

@ns.route('/drinks/<int:user_id>/')
@ns.doc(params={'user_id': 'User ID number'})
class ClientDrinksApi(Resource):
    """
    Endpoints related to nutritional beverages that are assigned to clients.
    """
    @token_auth.login_required(user_type=('staff',), staff_role=('doctor', 'nutrition', 'doctor_internal', 'nutrition_internal'))
    @accepts(schema=ClientAssignedDrinksSchema, api=ns)
    @responds(schema=ClientAssignedDrinksSchema, api=ns, status_code=201)
    def post(self, user_id):
        """
        Add an assigned drink to the client designated by user_id.
        """
        check_client_existence(user_id)
        check_drink_existence(request.parsed_obj.drink_id)

        request.parsed_obj.user_id = user_id
        db.session.add(request.parsed_obj)
        db.session.commit()

        return request.parsed_obj

    @token_auth.login_required
    @responds(schema=ClientAssignedDrinksSchema(many=True), api=ns, status_code=200)
    def get(self, user_id):
        """
        Returns the list of drinks assigned to the user designated by user_id.
        """
        check_client_existence(user_id)

        return ClientAssignedDrinks.query.filter_by(user_id=user_id).all()
    
    @token_auth.login_required(user_type=('staff',), staff_role=('doctor', 'nutrition', 'doctor_internal', 'nutrition_internal'))
    @accepts(schema=ClientAssignedDrinksDeleteSchema, api=ns)
    @responds(schema=ClientAssignedDrinksSchema, api=ns, status_code=204)
    def delete(self, user_id):
        """
        Delete a drink assignemnt for a user with user_id and drink_id
        """
        for drink_id in request.parsed_obj['drink_ids']:
            drink = ClientAssignedDrinks.query.filter_by(user_id=user_id, drink_id=drink_id).one_or_none()

            if not drink:
                raise ContentNotFound()

            db.session.delete(drink)
        
        db.session.commit()

@ns.route('/mobile-settings/<int:user_id>/')
@ns.doc(params={'user_id': 'User ID number'})
class ClientMobileSettingsApi(Resource):
    """
    Create update and remove members of a client's clinical care team
    only the client themselves may have access to these operations.
    """
    @token_auth.login_required(user_type=('client',))
    @accepts(schema=ClientMobileSettingsSchema, api=ns)
    @responds(schema=ClientMobileSettingsSchema, api=ns, status_code=201)
    def post(self, user_id):
        """
        Set a client's mobile settings for the first time
        """

        check_client_existence(user_id)

        if ClientMobileSettings.query.filter_by(user_id=user_id).one_or_none():
            raise IllegalSetting(message=f"Mobile settings for user_id {user_id} already exists. Please use PUT method")

        request.parsed_obj.user_id = user_id
        db.session.add(request.parsed_obj)
        db.session.commit()

        return request.parsed_obj

    @token_auth.login_required(user_type=('client',))
    @responds(schema=ClientMobileSettingsSchema, api=ns, status_code=200)
    def get(self, user_id):
        """
        Returns the mobile settings that a client has set.
        """

        check_client_existence(user_id)

        return ClientMobileSettings.query.filter_by(user_id=user_id).one_or_none()

    @token_auth.login_required(user_type=('client',))
    @accepts(schema=ClientMobileSettingsSchema, api=ns)
    @responds(schema=ClientMobileSettingsSchema, api=ns, status_code=201)
    def put(self, user_id):
        """
        Update a client's mobile settings
        """

        check_client_existence(user_id)

        settings = ClientMobileSettings.query.filter_by(user_id=user_id).one_or_none()
        if not settings:
            raise IllegalSetting(message=f"Mobile settings for user_id {user_id} do not exist. Please use POST method")

        data = request.parsed_obj.__dict__
        del data['_sa_instance_state']
        settings.update(data)
        db.session.commit()

        return request.parsed_obj
        request.parsed_obj.user_id = user_id
        db.session.add(request.parsed_obj)
        db.session.commit()

        return request.parsed_obj

@ns.route('/height/<int:user_id>/')
@ns.doc(params={'user_id': 'User ID number'})
class ClientHeightApi(Resource):
    """
    Endpoints related to submitting client height and viewing
    a client's height history.
    """
    @token_auth.login_required(user_type=('client',))
    @accepts(schema=ClientHeightSchema, api=ns)
    @responds(schema=ClientHeightSchema, api=ns, status_code=201)
    def post(self, user_id):
        """
        Submits a new height for the client.
        """
        check_client_existence(user_id)

        if token_auth.current_user()[0].user_id != user_id:
            #clients can only submit heights for themselves
            raise IllegalSetting(message="Requested user_id does not match logged in user_id. Clients can only submit height measurements for themselves.")

        request.parsed_obj.user_id = user_id
        db.session.add(request.parsed_obj)

        #clientInfo should hold the most recent height given for the client so update here
        client = ClientInfo.query.filter_by(user_id=user_id)
        client.update({'height': request.parsed_obj.height})

        db.session.commit()
        return request.parsed_obj

    @token_auth.login_required(user_type=('client', 'staff'))
    @responds(schema=ClientHeightSchema(many=True), api=ns, status_code=200)
    def get(self, user_id):
        """
        Returns all heights reported for a client and the dates they were reported.
        """
        check_client_existence(user_id)

        if token_auth.current_user()[0].is_client and token_auth.current_user()[0].user_id != user_id:
            #clients can only view height history for themselves
            raise IllegalSetting(message="Requested user_id does not match logged in user_id. Clients can only view height history for themselves.")

        return ClientHeightHistory.query.filter_by(user_id=user_id).all()

@ns.route('/weight/<int:user_id>/')
@ns.doc(params={'user_id': 'User ID number'})
class ClientWeightApi(Resource):
    """
    Endpoints related to submitting client weight and viewing
    a client's weight history.
    """
    @token_auth.login_required(user_type=('client',))
    @accepts(schema=ClientWeightSchema, api=ns)
    @responds(schema=ClientWeightSchema, api=ns, status_code=201)
    def post(self, user_id):
        """
        Submits a new weight for the client.
        """
        check_client_existence(user_id)

        if token_auth.current_user()[0].user_id != user_id:
            #clients can only submit heights for themselves
            raise IllegalSetting(message="Requested user_id does not match logged in user_id. Clients can only submit weight measurements for themselves.")

        request.parsed_obj.user_id = user_id
        db.session.add(request.parsed_obj)

        #clientInfo should hold the most recent height given for the client so update here
        client = ClientInfo.query.filter_by(user_id=user_id)
        client.update({'weight': request.parsed_obj.weight})

        db.session.commit()
        return request.parsed_obj

    @token_auth.login_required(user_type=('client', 'staff'))
    @responds(schema=ClientWeightSchema(many=True), api=ns, status_code=200)
    def get(self, user_id):
        """
        Returns all weights reported for a client and the dates they were reported.
        """
        check_client_existence(user_id)

        if token_auth.current_user()[0].is_client and token_auth.current_user()[0].user_id != user_id:
            #clients can only view height history for themselves
            raise IllegalSetting(message="Requested user_id does not match logged in user_id. Clients can only view weight history for themselves.")

        return ClientWeightHistory.query.filter_by(user_id=user_id).all()<|MERGE_RESOLUTION|>--- conflicted
+++ resolved
@@ -60,12 +60,9 @@
     ClientSearchOutSchema,
     ClientSubscriptionContractSchema,
     ClientAndUserInfoSchema,
-<<<<<<< HEAD
     ClientHeightSchema,
     ClientWeightSchema,
-=======
     ClientTokenRequestSchema,
->>>>>>> cbca2757
     NewRemoteClientSchema,
     SignAndDateSchema,
     SignedDocumentsSchema
