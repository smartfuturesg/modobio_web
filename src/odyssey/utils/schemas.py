from datetime import datetime
from hashlib import md5
import statistics

from marshmallow import Schema, fields, post_load, ValidationError, validates, validate
from marshmallow import post_load, post_dump, pre_dump, pre_load

from odyssey import ma
<<<<<<< HEAD
from odyssey.models.doctor import (
    MedicalHistory, 
    MedicalPhysicalExam,
    MedicalBloodChemistryCBC
)
=======
from odyssey.models.doctor import MedicalHistory, MedicalPhysicalExam, MedicalBloodChemistryThyroid
>>>>>>> c1ab67ff
from odyssey.models.client import (
    ClientConsent,
    ClientConsultContract,
    ClientExternalMR,
    ClientInfo,
    ClientIndividualContract, 
    ClientPolicies,
    ClientRelease,
    ClientReleaseContacts,
    ClientSubscriptionContract,
    RemoteRegistration
)
from odyssey.models.misc import MedicalInstitutions
from odyssey.models.pt import Chessboard, PTHistory
from odyssey.models.staff import Staff
from odyssey.models.trainer import (
    FitnessQuestionnaire,
    HeartAssessment, 
    PowerAssessment, 
    StrengthAssessment, 
    MoxyRipTest, 
    MoxyAssessment, 
    MovementAssessment,
    LungAssessment
)
from odyssey.constants import DOCTYPE, DOCTYPE_DOCREV_MAP

class ClientInfoSchema(ma.SQLAlchemyAutoSchema):
    class Meta:
        model = ClientInfo

    record_locator_id = fields.String(dump_only=True)

    @post_load
    def make_object(self, data, **kwargs):
        return ClientInfo(**data)

    @post_dump
    def add_record_locator_id(self,data, **kwargs ):
        name_hash = md5(bytes((data['firstname']+data['lastname']), 'utf-8')).hexdigest()
        data['record_locator_id'] = (data['firstname'][0]+data['lastname'][0]+str(data['clientid'])+name_hash[0:6]).upper()
        return data

class NewRemoteClientSchema(Schema):

    email = fields.Email()
    firstname = fields.String(required=True, validate=validate.Length(min=1, max= 50))
    lastname = fields.String(required=True, validate=validate.Length(min=1,max=50))
    middlename = fields.String(required=False, validate=validate.Length(min=0,max=50))

    @post_load
    def make_object(self, data, **kwargs):
        return ClientInfo(**data)
        
class ClientRemoteRegistrationPortalSchema(Schema):
    """
        holds client's access information for remote registration
    """
    email = fields.Email()
    clientid = fields.Integer()
    password = fields.String(dump_only=True)
    registration_portal_expiration = fields.DateTime(dump_only=True)
    registration_portal_id = fields.String(dump_only=True)

    @post_load
    def make_object(self, data, **kwargs):
        remote_client_portal = RemoteRegistration(clientid=data["clientid"], email=data["email"])
        remote_client_portal.set_password()
        remote_client_portal.get_temp_registration_endpoint()
        return remote_client_portal


class RefreshRemoteRegistrationSchema(Schema):
    """
        refresh the remote registration password and link for the client
        with the provided email
    """
    email = fields.Email(required=True)

class ClientSummarySchema(Schema):

    clientid = fields.Integer(missing=0)
    record_locator_id = fields.String(dump_only=True)
    email = fields.Email()
    firstname = fields.String(required=True, validate=validate.Length(min=1, max= 50))
    lastname = fields.String(required=True, validate=validate.Length(min=1,max=50))
    middlename = fields.String(required=False, validate=validate.Length(min=0,max=50))
    phone = fields.String()

    _links = fields.Dict()

    @post_dump
    def add_record_locator_id(self,data, **kwargs ):
        name_hash = md5(bytes((data['firstname']+data['lastname']), 'utf-8')).hexdigest()
        data['record_locator_id'] = (data['firstname'][0]+data['lastname'][0]+str(data['clientid'])+name_hash[0:6]).upper()

        # data['_links']= {
        #     'self': api.url_for(Clients, page=page, per_page=per_page),
        #     'next': api.url_for(Clients, page=page + 1, per_page=per_page)
        #     if resources.has_next else None,
        #     'prev': api.url_for(Clients, page=page - 1, per_page=per_page)
        #     if resources.has_prev else None,
        # }
        return data


class ClientConsentSchema(ma.SQLAlchemyAutoSchema):
    doctype = DOCTYPE.consent
    docrev = DOCTYPE_DOCREV_MAP[doctype]
    class Meta:
        model = ClientConsent
    
    clientid = fields.Integer(missing=0)

    @post_load
    def make_object(self, data, **kwargs):
        data["revision"] = self.docrev
        return ClientConsent(**data)

class ClientReleaseContactsSchema(ma.SQLAlchemyAutoSchema):
    class Meta:
        model = ClientReleaseContacts
        exclude = ('idx',)

    clientid = fields.Integer(missing=0)
    release_contract_id = fields.Integer()
    release_direction = fields.String(description="Direction must be either 'TO' (release to) or 'FROM' (release from)")

    @post_load
    def make_object(self, data, **kwargs):
        return ClientReleaseContacts(**data)

    @validates('release_direction')
    def release_direction_picklist(self,value):
        direction_values=['TO', 'FROM']
        if not value in direction_values:
            raise ValidationError(f'release_direction entry invalid. Please use one of the following: {direction_values}')

class ClientReleaseSchema(ma.SQLAlchemyAutoSchema):
    doctype = DOCTYPE.release
    docrev = DOCTYPE_DOCREV_MAP[doctype]
    class Meta:
        model = ClientRelease

    release_to = fields.Nested(ClientReleaseContactsSchema, many=True)
    release_from = fields.Nested(ClientReleaseContactsSchema, many=True)
    
    clientid = fields.Integer(missing=0)

    @post_load
    def make_object(self, data, **kwargs):
        data["revision"] = self.docrev
        data.pop("release_to")
        data.pop("release_from")
        return ClientRelease(**data)

    @pre_dump
    def ravel(self, data, **kwargs):
        """
        nest release contacts objects into release contract
        """
        data_ravel = data.__dict__

        release_to  = ClientReleaseContacts.query.filter_by(release_contract_id = data.idx, release_direction = 'TO').all()
        release_from  = ClientReleaseContacts.query.filter_by(release_contract_id = data.idx, release_direction = 'FROM').all()

        release_to_list = [obj.__dict__ for obj in release_to]
        release_from_list = [obj.__dict__ for obj in release_from]

        data_ravel["release_to"] = release_to_list
        data_ravel["release_from"] = release_from_list
        return data

class SignAndDateSchema(Schema):
    """for marshaling signatures and sign dates into objects (contracts) requiring only a signature"""

    clientid = fields.Integer(missing=0, dump_only=True)
    signdate = fields.Date(format="iso", required=True)
    signature = fields.String(required=True)

class ClientSubscriptionContractSchema(ma.SQLAlchemyAutoSchema):
    doctype = DOCTYPE.subscription
    docrev = DOCTYPE_DOCREV_MAP[doctype]
    class Meta:
        model = ClientSubscriptionContract
    
    clientid = fields.Integer(missing=0)

    @post_load
    def make_object(self, data, **kwargs):
        return ClientSubscriptionContract(
                    clientid = data["clientid"],
                    signature=data["signature"],
                    signdate=data["signdate"],
                    revision=self.docrev
                    )

class ClientConsultContractSchema(ma.SQLAlchemyAutoSchema):
    doctype = DOCTYPE.consult
    docrev = DOCTYPE_DOCREV_MAP[doctype]
    class Meta:
        model = ClientConsultContract
    
    clientid = fields.Integer(missing=0)

    @post_load
    def make_object(self, data, **kwargs):
        return ClientConsultContract(
                    clientid = data["clientid"],
                    signature=data["signature"],
                    signdate=data["signdate"],
                    revision=self.docrev
                    )
    
class ClientPoliciesContractSchema(ma.SQLAlchemyAutoSchema):
    doctype = DOCTYPE.policies
    docrev = DOCTYPE_DOCREV_MAP[doctype]
    class Meta:
        model = ClientPolicies
    
    clientid = fields.Integer(missing=0)

    @post_load
    def make_object(self, data, **kwargs):
        return ClientPolicies(
                    clientid = data["clientid"],
                    signature=data["signature"],
                    signdate=data["signdate"],
                    revision=self.docrev
                    )
    

class ClientIndividualContractSchema(ma.SQLAlchemyAutoSchema):
    doctype = DOCTYPE.policies
    docrev = DOCTYPE_DOCREV_MAP[doctype]

    class Meta:
        model = ClientIndividualContract
        
    clientid = fields.Integer(missing=0)
    @post_load
    def make_object(self, data, **kwargs):
        return ClientIndividualContract(**data)

class SignedDocumentsSchema(Schema):
    """
        list of document urls
    """
    urls = fields.Dict()


"""
    Schemas for the pt API
"""

class PTHistorySchema(ma.SQLAlchemyAutoSchema):
    class Meta:
        model = PTHistory
        
    clientid = fields.Integer(missing=0)
    
    @post_load
    def make_object(self, data, **kwargs):
        return PTHistory(**data)



class ShoulderRotationSchema(Schema):
    ir = fields.Integer(description="internal rotation", validate=validate.Range(min=0, max=100))
    er = fields.Integer(description="external rotation", validate=validate.Range(min=0, max=130))
    abd = fields.Integer(description="abduction", validate=validate.Range(min=0, max=75))
    add = fields.Integer(description="adduction", validate=validate.Range(min=0, max=135))
    flexion  = fields.Integer(validate=validate.Range(min=0, max=190))
    extension  = fields.Integer(validate=validate.Range(min=0, max=75))

class HipRotationSchema(Schema):
    ir = fields.Integer(description="internal rotation", validate=validate.Range(min=0, max=60))
    er = fields.Integer(description="external rotation", validate=validate.Range(min=0, max=90))
    abd = fields.Integer(description="abduction", validate=validate.Range(min=0, max=75))
    add = fields.Integer(description="adduction",validate=validate.Range(min=0, max=50))
    flexion  = fields.Integer(validate=validate.Range(min=0, max=160))
    extension  = fields.Integer(validate=validate.Range(min=0, max=110))
    slr  = fields.Integer(validate=validate.Range(min=0, max=120))

class ChessBoardShoulderSchema(Schema):
    left = fields.Nested(ShoulderRotationSchema)
    right = fields.Nested(ShoulderRotationSchema)

class ChessBoardHipSchema(Schema):
    left = fields.Nested(HipRotationSchema)
    right = fields.Nested(HipRotationSchema)

class ChessboardSchema(Schema):
    isa_structure_list  = ['Inhaled','Exhaled', 'Asymmetrical Normal','Asymmetrical Atypical']
    isa_movement_list  = ['Dynamic', 'Static', 'R Static/Left Dynamic', 'L Static/Right Dynamic']

    clientid = fields.Integer(missing=0)
    timestamp = fields.DateTime()
    isa_structure = fields.String(description=f"must be one of {isa_structure_list}")
    isa_movement = fields.String(description=f"must be one of {isa_movement_list}")
    co2_tolerance = fields.Integer(validate=validate.Range(min=0, max=120))
    shoulder = fields.Nested(ChessBoardShoulderSchema)
    hip = fields.Nested(ChessBoardHipSchema)
    notes = fields.String(description="some notes regarding this assessment")


    @validates('isa_structure')
    def isa_structure_picklist(self,value):
        if not value in self.isa_structure_list:
            raise ValidationError(f'isa_structure entry invalid. Please use one of the following: {self.isa_structure_list}')

    @validates('isa_movement')
    def isa_movement_picklist(self,value):
        if not value in self.isa_movement_list:
            raise ValidationError(f'isa_movement entry invalid. Please use one of the following: {self.isa_movement_list}')

    @post_load
    def unravel(self, data, **kwargs):
        """takes anested dictionary (json input) and flattens it out 
            in order to shape into the Chessboard table
        """
        flat_data = {'clientid': data['clientid'],
                    'timestamp': datetime.utcnow(),
                    'notes': data['notes'],
                    'left_shoulder_er': data['shoulder']['left']['er'],
                    'left_shoulder_ir': data['shoulder']['left']['ir'],
                    'left_shoulder_abd': data['shoulder']['left']['abd'],
                    'left_shoulder_add': data['shoulder']['left']['add'],
                    'left_shoulder_flexion':   data['shoulder']['left']['flexion'],
                    'left_shoulder_extension': data['shoulder']['left']['extension'],
                    'right_shoulder_er':  data['shoulder']['right']['er'],
                    'right_shoulder_ir':  data['shoulder']['right']['ir'],
                    'right_shoulder_abd': data['shoulder']['right']['abd'],
                    'right_shoulder_add': data['shoulder']['right']['add'],
                    'right_shoulder_flexion':   data['shoulder']['right']['flexion'],
                    'right_shoulder_extension': data['shoulder']['right']['extension'],
                    'left_hip_slr': data['hip']['left']['slr'],
                    'left_hip_er':  data['hip']['left']['er'],
                    'left_hip_ir':  data['hip']['left']['ir'],
                    'left_hip_abd': data['hip']['left']['abd'],
                    'left_hip_add': data['hip']['left']['add'],
                    'left_hip_flexion':   data['hip']['left']['flexion'],
                    'left_hip_extension': data['hip']['left']['extension'],
                    'right_hip_slr': data['hip']['right']['slr'],
                    'right_hip_er':  data['hip']['right']['er'],
                    'right_hip_ir':  data['hip']['right']['ir'],
                    'right_hip_abd': data['hip']['right']['abd'],
                    'right_hip_add': data['hip']['right']['add'],
                    'right_hip_flexion':   data['hip']['right']['flexion'],
                    'right_hip_extension': data['hip']['right']['extension'],
                    'isa_structure': data['isa_structure'],
                    'isa_movement': data['isa_movement']
                    }        
        return Chessboard(**flat_data)

    @pre_dump
    def ravel(self, data, **kwargs):
        """converts the flat Chessboard table into a nested dictionary for easier
            procesing on the fron end
        """
        shoulder_l = {k.split('_')[-1]:v for k,v in data.__dict__.items() if 'left_shoulder' in k} 
        shoulder_r = {k.split('_')[-1]:v for k,v in data.__dict__.items() if 'right_shoulder' in k}
        hip_l = {k.split('_')[-1]:v for k,v in data.__dict__.items() if 'left_hip' in k}
        hip_r = {k.split('_')[-1]:v for k,v in data.__dict__.items() if 'right_hip' in k}
        nested = {'clientid': data.clientid,
                  'timestamp': data.timestamp,
                  'notes': data.notes,
                  'isa_structure': data.isa_structure,
                  'isa_movement': data.isa_movement,
                  'shoulder': {
                                'right': shoulder_r,
                               'left': shoulder_l
                               },
                  'hip': {
                           'right': hip_r,
                           'left': hip_l
                        }
                  }
        return nested


"""
    Schemas for the trainer's API
"""

class PowerAttemptsPushPull(Schema):
    weight = fields.Integer(description="weight of exercise in PSI", validate=validate.Range(min=0, max=60))
    attempt_1 = fields.Integer(description="", validate=validate.Range(min=0, max=4000))
    attempt_2 = fields.Integer(description="", validate=validate.Range(min=0, max=4000))
    attempt_3 = fields.Integer(description="",validate=validate.Range(min=0, max=4000))
    average = fields.Float(description="",validate=validate.Range(min=0, max=4000))

class PowerAttemptsLegPress(Schema):
    weight = fields.Integer(description="weight of exercise in PSI", validate=validate.Range(min=0, max=1500))
    attempt_1 = fields.Integer(description="", validate=validate.Range(min=0, max=9999))
    attempt_2 = fields.Integer(description="", validate=validate.Range(min=0, max=9999))
    attempt_3 = fields.Integer(description="",validate=validate.Range(min=0, max=9999))
    average = fields.Float(description="",validate=validate.Range(min=0, max=9999))

class PowerPushPull(Schema):
    left = fields.Nested(PowerAttemptsPushPull)
    right = fields.Nested(PowerAttemptsPushPull)

class PowerLegPress(Schema):
    left = fields.Nested(PowerAttemptsLegPress)
    right = fields.Nested(PowerAttemptsLegPress)
    bilateral = fields.Nested(PowerAttemptsLegPress)

class PowerAssessmentSchema(Schema):
    clientid = fields.Integer(missing=0)
    timestamp = fields.DateTime()
    push_pull = fields.Nested(PowerPushPull)
    leg_press = fields.Nested(PowerLegPress)
    upper_watts_per_kg = fields.Float(description = "watts per kg upper body", validate=validate.Range(min=0, max=100))
    lower_watts_per_kg = fields.Float(description = "watts per kg upper body", validate=validate.Range(min=0, max=250))
    vital_weight = fields.Float(description="weight pulled from doctor physical data", dump_only=True)

    @post_load
    def unravel(self, data, **kwargs):
        flat_data = {'clientid': data['clientid'],
                    'timestamp': datetime.utcnow(),
                    'keiser_upper_r_weight': data['push_pull']['right']['weight'],
                    'keiser_upper_r_attempt_1': data['push_pull']['right']['attempt_1'],
                    'keiser_upper_r_attempt_2': data['push_pull']['right']['attempt_2'],
                    'keiser_upper_r_attempt_3': data['push_pull']['right']['attempt_3'],
                    'keiser_upper_l_weight':    data['push_pull']['left']['weight'],
                    'keiser_upper_l_attempt_1': data['push_pull']['left']['attempt_1'],
                    'keiser_upper_l_attempt_2': data['push_pull']['left']['attempt_2'],
                    'keiser_upper_l_attempt_3': data['push_pull']['left']['attempt_3'],
                    'keiser_lower_bi_weight': data['leg_press']['bilateral']['weight'],
                    'keiser_lower_bi_attempt_1': data['leg_press']['bilateral']['attempt_1'],
                    'keiser_lower_bi_attempt_2': data['leg_press']['bilateral']['attempt_2'],
                    'keiser_lower_bi_attempt_3': data['leg_press']['bilateral']['attempt_3'],
                    'keiser_lower_r_weight':    data['leg_press']['right']['weight'],
                    'keiser_lower_r_attempt_1': data['leg_press']['right']['attempt_1'],
                    'keiser_lower_r_attempt_2': data['leg_press']['right']['attempt_2'],
                    'keiser_lower_r_attempt_3': data['leg_press']['right']['attempt_3'],
                    'keiser_lower_l_weight':     data['leg_press']['left']['weight'],
                    'keiser_lower_l_attempt_1': data['leg_press']['left']['attempt_1'],
                    'keiser_lower_l_attempt_2': data['leg_press']['left']['attempt_2'],
                    'keiser_lower_l_attempt_3': data['leg_press']['left']['attempt_3'],
                    'upper_watts_per_kg': data['upper_watts_per_kg'],
                    'lower_watts_per_kg': data['lower_watts_per_kg']
                }
        return PowerAssessment(**flat_data)

    @pre_dump
    def ravel(self, data, **kwargs):
        nested = {'clientid': data.clientid,
                  'timestamp': data.timestamp,
                  'upper_watts_per_kg' :data.upper_watts_per_kg,
                  'lower_watts_per_kg': data.lower_watts_per_kg,
                  'push_pull': {
                                'left': {'weight': data.keiser_upper_l_weight,
                                         'attempt_1': data.keiser_upper_l_attempt_1,
                                         'attempt_2': data.keiser_upper_l_attempt_2,
                                         'attempt_3': data.keiser_upper_l_attempt_3,
                                         'average':   statistics.mean([data.keiser_upper_l_attempt_1,
                                                                       data.keiser_upper_l_attempt_2,
                                                                       data.keiser_upper_l_attempt_3
                                                                    ])
                                        },
                                'right': {'weight':   data.keiser_upper_r_weight,
                                         'attempt_1': data.keiser_upper_r_attempt_1,
                                         'attempt_2': data.keiser_upper_r_attempt_2,
                                         'attempt_3': data.keiser_upper_r_attempt_3,
                                         'average':   statistics.mean([data.keiser_upper_r_attempt_1,
                                                                       data.keiser_upper_r_attempt_2,
                                                                       data.keiser_upper_r_attempt_3
                                                                    ])
                                        },
                                },
                    'leg_press': {'right' : {'weight':   data.keiser_lower_r_weight,
                                             'attempt_1': data.keiser_lower_r_attempt_1,
                                             'attempt_2': data.keiser_lower_r_attempt_2,
                                             'attempt_3': data.keiser_lower_r_attempt_3,
                                             'average':   statistics.mean([data.keiser_lower_r_attempt_1,
                                                                           data.keiser_lower_r_attempt_2,
                                                                           data.keiser_lower_r_attempt_3
                                                                        ])
                                            },
                                  'left': {'weight':   data.keiser_lower_l_weight,
                                             'attempt_1': data.keiser_lower_l_attempt_1,
                                             'attempt_2': data.keiser_lower_l_attempt_2,
                                             'attempt_3': data.keiser_lower_l_attempt_3,
                                             'average':   statistics.mean([data.keiser_lower_l_attempt_1,
                                                                           data.keiser_lower_l_attempt_2,
                                                                           data.keiser_lower_l_attempt_3
                                                                        ])
                                            },
                                  'bilateral': {'weight':   data.keiser_lower_bi_weight,
                                             'attempt_1': data.keiser_lower_bi_attempt_1,
                                             'attempt_2': data.keiser_lower_bi_attempt_2,
                                             'attempt_3': data.keiser_lower_bi_attempt_3,
                                             'average':   statistics.mean([data.keiser_lower_bi_attempt_1,
                                                                           data.keiser_lower_bi_attempt_2,
                                                                           data.keiser_lower_bi_attempt_3
                                                                        ])
                                                }
                                 }
            
                 }
        # add client's vital_weight from most recent physical exam
        recent_physical = MedicalPhysicalExam.query.filter_by(clientid=data.clientid).order_by(MedicalPhysicalExam.idx.desc()).first()
        nested["vital_weight"] = recent_physical.vital_weight
        return nested


class StrengthAttemptsPushPull(Schema):
    weight = fields.Integer(description="weight of exercise in PSI", validate=validate.Range(min=0, max=350))
    attempt_1 = fields.Integer(description="", validate=validate.Range(min=0, max=50))
    attempt_2 = fields.Integer(description="", validate=validate.Range(min=0, max=50))
    attempt_3 = fields.Integer(description="",validate=validate.Range(min=0, max=50))
    estimated_10rm = fields.Float(description="",validate=validate.Range(min=0, max=350))

class StrengthPushPull(Schema):
    notes = fields.String()
    left = fields.Nested(StrengthAttemptsPushPull)
    right = fields.Nested(StrengthAttemptsPushPull)
    bilateral = fields.Nested(StrengthAttemptsPushPull)

class StrenghtAssessmentSchema(Schema):
    clientid = fields.Integer(missing=0)
    timestamp = fields.DateTime()
    upper_push = fields.Nested(StrengthPushPull)
    upper_pull = fields.Nested(StrengthPushPull)

    @post_load
    def unravel(self, data, **kwargs):
        flat_data = {'clientid': data['clientid'],
                    'timestamp': datetime.utcnow(),
                    'upper_push_notes': data['upper_push']['notes'],
                    'upper_pull_notes': data['upper_pull']['notes'],
                    'upper_push_r_weight':    data['upper_push']['right']['weight'],
                    'upper_push_r_attempt_1': data['upper_push']['right']['attempt_1'],
                    'upper_push_r_attempt_2': data['upper_push']['right']['attempt_2'],
                    'upper_push_r_attempt_3': data['upper_push']['right']['attempt_3'],
                    'upper_push_r_estimated_10rm': data['upper_push']['right']['estimated_10rm'], 
                    'upper_push_l_weight':    data['upper_push']['left']['weight'],
                    'upper_push_l_attempt_1': data['upper_push']['left']['attempt_1'],
                    'upper_push_l_attempt_2': data['upper_push']['left']['attempt_2'],
                    'upper_push_l_attempt_3': data['upper_push']['left']['attempt_3'],
                    'upper_push_l_estimated_10rm': data['upper_push']['left']['estimated_10rm'], 
                    'upper_push_bi_weight':    data['upper_push']['bilateral']['weight'],
                    'upper_push_bi_attempt_1': data['upper_push']['bilateral']['attempt_1'],
                    'upper_push_bi_attempt_2': data['upper_push']['bilateral']['attempt_2'],
                    'upper_push_bi_attempt_3': data['upper_push']['bilateral']['attempt_3'],
                    'upper_push_bi_estimated_10rm': data['upper_push']['bilateral']['estimated_10rm'], 
                    'upper_pull_r_weight':    data['upper_pull']['right']['weight'],
                    'upper_pull_r_attempt_1': data['upper_pull']['right']['attempt_1'],
                    'upper_pull_r_attempt_2': data['upper_pull']['right']['attempt_2'],
                    'upper_pull_r_attempt_3': data['upper_pull']['right']['attempt_3'],
                    'upper_pull_r_estimated_10rm': data['upper_pull']['right']['estimated_10rm'], 
                    'upper_pull_l_weight':    data['upper_pull']['left']['weight'],
                    'upper_pull_l_attempt_1': data['upper_pull']['left']['attempt_1'],
                    'upper_pull_l_attempt_2': data['upper_pull']['left']['attempt_2'],
                    'upper_pull_l_attempt_3': data['upper_pull']['left']['attempt_3'],
                    'upper_pull_l_estimated_10rm': data['upper_pull']['left']['estimated_10rm'],  
                    'upper_pull_bi_weight':    data['upper_pull']['bilateral']['weight'],
                    'upper_pull_bi_attempt_1': data['upper_pull']['bilateral']['attempt_1'],
                    'upper_pull_bi_attempt_2': data['upper_pull']['bilateral']['attempt_2'],
                    'upper_pull_bi_attempt_3': data['upper_pull']['bilateral']['attempt_3']  ,
                    'upper_pull_bi_estimated_10rm': data['upper_pull']['bilateral']['estimated_10rm']                  
                }
        return StrengthAssessment(**flat_data)

    @pre_dump
    def ravel(self, data, **kwargs):
        nested = {"clientid": data.clientid,
                "timestamp": data.timestamp,
                "upper_push": {
                                "bilateral": {
                                                "attempt_3": data.upper_push_bi_attempt_3,
                                                "weight": data.upper_push_bi_weight,
                                                "attempt_2": data.upper_push_bi_attempt_2,
                                                "estimated_10rm": data.upper_push_bi_estimated_10rm,
                                                "attempt_1": data.upper_push_bi_attempt_1
                                },
                                "right": {
                                            "attempt_3": data.upper_push_r_attempt_3,
                                            "weight": data.upper_push_r_weight,
                                            "attempt_2": data.upper_push_r_attempt_2,
                                            "estimated_10rm": data.upper_push_r_estimated_10rm,
                                            "attempt_1": data.upper_push_r_attempt_1
                                },
                                "notes": data.upper_push_notes,
                                "left": {
                                            "attempt_3": data.upper_push_l_attempt_3,
                                            "weight": data.upper_push_l_weight,
                                            "attempt_2": data.upper_push_l_attempt_2,
                                            "estimated_10rm": data.upper_push_l_estimated_10rm,
                                            "attempt_1": data.upper_push_l_attempt_1
                                    }
                    },
                "upper_pull": {
                                "bilateral": {
                                                "attempt_3": data.upper_pull_bi_attempt_3,
                                                "weight": data.upper_pull_bi_weight,
                                                "attempt_2": data.upper_pull_bi_attempt_2,
                                                "estimated_10rm": data.upper_pull_bi_estimated_10rm,
                                                "attempt_1": data.upper_pull_bi_attempt_1
                                },
                                "right": {
                                            "attempt_3": data.upper_pull_r_attempt_3,
                                            "weight": data.upper_pull_r_weight,
                                            "attempt_2": data.upper_pull_r_attempt_2,
                                            "estimated_10rm": data.upper_pull_r_estimated_10rm,
                                            "attempt_1": data.upper_pull_r_attempt_1
                                },
                                "notes": data.upper_pull_notes,
                                "left": {
                                            "attempt_3": data.upper_pull_l_attempt_3,
                                            "weight": data.upper_pull_l_weight,
                                            "attempt_2": data.upper_pull_l_attempt_2,
                                            "estimated_10rm": data.upper_pull_l_estimated_10rm,
                                            "attempt_1": data.upper_pull_l_attempt_1
                                }
                            }
                    }
        return nested


class SquatTestSchema(Schema):
    depth = fields.String()
    ramp = fields.String()
    eye_test = fields.Boolean()
    can_breathe = fields.Boolean()
    can_look_up = fields.Boolean()

class ToeTouchTestSchema(Schema):
    pelvis_movement_test_options = ['Right Hip High','Right Hip Back','Left Hip High',
                                'Left Hip Back','Right Hip High', 'Even Bilaterally']

    ribcage_movement_test_options = ['Right Posterior Ribcage High','Right Posterior Ribcage Back',	
                                'Left Posterior Ribcage High', 'Left Posterior Ribcage Back', 'Even Bilaterally']
    depth = fields.String()
    pelvis_movement = fields.List(fields.String,
                description=f"Descriptors for this assessment must be in the following picklist: {pelvis_movement_test_options}",
                required=True) 
    ribcage_movement = fields.List(fields.String,
                description=f"Descriptors for this assessment must be in the following picklist: {ribcage_movement_test_options}",
                required=True)

    notes = fields.String()
    
    @validates('ribcage_movement')
    def valid_ribcage_movement(self,value):
        for option in value:
            if option not in self.ribcage_movement_test_options:
                raise ValidationError(f'{option} is not a valid movement descriptor. Use one of the following {self.ribcage_movement_test_options}')
            
    @validates('pelvis_movement')
    def valid_pelvis_movement(self,value):
        for option in value:
            if option not in self.pelvis_movement_test_options:
                raise ValidationError(f'{option} is not a valid movement descriptor. Use one of the following {self.pelvis_movement_test_options}')
            

class StandingRotationNotesSchema(Schema):
    notes = fields.String()

class StandingRotationSchema(Schema):
    right = fields.Nested(StandingRotationNotesSchema)
    left = fields.Nested(StandingRotationNotesSchema)

class MovementAssessmentSchema(Schema):
    clientid = fields.Integer(missing=0)
    timestamp = fields.DateTime()
    squat = fields.Nested(SquatTestSchema)
    toe_touch = fields.Nested(ToeTouchTestSchema)
    standing_rotation = fields.Nested(StandingRotationSchema)

    @post_load
    def unravel(self, data, **kwargs):
        flat_data = {'clientid': data['clientid'],
                    'timestamp': datetime.utcnow(),
                    'squat_depth': data['squat']['depth'],
                    'squat_ramp': data['squat']['ramp'],
                    'squat_eye_test': data['squat']['eye_test'],
                    'squat_can_breathe': data['squat']['can_breathe'],
                    'squat_can_look_up': data['squat']['can_look_up'],
                    'toe_touch_depth': data['toe_touch']['depth'],
                    'toe_touch_pelvis_movement': data['toe_touch']['pelvis_movement'],
                    'toe_touch_ribcage_movement': data['toe_touch']['ribcage_movement'],
                    'toe_touch_notes': data['toe_touch']['notes'],
                    'standing_rotation_r_notes': data['standing_rotation']['right']['notes'],
                    'standing_rotation_l_notes': data['standing_rotation']['left']['notes']
        }

        return MovementAssessment(**flat_data)

    @pre_dump
    def ravel(self, data, **kwargs):
        nested = {"clientid": data.clientid,
                  "timestamp": data.timestamp,
                  "squat": {
                      "depth": data.squat_depth ,
                      "ramp": data.squat_ramp,
                      "eye_test": data.squat_eye_test,
                      "can_breathe": data.squat_can_breathe,
                      "can_look_up": data.squat_can_look_up
                  },
                  "toe_touch" : {
                      "depth": data.toe_touch_depth,
                      "pelvis_movement": data.toe_touch_pelvis_movement,
                      "ribcage_movement": data.toe_touch_ribcage_movement,
                      "notes": data.toe_touch_notes
                  },
                  "standing_rotation": {
                      "right": {
                          "notes": data.standing_rotation_r_notes
                      },
                      "left":{
                          "notes": data.standing_rotation_l_notes
                      } 
                  }
        }

        return nested

class HeartAssessmentSchema(ma.SQLAlchemyAutoSchema):
    class Meta:
        model = HeartAssessment

    clientid = fields.Integer(missing=0)
    vital_heartrate = fields.Float(description="vital_heartrate pulled from doctor physical data", dump_only=True)
    
    @post_load
    def make_object(self, data, **kwargs):
        return HeartAssessment(**data)

    @pre_dump
    def add_vital_heartrate(self, data, **kwargs):
        """Add vital_heartrate from most recent medial physical"""
        data_dict = data.__dict__
        recent_physical = MedicalPhysicalExam.query.filter_by(clientid=data.clientid).order_by(MedicalPhysicalExam.idx.desc()).first()
        data_dict["vital_heartrate"] = recent_physical.vital_heartrate
        return data_dict

        



class MoxyAssessmentSchema(ma.SQLAlchemySchema):
    class Meta:
        model = MoxyAssessment
    
    limiter_list = ['Demand','Supply','Respiratory']
    performance_metric_list = ['Watts','Lbs','Feet/Min']

    clientid = fields.Integer(missing=0)
    timestamp = ma.auto_field()
    notes = ma.auto_field()
    vl_side = fields.String(description="vl_side must be either 'right' or 'left'")
    performance_baseline = fields.Integer(description="", validate=validate.Range(min=0, max=100))
    recovery_baseline = fields.Integer(description="", validate=validate.Range(min=0, max=100))
    gas_tank_size = fields.Integer(description="", validate=validate.Range(min=0, max=100))
    starting_sm_o2 = fields.Integer(description="", validate=validate.Range(min=0, max=100))
    starting_thb = fields.Integer(description="", validate=validate.Range(min=9, max=18))
    limiter = fields.String(description=f"must be one of: {limiter_list}")
    intervention = ma.auto_field()
    performance_metric_1 = fields.String(description=f"must be one of: {performance_metric_list}")
    performance_metric_2 = fields.String(description=f"must be one of: {performance_metric_list}")
    performance_metric_1_value = fields.Integer(description="value in regards to chosen performance metric", validate=validate.Range(min=0, max=1500))
    performance_metric_2_value = fields.Integer(description="value in regards to chosen performance metric", validate=validate.Range(min=0, max=1500))

    @validates('vl_side')
    def validate_vl_side(self,value):
        if value not in ["right", "left"]:
            raise ValidationError(f"{value} not a valid option. must be 'right' or 'left'")
    
    @validates('limiter')
    def limiter_picklist(self,value):
        if not value in self.limiter_list:
            raise ValidationError(f'limiter entry invalid. Please use one of the following: {self.limiter_list}')

    @validates('performance_metric_1')
    def performance_metric_1_picklist(self,value):
        if not value in self.performance_metric_list:
            raise ValidationError(f'performance_metric_1 entry invalid. Please use one of the following: {self.performance_metric_list}')

    @validates('performance_metric_2')
    def performance_metric_2_picklist(self,value):
        if not value in self.performance_metric_list:
            raise ValidationError(f'performance_metric_2 entry invalid. Please use one of the following: {self.performance_metric_list}')

    @post_load
    def make_object(self, data, **kwargs):
        return MoxyAssessment(**data)

class LungAssessmentSchema(ma.SQLAlchemySchema):
    class Meta:
        model = LungAssessment
        
    clientid = fields.Integer(missing=0)
    timestamp = ma.auto_field()
    notes = ma.auto_field()
    vital_weight = fields.Float(description="weight pulled from doctor physical data", dump_only=True)
    bag_size = fields.Float(description="in liters", validate=validate.Range(min=0, max=10))
    duration = fields.Integer(description="in seconds", validate=validate.Range(min=0, max=300))
    breaths_per_minute = fields.Integer(description="", validate=validate.Range(min=0, max=100))
    max_minute_volume = fields.Float(description="", validate=validate.Range(min=0, max=500))
    liters_min_kg = fields.Float(description="liters per minute per kg", validate=validate.Range(min=0, max=100))

    @post_load
    def make_object(self, data, **kwargs):
        return LungAssessment(**data)

    @pre_dump
    def add_weight(self, data, **kwargs):
        "add vital weight to the dump"
        data_dict = data.__dict__
        recent_physical = MedicalPhysicalExam.query.filter_by(clientid=data.clientid).order_by(MedicalPhysicalExam.idx.desc()).first()
        data_dict["vital_weight"] = recent_physical.vital_weight
        return data_dict
    

class MoxyRipExaminationSchema(Schema):

    smo2 = fields.Integer(description="", validate=validate.Range(min=0, max=100))
    thb = fields.Integer(description="", validate=validate.Range(min=9, max=18))
    avg_power = fields.Integer(description="", validate=validate.Range(min=0, max=1500))
    hr_max_min = fields.Integer(description="", validate=validate.Range(min=0, max=220))

class MoxyTries(Schema):
    one = fields.Nested(MoxyRipExaminationSchema)
    two = fields.Nested(MoxyRipExaminationSchema)
    three = fields.Nested(MoxyRipExaminationSchema)
    four = fields.Nested(MoxyRipExaminationSchema)

class MoxyRipSchema(Schema):
    limiter_options = ['Demand','Supply','Respiratory']

    clientid = fields.Integer(missing=0)
    timestamp = fields.DateTime()
    vl_side = fields.String(description="vl_side must be either 'right' or 'left'")
    performance = fields.Nested(MoxyTries)
    recovery = fields.Nested(MoxyTries)
    smo2_tank_size = fields.Integer(description="", validate=validate.Range(min=0, max=100))
    thb_tank_size = fields.Integer(description="", validate=validate.Range(min=9, max=18))
    performance_baseline_smo2 = fields.Integer(description="", validate=validate.Range(min=0, max=100))
    performance_baseline_thb = fields.Integer(description="", validate=validate.Range(min=9, max=18))
    recovery_baseline_smo2 = fields.Integer(description="", validate=validate.Range(min=0, max=100))
    recovery_baseline_thb = fields.Integer(description="", validate=validate.Range(min=9, max=18))
    avg_watt_kg = fields.Float(description="", validate=validate.Range(min=0, max=20))
    avg_interval_time = fields.Integer(description="seconds", validate=validate.Range(min=0, max=360))
    avg_recovery_time = fields.Integer(description="seconds", validate=validate.Range(min=0, max=360))

    limiter = fields.String(description=f"must be one of the following choices: {limiter_options}")

    intervention = fields.String()
    vital_weight = fields.Float(description="weight pulled from doctor physical data", dump_only=True)


    @validates('vl_side')
    def validate_vl_side(self,value):
        if value not in ["right", "left"]:
            raise ValidationError(f"{value} not a valid option. must be 'right' or 'left'")

    @validates('limiter')
    def valid_limiter(self,value):
        if value not in self.limiter_options:
            raise ValidationError(f'{value} is not a valid limiter option. Use one of the following {self.limiter_options}')

    @post_load
    def unravel(self, data, **kwargs):
        flat_data = {'clientid': data['clientid'],
                    'timestamp': datetime.utcnow(),
                    'vl_side': data['vl_side'],
                    'performance_smo2_1':          data['performance']['one']['smo2'],
                    'performance_thb_1':           data['performance']['one']['thb'],
                    'performance_average_power_1': data['performance']['one']['avg_power'],
                    'performance_hr_max_1':        data['performance']['one']['hr_max_min'],
                    'performance_smo2_2':          data['performance']['two']['smo2'],
                    'performance_thb_2':           data['performance']['two']['thb'],
                    'performance_average_power_2': data['performance']['two']['avg_power'],
                    'performance_hr_max_2':        data['performance']['two']['hr_max_min'],
                    'performance_smo2_3':          data['performance']['three']['smo2'],
                    'performance_thb_3':           data['performance']['three']['thb'],
                    'performance_average_power_3': data['performance']['three']['avg_power'],
                    'performance_hr_max_3':        data['performance']['three']['hr_max_min'],
                    'performance_smo2_4':          data['performance']['four']['smo2'],
                    'performance_thb_4':           data['performance']['four']['thb'],
                    'performance_average_power_4': data['performance']['four']['avg_power'],
                    'performance_hr_max_4':        data['performance']['four']['hr_max_min'],
                    'recovery_smo2_1':          data['recovery']['one']['smo2'],
                    'recovery_thb_1':           data['recovery']['one']['thb'],
                    'recovery_average_power_1': data['recovery']['one']['avg_power'],
                    'recovery_hr_min_1':        data['recovery']['one']['hr_max_min'],
                    'recovery_smo2_2':          data['recovery']['two']['smo2'],
                    'recovery_thb_2':           data['recovery']['two']['thb'],
                    'recovery_average_power_2': data['recovery']['two']['avg_power'],
                    'recovery_hr_min_2':        data['recovery']['two']['hr_max_min'],
                    'recovery_smo2_3':          data['recovery']['three']['smo2'],
                    'recovery_thb_3':           data['recovery']['three']['thb'],
                    'recovery_average_power_3': data['recovery']['three']['avg_power'],
                    'recovery_hr_min_3':        data['recovery']['three']['hr_max_min'],
                    'recovery_smo2_4':          data['recovery']['four']['smo2'],
                    'recovery_thb_4':           data['recovery']['four']['thb'],
                    'recovery_average_power_4': data['recovery']['four']['avg_power'],
                    'recovery_hr_min_4':        data['recovery']['four']['hr_max_min'],
                    'smo2_tank_size': data['smo2_tank_size'],
                    'thb_tank_size': data['thb_tank_size'],
                    'performance_baseline_smo2': data['performance_baseline_smo2'],     
                    'performance_baseline_thb': data['performance_baseline_thb'],
                    'recovery_baseline_smo2': data['recovery_baseline_smo2'],
                    'recovery_baseline_thb': data['recovery_baseline_thb'],
                    'avg_watt_kg': data['avg_watt_kg'],
                    'avg_interval_time':data['avg_watt_kg'],
                    'avg_recovery_time': data['avg_recovery_time'],
                    'limiter': data['limiter'],
                    'intervention': data['intervention']
        }
        return MoxyRipTest(**flat_data)

    @pre_dump
    def ravel(self, data, **kwargs):
        nested = {
            "vl_side": data.vl_side,
            "recovery_baseline_smo2": data.recovery_baseline_smo2,
            "performance": {
                "two": {
                    "smo2": data.performance_smo2_2,
                    "avg_power": data.performance_average_power_2,
                    "thb": data.performance_thb_2,
                    "hr_max_min": data.performance_hr_max_2
                },
                "one": {
                    "smo2": data.performance_smo2_1,
                    "avg_power": data.performance_average_power_1,
                    "thb": data.performance_thb_1,
                    "hr_max_min": data.performance_hr_max_1
                },
                "three": {
                    "smo2": data.performance_smo2_3,
                    "avg_power": data.performance_average_power_3,
                    "thb": data.performance_thb_3,
                    "hr_max_min": data.performance_hr_max_3
                },
                "four": {
                    "smo2": data.performance_smo2_4,
                    "avg_power": data.performance_average_power_4,
                    "thb": data.performance_thb_4,
                    "hr_max_min": data.performance_hr_max_4
                }
            },
            "recovery": {
                "two": {
                    "smo2": data.recovery_smo2_2,
                    "avg_power": data.recovery_average_power_2,
                    "thb": data.recovery_thb_2,
                    "hr_max_min": data.recovery_hr_min_2
                },
                "one": {
                    "smo2": data.recovery_smo2_1,
                    "avg_power": data.recovery_average_power_1,
                    "thb": data.recovery_thb_1,
                    "hr_max_min": data.recovery_hr_min_1
                },
                "three": {
                    "smo2": data.recovery_smo2_3,
                    "avg_power": data.recovery_average_power_3,
                    "thb": data.recovery_thb_3,
                    "hr_max_min": data.recovery_hr_min_3
                },
                "four": {
                    "smo2": data.recovery_smo2_4,
                    "avg_power": data.recovery_average_power_4,
                    "thb": data.recovery_thb_4,
                    "hr_max_min": data.recovery_hr_min_4
                }
            },
            "timestamp": data.timestamp,
            "performance_baseline_smo2": data.performance_baseline_smo2,
            "performance_baseline_thb": data.performance_baseline_thb,
            "thb_tank_size": data.thb_tank_size,
            "avg_watt_kg": data.avg_watt_kg,
            "recovery_baseline_thb": data.recovery_baseline_thb,
            "avg_interval_time": data.avg_interval_time,
            "avg_recovery_time": data.avg_recovery_time,
            "clientid": data.clientid,
            "smo2_tank_size": data.smo2_tank_size,
            "limiter": data.limiter,
            "intervention": data.intervention
        }
        # add vital_weight from client's most recent physical examination
        recent_physical = MedicalPhysicalExam.query.filter_by(clientid=data.clientid).order_by(MedicalPhysicalExam.idx.desc()).first()
        nested["vital_weight"] = recent_physical.vital_weight
        return nested


class FitnessQuestionnaireSchema(ma.SQLAlchemyAutoSchema):
    class Meta:
        model = FitnessQuestionnaire
        exclude = ('idx',)
    
    stressors_list = ['Family',	'Work', 'Finances', 'Social Obligations', 'Health', 'Relationships', 'School', 'Body Image',			
                        'Sports Performance', 'General Environment', 'Other']
    physical_goals_list = ['Weight Loss','Increase Strength','Increase Aerobic Capacity','Body Composition','Sport Specific Performance',			
                            'Improve Mobility', 'Injury Rehabilitation', 'Injury Prevention', 'Increase Longevity', 'General Health', 'Other']
    lifestyle_goals_list = ['Increased Energy', 'Increased Mental Clarity', 'Improved Relationships', 'Increased Libido',			
                                'Overall Happiness', 'Decreased Stress', 'Improved Sleep', 'Healthier Eating', 'Other']

    trainer_goals_list = ['Expertise', 'Motivation', 'Accountability', 'Time Efficiency', 'Other']
    sleep_hours_options_list = ['< 4', '4-6','6-8','> 8']
        
    clientid = fields.Integer(missing=0)
    timestamp = fields.DateTime(description="timestamp of questionnaire. Filled by backend")

    stress_sources = fields.List(fields.String,
            description=f"List of sources of stress. Options: {stressors_list}",
            required=True) 
    lifestyle_goals = fields.List(fields.String,
            description=f"List of lifestyle change goals. Limit of three from these options: {lifestyle_goals_list}. If other, must specify",
            required=True) 
    physical_goals = fields.List(fields.String,
            description=f"List of sources of stress. Limit of three from these options: {physical_goals_list}. If other, must specify",
            required=True) 
    trainer_expectation = fields.String(description=f"Client's expectation for their trainer. Must be one of: {trainer_goals_list}")
    sleep_hours = fields.String(description=f"nightly hours of sleep bucketized by the following options: {sleep_hours_options_list}")

    sleep_quality_level = fields.Integer(description="current sleep quality rating 1-5", validate=validate.Range(min=1, max=5))
    stress_level = fields.Integer(description="current stress rating 1-5", validate=validate.Range(min=1, max=5))
    energy_level = fields.Integer(description="current energy rating 1-5", validate=validate.Range(min=1, max=5))
    libido_level = fields.Integer(description="current libido rating 1-5", validate=validate.Range(min=1, max=5))
    confidence_level = fields.Integer(description="current confidence rating 1-5", validate=validate.Range(min=1, max=5))

    current_fitness_level = fields.Integer(description="current fitness level 1-10", validate=validate.Range(min=1, max=10))
    goal_fitness_level = fields.Integer(description="foal fitness level 1-10", validate=validate.Range(min=1, max=10))
    
    
    @post_load
    def make_object(self, data, **kwargs):
        return FitnessQuestionnaire(**data)

    @validates('stress_sources')
    def validate_stress_sources(self,value):
        for item in value:
            if item not in self.stressors_list:
                raise ValidationError(f"{item} not a valid option. must be in {self.stressors_list}")

    @validates('lifestyle_goals')
    def validate_lifestyle_goals(self,value):
        for item in value:
            if item not in self.lifestyle_goals_list:
                raise ValidationError(f"{item} not a valid option. must be in {self.lifestyle_goals_list}")
        if len(value) > 3:
            ValidatioinError("limit list length to 3 choices")


    @validates('physical_goals')
    def validate_physical_goals(self,value):
        for item in value:
            if item not in self.physical_goals_list:
                raise ValidationError(f"{item} not a valid option. must be in {self.physical_goals_list}")
        if len(value) > 3:
            ValidatioinError("limit list length to 3 choices")
    
    @validates('trainer_expectation')
    def validate_trainer_expectations(self, value):
        if value not in self.trainer_goals_list:
            raise ValidationError(f"{value} not a valid option. Must be one of {self.trainer_goals_list}")

    @validates('sleep_hours')
    def validate_sleep_hours(self, value):
        if value not in self.sleep_hours_options_list:
            raise ValidationError(f"{value} not a valid option. Must be one of {self.sleep_hours_options_list}")


"""
    Schemas for the doctor's API
"""
class BloodChemistryCBCSchema(Schema):

    # Validate each payload entry
    idx = fields.Integer()
    clientid = fields.Integer(missing=0)
    exam_date = fields.DateTime(format='%Y-%m-%d')
    rbc = fields.Float(description="",validate=validate.Range(min=0, max=100),required=True)
    hemoglobin = fields.Float(description="",validate=validate.Range(min=0, max=100),required=True)
    hematocrit = fields.Float(description="",validate=validate.Range(min=0, max=100),required=True)
    mcv = fields.Float(description="",validate=validate.Range(min=0, max=200),required=True)
    mch = fields.Float(description="",validate=validate.Range(min=0, max=100),required=True)
    mchc = fields.Float(description="",validate=validate.Range(min=0, max=100),required=True)
    rdw = fields.Float(description="",validate=validate.Range(min=0, max=100),required=True)
    wbc = fields.Float(description="",validate=validate.Range(min=0, max=100),required=True)
    rel_neutrophils = fields.Float(description="",validate=validate.Range(min=0, max=100),required=True)
    abs_neutrophils = fields.Float(description="",validate=validate.Range(min=0, max=100),required=True)
    rel_lymphocytes = fields.Float(description="",validate=validate.Range(min=0, max=100),required=True)
    abs_lymphocytes = fields.Float(description="",validate=validate.Range(min=0, max=100),required=True)
    rel_monocytes = fields.Float(description="",validate=validate.Range(min=0, max=100),required=True)
    abs_monocytes = fields.Float(description="",validate=validate.Range(min=0, max=100),required=True)
    rel_eosinophils = fields.Float(description="",validate=validate.Range(min=0, max=100),required=True)
    abs_eosinophils = fields.Float(description="",validate=validate.Range(min=0, max=100),required=True)
    basophils = fields.Float(description="",validate=validate.Range(min=0, max=100),required=True)
    platelets = fields.Float(description="",validate=validate.Range(min=0, max=500),required=True)

    plateletsByMch = fields.Float()
    plateletsByLymphocyte = fields.Float()
    neutrophilByLymphocyte = fields.Float()
    lymphocyteByMonocyte = fields.Float()

    @post_load
    def make_object(self, data, **kwargs):
        return MedicalBloodChemistryCBC(**data)


class MedicalHistorySchema(ma.SQLAlchemyAutoSchema):
    class Meta:
        model = MedicalHistory
        
    clientid = fields.Integer(missing=0)
    
    @post_load
    def make_object(self, data, **kwargs):
        return MedicalHistory(**data)
    
class MedicalPhysicalExamSchema(ma.SQLAlchemyAutoSchema):
    class Meta:
        model = MedicalPhysicalExam
        
    clientid = fields.Integer(missing=0)
    vital_height = fields.String(description="Deprecated, use vital_height_inches instead", missing="")
    
    @post_load
    def make_object(self, data, **kwargs):
        return MedicalPhysicalExam(**data)


class MedicalInstitutionsSchema(ma.SQLAlchemyAutoSchema):
    """
    For returning medical institutions in GET request and also accepting new institute names
    """
    class Meta:
        model = MedicalInstitutions

    @post_load
    def make_object(self, data):
        return MedicalInstitutions(**data)

class ClientExternalMRSchema(Schema):
    """
    For returning medical institutions in GET request and also accepting new institute names
    """

    clientid = fields.Integer(missing=0)
    institute_id = fields.Integer(missing=9999)
    med_record_id = fields.String()
    institute_name = fields.String(load_only=True, required=False, missing="")

    @post_load
    def make_object(self, data, **kwargs):
        data.pop("institute_name")
        return ClientExternalMR(**data)

class ClientExternalMREntrySchema(Schema):
    """
    For returning medical institutions in GET request and also accepting new institute names
    """

    record_locators = fields.Nested(ClientExternalMRSchema, many=True)
    
    @pre_dump
    def ravel(self, data, **kwargs):
        """upon dump, add back the schema structure"""
        response = {"record_locators": data}
        return response

"""
    Schemas for the staff API
"""
class StaffSchema(ma.SQLAlchemyAutoSchema):
    class Meta:
        model = Staff

    possible_roles = ['stfappadmin', 'clntsvc', 'physthera', 'phystrain', 'datasci', 'doctor', 'docext', 'nutrition']

    token = fields.String(dump_only=True)
    token_expiration = fields.DateTime(dump_only=True)
    password = fields.String(required=True, load_only=True)
    email = fields.Email(required=True)
    access_roles = fields.List(fields.String,
                description=" The access role for this staff member options: \
                ['stfappadmin' (staff application admin), 'clntsvc' (client services), 'physthera' (physiotherapist), 'datasci' (data scientist), 'doctor' (doctor), 'docext' (external doctor), 'phystrain' (physical trainer),\
                 'nutrition' (nutritionist)]",
                required=True)
    is_system_admin = fields.Boolean(dump_only=True, missing=False)
    is_admin = fields.Boolean(dump_only=True, missing=False)
    staffid = fields.Integer(dump_only=True)

    @validates('access_roles')
    def valid_access_roles(self,value):
        for role in value:
            if role not in self.possible_roles:
                raise ValidationError(f'{role} is not a valid access role. Use one of the following {self.possible_roles}')
            
    @post_load
    def make_object(self, data, **kwargs):
        new_staff = Staff(**data)
        new_staff.set_password(data['password'])
        return new_staff

class MedicalBloodChemistryThyroidSchema(Schema):
        
    idx = fields.Integer()
    clientid = fields.Integer(missing=0)
    exam_date = fields.Date()
    t3_resin_uptake = fields.Integer(validate=validate.Range(min=25,max=35))
    thyroglobulin = fields.Integer(validate=validate.Range(min=0,max=20))
    thyroidial_iodine_uptake = fields.Integer(validate=validate.Range(min=5,max=30))
    tsh = fields.Float(validate=validate.Range(min=0.5,max=4.0))
    tsi = fields.Integer(validate=validate.Range(min=0,max=130))
    thyroxine_binding_globulin = fields.Integer(validate=validate.Range(min=12,max=27))
    thyroxine_index = fields.Integer(validate=validate.Range(min=5,max=12))
    t4_serum_total = fields.Integer(validate=validate.Range(min=5,max=12))
    t4_serum_free = fields.Float(validate=validate.Range(min=0.8,max=1.8))
    t3_serum_total = fields.Integer(validate=validate.Range(min=80,max=180))
    t3_serum_reverse = fields.Integer(validate=validate.Range(min=20,max=40))
    t3_serum_free = fields.Float(validate=validate.Range(min=2.3,max=4.2))
    
    @post_load
    def make_object(self, data, **kwargs):
        return MedicalBloodChemistryThyroid(**data)<|MERGE_RESOLUTION|>--- conflicted
+++ resolved
@@ -6,15 +6,12 @@
 from marshmallow import post_load, post_dump, pre_dump, pre_load
 
 from odyssey import ma
-<<<<<<< HEAD
 from odyssey.models.doctor import (
     MedicalHistory, 
     MedicalPhysicalExam,
-    MedicalBloodChemistryCBC
+    MedicalBloodChemistryCBC,
+    MedicalBloodChemistryThyroid
 )
-=======
-from odyssey.models.doctor import MedicalHistory, MedicalPhysicalExam, MedicalBloodChemistryThyroid
->>>>>>> c1ab67ff
 from odyssey.models.client import (
     ClientConsent,
     ClientConsultContract,
