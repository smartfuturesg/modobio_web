--- conflicted
+++ resolved
@@ -1,15 +1,11 @@
 from marshmallow import Schema, fields, post_load, validate, pre_dump, validates, ValidationError
 
 from odyssey import ma
-<<<<<<< HEAD
 from odyssey.api.doctor.models import ( 
     MedicalLookUpSTD,
-=======
-from odyssey.api.doctor.models import (
     MedicalGeneralInfo,
     MedicalGeneralInfoMedications,
     MedicalGeneralInfoMedicationAllergy,
->>>>>>> f28ba9e1
     MedicalFamilyHistory,
     MedicalConditions,
     MedicalHistory,
@@ -31,7 +27,6 @@
     Schemas for the doctor's API
 """
 
-<<<<<<< HEAD
 class MedicalLookUpSTDSchema(ma.SQLAlchemyAutoSchema):
     class Meta:
         model = MedicalLookUpSTD
@@ -79,7 +74,6 @@
 class MedicalSocialHistoryOutputSchema(Schema):
     social_history = fields.Nested(MedicalSocialHistorySchema)
     std_history = fields.Nested(MedicalSTDHistorySchema(many=True),missing=[])
-=======
 class MedicalGeneralInfoMedicationAllergySchema(ma.SQLAlchemyAutoSchema):
     class Meta:
         model = MedicalGeneralInfoMedicationAllergy
@@ -121,7 +115,6 @@
 
 class MedicalAllergiesInfoInputSchema(Schema):
     allergies = fields.Nested(MedicalGeneralInfoMedicationAllergySchema(many=True), missing = [])
->>>>>>> f28ba9e1
 
 class MedicalConditionsSchema(ma.SQLAlchemyAutoSchema):
     class Meta:
