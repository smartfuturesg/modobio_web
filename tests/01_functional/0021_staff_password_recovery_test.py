--- conflicted
+++ resolved
@@ -69,10 +69,6 @@
     staff = User.query.filter_by(email=staff.email).first()
 
     assert response.status_code == 200
-<<<<<<< HEAD
 
     staffLogin = UserLogin.query.filter_by(user_id=staff.user_id).one_or_none()
-    assert staffLogin.check_password(password=payload_password_reset['password'])
-=======
-    assert check_password_hash(staff.password, payload_password_reset['password'])    
->>>>>>> f6f22bdd
+    assert staffLogin.check_password(password=payload_password_reset['password'])