import pytest

<<<<<<< HEAD
@pytest.mark.skip(reason="dosespot is in the midst of deprecation")
=======
@pytest.mark.skip
>>>>>>> 01eeeb18
def test_get_patient_ds_allergies_as_client(test_client):
    response = test_client.get(f'/dosespot/allergies/{test_client.client_id}/',
                                headers=test_client.client_auth_header)
    assert response.status_code == 200 
<<<<<<< HEAD

@pytest.mark.skip(reason="dosespot is in the midst of deprecation")
=======
@pytest.mark.skip
>>>>>>> 01eeeb18
def test_get_patient_ds_allergies_as_practitioner(test_client):
    response = test_client.get(f'/dosespot/allergies/{test_client.client_id}/',
                                headers=test_client.staff_auth_header)
    assert response.status_code == 200 
        <|MERGE_RESOLUTION|>--- conflicted
+++ resolved
@@ -1,20 +1,12 @@
 import pytest
 
-<<<<<<< HEAD
-@pytest.mark.skip(reason="dosespot is in the midst of deprecation")
-=======
 @pytest.mark.skip
->>>>>>> 01eeeb18
 def test_get_patient_ds_allergies_as_client(test_client):
     response = test_client.get(f'/dosespot/allergies/{test_client.client_id}/',
                                 headers=test_client.client_auth_header)
     assert response.status_code == 200 
-<<<<<<< HEAD
-
-@pytest.mark.skip(reason="dosespot is in the midst of deprecation")
-=======
+    
 @pytest.mark.skip
->>>>>>> 01eeeb18
 def test_get_patient_ds_allergies_as_practitioner(test_client):
     response = test_client.get(f'/dosespot/allergies/{test_client.client_id}/',
                                 headers=test_client.staff_auth_header)
