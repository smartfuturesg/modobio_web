import boto3
from datetime import datetime, date

from flask import request, jsonify, current_app
from flask_accepts import accepts, responds
from flask_restx import Resource, Api

from odyssey.api import api
from odyssey.api.auth import token_auth, token_auth_client
from odyssey.api.errors import UserNotFound, ClientAlreadyExists, ClientNotFound, IllegalSetting, ContentNotFound
from odyssey import db
from odyssey.constants import TABLE_TO_URI
from odyssey.models.client import (
    ClientInfo,
    ClientConsent,
    ClientConsultContract,
    ClientIndividualContract,
    ClientPolicies,
    ClientRelease,
    ClientSubscriptionContract,
    ClientFacilities,
    RemoteRegistration
)
from odyssey.models.doctor import MedicalHistory, MedicalPhysicalExam
from odyssey.models.pt import PTHistory 
from odyssey.models.staff import ClientRemovalRequests
from odyssey.models.trainer import FitnessQuestionnaire
from odyssey.models.misc import RegisteredFacilities
from odyssey.pdf import to_pdf, merge_pdfs
from odyssey.utils.email import send_email_remote_registration_portal, send_test_email
from odyssey.utils.misc import check_client_existence
from odyssey.utils.schemas import (
<<<<<<< HEAD
=======
    AllClientsDataTier,
    ClientSearchSchema,
>>>>>>> 2639f7bf
    ClientConsentSchema,
    ClientConsultContractSchema,
    ClientIndividualContractSchema,
    ClientInfoSchema,
    ClientPoliciesContractSchema, 
    ClientRegistrationStatusSchema,
    ClientReleaseSchema,
    ClientReleaseContactsSchema,
    ClientRemoteRegistrationPortalSchema,
    ClientSearchOutSchema,
    ClientSubscriptionContractSchema,
    ClientSummarySchema,
    NewRemoteClientSchema, 
    RefreshRemoteRegistrationSchema,
    SignAndDateSchema,
    SignedDocumentsSchema
)

ns = api.namespace('client', description='Operations related to clients')

@ns.route('/<int:clientid>/')
@ns.doc(params={'clientid': 'Client ID number'})
class Client(Resource):
    @token_auth.login_required
    @responds(schema=ClientInfoSchema, api=ns)
    def get(self, clientid):
        """returns client info table as a json for the clientid specified"""
        client = ClientInfo.query.get(clientid)
        if not client:
            raise UserNotFound(clientid)
        return client

    @token_auth.login_required
    @accepts(schema=ClientInfoSchema, api=ns)
    @responds(schema=ClientInfoSchema, api=ns)
    def put(self, clientid):
        """edit client info"""
        data = request.get_json()
        client = ClientInfo.query.filter_by(clientid=clientid).one_or_none()
        if not client:
            raise UserNotFound(clientid)
        #prevent requests to set clientid and send message back to api user
        elif data.get('clientid', None):
            raise IllegalSetting('clientid')
        elif data.get('membersince', None):
            raise IllegalSetting('membersince')
        
        client.update(data)
        db.session.commit()
        
        return client

@ns.route('/remove/<int:clientid>/')
@ns.doc(params={'clientid': 'Client ID number'})
class RemoveClient(Resource):
    @token_auth.login_required
    def delete(self, clientid):
        """deletes client from database entirely"""
        client = ClientInfo.query.get(clientid)

        if not client:
            raise UserNotFound(clientid)
        
        # find the staff member requesting client delete
        staff = token_auth.current_user()
        new_removal_request = ClientRemovalRequests(staffid=staff.staffid, timestamp=datetime.utcnow())
        
        db.session.add(new_removal_request)
        db.session.flush()

        #TODO: some logic on who gets to delete clients+ email to staff admin
        db.session.delete(client)
        db.session.commit()
        
        return {'message': f'client with id {clientid} has been removed'}

@ns.route('/')
class NewClient(Resource):
    """
        create new clients. This is part of the normal flow where clients register on location
    """
    @token_auth.login_required
    @accepts(schema=ClientInfoSchema, api=ns)
    @responds(schema=ClientInfoSchema, api=ns, status_code=201)
    def post(self):
        """create new client"""
        data = request.get_json()
 
        #make sure this user email does not exist
        if data.get('email', None) and ClientInfo.query.filter_by(email=data.get('email', None)).first():
            raise ClientAlreadyExists(identification = data['email'])
        #prevent requests to set clientid and send message back to api user
        elif data.get('clientid', None):
            raise IllegalSetting('clientid')
        #set member since date to today
        data['membersince'] = date.today().strftime("%Y-%m-%d")
        
        client = ClientInfoSchema().load(data)
        db.session.add(client)
        db.session.flush()

        rli = {'record_locator_id': ClientInfo().get_medical_record_hash(firstname = client.firstname , lastname = client.lastname, clientid =client.clientid)}

        client.update(rli)
        db.session.commit()

        return client

@ns.route('/summary/<int:clientid>/')
class ClientSummary(Resource):
    @token_auth.login_required
    @responds(schema=ClientSummarySchema, api=ns)
    def get(self, clientid):
        client = ClientInfo.query.get(clientid)
        if not client:
            raise UserNotFound(clientid)
        
        #get list of a client's registered facilities' addresses
        clientFacilities = ClientFacilities.query.filter_by(client_id=clientid).all()
        facilityList = [item.facility_id for item in clientFacilities]
        facilities = []
        for item in facilityList:
            facilities.append(RegisteredFacilities.query.filter_by(facility_id=item).first())
            
        data = {"firstname": client.firstname, "middlename": client.middlename, "lastname": client.lastname,
                "clientid": client.clientid, "dob": client.dob, "membersince": client.membersince, "facilities": facilities}
        return data

@ns.route('/clientsearch/')
@ns.doc(params={'page': 'request page for paginated clients list',
                'per_page': 'number of clients per page',
                'firstname': 'first name to search',
                'lastname': 'last name to search',
                'email': 'email to search',
                'phone': 'phone number to search',
                'dob': 'date of birth to search',
                'record_locator_id': 'record locator id to search'})
class Clients(Resource):
    @token_auth.login_required
    @responds(schema=ClientSearchOutSchema, api=ns)
    def get(self):
        """returns list of clients given query parameters"""
        page = request.args.get('page', 1, type=int)
        per_page = min(request.args.get('per_page', 10, type=int), 100)                 
        
        # These payload keys should be the same as what's indexed in 
        # the model.
        param = {}
        param_keys = ['firstname', 'lastname', 'email', 'phone', 'dob', 'record_locator_id']
        searchStr = ''
        for key in param_keys:
            param[key] = request.args.get(key, default=None, type=str)
            # Cleans up search query
            if param[key] is None:
                param[key] = ''          
            elif key == 'record_locator_id' and param.get(key, None):
                tempId = param[key]
            elif key == 'email' and param.get(key, None):
                tempEmail = param[key]
                param[key] = param[key].replace("@"," ")
            elif key == 'phone' and param.get(key, None):
                param[key] = param[key].replace("-"," ")
                param[key] = param[key].replace("("," ")
                param[key] = param[key].replace(")"," ")                
            elif key == 'dob' and param.get(key, None):
                param[key] = param[key].replace("-"," ")

            searchStr = searchStr + param[key] + ' '        
        
        if(searchStr.isspace()):
            data, resources = ClientInfo.all_clients_dict(ClientInfo.query.order_by(ClientInfo.lastname.asc()),
                                                page=page,per_page=per_page)
        else:
            data, resources = ClientInfo.all_clients_dict(ClientInfo.query.whooshee_search(searchStr),
                                                page=page,per_page=per_page)

        # Since email and record locator idshould be unique, 
        # if the input email or rli exactly matches 
        # the profile, only display that user
        exactMatch = False
        
        if param['email']:
            for val in data['items']:
                if val['email'].lower() == tempEmail.lower():
                    data['items'] = [val]
                    exactMatch = True
                    continue
        
        # Assuming client will most likely remember their 
        # email instead of their RLI. If the email is correct
        # no need to search through RLI. 
        #
        # If BOTH are incorrect, return data as normal.
        if param['record_locator_id'] and not exactMatch:
            for val in data['items']:
                if val['record_locator_id'] is None:
                    pass
                elif val['record_locator_id'].lower() == tempId.lower():
                    data['items'] = [val]
                    continue

        data['_links']= {
            '_self': api.url_for(Clients, page=page, per_page=per_page),
            '_next': api.url_for(Clients, page=page + 1, per_page=per_page)
            if resources.has_next else None,
            '_prev': api.url_for(Clients, page=page - 1, per_page=per_page)
            if resources.has_prev else None,
        }
        
        return data

@ns.route('/consent/<int:clientid>/')
@ns.doc(params={'clientid': 'Client ID number'})
class ConsentContract(Resource):
    """client consent forms"""

    @token_auth.login_required
    @responds(schema=ClientConsentSchema, api=ns)
    def get(self, clientid):
        """returns the most recent consent table as a json for the clientid specified"""
        check_client_existence(clientid)

        client_consent_form = ClientConsent.query.filter_by(clientid=clientid).order_by(ClientConsent.idx.desc()).first()
        
        if not client_consent_form:
            raise ContentNotFound()

        return client_consent_form

    @accepts(schema=ClientConsentSchema, api=ns)
    @token_auth.login_required
    @responds(schema=ClientConsentSchema, status_code=201, api=ns)
    def post(self, clientid):
        """ Create client consent contract for the specified clientid """
        check_client_existence(clientid)

        data = request.get_json()
        data["clientid"] = clientid

        client_consent_schema = ClientConsentSchema()
        client_consent_form = client_consent_schema.load(data)
        client_consent_form.revision = ClientConsent.current_revision
        
        db.session.add(client_consent_form)
        db.session.commit()

        to_pdf(clientid, ClientConsent)
        return client_consent_form

@ns.route('/release/<int:clientid>/')
@ns.doc(params={'clientid': 'Client ID number'})
class ReleaseContract(Resource):
    """Client release forms"""

    @token_auth.login_required
    @responds(schema=ClientReleaseSchema, api=ns)
    def get(self, clientid):
        """returns most recent client release table as a json for the clientid specified"""
        check_client_existence(clientid)

        client_release_contract =  ClientRelease.query.filter_by(clientid=clientid).order_by(ClientRelease.idx.desc()).first()

        if not client_release_contract:
            raise ContentNotFound()

        return client_release_contract

    @accepts(schema=ClientReleaseSchema)
    @token_auth.login_required
    @responds(schema=ClientReleaseSchema, status_code=201, api=ns)
    def post(self, clientid):
        """create client release contract object for the specified clientid"""
        check_client_existence(clientid)

        data = request.get_json()
        
        # add client id to release contract 
        data["clientid"] = clientid

        # load the client release contract into the db and flush
        client_release_contract = ClientReleaseSchema().load(data)
        client_release_contract.revision = ClientRelease.current_revision

        # add release contract to session and flush to get index (foreign key to the release contacts)
        db.session.add(client_release_contract)
        db.session.flush()
        
        release_to_data = data["release_to"]
        release_from_data = data["release_from"]

        # add clientid to each release contact
        release_contacts = []
        for item in release_to_data + release_from_data:
            item["clientid"] = clientid
            item["release_contract_id"] = client_release_contract.idx
            release_contacts.append(item)
        
        # load contacts and rest of release form into objects seperately
        release_contact_objects = ClientReleaseContactsSchema(many=True).load(release_contacts)

        db.session.add_all(release_contact_objects)

        db.session.commit()
        to_pdf(clientid, ClientRelease)
        return client_release_contract

@ns.route('/policies/<int:clientid>/')
@ns.doc(params={'clientid': 'Client ID number'})
class PoliciesContract(Resource):
    """Client policies form"""

    @token_auth.login_required
    @responds(schema=ClientPoliciesContractSchema, api=ns)
    def get(self, clientid):
        """returns most recent client policies table as a json for the clientid specified"""
        check_client_existence(clientid)

        client_policies =  ClientPolicies.query.filter_by(clientid=clientid).order_by(ClientPolicies.idx.desc()).first()

        if not client_policies:
            raise ContentNotFound()
        return  client_policies

    @accepts(schema=ClientPoliciesContractSchema, api=ns)
    @token_auth.login_required
    @responds(schema=ClientPoliciesContractSchema, status_code= 201, api=ns)
    def post(self, clientid):
        """create client policies contract object for the specified clientid"""
        check_client_existence(clientid)

        data = request.get_json()
        data["clientid"] = clientid
        client_policies_schema = ClientPoliciesContractSchema()
        client_policies = client_policies_schema.load(data)
        client_policies.revision = ClientPolicies.current_revision

        db.session.add(client_policies)
        db.session.commit()
        to_pdf(clientid, ClientPolicies)
        return client_policies

@ns.route('/consultcontract/<int:clientid>/')
@ns.doc(params={'clientid': 'Client ID number'})
class ConsultConstract(Resource):
    """client consult contract"""

    @token_auth.login_required
    @responds(schema=ClientConsultContractSchema, api=ns)
    def get(self, clientid):
        """returns most recent client consultation table as a json for the clientid specified"""
        check_client_existence(clientid)

        client_consult =  ClientConsultContract.query.filter_by(clientid=clientid).order_by(ClientConsultContract.idx.desc()).first()

        if not client_consult:
            raise ContentNotFound()
        return client_consult

    @accepts(schema=ClientConsultContractSchema, api=ns)
    @token_auth.login_required
    @responds(schema=ClientConsultContractSchema, status_code= 201, api=ns)
    def post(self, clientid):
        """create client consult contract object for the specified clientid"""
        check_client_existence(clientid)

        data = request.get_json()
        data["clientid"] = clientid
        consult_contract_schema = ClientConsultContractSchema()
        client_consult = consult_contract_schema.load(data)
        client_consult.revision = ClientConsultContract.current_revision
        
        db.session.add(client_consult)
        db.session.commit()
        to_pdf(clientid, ClientConsultContract)
        return client_consult

@ns.route('/subscriptioncontract/<int:clientid>/')
@ns.doc(params={'clientid': 'Client ID number'})
class SubscriptionContract(Resource):
    """client subscription contract"""

    @token_auth.login_required
    @responds(schema=ClientSubscriptionContractSchema, api=ns)
    def get(self, clientid):
        """returns most recent client subscription contract table as a json for the clientid specified"""
        check_client_existence(clientid)

        client_subscription =  ClientSubscriptionContract.query.filter_by(clientid=clientid).order_by(ClientSubscriptionContract.idx.desc()).first()
        if not client_subscription:
            raise ContentNotFound()
        return client_subscription

    @accepts(schema=SignAndDateSchema, api=ns)
    @token_auth.login_required
    @responds(schema=ClientSubscriptionContractSchema, status_code= 201, api=ns)
    def post(self, clientid):
        """create client subscription contract object for the specified clientid"""
        check_client_existence(clientid)

        data = request.get_json()
        data["clientid"] = clientid
        subscription_contract_schema = ClientSubscriptionContractSchema()
        client_subscription = subscription_contract_schema.load(data)
        client_subscription.revision = ClientSubscriptionContract.current_revision

        db.session.add(client_subscription)
        db.session.commit()
        to_pdf(clientid, ClientSubscriptionContract)
        return client_subscription

@ns.route('/servicescontract/<int:clientid>/')
@ns.doc(params={'clientid': 'Client ID number'})
class IndividualContract(Resource):
    """client individual services contract"""

    @token_auth.login_required
    @responds(schema=ClientIndividualContractSchema, api=ns)
    def get(self, clientid):
        """returns most recent client individual servies table as a json for the clientid specified"""
        check_client_existence(clientid)
        
        client_services =  ClientIndividualContract.query.filter_by(clientid=clientid).order_by(ClientIndividualContract.idx.desc()).first()

        if not client_services:
            raise ContentNotFound()
        return  client_services

    @token_auth.login_required
    @accepts(schema=ClientIndividualContractSchema, api=ns)
    @responds(schema=ClientIndividualContractSchema,status_code=201, api=ns)
    def post(self, clientid):
        """create client individual services contract object for the specified clientid"""
        data = request.get_json()
        data['clientid'] = clientid
        data['revision'] = ClientIndividualContract.current_revision

        client_services = ClientIndividualContract(**data)

        db.session.add(client_services)
        db.session.commit()
        to_pdf(clientid, ClientIndividualContract)
        return client_services

@ns.route('/signeddocuments/<int:clientid>/', methods=('GET',))
@ns.doc(params={'clientid': 'Client ID number'})
class SignedDocuments(Resource):
    """
    API endpoint that provides access to documents signed
    by the client and stored as PDF files.

    Returns
    -------

    Returns a list of URLs to the stored the PDF documents.
    The URLs expire after 10 min.
    """
    @token_auth.login_required
    @responds(schema=SignedDocumentsSchema, api=ns)
    def get(self, clientid):
        """ Given a clientid, returns a dict of URLs for all signed documents.

        Parameters
        ----------
        clientid : int
            Client ID number

        Returns
        -------
        dict
            Keys are the display names of the documents,
            values are URLs to the generated PDF documents.
        """
        check_client_existence(clientid)

        urls = {}
        paths = []

        if not current_app.config['LOCAL_CONFIG']:
            s3 = boto3.client('s3')
            params = {
                'Bucket': current_app.config['S3_BUCKET_NAME'],
                'Key': None
            }

        for table in (
            ClientPolicies,
            ClientConsent,
            ClientRelease,
            ClientConsultContract,
            ClientSubscriptionContract,
            ClientIndividualContract
        ):
            result = (
                table.query
                .filter_by(clientid=clientid)
                .order_by(table.idx.desc())
                .first()
            )
            if result and result.pdf_path:
                paths.append(result.pdf_path)
                if not current_app.config['LOCAL_CONFIG']:
                    params['Key'] = result.pdf_path
                    url = s3.generate_presigned_url('get_object', Params=params, ExpiresIn=600)
                    urls[table.displayname] = url
                else:
                    urls[table.displayname] = result.pdf_path

        concat = merge_pdfs(paths, clientid)
        urls['All documents'] = concat

        return {'urls': urls}

@ns.route('/registrationstatus/<int:clientid>/')
@ns.doc(params={'clientid': 'Client ID number'})
class JourneyStatusCheck(Resource):
    """
        Returns the outstanding forms needed to complete the client journey
    """
    @responds(schema=ClientRegistrationStatusSchema, api=ns)
    @token_auth.login_required
    def get(self, clientid):
        """
        Returns the client's outstanding registration items and their URIs.
        """
        check_client_existence(clientid)

        remaining_forms = []

        for table in (
                ClientPolicies,
                ClientConsent,
                ClientRelease,
                ClientConsultContract,
                ClientSubscriptionContract,
                ClientIndividualContract,
                FitnessQuestionnaire,
                MedicalHistory,
                MedicalPhysicalExam,
                PTHistory
        ):
            result = table.query.filter_by(clientid=clientid).order_by(table.idx.desc()).first()

            if result is None:
                remaining_forms.append({'name': table.displayname, 'URI': TABLE_TO_URI.get(table.__tablename__).format(clientid)})

        return {'outstanding': remaining_forms}



@ns.route('/remoteregistration/new/')
class NewRemoteRegistration(Resource):
    """
        initialize a client for remote registration
    """
    @token_auth.login_required
    @accepts(schema=NewRemoteClientSchema, api=ns)
    @responds(schema=ClientRemoteRegistrationPortalSchema, api=ns, status_code=201)
    def post(self):
        """create new remote registration client
            this will create a new entry into the client info table first
            then create an entry into the Remote registration table
            response includes the hash required to access the temporary portal for
            this client
        """
        data = request.get_json()

        #make sure this user email does not exist
        if ClientInfo.query.filter_by(email=data.get('email', None)).first():
            raise ClientAlreadyExists(identification = data['email'])

        # initialize schema objects
        rr_schema = NewRemoteClientSchema() #creates entry into clientinfo table
        client_rr_schema = ClientRemoteRegistrationPortalSchema() #remote registration table entry

        # enter client into basic info table and remote register table
        client = rr_schema.load(data)
        
        # add client to database (creates clientid)
        db.session.add(client)
        db.session.flush()

        rli = {'record_locator_id': ClientInfo().get_medical_record_hash(firstname = client.firstname , lastname = client.lastname, clientid =client.clientid)}

        client.update(rli)        
        db.session.flush()

        # create a new remote client registration entry
        portal_data = {'clientid' : client.clientid, 'email': client.email}
        remote_client_portal = client_rr_schema.load(portal_data)

        db.session.add(remote_client_portal)
        db.session.commit()

        if not current_app.config['LOCAL_CONFIG']:
            # send email to client containing registration details
            send_email_remote_registration_portal(
                recipient=remote_client_portal.email, 
                password=remote_client_portal.password, 
                remote_registration_portal=remote_client_portal.registration_portal_id
            )

        return remote_client_portal


@ns.route('/remoteregistration/refresh/')
class RefreshRemoteRegistration(Resource):
    """
        refresh client portal a client for remote registration
    """
    @token_auth.login_required
    @accepts(schema=RefreshRemoteRegistrationSchema)
    @responds(schema=ClientRemoteRegistrationPortalSchema, api=ns, status_code=201)
    def post(self):
        """refresh the portal endpoint and password
        """
        data = request.get_json() #should only need the email

        client = ClientInfo.query.filter_by(email=data.get('email', None)).first()

        #if client isnt in the database return error
        if not client:
            raise ClientNotFound(identification = data['email'])

        client_rr_schema = ClientRemoteRegistrationPortalSchema() #remote registration table entry
        #add clientid to the data object from the current client
        data['clientid'] =  client.clientid

        # create a new remote client session registration entry
        remote_client_portal = client_rr_schema.load(data)

        # create temporary password and portal url

        db.session.add(remote_client_portal)
        db.session.commit()

        if not current_app.config['LOCAL_CONFIG']:
            # send email to client containing registration details
            send_email_remote_registration_portal(
                recipient=remote_client_portal.email,
                password=remote_client_portal.password, 
                remote_registration_portal=remote_client_portal.registration_portal_id
            )

        return remote_client_portal


@ns.route('/testemail/')
class TestEmail(Resource):
    """
       Send a test email
    """
    @token_auth.login_required
    @ns.doc(params={'recipient': 'test email recipient'})
    def get(self):
        """send a testing email"""
        recipient = request.args.get('recipient')

        send_test_email(recipient=recipient)
        
        return {}, 200  

@ns.route('/datastoragetiers/')
class ClientDataStorageTiers(Resource):
    """
       Amount of data stored on each client and their storage tier
    """
    @token_auth.login_required
    @responds(schema=AllClientsDataTier, api=ns)
    def get(self):
        """Returns the total data storage for each client along with their data storage tier"""

        data = db.session.execute("SELECT * FROM public.data_per_client;").fetchall()
        results = {'total_items': len(data), 'items' : []}
        total_bytes = 0
        for row in data:
            bytes_as_int = row[1].__int__()
            results['items'].append({'clientid': row[0], 'stored_bytes': bytes_as_int, 'tier': row[2]})
            total_bytes += bytes_as_int

        results['total_stored_bytes'] = total_bytes 
        
        return results<|MERGE_RESOLUTION|>--- conflicted
+++ resolved
@@ -1,719 +1,715 @@
-import boto3
-from datetime import datetime, date
-
-from flask import request, jsonify, current_app
-from flask_accepts import accepts, responds
-from flask_restx import Resource, Api
-
-from odyssey.api import api
-from odyssey.api.auth import token_auth, token_auth_client
-from odyssey.api.errors import UserNotFound, ClientAlreadyExists, ClientNotFound, IllegalSetting, ContentNotFound
-from odyssey import db
-from odyssey.constants import TABLE_TO_URI
-from odyssey.models.client import (
-    ClientInfo,
-    ClientConsent,
-    ClientConsultContract,
-    ClientIndividualContract,
-    ClientPolicies,
-    ClientRelease,
-    ClientSubscriptionContract,
-    ClientFacilities,
-    RemoteRegistration
-)
-from odyssey.models.doctor import MedicalHistory, MedicalPhysicalExam
-from odyssey.models.pt import PTHistory 
-from odyssey.models.staff import ClientRemovalRequests
-from odyssey.models.trainer import FitnessQuestionnaire
-from odyssey.models.misc import RegisteredFacilities
-from odyssey.pdf import to_pdf, merge_pdfs
-from odyssey.utils.email import send_email_remote_registration_portal, send_test_email
-from odyssey.utils.misc import check_client_existence
-from odyssey.utils.schemas import (
-<<<<<<< HEAD
-=======
-    AllClientsDataTier,
-    ClientSearchSchema,
->>>>>>> 2639f7bf
-    ClientConsentSchema,
-    ClientConsultContractSchema,
-    ClientIndividualContractSchema,
-    ClientInfoSchema,
-    ClientPoliciesContractSchema, 
-    ClientRegistrationStatusSchema,
-    ClientReleaseSchema,
-    ClientReleaseContactsSchema,
-    ClientRemoteRegistrationPortalSchema,
-    ClientSearchOutSchema,
-    ClientSubscriptionContractSchema,
-    ClientSummarySchema,
-    NewRemoteClientSchema, 
-    RefreshRemoteRegistrationSchema,
-    SignAndDateSchema,
-    SignedDocumentsSchema
-)
-
-ns = api.namespace('client', description='Operations related to clients')
-
-@ns.route('/<int:clientid>/')
-@ns.doc(params={'clientid': 'Client ID number'})
-class Client(Resource):
-    @token_auth.login_required
-    @responds(schema=ClientInfoSchema, api=ns)
-    def get(self, clientid):
-        """returns client info table as a json for the clientid specified"""
-        client = ClientInfo.query.get(clientid)
-        if not client:
-            raise UserNotFound(clientid)
-        return client
-
-    @token_auth.login_required
-    @accepts(schema=ClientInfoSchema, api=ns)
-    @responds(schema=ClientInfoSchema, api=ns)
-    def put(self, clientid):
-        """edit client info"""
-        data = request.get_json()
-        client = ClientInfo.query.filter_by(clientid=clientid).one_or_none()
-        if not client:
-            raise UserNotFound(clientid)
-        #prevent requests to set clientid and send message back to api user
-        elif data.get('clientid', None):
-            raise IllegalSetting('clientid')
-        elif data.get('membersince', None):
-            raise IllegalSetting('membersince')
-        
-        client.update(data)
-        db.session.commit()
-        
-        return client
-
-@ns.route('/remove/<int:clientid>/')
-@ns.doc(params={'clientid': 'Client ID number'})
-class RemoveClient(Resource):
-    @token_auth.login_required
-    def delete(self, clientid):
-        """deletes client from database entirely"""
-        client = ClientInfo.query.get(clientid)
-
-        if not client:
-            raise UserNotFound(clientid)
-        
-        # find the staff member requesting client delete
-        staff = token_auth.current_user()
-        new_removal_request = ClientRemovalRequests(staffid=staff.staffid, timestamp=datetime.utcnow())
-        
-        db.session.add(new_removal_request)
-        db.session.flush()
-
-        #TODO: some logic on who gets to delete clients+ email to staff admin
-        db.session.delete(client)
-        db.session.commit()
-        
-        return {'message': f'client with id {clientid} has been removed'}
-
-@ns.route('/')
-class NewClient(Resource):
-    """
-        create new clients. This is part of the normal flow where clients register on location
-    """
-    @token_auth.login_required
-    @accepts(schema=ClientInfoSchema, api=ns)
-    @responds(schema=ClientInfoSchema, api=ns, status_code=201)
-    def post(self):
-        """create new client"""
-        data = request.get_json()
- 
-        #make sure this user email does not exist
-        if data.get('email', None) and ClientInfo.query.filter_by(email=data.get('email', None)).first():
-            raise ClientAlreadyExists(identification = data['email'])
-        #prevent requests to set clientid and send message back to api user
-        elif data.get('clientid', None):
-            raise IllegalSetting('clientid')
-        #set member since date to today
-        data['membersince'] = date.today().strftime("%Y-%m-%d")
-        
-        client = ClientInfoSchema().load(data)
-        db.session.add(client)
-        db.session.flush()
-
-        rli = {'record_locator_id': ClientInfo().get_medical_record_hash(firstname = client.firstname , lastname = client.lastname, clientid =client.clientid)}
-
-        client.update(rli)
-        db.session.commit()
-
-        return client
-
-@ns.route('/summary/<int:clientid>/')
-class ClientSummary(Resource):
-    @token_auth.login_required
-    @responds(schema=ClientSummarySchema, api=ns)
-    def get(self, clientid):
-        client = ClientInfo.query.get(clientid)
-        if not client:
-            raise UserNotFound(clientid)
-        
-        #get list of a client's registered facilities' addresses
-        clientFacilities = ClientFacilities.query.filter_by(client_id=clientid).all()
-        facilityList = [item.facility_id for item in clientFacilities]
-        facilities = []
-        for item in facilityList:
-            facilities.append(RegisteredFacilities.query.filter_by(facility_id=item).first())
-            
-        data = {"firstname": client.firstname, "middlename": client.middlename, "lastname": client.lastname,
-                "clientid": client.clientid, "dob": client.dob, "membersince": client.membersince, "facilities": facilities}
-        return data
-
-@ns.route('/clientsearch/')
-@ns.doc(params={'page': 'request page for paginated clients list',
-                'per_page': 'number of clients per page',
-                'firstname': 'first name to search',
-                'lastname': 'last name to search',
-                'email': 'email to search',
-                'phone': 'phone number to search',
-                'dob': 'date of birth to search',
-                'record_locator_id': 'record locator id to search'})
-class Clients(Resource):
-    @token_auth.login_required
-    @responds(schema=ClientSearchOutSchema, api=ns)
-    def get(self):
-        """returns list of clients given query parameters"""
-        page = request.args.get('page', 1, type=int)
-        per_page = min(request.args.get('per_page', 10, type=int), 100)                 
-        
-        # These payload keys should be the same as what's indexed in 
-        # the model.
-        param = {}
-        param_keys = ['firstname', 'lastname', 'email', 'phone', 'dob', 'record_locator_id']
-        searchStr = ''
-        for key in param_keys:
-            param[key] = request.args.get(key, default=None, type=str)
-            # Cleans up search query
-            if param[key] is None:
-                param[key] = ''          
-            elif key == 'record_locator_id' and param.get(key, None):
-                tempId = param[key]
-            elif key == 'email' and param.get(key, None):
-                tempEmail = param[key]
-                param[key] = param[key].replace("@"," ")
-            elif key == 'phone' and param.get(key, None):
-                param[key] = param[key].replace("-"," ")
-                param[key] = param[key].replace("("," ")
-                param[key] = param[key].replace(")"," ")                
-            elif key == 'dob' and param.get(key, None):
-                param[key] = param[key].replace("-"," ")
-
-            searchStr = searchStr + param[key] + ' '        
-        
-        if(searchStr.isspace()):
-            data, resources = ClientInfo.all_clients_dict(ClientInfo.query.order_by(ClientInfo.lastname.asc()),
-                                                page=page,per_page=per_page)
-        else:
-            data, resources = ClientInfo.all_clients_dict(ClientInfo.query.whooshee_search(searchStr),
-                                                page=page,per_page=per_page)
-
-        # Since email and record locator idshould be unique, 
-        # if the input email or rli exactly matches 
-        # the profile, only display that user
-        exactMatch = False
-        
-        if param['email']:
-            for val in data['items']:
-                if val['email'].lower() == tempEmail.lower():
-                    data['items'] = [val]
-                    exactMatch = True
-                    continue
-        
-        # Assuming client will most likely remember their 
-        # email instead of their RLI. If the email is correct
-        # no need to search through RLI. 
-        #
-        # If BOTH are incorrect, return data as normal.
-        if param['record_locator_id'] and not exactMatch:
-            for val in data['items']:
-                if val['record_locator_id'] is None:
-                    pass
-                elif val['record_locator_id'].lower() == tempId.lower():
-                    data['items'] = [val]
-                    continue
-
-        data['_links']= {
-            '_self': api.url_for(Clients, page=page, per_page=per_page),
-            '_next': api.url_for(Clients, page=page + 1, per_page=per_page)
-            if resources.has_next else None,
-            '_prev': api.url_for(Clients, page=page - 1, per_page=per_page)
-            if resources.has_prev else None,
-        }
-        
-        return data
-
-@ns.route('/consent/<int:clientid>/')
-@ns.doc(params={'clientid': 'Client ID number'})
-class ConsentContract(Resource):
-    """client consent forms"""
-
-    @token_auth.login_required
-    @responds(schema=ClientConsentSchema, api=ns)
-    def get(self, clientid):
-        """returns the most recent consent table as a json for the clientid specified"""
-        check_client_existence(clientid)
-
-        client_consent_form = ClientConsent.query.filter_by(clientid=clientid).order_by(ClientConsent.idx.desc()).first()
-        
-        if not client_consent_form:
-            raise ContentNotFound()
-
-        return client_consent_form
-
-    @accepts(schema=ClientConsentSchema, api=ns)
-    @token_auth.login_required
-    @responds(schema=ClientConsentSchema, status_code=201, api=ns)
-    def post(self, clientid):
-        """ Create client consent contract for the specified clientid """
-        check_client_existence(clientid)
-
-        data = request.get_json()
-        data["clientid"] = clientid
-
-        client_consent_schema = ClientConsentSchema()
-        client_consent_form = client_consent_schema.load(data)
-        client_consent_form.revision = ClientConsent.current_revision
-        
-        db.session.add(client_consent_form)
-        db.session.commit()
-
-        to_pdf(clientid, ClientConsent)
-        return client_consent_form
-
-@ns.route('/release/<int:clientid>/')
-@ns.doc(params={'clientid': 'Client ID number'})
-class ReleaseContract(Resource):
-    """Client release forms"""
-
-    @token_auth.login_required
-    @responds(schema=ClientReleaseSchema, api=ns)
-    def get(self, clientid):
-        """returns most recent client release table as a json for the clientid specified"""
-        check_client_existence(clientid)
-
-        client_release_contract =  ClientRelease.query.filter_by(clientid=clientid).order_by(ClientRelease.idx.desc()).first()
-
-        if not client_release_contract:
-            raise ContentNotFound()
-
-        return client_release_contract
-
-    @accepts(schema=ClientReleaseSchema)
-    @token_auth.login_required
-    @responds(schema=ClientReleaseSchema, status_code=201, api=ns)
-    def post(self, clientid):
-        """create client release contract object for the specified clientid"""
-        check_client_existence(clientid)
-
-        data = request.get_json()
-        
-        # add client id to release contract 
-        data["clientid"] = clientid
-
-        # load the client release contract into the db and flush
-        client_release_contract = ClientReleaseSchema().load(data)
-        client_release_contract.revision = ClientRelease.current_revision
-
-        # add release contract to session and flush to get index (foreign key to the release contacts)
-        db.session.add(client_release_contract)
-        db.session.flush()
-        
-        release_to_data = data["release_to"]
-        release_from_data = data["release_from"]
-
-        # add clientid to each release contact
-        release_contacts = []
-        for item in release_to_data + release_from_data:
-            item["clientid"] = clientid
-            item["release_contract_id"] = client_release_contract.idx
-            release_contacts.append(item)
-        
-        # load contacts and rest of release form into objects seperately
-        release_contact_objects = ClientReleaseContactsSchema(many=True).load(release_contacts)
-
-        db.session.add_all(release_contact_objects)
-
-        db.session.commit()
-        to_pdf(clientid, ClientRelease)
-        return client_release_contract
-
-@ns.route('/policies/<int:clientid>/')
-@ns.doc(params={'clientid': 'Client ID number'})
-class PoliciesContract(Resource):
-    """Client policies form"""
-
-    @token_auth.login_required
-    @responds(schema=ClientPoliciesContractSchema, api=ns)
-    def get(self, clientid):
-        """returns most recent client policies table as a json for the clientid specified"""
-        check_client_existence(clientid)
-
-        client_policies =  ClientPolicies.query.filter_by(clientid=clientid).order_by(ClientPolicies.idx.desc()).first()
-
-        if not client_policies:
-            raise ContentNotFound()
-        return  client_policies
-
-    @accepts(schema=ClientPoliciesContractSchema, api=ns)
-    @token_auth.login_required
-    @responds(schema=ClientPoliciesContractSchema, status_code= 201, api=ns)
-    def post(self, clientid):
-        """create client policies contract object for the specified clientid"""
-        check_client_existence(clientid)
-
-        data = request.get_json()
-        data["clientid"] = clientid
-        client_policies_schema = ClientPoliciesContractSchema()
-        client_policies = client_policies_schema.load(data)
-        client_policies.revision = ClientPolicies.current_revision
-
-        db.session.add(client_policies)
-        db.session.commit()
-        to_pdf(clientid, ClientPolicies)
-        return client_policies
-
-@ns.route('/consultcontract/<int:clientid>/')
-@ns.doc(params={'clientid': 'Client ID number'})
-class ConsultConstract(Resource):
-    """client consult contract"""
-
-    @token_auth.login_required
-    @responds(schema=ClientConsultContractSchema, api=ns)
-    def get(self, clientid):
-        """returns most recent client consultation table as a json for the clientid specified"""
-        check_client_existence(clientid)
-
-        client_consult =  ClientConsultContract.query.filter_by(clientid=clientid).order_by(ClientConsultContract.idx.desc()).first()
-
-        if not client_consult:
-            raise ContentNotFound()
-        return client_consult
-
-    @accepts(schema=ClientConsultContractSchema, api=ns)
-    @token_auth.login_required
-    @responds(schema=ClientConsultContractSchema, status_code= 201, api=ns)
-    def post(self, clientid):
-        """create client consult contract object for the specified clientid"""
-        check_client_existence(clientid)
-
-        data = request.get_json()
-        data["clientid"] = clientid
-        consult_contract_schema = ClientConsultContractSchema()
-        client_consult = consult_contract_schema.load(data)
-        client_consult.revision = ClientConsultContract.current_revision
-        
-        db.session.add(client_consult)
-        db.session.commit()
-        to_pdf(clientid, ClientConsultContract)
-        return client_consult
-
-@ns.route('/subscriptioncontract/<int:clientid>/')
-@ns.doc(params={'clientid': 'Client ID number'})
-class SubscriptionContract(Resource):
-    """client subscription contract"""
-
-    @token_auth.login_required
-    @responds(schema=ClientSubscriptionContractSchema, api=ns)
-    def get(self, clientid):
-        """returns most recent client subscription contract table as a json for the clientid specified"""
-        check_client_existence(clientid)
-
-        client_subscription =  ClientSubscriptionContract.query.filter_by(clientid=clientid).order_by(ClientSubscriptionContract.idx.desc()).first()
-        if not client_subscription:
-            raise ContentNotFound()
-        return client_subscription
-
-    @accepts(schema=SignAndDateSchema, api=ns)
-    @token_auth.login_required
-    @responds(schema=ClientSubscriptionContractSchema, status_code= 201, api=ns)
-    def post(self, clientid):
-        """create client subscription contract object for the specified clientid"""
-        check_client_existence(clientid)
-
-        data = request.get_json()
-        data["clientid"] = clientid
-        subscription_contract_schema = ClientSubscriptionContractSchema()
-        client_subscription = subscription_contract_schema.load(data)
-        client_subscription.revision = ClientSubscriptionContract.current_revision
-
-        db.session.add(client_subscription)
-        db.session.commit()
-        to_pdf(clientid, ClientSubscriptionContract)
-        return client_subscription
-
-@ns.route('/servicescontract/<int:clientid>/')
-@ns.doc(params={'clientid': 'Client ID number'})
-class IndividualContract(Resource):
-    """client individual services contract"""
-
-    @token_auth.login_required
-    @responds(schema=ClientIndividualContractSchema, api=ns)
-    def get(self, clientid):
-        """returns most recent client individual servies table as a json for the clientid specified"""
-        check_client_existence(clientid)
-        
-        client_services =  ClientIndividualContract.query.filter_by(clientid=clientid).order_by(ClientIndividualContract.idx.desc()).first()
-
-        if not client_services:
-            raise ContentNotFound()
-        return  client_services
-
-    @token_auth.login_required
-    @accepts(schema=ClientIndividualContractSchema, api=ns)
-    @responds(schema=ClientIndividualContractSchema,status_code=201, api=ns)
-    def post(self, clientid):
-        """create client individual services contract object for the specified clientid"""
-        data = request.get_json()
-        data['clientid'] = clientid
-        data['revision'] = ClientIndividualContract.current_revision
-
-        client_services = ClientIndividualContract(**data)
-
-        db.session.add(client_services)
-        db.session.commit()
-        to_pdf(clientid, ClientIndividualContract)
-        return client_services
-
-@ns.route('/signeddocuments/<int:clientid>/', methods=('GET',))
-@ns.doc(params={'clientid': 'Client ID number'})
-class SignedDocuments(Resource):
-    """
-    API endpoint that provides access to documents signed
-    by the client and stored as PDF files.
-
-    Returns
-    -------
-
-    Returns a list of URLs to the stored the PDF documents.
-    The URLs expire after 10 min.
-    """
-    @token_auth.login_required
-    @responds(schema=SignedDocumentsSchema, api=ns)
-    def get(self, clientid):
-        """ Given a clientid, returns a dict of URLs for all signed documents.
-
-        Parameters
-        ----------
-        clientid : int
-            Client ID number
-
-        Returns
-        -------
-        dict
-            Keys are the display names of the documents,
-            values are URLs to the generated PDF documents.
-        """
-        check_client_existence(clientid)
-
-        urls = {}
-        paths = []
-
-        if not current_app.config['LOCAL_CONFIG']:
-            s3 = boto3.client('s3')
-            params = {
-                'Bucket': current_app.config['S3_BUCKET_NAME'],
-                'Key': None
-            }
-
-        for table in (
-            ClientPolicies,
-            ClientConsent,
-            ClientRelease,
-            ClientConsultContract,
-            ClientSubscriptionContract,
-            ClientIndividualContract
-        ):
-            result = (
-                table.query
-                .filter_by(clientid=clientid)
-                .order_by(table.idx.desc())
-                .first()
-            )
-            if result and result.pdf_path:
-                paths.append(result.pdf_path)
-                if not current_app.config['LOCAL_CONFIG']:
-                    params['Key'] = result.pdf_path
-                    url = s3.generate_presigned_url('get_object', Params=params, ExpiresIn=600)
-                    urls[table.displayname] = url
-                else:
-                    urls[table.displayname] = result.pdf_path
-
-        concat = merge_pdfs(paths, clientid)
-        urls['All documents'] = concat
-
-        return {'urls': urls}
-
-@ns.route('/registrationstatus/<int:clientid>/')
-@ns.doc(params={'clientid': 'Client ID number'})
-class JourneyStatusCheck(Resource):
-    """
-        Returns the outstanding forms needed to complete the client journey
-    """
-    @responds(schema=ClientRegistrationStatusSchema, api=ns)
-    @token_auth.login_required
-    def get(self, clientid):
-        """
-        Returns the client's outstanding registration items and their URIs.
-        """
-        check_client_existence(clientid)
-
-        remaining_forms = []
-
-        for table in (
-                ClientPolicies,
-                ClientConsent,
-                ClientRelease,
-                ClientConsultContract,
-                ClientSubscriptionContract,
-                ClientIndividualContract,
-                FitnessQuestionnaire,
-                MedicalHistory,
-                MedicalPhysicalExam,
-                PTHistory
-        ):
-            result = table.query.filter_by(clientid=clientid).order_by(table.idx.desc()).first()
-
-            if result is None:
-                remaining_forms.append({'name': table.displayname, 'URI': TABLE_TO_URI.get(table.__tablename__).format(clientid)})
-
-        return {'outstanding': remaining_forms}
-
-
-
-@ns.route('/remoteregistration/new/')
-class NewRemoteRegistration(Resource):
-    """
-        initialize a client for remote registration
-    """
-    @token_auth.login_required
-    @accepts(schema=NewRemoteClientSchema, api=ns)
-    @responds(schema=ClientRemoteRegistrationPortalSchema, api=ns, status_code=201)
-    def post(self):
-        """create new remote registration client
-            this will create a new entry into the client info table first
-            then create an entry into the Remote registration table
-            response includes the hash required to access the temporary portal for
-            this client
-        """
-        data = request.get_json()
-
-        #make sure this user email does not exist
-        if ClientInfo.query.filter_by(email=data.get('email', None)).first():
-            raise ClientAlreadyExists(identification = data['email'])
-
-        # initialize schema objects
-        rr_schema = NewRemoteClientSchema() #creates entry into clientinfo table
-        client_rr_schema = ClientRemoteRegistrationPortalSchema() #remote registration table entry
-
-        # enter client into basic info table and remote register table
-        client = rr_schema.load(data)
-        
-        # add client to database (creates clientid)
-        db.session.add(client)
-        db.session.flush()
-
-        rli = {'record_locator_id': ClientInfo().get_medical_record_hash(firstname = client.firstname , lastname = client.lastname, clientid =client.clientid)}
-
-        client.update(rli)        
-        db.session.flush()
-
-        # create a new remote client registration entry
-        portal_data = {'clientid' : client.clientid, 'email': client.email}
-        remote_client_portal = client_rr_schema.load(portal_data)
-
-        db.session.add(remote_client_portal)
-        db.session.commit()
-
-        if not current_app.config['LOCAL_CONFIG']:
-            # send email to client containing registration details
-            send_email_remote_registration_portal(
-                recipient=remote_client_portal.email, 
-                password=remote_client_portal.password, 
-                remote_registration_portal=remote_client_portal.registration_portal_id
-            )
-
-        return remote_client_portal
-
-
-@ns.route('/remoteregistration/refresh/')
-class RefreshRemoteRegistration(Resource):
-    """
-        refresh client portal a client for remote registration
-    """
-    @token_auth.login_required
-    @accepts(schema=RefreshRemoteRegistrationSchema)
-    @responds(schema=ClientRemoteRegistrationPortalSchema, api=ns, status_code=201)
-    def post(self):
-        """refresh the portal endpoint and password
-        """
-        data = request.get_json() #should only need the email
-
-        client = ClientInfo.query.filter_by(email=data.get('email', None)).first()
-
-        #if client isnt in the database return error
-        if not client:
-            raise ClientNotFound(identification = data['email'])
-
-        client_rr_schema = ClientRemoteRegistrationPortalSchema() #remote registration table entry
-        #add clientid to the data object from the current client
-        data['clientid'] =  client.clientid
-
-        # create a new remote client session registration entry
-        remote_client_portal = client_rr_schema.load(data)
-
-        # create temporary password and portal url
-
-        db.session.add(remote_client_portal)
-        db.session.commit()
-
-        if not current_app.config['LOCAL_CONFIG']:
-            # send email to client containing registration details
-            send_email_remote_registration_portal(
-                recipient=remote_client_portal.email,
-                password=remote_client_portal.password, 
-                remote_registration_portal=remote_client_portal.registration_portal_id
-            )
-
-        return remote_client_portal
-
-
-@ns.route('/testemail/')
-class TestEmail(Resource):
-    """
-       Send a test email
-    """
-    @token_auth.login_required
-    @ns.doc(params={'recipient': 'test email recipient'})
-    def get(self):
-        """send a testing email"""
-        recipient = request.args.get('recipient')
-
-        send_test_email(recipient=recipient)
-        
-        return {}, 200  
-
-@ns.route('/datastoragetiers/')
-class ClientDataStorageTiers(Resource):
-    """
-       Amount of data stored on each client and their storage tier
-    """
-    @token_auth.login_required
-    @responds(schema=AllClientsDataTier, api=ns)
-    def get(self):
-        """Returns the total data storage for each client along with their data storage tier"""
-
-        data = db.session.execute("SELECT * FROM public.data_per_client;").fetchall()
-        results = {'total_items': len(data), 'items' : []}
-        total_bytes = 0
-        for row in data:
-            bytes_as_int = row[1].__int__()
-            results['items'].append({'clientid': row[0], 'stored_bytes': bytes_as_int, 'tier': row[2]})
-            total_bytes += bytes_as_int
-
-        results['total_stored_bytes'] = total_bytes 
-        
+import boto3
+from datetime import datetime, date
+
+from flask import request, jsonify, current_app
+from flask_accepts import accepts, responds
+from flask_restx import Resource, Api
+
+from odyssey.api import api
+from odyssey.api.auth import token_auth, token_auth_client
+from odyssey.api.errors import UserNotFound, ClientAlreadyExists, ClientNotFound, IllegalSetting, ContentNotFound
+from odyssey import db
+from odyssey.constants import TABLE_TO_URI
+from odyssey.models.client import (
+    ClientInfo,
+    ClientConsent,
+    ClientConsultContract,
+    ClientIndividualContract,
+    ClientPolicies,
+    ClientRelease,
+    ClientSubscriptionContract,
+    ClientFacilities,
+    RemoteRegistration
+)
+from odyssey.models.doctor import MedicalHistory, MedicalPhysicalExam
+from odyssey.models.pt import PTHistory 
+from odyssey.models.staff import ClientRemovalRequests
+from odyssey.models.trainer import FitnessQuestionnaire
+from odyssey.models.misc import RegisteredFacilities
+from odyssey.pdf import to_pdf, merge_pdfs
+from odyssey.utils.email import send_email_remote_registration_portal, send_test_email
+from odyssey.utils.misc import check_client_existence
+from odyssey.utils.schemas import (
+    AllClientsDataTier,
+    ClientConsentSchema,
+    ClientConsultContractSchema,
+    ClientIndividualContractSchema,
+    ClientInfoSchema,
+    ClientPoliciesContractSchema, 
+    ClientRegistrationStatusSchema,
+    ClientReleaseSchema,
+    ClientReleaseContactsSchema,
+    ClientRemoteRegistrationPortalSchema,
+    ClientSearchOutSchema,
+    ClientSubscriptionContractSchema,
+    ClientSummarySchema,
+    NewRemoteClientSchema, 
+    RefreshRemoteRegistrationSchema,
+    SignAndDateSchema,
+    SignedDocumentsSchema
+)
+
+ns = api.namespace('client', description='Operations related to clients')
+
+@ns.route('/<int:clientid>/')
+@ns.doc(params={'clientid': 'Client ID number'})
+class Client(Resource):
+    @token_auth.login_required
+    @responds(schema=ClientInfoSchema, api=ns)
+    def get(self, clientid):
+        """returns client info table as a json for the clientid specified"""
+        client = ClientInfo.query.get(clientid)
+        if not client:
+            raise UserNotFound(clientid)
+        return client
+
+    @token_auth.login_required
+    @accepts(schema=ClientInfoSchema, api=ns)
+    @responds(schema=ClientInfoSchema, api=ns)
+    def put(self, clientid):
+        """edit client info"""
+        data = request.get_json()
+        client = ClientInfo.query.filter_by(clientid=clientid).one_or_none()
+        if not client:
+            raise UserNotFound(clientid)
+        #prevent requests to set clientid and send message back to api user
+        elif data.get('clientid', None):
+            raise IllegalSetting('clientid')
+        elif data.get('membersince', None):
+            raise IllegalSetting('membersince')
+        
+        client.update(data)
+        db.session.commit()
+        
+        return client
+
+@ns.route('/remove/<int:clientid>/')
+@ns.doc(params={'clientid': 'Client ID number'})
+class RemoveClient(Resource):
+    @token_auth.login_required
+    def delete(self, clientid):
+        """deletes client from database entirely"""
+        client = ClientInfo.query.get(clientid)
+
+        if not client:
+            raise UserNotFound(clientid)
+        
+        # find the staff member requesting client delete
+        staff = token_auth.current_user()
+        new_removal_request = ClientRemovalRequests(staffid=staff.staffid, timestamp=datetime.utcnow())
+        
+        db.session.add(new_removal_request)
+        db.session.flush()
+
+        #TODO: some logic on who gets to delete clients+ email to staff admin
+        db.session.delete(client)
+        db.session.commit()
+        
+        return {'message': f'client with id {clientid} has been removed'}
+
+@ns.route('/')
+class NewClient(Resource):
+    """
+        create new clients. This is part of the normal flow where clients register on location
+    """
+    @token_auth.login_required
+    @accepts(schema=ClientInfoSchema, api=ns)
+    @responds(schema=ClientInfoSchema, api=ns, status_code=201)
+    def post(self):
+        """create new client"""
+        data = request.get_json()
+ 
+        #make sure this user email does not exist
+        if data.get('email', None) and ClientInfo.query.filter_by(email=data.get('email', None)).first():
+            raise ClientAlreadyExists(identification = data['email'])
+        #prevent requests to set clientid and send message back to api user
+        elif data.get('clientid', None):
+            raise IllegalSetting('clientid')
+        #set member since date to today
+        data['membersince'] = date.today().strftime("%Y-%m-%d")
+        
+        client = ClientInfoSchema().load(data)
+        db.session.add(client)
+        db.session.flush()
+
+        rli = {'record_locator_id': ClientInfo().get_medical_record_hash(firstname = client.firstname , lastname = client.lastname, clientid =client.clientid)}
+
+        client.update(rli)
+        db.session.commit()
+
+        return client
+
+@ns.route('/summary/<int:clientid>/')
+class ClientSummary(Resource):
+    @token_auth.login_required
+    @responds(schema=ClientSummarySchema, api=ns)
+    def get(self, clientid):
+        client = ClientInfo.query.get(clientid)
+        if not client:
+            raise UserNotFound(clientid)
+        
+        #get list of a client's registered facilities' addresses
+        clientFacilities = ClientFacilities.query.filter_by(client_id=clientid).all()
+        facilityList = [item.facility_id for item in clientFacilities]
+        facilities = []
+        for item in facilityList:
+            facilities.append(RegisteredFacilities.query.filter_by(facility_id=item).first())
+            
+        data = {"firstname": client.firstname, "middlename": client.middlename, "lastname": client.lastname,
+                "clientid": client.clientid, "dob": client.dob, "membersince": client.membersince, "facilities": facilities}
+        return data
+
+@ns.route('/clientsearch/')
+@ns.doc(params={'page': 'request page for paginated clients list',
+                'per_page': 'number of clients per page',
+                'firstname': 'first name to search',
+                'lastname': 'last name to search',
+                'email': 'email to search',
+                'phone': 'phone number to search',
+                'dob': 'date of birth to search',
+                'record_locator_id': 'record locator id to search'})
+class Clients(Resource):
+    @token_auth.login_required
+    @responds(schema=ClientSearchOutSchema, api=ns)
+    def get(self):
+        """returns list of clients given query parameters"""
+        page = request.args.get('page', 1, type=int)
+        per_page = min(request.args.get('per_page', 10, type=int), 100)                 
+        
+        # These payload keys should be the same as what's indexed in 
+        # the model.
+        param = {}
+        param_keys = ['firstname', 'lastname', 'email', 'phone', 'dob', 'record_locator_id']
+        searchStr = ''
+        for key in param_keys:
+            param[key] = request.args.get(key, default=None, type=str)
+            # Cleans up search query
+            if param[key] is None:
+                param[key] = ''          
+            elif key == 'record_locator_id' and param.get(key, None):
+                tempId = param[key]
+            elif key == 'email' and param.get(key, None):
+                tempEmail = param[key]
+                param[key] = param[key].replace("@"," ")
+            elif key == 'phone' and param.get(key, None):
+                param[key] = param[key].replace("-"," ")
+                param[key] = param[key].replace("("," ")
+                param[key] = param[key].replace(")"," ")                
+            elif key == 'dob' and param.get(key, None):
+                param[key] = param[key].replace("-"," ")
+
+            searchStr = searchStr + param[key] + ' '        
+        
+        if(searchStr.isspace()):
+            data, resources = ClientInfo.all_clients_dict(ClientInfo.query.order_by(ClientInfo.lastname.asc()),
+                                                page=page,per_page=per_page)
+        else:
+            data, resources = ClientInfo.all_clients_dict(ClientInfo.query.whooshee_search(searchStr),
+                                                page=page,per_page=per_page)
+
+        # Since email and record locator idshould be unique, 
+        # if the input email or rli exactly matches 
+        # the profile, only display that user
+        exactMatch = False
+        
+        if param['email']:
+            for val in data['items']:
+                if val['email'].lower() == tempEmail.lower():
+                    data['items'] = [val]
+                    exactMatch = True
+                    continue
+        
+        # Assuming client will most likely remember their 
+        # email instead of their RLI. If the email is correct
+        # no need to search through RLI. 
+        #
+        # If BOTH are incorrect, return data as normal.
+        if param['record_locator_id'] and not exactMatch:
+            for val in data['items']:
+                if val['record_locator_id'] is None:
+                    pass
+                elif val['record_locator_id'].lower() == tempId.lower():
+                    data['items'] = [val]
+                    continue
+
+        data['_links']= {
+            '_self': api.url_for(Clients, page=page, per_page=per_page),
+            '_next': api.url_for(Clients, page=page + 1, per_page=per_page)
+            if resources.has_next else None,
+            '_prev': api.url_for(Clients, page=page - 1, per_page=per_page)
+            if resources.has_prev else None,
+        }
+        
+        return data
+
+@ns.route('/consent/<int:clientid>/')
+@ns.doc(params={'clientid': 'Client ID number'})
+class ConsentContract(Resource):
+    """client consent forms"""
+
+    @token_auth.login_required
+    @responds(schema=ClientConsentSchema, api=ns)
+    def get(self, clientid):
+        """returns the most recent consent table as a json for the clientid specified"""
+        check_client_existence(clientid)
+
+        client_consent_form = ClientConsent.query.filter_by(clientid=clientid).order_by(ClientConsent.idx.desc()).first()
+        
+        if not client_consent_form:
+            raise ContentNotFound()
+
+        return client_consent_form
+
+    @accepts(schema=ClientConsentSchema, api=ns)
+    @token_auth.login_required
+    @responds(schema=ClientConsentSchema, status_code=201, api=ns)
+    def post(self, clientid):
+        """ Create client consent contract for the specified clientid """
+        check_client_existence(clientid)
+
+        data = request.get_json()
+        data["clientid"] = clientid
+
+        client_consent_schema = ClientConsentSchema()
+        client_consent_form = client_consent_schema.load(data)
+        client_consent_form.revision = ClientConsent.current_revision
+        
+        db.session.add(client_consent_form)
+        db.session.commit()
+
+        to_pdf(clientid, ClientConsent)
+        return client_consent_form
+
+@ns.route('/release/<int:clientid>/')
+@ns.doc(params={'clientid': 'Client ID number'})
+class ReleaseContract(Resource):
+    """Client release forms"""
+
+    @token_auth.login_required
+    @responds(schema=ClientReleaseSchema, api=ns)
+    def get(self, clientid):
+        """returns most recent client release table as a json for the clientid specified"""
+        check_client_existence(clientid)
+
+        client_release_contract =  ClientRelease.query.filter_by(clientid=clientid).order_by(ClientRelease.idx.desc()).first()
+
+        if not client_release_contract:
+            raise ContentNotFound()
+
+        return client_release_contract
+
+    @accepts(schema=ClientReleaseSchema)
+    @token_auth.login_required
+    @responds(schema=ClientReleaseSchema, status_code=201, api=ns)
+    def post(self, clientid):
+        """create client release contract object for the specified clientid"""
+        check_client_existence(clientid)
+
+        data = request.get_json()
+        
+        # add client id to release contract 
+        data["clientid"] = clientid
+
+        # load the client release contract into the db and flush
+        client_release_contract = ClientReleaseSchema().load(data)
+        client_release_contract.revision = ClientRelease.current_revision
+
+        # add release contract to session and flush to get index (foreign key to the release contacts)
+        db.session.add(client_release_contract)
+        db.session.flush()
+        
+        release_to_data = data["release_to"]
+        release_from_data = data["release_from"]
+
+        # add clientid to each release contact
+        release_contacts = []
+        for item in release_to_data + release_from_data:
+            item["clientid"] = clientid
+            item["release_contract_id"] = client_release_contract.idx
+            release_contacts.append(item)
+        
+        # load contacts and rest of release form into objects seperately
+        release_contact_objects = ClientReleaseContactsSchema(many=True).load(release_contacts)
+
+        db.session.add_all(release_contact_objects)
+
+        db.session.commit()
+        to_pdf(clientid, ClientRelease)
+        return client_release_contract
+
+@ns.route('/policies/<int:clientid>/')
+@ns.doc(params={'clientid': 'Client ID number'})
+class PoliciesContract(Resource):
+    """Client policies form"""
+
+    @token_auth.login_required
+    @responds(schema=ClientPoliciesContractSchema, api=ns)
+    def get(self, clientid):
+        """returns most recent client policies table as a json for the clientid specified"""
+        check_client_existence(clientid)
+
+        client_policies =  ClientPolicies.query.filter_by(clientid=clientid).order_by(ClientPolicies.idx.desc()).first()
+
+        if not client_policies:
+            raise ContentNotFound()
+        return  client_policies
+
+    @accepts(schema=ClientPoliciesContractSchema, api=ns)
+    @token_auth.login_required
+    @responds(schema=ClientPoliciesContractSchema, status_code= 201, api=ns)
+    def post(self, clientid):
+        """create client policies contract object for the specified clientid"""
+        check_client_existence(clientid)
+
+        data = request.get_json()
+        data["clientid"] = clientid
+        client_policies_schema = ClientPoliciesContractSchema()
+        client_policies = client_policies_schema.load(data)
+        client_policies.revision = ClientPolicies.current_revision
+
+        db.session.add(client_policies)
+        db.session.commit()
+        to_pdf(clientid, ClientPolicies)
+        return client_policies
+
+@ns.route('/consultcontract/<int:clientid>/')
+@ns.doc(params={'clientid': 'Client ID number'})
+class ConsultConstract(Resource):
+    """client consult contract"""
+
+    @token_auth.login_required
+    @responds(schema=ClientConsultContractSchema, api=ns)
+    def get(self, clientid):
+        """returns most recent client consultation table as a json for the clientid specified"""
+        check_client_existence(clientid)
+
+        client_consult =  ClientConsultContract.query.filter_by(clientid=clientid).order_by(ClientConsultContract.idx.desc()).first()
+
+        if not client_consult:
+            raise ContentNotFound()
+        return client_consult
+
+    @accepts(schema=ClientConsultContractSchema, api=ns)
+    @token_auth.login_required
+    @responds(schema=ClientConsultContractSchema, status_code= 201, api=ns)
+    def post(self, clientid):
+        """create client consult contract object for the specified clientid"""
+        check_client_existence(clientid)
+
+        data = request.get_json()
+        data["clientid"] = clientid
+        consult_contract_schema = ClientConsultContractSchema()
+        client_consult = consult_contract_schema.load(data)
+        client_consult.revision = ClientConsultContract.current_revision
+        
+        db.session.add(client_consult)
+        db.session.commit()
+        to_pdf(clientid, ClientConsultContract)
+        return client_consult
+
+@ns.route('/subscriptioncontract/<int:clientid>/')
+@ns.doc(params={'clientid': 'Client ID number'})
+class SubscriptionContract(Resource):
+    """client subscription contract"""
+
+    @token_auth.login_required
+    @responds(schema=ClientSubscriptionContractSchema, api=ns)
+    def get(self, clientid):
+        """returns most recent client subscription contract table as a json for the clientid specified"""
+        check_client_existence(clientid)
+
+        client_subscription =  ClientSubscriptionContract.query.filter_by(clientid=clientid).order_by(ClientSubscriptionContract.idx.desc()).first()
+        if not client_subscription:
+            raise ContentNotFound()
+        return client_subscription
+
+    @accepts(schema=SignAndDateSchema, api=ns)
+    @token_auth.login_required
+    @responds(schema=ClientSubscriptionContractSchema, status_code= 201, api=ns)
+    def post(self, clientid):
+        """create client subscription contract object for the specified clientid"""
+        check_client_existence(clientid)
+
+        data = request.get_json()
+        data["clientid"] = clientid
+        subscription_contract_schema = ClientSubscriptionContractSchema()
+        client_subscription = subscription_contract_schema.load(data)
+        client_subscription.revision = ClientSubscriptionContract.current_revision
+
+        db.session.add(client_subscription)
+        db.session.commit()
+        to_pdf(clientid, ClientSubscriptionContract)
+        return client_subscription
+
+@ns.route('/servicescontract/<int:clientid>/')
+@ns.doc(params={'clientid': 'Client ID number'})
+class IndividualContract(Resource):
+    """client individual services contract"""
+
+    @token_auth.login_required
+    @responds(schema=ClientIndividualContractSchema, api=ns)
+    def get(self, clientid):
+        """returns most recent client individual servies table as a json for the clientid specified"""
+        check_client_existence(clientid)
+        
+        client_services =  ClientIndividualContract.query.filter_by(clientid=clientid).order_by(ClientIndividualContract.idx.desc()).first()
+
+        if not client_services:
+            raise ContentNotFound()
+        return  client_services
+
+    @token_auth.login_required
+    @accepts(schema=ClientIndividualContractSchema, api=ns)
+    @responds(schema=ClientIndividualContractSchema,status_code=201, api=ns)
+    def post(self, clientid):
+        """create client individual services contract object for the specified clientid"""
+        data = request.get_json()
+        data['clientid'] = clientid
+        data['revision'] = ClientIndividualContract.current_revision
+
+        client_services = ClientIndividualContract(**data)
+
+        db.session.add(client_services)
+        db.session.commit()
+        to_pdf(clientid, ClientIndividualContract)
+        return client_services
+
+@ns.route('/signeddocuments/<int:clientid>/', methods=('GET',))
+@ns.doc(params={'clientid': 'Client ID number'})
+class SignedDocuments(Resource):
+    """
+    API endpoint that provides access to documents signed
+    by the client and stored as PDF files.
+
+    Returns
+    -------
+
+    Returns a list of URLs to the stored the PDF documents.
+    The URLs expire after 10 min.
+    """
+    @token_auth.login_required
+    @responds(schema=SignedDocumentsSchema, api=ns)
+    def get(self, clientid):
+        """ Given a clientid, returns a dict of URLs for all signed documents.
+
+        Parameters
+        ----------
+        clientid : int
+            Client ID number
+
+        Returns
+        -------
+        dict
+            Keys are the display names of the documents,
+            values are URLs to the generated PDF documents.
+        """
+        check_client_existence(clientid)
+
+        urls = {}
+        paths = []
+
+        if not current_app.config['LOCAL_CONFIG']:
+            s3 = boto3.client('s3')
+            params = {
+                'Bucket': current_app.config['S3_BUCKET_NAME'],
+                'Key': None
+            }
+
+        for table in (
+            ClientPolicies,
+            ClientConsent,
+            ClientRelease,
+            ClientConsultContract,
+            ClientSubscriptionContract,
+            ClientIndividualContract
+        ):
+            result = (
+                table.query
+                .filter_by(clientid=clientid)
+                .order_by(table.idx.desc())
+                .first()
+            )
+            if result and result.pdf_path:
+                paths.append(result.pdf_path)
+                if not current_app.config['LOCAL_CONFIG']:
+                    params['Key'] = result.pdf_path
+                    url = s3.generate_presigned_url('get_object', Params=params, ExpiresIn=600)
+                    urls[table.displayname] = url
+                else:
+                    urls[table.displayname] = result.pdf_path
+
+        concat = merge_pdfs(paths, clientid)
+        urls['All documents'] = concat
+
+        return {'urls': urls}
+
+@ns.route('/registrationstatus/<int:clientid>/')
+@ns.doc(params={'clientid': 'Client ID number'})
+class JourneyStatusCheck(Resource):
+    """
+        Returns the outstanding forms needed to complete the client journey
+    """
+    @responds(schema=ClientRegistrationStatusSchema, api=ns)
+    @token_auth.login_required
+    def get(self, clientid):
+        """
+        Returns the client's outstanding registration items and their URIs.
+        """
+        check_client_existence(clientid)
+
+        remaining_forms = []
+
+        for table in (
+                ClientPolicies,
+                ClientConsent,
+                ClientRelease,
+                ClientConsultContract,
+                ClientSubscriptionContract,
+                ClientIndividualContract,
+                FitnessQuestionnaire,
+                MedicalHistory,
+                MedicalPhysicalExam,
+                PTHistory
+        ):
+            result = table.query.filter_by(clientid=clientid).order_by(table.idx.desc()).first()
+
+            if result is None:
+                remaining_forms.append({'name': table.displayname, 'URI': TABLE_TO_URI.get(table.__tablename__).format(clientid)})
+
+        return {'outstanding': remaining_forms}
+
+
+
+@ns.route('/remoteregistration/new/')
+class NewRemoteRegistration(Resource):
+    """
+        initialize a client for remote registration
+    """
+    @token_auth.login_required
+    @accepts(schema=NewRemoteClientSchema, api=ns)
+    @responds(schema=ClientRemoteRegistrationPortalSchema, api=ns, status_code=201)
+    def post(self):
+        """create new remote registration client
+            this will create a new entry into the client info table first
+            then create an entry into the Remote registration table
+            response includes the hash required to access the temporary portal for
+            this client
+        """
+        data = request.get_json()
+
+        #make sure this user email does not exist
+        if ClientInfo.query.filter_by(email=data.get('email', None)).first():
+            raise ClientAlreadyExists(identification = data['email'])
+
+        # initialize schema objects
+        rr_schema = NewRemoteClientSchema() #creates entry into clientinfo table
+        client_rr_schema = ClientRemoteRegistrationPortalSchema() #remote registration table entry
+
+        # enter client into basic info table and remote register table
+        client = rr_schema.load(data)
+        
+        # add client to database (creates clientid)
+        db.session.add(client)
+        db.session.flush()
+
+        rli = {'record_locator_id': ClientInfo().get_medical_record_hash(firstname = client.firstname , lastname = client.lastname, clientid =client.clientid)}
+
+        client.update(rli)        
+        db.session.flush()
+
+        # create a new remote client registration entry
+        portal_data = {'clientid' : client.clientid, 'email': client.email}
+        remote_client_portal = client_rr_schema.load(portal_data)
+
+        db.session.add(remote_client_portal)
+        db.session.commit()
+
+        if not current_app.config['LOCAL_CONFIG']:
+            # send email to client containing registration details
+            send_email_remote_registration_portal(
+                recipient=remote_client_portal.email, 
+                password=remote_client_portal.password, 
+                remote_registration_portal=remote_client_portal.registration_portal_id
+            )
+
+        return remote_client_portal
+
+
+@ns.route('/remoteregistration/refresh/')
+class RefreshRemoteRegistration(Resource):
+    """
+        refresh client portal a client for remote registration
+    """
+    @token_auth.login_required
+    @accepts(schema=RefreshRemoteRegistrationSchema)
+    @responds(schema=ClientRemoteRegistrationPortalSchema, api=ns, status_code=201)
+    def post(self):
+        """refresh the portal endpoint and password
+        """
+        data = request.get_json() #should only need the email
+
+        client = ClientInfo.query.filter_by(email=data.get('email', None)).first()
+
+        #if client isnt in the database return error
+        if not client:
+            raise ClientNotFound(identification = data['email'])
+
+        client_rr_schema = ClientRemoteRegistrationPortalSchema() #remote registration table entry
+        #add clientid to the data object from the current client
+        data['clientid'] =  client.clientid
+
+        # create a new remote client session registration entry
+        remote_client_portal = client_rr_schema.load(data)
+
+        # create temporary password and portal url
+
+        db.session.add(remote_client_portal)
+        db.session.commit()
+
+        if not current_app.config['LOCAL_CONFIG']:
+            # send email to client containing registration details
+            send_email_remote_registration_portal(
+                recipient=remote_client_portal.email,
+                password=remote_client_portal.password, 
+                remote_registration_portal=remote_client_portal.registration_portal_id
+            )
+
+        return remote_client_portal
+
+
+@ns.route('/testemail/')
+class TestEmail(Resource):
+    """
+       Send a test email
+    """
+    @token_auth.login_required
+    @ns.doc(params={'recipient': 'test email recipient'})
+    def get(self):
+        """send a testing email"""
+        recipient = request.args.get('recipient')
+
+        send_test_email(recipient=recipient)
+        
+        return {}, 200  
+
+@ns.route('/datastoragetiers/')
+class ClientDataStorageTiers(Resource):
+    """
+       Amount of data stored on each client and their storage tier
+    """
+    @token_auth.login_required
+    @responds(schema=AllClientsDataTier, api=ns)
+    def get(self):
+        """Returns the total data storage for each client along with their data storage tier"""
+
+        data = db.session.execute("SELECT * FROM public.data_per_client;").fetchall()
+        results = {'total_items': len(data), 'items' : []}
+        total_bytes = 0
+        for row in data:
+            bytes_as_int = row[1].__int__()
+            results['items'].append({'clientid': row[0], 'stored_bytes': bytes_as_int, 'tier': row[2]})
+            total_bytes += bytes_as_int
+
+        results['total_stored_bytes'] = total_bytes 
+        
         return results