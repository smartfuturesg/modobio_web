import os
import pathlib
import uuid
from bson import ObjectId
import pytest
import subprocess
import sys
import uuid

from datetime import datetime, timedelta

import boto3
import twilio

from flask import g
from flask_migrate import upgrade
from sqlalchemy import select, text
from sqlalchemy.exc import ProgrammingError
from twilio.base.exceptions import TwilioRestException
from werkzeug.exceptions import BadRequest

from odyssey import create_app, db, mongo
from odyssey.api.client.models import ClientClinicalCareTeam
from odyssey.api.lookup.models import LookupBookingTimeIncrements
<<<<<<< HEAD
from odyssey.api.payment.models import PaymentMethods
from odyssey.api.telehealth.models import TelehealthBookingStatus, TelehealthBookings, TelehealthChatRooms
=======
from odyssey.api.payment.models import PaymentMethods, PaymentHistory, PaymentRefunds
from odyssey.api.telehealth.models import TelehealthBookings, TelehealthChatRooms
>>>>>>> 0a7c5268
from odyssey.api.user.models import User, UserLogin
from odyssey.integrations.twilio import Twilio
from odyssey.utils import search

# import fixtures from telehealth
# from tests.functional.telehealth.conftest import *

from .utils import login

# See database/1000_staff_all_roles.sql and database/3000_client.sql
STAFF_EMAIL = 'name@modobio.com'
CLIENT_EMAIL = 'client@modobio.com'

# For care team fixture
USER_TM = 'test_team_member_user@modobio.com'
NON_USER_TM = 'test_team_member_non_user@modobio.com'

def setup_db(app):
    """ Set up the database for testing.

    Runs flask-migrate and database/sql_scriptrunner.py.
    """
    # Make sure we start with an empty database.
    clear_db()

    # Flask-migrate
    root = pathlib.Path(__file__).parent.parent
    migrations = root / 'migrations'

    try:
        upgrade(directory=migrations)
    except:
        pytest.exit('Failed to run flask-migrate during test setup')

    # Load SQL scripts.
    runner = root / 'database' / 'sql_scriptrunner.py'
    cmd = [sys.executable, runner, '--db_uri', app.config['SQLALCHEMY_DATABASE_URI']]

    proc = subprocess.run(cmd, cwd=root, capture_output=True, text=True, env=os.environ)

    if proc.returncode != 0:
        pytest.exit(f'Database scripts failed to run: {proc.stderr}')

    # Sending output to stderr, because that is where flask-migrate sends debug/info output.
    print(proc.stdout, file=sys.stderr)

    # Add elastic search index
    search.build_ES_indices()

def clear_db():
    """ Delete all tables in the database. """

    tables = (db.session.execute(
        text("""
            SELECT table_name, table_type
            FROM information_schema.tables 
            WHERE table_schema = 'public';"""))
        .all())
    
    for table, table_type in tables:
        if table_type == 'BASE TABLE':
            table_type = 'TABLE'

        try:
            db.session.execute(text(f'DROP {table_type} "{table}" CASCADE;'))
        except ProgrammingError as err:
            # Sqlalchemy wraps dialect errors in more generic errors.
            # Here: psycopg2.errors.UndefinedTable -> sqlalchemy.exc.ProgrammingError
            if 'does not exist' in str(err.orig):
                # Table already deleted through cascase.
                db.session.rollback()
                continue
            else:
                raise err
        finally:
            db.session.commit()

def clear_twilio(modobio_ids=None):
    """ Delete all Twilio conversations. """
    twilio_obj = Twilio()
    if not modobio_ids:
        modobio_ids = db.session.execute(select(User.modobio_id)).scalars().all()

    try:
        twilio_credentials = twilio_obj.grab_twilio_credentials()
    except BadRequest:
        return

    client = twilio.rest.Client(
        twilio_credentials['api_key'], 
        twilio_credentials['api_key_secret'],
        twilio_credentials['account_sid'])

    for modobio_id in modobio_ids:
        try:
            client.conversations.users(modobio_id).delete()
        except twilio.rest.TwilioException:
            # User does not exist in Twilio
            continue

@pytest.fixture(scope='session')
def test_client():
    """ Flask application instance for testing. """
    app = create_app()

    with app.test_client() as tc:
        with app.app_context():
            # At this point 'tc' is a live app, so we can call
            # functions that rely on Flask functionality.
            setup_db(app)

            # Load the main users for testing
            client = db.session.query(User).filter_by(email=CLIENT_EMAIL).one_or_none()
            staff = db.session.query(User).filter_by(email=STAFF_EMAIL).one_or_none()

            # Add everything we want to pass to tests
            # into the test_client instance as parameters.
            tc.db = db

            tc.mongo = mongo

            tc.client = client
            tc.client_id = client.user_id
            tc.client_pass = '123'
            tc.client_auth_header = login(tc, client, password='123')

            tc.staff = staff
            tc.staff_id = staff.user_id
            tc.staff_pass = '123'
            tc.staff_auth_header = login(tc, staff, password='123')

            yield tc
            
            # Cleanup functions also need a live app.
            db.session.rollback()
            clear_twilio()
            clear_db()

            # https://stackoverflow.com/questions/26350911/what-to-do-when-a-py-test-hangs-silently
            db.session.close()

    # Delete files from S3 bucket
    if not app.config['AWS_S3_PYTEST_KEEP']:
        s3 = boto3.resource('s3')
        bucket = s3.Bucket(app.config['AWS_S3_BUCKET'])

        objects = bucket.objects.filter(Prefix=app.config['AWS_S3_PREFIX'])
        objects = [{'Key': obj.key} for obj in objects]
        if objects:
            delete = {
                'Objects': objects,
                'Quiet': True}
            bucket.delete_objects(Delete=delete)

# Used by tests in client/ and in doctor/
@pytest.fixture(scope='module')
def care_team(test_client):
    """ Add team members to client.

    Adds a team member who is staff, a team member who is a client,
    and a team members who is not a registered user.

    There is currently only 1 client user in the seeded users, but that
    is our main test client to whom we are adding team members, so a
    new temporary user will be created for this purpose.

    This yields:

    - test_client.client: owner of care team
    - care team:
        - pro@modobio.com: existing staff member added in seed users
        - name@modobio.com: existing staff member added in seed users
        - test_team_member_user@modobio.com: new client user, added here
        - test_team_member_non_user@modobio.com: new team member who is not a modobio user, added here

    After the fixture returns from the yield, the team members who
    were added here will be deleted. The team members who were added
    in the seed users will be left alone.

    Yields
    ------
    dict
        Dictionary containing a user_id and modobio_id for each of the newly
        addded team members:
        - staff_id (for name@modobio.com)
        - staff_modobio_id
        - client_id
        - client_modobio_id
        - non_user_id
        - non_user_modobio_id (always None)

    Notes
    -----

    This fixture is entire done with database interaction. It does not make use of
    API calls. This leaves off a layer of complexity that is properly tested in
    the tests.
    """
    # Create a new client user.
    tm_client = User(
        email = USER_TM,
        firstname = 'Team',
        lastname = 'Member',
        phone_number = '9871237766',
        modobio_id = 'ABC123X7Y8Z9',
        is_staff = False,
        was_staff = False,
        is_client = True,
        email_verified = True)

    test_client.db.session.add(tm_client)
    test_client.db.session.commit()

    tm_login = UserLogin(user_id=tm_client.user_id)
    tm_login.set_password('password')

    test_client.db.session.add(tm_login)
    test_client.db.session.commit()

    # Add non-user as non-login user.
    tm_non_user = User(
        email=NON_USER_TM,
        is_staff=False,
        was_staff=False,
        is_client=False)

    test_client.db.session.add(tm_non_user)
    test_client.db.session.commit()

    # Add members to care team
    ccteam = []
    for tm_id in (tm_client.user_id, tm_non_user.user_id):
        cct = ClientClinicalCareTeam(
            user_id=test_client.client_id,
            team_member_user_id=tm_id)
        ccteam.append(cct)

    test_client.db.session.add_all(ccteam)
    test_client.db.session.commit()

    # Return user_ids and modobio_ids
    yield {
        'staff_id': test_client.staff_id,
        'staff_modobio_id': test_client.staff.modobio_id,
        'client_id': tm_client.user_id,
        'client_modobio_id': tm_client.modobio_id,
        'non_user_id': tm_non_user.user_id,
        'non_user_modobio_id': None}

    # Before we can delete care team members and authorizations,
    # refetch them. Tests may have already deleted them.

    # Delete care team
    ccteam = (test_client.db.session.execute(
        select(ClientClinicalCareTeam)
        .where(
            ClientClinicalCareTeam.team_member_user_id.in_((
                tm_client.user_id,
                tm_non_user.user_id))))
        .scalars()
        .all())

    for cct in ccteam:
        test_client.db.session.delete(cct)

    # Delete temp users
    test_client.db.session.delete(tm_non_user)
    test_client.db.session.delete(tm_client)
    test_client.db.session.commit()



@pytest.fixture(scope='function')
def booking_function_scope(test_client):
    """ Create a new telehealth booking.

    This bookings fixture is used in the Twilio section of testing.
    The Telehealth section has its own bookings fixture.

    Yields
    ------
    TelehealthBookings obj
    """
    # prepare a payment method to be used
    pm = PaymentMethods(
        payment_id = '123456789',
        payment_type = 'VISA',
        number = 123,
        expiration = '05/26',
        is_default = True,
        user_id = test_client.client_id
    )

    test_client.db.session.add(pm)
    test_client.db.session.flush()

    # simulates logged-in user accepting a booking. Necessary to satisfy background process: telehealth.models.add_booking_status_history
    g.flask_httpauth_user = (test_client.staff, UserLogin.query.filter_by(user_id = test_client.staff_id).one_or_none())

    # make a telehealth booking by direct db call
    # booking is made less than 10 minutes out from the current time
    target_datetime = datetime.utcnow() 

    # Round target_datetime up to the next 10-minute time.
    target_datetime = target_datetime - timedelta(
        minutes=target_datetime.minute % 10 - 10,
        seconds=target_datetime.second,
        microseconds=target_datetime.microsecond)

    time_inc = LookupBookingTimeIncrements.query.all()
        
    start_time_idx_dict = {item.start_time.isoformat() : item.idx for item in time_inc} # {datetime.time: booking_availability_id}
    
    booking_start_idx = start_time_idx_dict.get(target_datetime.time().strftime('%H:%M:%S'))

    # below is to account for bookings starting at the very end of the day so that the booking end time
    # falls on the following day
    if time_inc[-1].idx - (booking_start_idx + 3) < 0:
        booking_end_idx = abs(time_inc[-1].idx - (booking_start_idx + 3))
    else:
        booking_end_idx = booking_start_idx + 3

    booking = TelehealthBookings(
        staff_user_id = test_client.staff_id,
        client_user_id = test_client.client_id,
        target_date = target_datetime.date(),
        target_date_utc = target_datetime.date(),
        booking_window_id_start_time = booking_start_idx,
        booking_window_id_end_time = booking_end_idx,
        booking_window_id_start_time_utc = booking_start_idx,
        booking_window_id_end_time_utc = booking_end_idx,
        client_location_id = 1,  # TODO: make this not hardcoded
        payment_method_id = pm.idx,
        uid = uuid.uuid4(),
        status = 'Accepted',
        consult_rate=15
    )

    test_client.db.session.add(booking)
    test_client.db.session.flush()

    # add booking transcript
    twilio = Twilio()
    conversation_sid = twilio.create_telehealth_chatroom(booking.idx)

    test_client.db.session.commit()
    
    # add payment history for the booking. Necessary for tests that need to try to start a call
    payment = PaymentHistory(**{
        'user_id': test_client.client_id,
        'payment_method_id': booking.payment_method_id,
        'transaction_amount': 1
    })
    
    test_client.db.session.add(payment)
    test_client.db.session.flush()
    
    booking.payment_history_id = payment.idx
    test_client.db.session.commit()

    booking_id = booking.idx

    yield booking

    booking = TelehealthBookings.query.filter_by(idx = booking_id).one_or_none()

    chat_room = TelehealthChatRooms.query.filter_by(booking_id = booking_id).one_or_none()

    booking_status = TelehealthBookingStatus.query.filter_by(booking_id = booking_id).all()
    if chat_room:
        # delete chatroom, booking, and payment method
        chat_room = test_client.db.session.execute(select(TelehealthChatRooms).where(TelehealthChatRooms.booking_id == booking.idx)).scalars().one_or_none()
        
        # remove transcript from mongo db
        if chat_room.transcript_object_id:
            test_client.mongo.db.telehealth_transcripts.find_one_and_delete({"_id": ObjectId(chat_room.transcript_object_id)})
        test_client.db.session.delete(chat_room)

        try:
            twilio.delete_conversation(conversation_sid)
        except TwilioRestException:
            # conversation was already removed as part of a test
            pass

    if len(booking_status) > 0 :
        for status in booking_status:
            test_client.db.session.delete(status)

    if booking:            
        test_client.db.session.delete(booking)
        test_client.db.session.flush()
        
<<<<<<< HEAD
    test_client.db.session.delete(pm)
    test_client.db.session.commit()
=======
    test_client.db.session.delete(chat_room)
    test_client.db.session.delete(booking)
    test_client.db.session.flush()    
    
    test_client.db.session.delete(payment)
    test_client.db.session.delete(pm)

    test_client.db.session.commit()
    try:
        twilio.delete_conversation(conversation_sid)
    except TwilioRestException:
        # conversation was already removed as part of a test
        pass
>>>>>>> 0a7c5268
<|MERGE_RESOLUTION|>--- conflicted
+++ resolved
@@ -22,13 +22,8 @@
 from odyssey import create_app, db, mongo
 from odyssey.api.client.models import ClientClinicalCareTeam
 from odyssey.api.lookup.models import LookupBookingTimeIncrements
-<<<<<<< HEAD
-from odyssey.api.payment.models import PaymentMethods
+from odyssey.api.payment.models import PaymentMethods, PaymentHistory
 from odyssey.api.telehealth.models import TelehealthBookingStatus, TelehealthBookings, TelehealthChatRooms
-=======
-from odyssey.api.payment.models import PaymentMethods, PaymentHistory, PaymentRefunds
-from odyssey.api.telehealth.models import TelehealthBookings, TelehealthChatRooms
->>>>>>> 0a7c5268
 from odyssey.api.user.models import User, UserLogin
 from odyssey.integrations.twilio import Twilio
 from odyssey.utils import search
@@ -419,23 +414,9 @@
 
     if booking:            
         test_client.db.session.delete(booking)
-        test_client.db.session.flush()
-        
-<<<<<<< HEAD
-    test_client.db.session.delete(pm)
-    test_client.db.session.commit()
-=======
-    test_client.db.session.delete(chat_room)
-    test_client.db.session.delete(booking)
-    test_client.db.session.flush()    
+        test_client.db.session.flush() 
     
     test_client.db.session.delete(payment)
     test_client.db.session.delete(pm)
 
-    test_client.db.session.commit()
-    try:
-        twilio.delete_conversation(conversation_sid)
-    except TwilioRestException:
-        # conversation was already removed as part of a test
-        pass
->>>>>>> 0a7c5268
+    test_client.db.session.commit()