from datetime import datetime, timedelta

wearables_data = {
    'has_freestyle': True,
    'has_fitbit': True,
    'has_oura': True,
    'has_applewatch': True,
    'registered_freestyle': False,
    'registered_fitbit': False,
    'registered_oura': False,
    'registered_applewatch': False}

wearables_freestyle_data = {
    'activation_timestamp': '2020-04-05T12:34:56.000',
    'glucose': [1.1, 2.2, 3.3],
    'timestamps': [
        '2020-04-05T01:00:12.345678',
        '2020-04-05T02:00:00.000',
        '2020-04-05T03:00:00.000']}

wearables_freestyle_more_data = {
    'activation_timestamp': '2020-04-05T12:34:56.000',
    'glucose': [2.2, 3.3, 4.4, 5.5],
    'timestamps': [
        '2020-04-05T02:00:00.000',
        '2020-04-05T03:00:00.000',
        '2020-04-05T04:00:00.000',
        '2020-04-05T05:00:00.000']}

# Combine previous two to check against merge
wearables_freestyle_combo_data = {
    'activation_timestamp': '2020-04-05T12:34:56.000',
    'glucose': [1.1, 2.2, 3.3, 4.4, 5.5],
    'timestamps': [
        '2020-04-05T01:00:12.345678',
        '2020-04-05T02:00:00.000',
        '2020-04-05T03:00:00.000',
        '2020-04-05T04:00:00.000',
        '2020-04-05T05:00:00.000']}

wearables_freestyle_empty_data = {
    'activation_timestamp': '2020-04-05T12:34:56.000',
    'glucose': [],
    'timestamps': []}

wearables_freestyle_unequal_data = {
    'activation_timestamp': '2020-04-05T12:34:56.000',
    'glucose': [6.6, 7.7, 8.8],
    'timestamps': [
        '2020-04-05T06:00:00.000',
        '2020-04-05T07:00:00.000']}

wearables_freestyle_duplicate_data = {
    'activation_timestamp': '2020-04-05T12:34:56.000',
    'glucose': [6.6, 7.7, 7.7],
    'timestamps': [
        '2020-04-05T06:00:00.000',
        '2020-04-05T07:00:00.000',
        '2020-04-05T07:00:00.000']}

BLOOD_GLUCOSE_WEARABLE = 'FREESTYLELIBRE'
BLOOD_PRESSURE_WEARABLE = 'OMRON'
DATETIME_NOW = datetime.utcnow()
DATETIME_NOW_HOUR_18 = DATETIME_NOW.replace(hour=18)
DATETIME_MINUS_THREE_WEEKS = (datetime.utcnow() - timedelta(weeks=3))
DATETIME_MINUS_THREE_WEEKS_HOUR_7 = DATETIME_MINUS_THREE_WEEKS.replace(hour=7)

blood_glucose_data_1 = {
    "user_id" : 17,
    "wearable" : BLOOD_GLUCOSE_WEARABLE,
    "data" : {
        "body" : {
            "testField" : 1.0,
            "testFieldAgain" : 2.0,
            "glucose_data" : {
                "day_avg_blood_glucose_mg_per_dL" : 120.0,
                "blood_glucose_samples" : [
                    {
                        "timestamp" : datetime.utcnow(),
                        "blood_glucose_mg_per_dL" : 100.0
                    },
                    {
                        "timestamp" : datetime.utcnow(),
                        "blood_glucose_mg_per_dL" : 150.0
                    }
                ]
            }
        }
    },
    "timestamp" : datetime.utcnow()
}

blood_glucose_data_2 = {
    "user_id" : 17,
    "wearable" : BLOOD_GLUCOSE_WEARABLE,
    "data" : {
        "body" : {
            "testField" : 1.0,
            "testFieldAgain" : 2.0,
            "glucose_data" : {
                "day_avg_blood_glucose_mg_per_dL" : 90.0,
                "blood_glucose_samples" : [
                    {
                        "timestamp" : (datetime.utcnow() - timedelta(weeks=3)),
                        "blood_glucose_mg_per_dL" : 90.0
                    },
                    {
                        "timestamp" : (datetime.utcnow() - timedelta(weeks=3)),
                        "blood_glucose_mg_per_dL" : 110.0
                    }
                ]
            }
        }
    },
<<<<<<< HEAD
    "date" : (datetime.utcnow() - timedelta(weeks=3))
}

blood_pressure_data_1 = {
    "user_id" : 17,
    "wearable" : BLOOD_PRESSURE_WEARABLE,
    "data" : {
        "body" : {
            "testField" : 1.0,
            "testFieldAgain" : 2.0,
            "heart_data" : {
                "detailed" : {
                    "hr_samples" : [
                        {
                            "bpm" : 90.0,
                            "timestamp" : DATETIME_NOW_HOUR_18
                        },
                        {
                            "bpm" : 155.0,
                            "timestamp" : DATETIME_NOW_HOUR_18
                        }
                    ]
                }
            },
            "blood_pressure_data" : {
                "blood_pressure_samples" : [
                    {
                        "systolic_bp" : 70.0,
                        "diastolic_bp" : 140.0,
                        "timestamp" : DATETIME_NOW_HOUR_18
                    },
                    {
                        "systolic_bp" : 85.0,
                        "diastolic_bp" : 135.0,
                        "timestamp" : DATETIME_NOW_HOUR_18
                    }
                ]
            }
        }
    },
    "date" : DATETIME_NOW_HOUR_18
}

blood_pressure_data_2 = {
    "user_id" : 17,
    "wearable" : BLOOD_PRESSURE_WEARABLE,
    "data" : {
        "body" : {
            "testField" : 1.0,
            "testFieldAgain" : 2.0,
            "heart_data" : {
                "detailed" : {
                    "hr_samples" : [
                        {
                            "bpm" : 100.0,
                            "timestamp" : DATETIME_MINUS_THREE_WEEKS_HOUR_7
                        },
                        {
                            "bpm" : 120.0,
                            "timestamp" : DATETIME_MINUS_THREE_WEEKS_HOUR_7
                        }
                    ]
                }
            },
            "blood_pressure_data" : {
                "blood_pressure_samples" : [
                    {
                        "systolic_bp" : 90.0,
                        "diastolic_bp" : 120.0,
                        "timestamp" : DATETIME_MINUS_THREE_WEEKS_HOUR_7
                    },
                    {
                        "systolic_bp" : 80.0,
                        "diastolic_bp" : 130.0,
                        "timestamp" : DATETIME_MINUS_THREE_WEEKS_HOUR_7
                    }
                ]
            }
        }
    },
    "date" : DATETIME_MINUS_THREE_WEEKS_HOUR_7
=======
    "timestamp" : (datetime.utcnow() - timedelta(weeks=3))
}

wearables_fitbit_data_1 = {
  "user_id": 17,
  "wearable": "FITBIT",
  "data": {
    "Activity": {
      "calories_data": {
        "net_intake_calories": 200,
        "BMR_calories": 1000,
        "total_burned_calories": 30,
        "net_activity_calories": 92
      },
      "heart_rate_data": {
        "summary": {
          "max_hr_bpm": 20,
          "resting_hr_bpm": 11,
          "avg_hrv_rmssd": 3,
          "min_hr_bpm": 4,
          "user_max_hr_bpm": 5,
          "avg_hrv_sdnn": 6,
          "avg_hr_bpm": 6
        }
      }
    }
  },
  "timestamp": datetime.utcnow()
}

wearables_fitbit_data_2 = {
  "user_id": 17,
  "wearable": "FITBIT",
  "data": {
    "Athlete": {
      "age": 10,
      "country": "US",
      "bio": "None",
      "state": "TX",
      "last_name": "Focker",
      "sex": "M",
      "city": "Houston",
      "email": "test_email@email.com",
      "date_of_birth": "01/20/1964",
      "first_name": "Bernie"
    }
  },
  "timestamp": (datetime.utcnow() - timedelta(weeks=2))
>>>>>>> 65c6cc74
}<|MERGE_RESOLUTION|>--- conflicted
+++ resolved
@@ -112,8 +112,7 @@
             }
         }
     },
-<<<<<<< HEAD
-    "date" : (datetime.utcnow() - timedelta(weeks=3))
+    "timestamp" : (datetime.utcnow() - timedelta(weeks=3))
 }
 
 blood_pressure_data_1 = {
@@ -194,8 +193,6 @@
         }
     },
     "date" : DATETIME_MINUS_THREE_WEEKS_HOUR_7
-=======
-    "timestamp" : (datetime.utcnow() - timedelta(weeks=3))
 }
 
 wearables_fitbit_data_1 = {
@@ -243,5 +240,4 @@
     }
   },
   "timestamp": (datetime.utcnow() - timedelta(weeks=2))
->>>>>>> 65c6cc74
 }