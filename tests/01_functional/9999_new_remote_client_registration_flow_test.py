<<<<<<< HEAD
# import base64
# import time

# from flask.json import dumps
# from requests.auth import _basic_auth_str

# from odyssey.models.user import User, UserLogin
# from odyssey.models.client import (
#     ClientInfo,
#     RemoteRegistration
# )

# from tests.data import (
#     test_new_remote_registration,
#     test_new_client_info,
#     test_medical_history,
#     test_pt_history,
#     test_client_consent_data,
#     test_client_release_data,
#     test_client_policies_data,
#     test_client_subscription_data,
#     test_client_individual_data,
#     test_client_consult_data,
#     test_fitness_questionnaire
# )

# def test_creating_new_remote_client(test_client, init_database):
#     """
#     GIVEN a api endpoint for creating a new client at home registration 
#     WHEN the '/client/remoteregistration/new' resource  is requested to be creates (POST)
#     THEN check the response is valid
#     """

#     # get staff authorization to view client data
#     staff = Staff().query.first()
#     token = staff.get_token()
#     headers = {'Authorization': f'Bearer {token}'}
    
#     response = test_client.post('/client/remoteregistration/new/',
#                                 headers=headers, 
#                                 data=dumps(test_new_remote_registration), 
#                                 content_type='application/json')
    
#     #the new client should be in the ClientInfo database 
#     client = ClientInfo.query.filter_by(email=test_new_remote_registration['email']).first()
    
#     remote_client = RemoteRegistration.query.filter_by(email=test_new_remote_registration['email']).first()
#     # some simple checks for validity
#     assert response.status_code == 201
#     assert client.email == 'rest_remote_registration@gmail.com'
#     assert remote_client.email == 'rest_remote_registration@gmail.com'

# def test_refresh_new_remote_client_session(test_client, init_database):
#     """
#     GIVEN a api end point for creating a new client at home registration 
#     WHEN the '/client/remoteregistration/new' resource  is requested to be changed (PUT)
#     THEN check the response is valid
#     """

#     # get staff authorization to view client data
#     staff = Staff().query.first()
#     token = staff.get_token()
#     headers = {'Authorization': f'Bearer {token}'}
    
#     payload = {'email': test_new_remote_registration['email']}
#     response = test_client.post('/client/remoteregistration/refresh/',
#                                 headers=headers, 
#                                 data=dumps(payload), 
#                                 content_type='application/json')
    
#     # some simple checks for validity
#     assert response.status_code == 201

# #############
# # The following tests will be from the client side of the remote registration
# #############

# def test_get_remote_client_api_token(test_client, init_database):
#     """
#     GIVEN a api end point for getting a remote client api access token 
#     WHEN the '/tokens/remoteregistration/' resource  is requested to be changed (POST)
#     THEN check the response is valid
#     """
#     # bring up the client to get password
#     remote_client = RemoteRegistration.query.filter_by(
#                         email=test_new_remote_registration['email']).order_by(
#                         RemoteRegistration.idx.desc()).first()
    
#     tmp_registration = remote_client.registration_portal_id
#     valid_credentials = base64.b64encode(f"{remote_client.email}:{remote_client.password}".encode("utf-8")).decode("utf-8")
    
#     headers = {'Authorization': f'Basic {valid_credentials}'}
    
    
#     response = test_client.post(f"/tokens/remoteregistration/?tmp_registration={tmp_registration}",
#                                 headers=headers, 
#                                 content_type='application/json')

#     assert response.status_code == 201


# def test_client_info_remote_client_session(test_client, init_database):
#     """
#     GIVEN a api end point for creating a new client at home registration 
#     WHEN the '/remoteclient/clientinfo/' resource  is requested to be changed (PUT)
#     THEN check the response is valid
#     """

#     remote_client = RemoteRegistration.query.filter_by(
#                         email=test_new_remote_registration['email']).order_by(
#                         RemoteRegistration.idx.desc()).first()

#     tmp_registration = remote_client.registration_portal_id
#     api_token = remote_client.token

#     # get client authorization to view  data
#     headers = {'Authorization': f'Bearer {api_token}'}
    
#     payload = test_new_client_info
#     payload['email'] = test_new_remote_registration['email']
    
#     response = test_client.put(f"/remoteclient/clientinfo/?tmp_registration={tmp_registration}",
#                                 headers=headers, 
#                                 data=dumps(test_new_client_info), 
#                                 content_type='application/json')
=======
import base64
import time

from flask.json import dumps
from requests.auth import _basic_auth_str

from odyssey.models.staff import Staff
from odyssey.models.client import (
    ClientInfo,
    RemoteRegistration
)

from tests.data import (
    test_new_remote_registration,
    test_new_client_info,
    test_medical_history,
    test_pt_history,
    test_client_consent_data,
    test_client_release_data,
    test_client_policies_data,
    test_client_subscription_data,
    test_client_individual_data,
    test_client_consult_data,
    test_fitness_questionnaire
)


def test_creating_new_remote_client(test_client, init_database):
    """
    GIVEN a api endpoint for creating a new client at home registration 
    WHEN the '/client/remoteregistration/new' resource  is requested to be creates (POST)
    THEN check the response is valid
    """

    # get staff authorization to view client data
    staff = Staff().query.first()
    token = staff.get_token()
    headers = {'Authorization': f'Bearer {token}'}
    
    response = test_client.post('/client/remoteregistration/new/',
                                headers=headers, 
                                data=dumps(test_new_remote_registration), 
                                content_type='application/json')
    
    #the new client should be in the ClientInfo database 
    client = ClientInfo.query.filter_by(email=test_new_remote_registration['email']).first()
    
    remote_client = RemoteRegistration.query.filter_by(email=test_new_remote_registration['email']).first()
    # some simple checks for validity
    assert response.status_code == 201
    assert client.email == 'rest_remote_registration@gmail.com'
    assert remote_client.email == 'rest_remote_registration@gmail.com'

def test_refresh_new_remote_client_session(test_client, init_database):
    """
    GIVEN a api end point for creating a new client at home registration 
    WHEN the '/client/remoteregistration/new' resource  is requested to be changed (PUT)
    THEN check the response is valid
    """

    # get staff authorization to view client data
    staff = Staff().query.first()
    token = staff.get_token()
    headers = {'Authorization': f'Bearer {token}'}
    
    payload = {'email': test_new_remote_registration['email']}
    response = test_client.post('/client/remoteregistration/refresh/',
                                headers=headers, 
                                data=dumps(payload), 
                                content_type='application/json')
    
    # some simple checks for validity
    assert response.status_code == 201

#############
# The following tests will be from the client side of the remote registration
#############

def test_get_remote_client_api_token(test_client, init_database):
    """
    GIVEN a api end point for getting a remote client api access token 
    WHEN the '/tokens/remoteregistration/' resource  is requested to be changed (POST)
    THEN check the response is valid
    """
    # bring up the client to get password
    remote_client = RemoteRegistration.query.filter_by(
                        email=test_new_remote_registration['email']).order_by(
                        RemoteRegistration.idx.desc()).first()
    tmp_registration = remote_client.registration_portal_id
    valid_credentials = base64.b64encode(f"{remote_client.email}:{remote_client.password}".encode("utf-8")).decode("utf-8")
    
    headers = {'Authorization': f'Basic {valid_credentials}'}
    
    
    response = test_client.post(f"/tokens/remoteregistration/?tmp_registration={tmp_registration}",
                                headers=headers, 
                                content_type='application/json')

    assert response.status_code == 201


def test_client_info_remote_client_session(test_client, init_database):
    """
    GIVEN a api end point for creating a new client at home registration 
    WHEN the '/remoteclient/clientinfo/' resource  is requested to be changed (PUT)
    THEN check the response is valid
    """

    remote_client = RemoteRegistration.query.filter_by(
                        email=test_new_remote_registration['email']).order_by(
                        RemoteRegistration.idx.desc()).first()

    tmp_registration = remote_client.registration_portal_id
    api_token = remote_client.token

    # get client authorization to view  data
    headers = {'Authorization': f'Bearer {api_token}'}
    
    payload = test_new_client_info
    payload['email'] = test_new_remote_registration['email']
    
    response = test_client.put(f"/remoteclient/clientinfo/?tmp_registration={tmp_registration}",
                                headers=headers, 
                                data=dumps(test_new_client_info), 
                                content_type='application/json')
>>>>>>> 16e23b63
    
#     # some simple checks for validity
#     assert response.status_code == 200

# def test_medical_history_remote_client_session(test_client, init_database):
#     """
#     GIVEN a api end point for creating a new client at home registration 
#     WHEN the '/remoteclient/medicalhistory/' resource  is requested to be created (POST)
#     THEN check the response is valid
#     """

#     remote_client = RemoteRegistration.query.filter_by(
#                         email=test_new_remote_registration['email']).order_by(
#                         RemoteRegistration.idx.desc()).first()

#     tmp_registration = remote_client.registration_portal_id
#     api_token = remote_client.token

#     # get client authorization to view  data
#     headers = {'Authorization': f'Bearer {api_token}'}
    
    
#     response = test_client.post(f"/remoteclient/medicalhistory/?tmp_registration={tmp_registration}",
#                                 headers=headers, 
#                                 data=dumps(test_medical_history), 
#                                 content_type='application/json')
    
#     # some simple checks for validity
#     assert response.status_code == 201

# def test_put_medical_history_remote_client_session(test_client, init_database):
#     """
#     GIVEN a api end point for creating a new client at home registration 
#     WHEN the '/remoteclient/medicalhistory/' resource  is requested to be changed (PUT)
#     THEN check the response is valid
#     """

#     remote_client = RemoteRegistration.query.filter_by(
#                         email=test_new_remote_registration['email']).order_by(
#                         RemoteRegistration.idx.desc()).first()

#     tmp_registration = remote_client.registration_portal_id
#     api_token = remote_client.token

#     # get client authorization to view  data
#     headers = {'Authorization': f'Bearer {api_token}'}
    
#     test_medical_history["allergies"] = "the sun"
    
#     response = test_client.put(f"/remoteclient/medicalhistory/?tmp_registration={tmp_registration}",
#                                 headers=headers, 
#                                 data=dumps(test_medical_history), 
#                                 content_type='application/json')
    
#     # some simple checks for validity
#     assert response.status_code == 200
#     assert response.json["allergies"] == "the sun" 

# def test_get_medical_history_remote_client_session(test_client, init_database):
#     """
#     GIVEN a api end point for creating a new client at home registration 
#     WHEN the '/remoteclient/medicalhistory/' resource  is requested (GET)
#     THEN check the response is valid
#     """

#     remote_client = RemoteRegistration.query.filter_by(
#                         email=test_new_remote_registration['email']).order_by(
#                         RemoteRegistration.idx.desc()).first()

#     tmp_registration = remote_client.registration_portal_id
#     api_token = remote_client.token

#     # get client authorization to view  data
#     headers = {'Authorization': f'Bearer {api_token}'}
    
    
#     response = test_client.get(f"/remoteclient/medicalhistory/?tmp_registration={tmp_registration}",
#                                 headers=headers, 
#                                 content_type='application/json')
    
#     # some simple checks for validity
#     assert response.status_code == 200

# def test_pt_history_remote_client_session(test_client, init_database):
#     """
#     GIVEN a api end point for creating a new client at home registration 
#     WHEN the '/remoteclient/pthistory/' resource  is requested to be created (POST)
#     THEN check the response is valid
#     """

#     remote_client = RemoteRegistration.query.filter_by(
#                         email=test_new_remote_registration['email']).order_by(
#                         RemoteRegistration.idx.desc()).first()

#     tmp_registration = remote_client.registration_portal_id
#     api_token = remote_client.token

#     # get client authorization to view  data
#     headers = {'Authorization': f'Bearer {api_token}'}
    
#     response = test_client.post(f"/remoteclient/pthistory/?tmp_registration={tmp_registration}",
#                                 headers=headers, 
#                                 data=dumps(test_pt_history), 
#                                 content_type='application/json')
    
#     # some simple checks for validity
#     assert response.status_code == 201

# def test_get_pt_history_remote_client_session(test_client, init_database):
#     """
#     GIVEN a api end point for creating a new client at home registration 
#     WHEN the '/remoteclient/pthistory/' resource  is requested (GET)
#     THEN check the response is valid
#     """

#     remote_client = RemoteRegistration.query.filter_by(
#                         email=test_new_remote_registration['email']).order_by(
#                         RemoteRegistration.idx.desc()).first()

#     tmp_registration = remote_client.registration_portal_id
#     api_token = remote_client.token

#     # get client authorization to view  data
#     headers = {'Authorization': f'Bearer {api_token}'}
    
#     response = test_client.get(f"/remoteclient/pthistory/?tmp_registration={tmp_registration}",
#                                 headers=headers, 
#                                 content_type='application/json')
    
#     # some simple checks for validity
#     assert response.status_code == 200

# def test_put_pt_history_remote_client_session(test_client, init_database):
#     """
#     GIVEN a api end point for creating a new client at home registration 
#     WHEN the '/remoteclient/pthistory/' resource  is requested to be changed (PUT)
#     THEN check the response is valid
#     """

#     remote_client = RemoteRegistration.query.filter_by(
#                         email=test_new_remote_registration['email']).order_by(
#                         RemoteRegistration.idx.desc()).first()

#     tmp_registration = remote_client.registration_portal_id
#     api_token = remote_client.token

#     # get client authorization to view  data
#     headers = {'Authorization': f'Bearer {api_token}'}

#     test_pt_history["exercise"] = "none, I give up"

#     response = test_client.put(f"/remoteclient/pthistory/?tmp_registration={tmp_registration}",
#                                 headers=headers, 
#                                 data=dumps(test_pt_history), 
#                                 content_type='application/json')
    
#     # some simple checks for validity
#     assert response.status_code == 200
#     assert response.json['exercise'] == "none, I give up"



# def test_post_consent_client_session(test_client, init_database):
#     """
#     GIVEN a api end point for creating a signed doc
#     WHEN the '/remoteclient/consent/' resource  is requested to be created (POST)
#     THEN check the response is valid
#     """

#     remote_client = RemoteRegistration.query.filter_by(
#                         email=test_new_remote_registration['email']).order_by(
#                         RemoteRegistration.idx.desc()).first()

#     tmp_registration = remote_client.registration_portal_id
#     api_token = remote_client.token

#     # get client authorization to view  data
#     headers = {'Authorization': f'Bearer {api_token}'}
    
#     response = test_client.post(f"/remoteclient/consent/?tmp_registration={tmp_registration}",
#                                 headers=headers, 
#                                 data=dumps(test_client_consent_data), 
#                                 content_type='application/json')
#     # some simple checks for validity
#     assert response.status_code == 201


# def test_get_consent_client_session(test_client, init_database):
#     """
#     GIVEN a api end point getting a signed doc
#     WHEN the '/remoteclient/consent/' resource  is requested to be created (GET)
#     THEN check the response is valid
#     """

#     remote_client = RemoteRegistration.query.filter_by(
#                         email=test_new_remote_registration['email']).order_by(
#                         RemoteRegistration.idx.desc()).first()

#     tmp_registration = remote_client.registration_portal_id
#     api_token = remote_client.token

#     # get client authorization to view  data
#     headers = {'Authorization': f'Bearer {api_token}'}
    
#     response = test_client.get(f"/remoteclient/consent/?tmp_registration={tmp_registration}",
#                                 headers=headers, 
#                                 content_type='application/json')
#     # some simple checks for validity
#     assert response.status_code == 200


# def test_post_release_client_session(test_client, init_database):
#     """
#     GIVEN a api end point for creating a signed doc
#     WHEN the '/remoteclient/release/' resource  is requested to be created (POST)
#     THEN check the response is valid
#     """

#     remote_client = RemoteRegistration.query.filter_by(
#                         email=test_new_remote_registration['email']).order_by(
#                         RemoteRegistration.idx.desc()).first()

#     tmp_registration = remote_client.registration_portal_id
#     api_token = remote_client.token

#     # get client authorization to view  data
#     headers = {'Authorization': f'Bearer {api_token}'}
    
#     response = test_client.post(f"/remoteclient/release/?tmp_registration={tmp_registration}",
#                                 headers=headers, 
#                                 data=dumps(test_client_release_data), 
#                                 content_type='application/json')
    
#     # some simple checks for validity
#     assert response.status_code == 201


# def test_get_release_client_session(test_client, init_database):
#     """
#     GIVEN a api end point getting a signed doc
#     WHEN the '/remoteclient/release/' resource  is requested to be created (GET)
#     THEN check the response is valid
#     """

#     remote_client = RemoteRegistration.query.filter_by(
#                         email=test_new_remote_registration['email']).order_by(
#                         RemoteRegistration.idx.desc()).first()

#     tmp_registration = remote_client.registration_portal_id
#     api_token = remote_client.token

#     # get client authorization to view  data
#     headers = {'Authorization': f'Bearer {api_token}'}
    
#     response = test_client.get(f"/remoteclient/release/?tmp_registration={tmp_registration}",
#                                 headers=headers, 
#                                 content_type='application/json')
    
#     # some simple checks for validity
#     assert response.status_code == 200


# def test_post_policies_client_session(test_client, init_database):
#     """
#     GIVEN a api end point for creating a signed doc
#     WHEN the '/remoteclient/policies/' resource  is requested to be created (POST)
#     THEN check the response is valid
#     """

#     remote_client = RemoteRegistration.query.filter_by(
#                         email=test_new_remote_registration['email']).order_by(
#                         RemoteRegistration.idx.desc()).first()

#     tmp_registration = remote_client.registration_portal_id
#     api_token = remote_client.token

#     # get client authorization to view  data
#     headers = {'Authorization': f'Bearer {api_token}'}
    
#     response = test_client.post(f"/remoteclient/policies/?tmp_registration={tmp_registration}",
#                                 headers=headers, 
#                                 data=dumps(test_client_policies_data), 
#                                 content_type='application/json')
                                
#     # some simple checks for validity
#     assert response.status_code == 201


# def test_get_policies_client_session(test_client, init_database):
#     """
#     GIVEN a api end point getting a signed doc
#     WHEN the '/remoteclient/policies/' resource  is requested  (GET)
#     THEN check the response is valid
#     """

#     remote_client = RemoteRegistration.query.filter_by(
#                         email=test_new_remote_registration['email']).order_by(
#                         RemoteRegistration.idx.desc()).first()

#     tmp_registration = remote_client.registration_portal_id
#     api_token = remote_client.token

#     # get client authorization to view  data
#     headers = {'Authorization': f'Bearer {api_token}'}
    
#     response = test_client.get(f"/remoteclient/policies/?tmp_registration={tmp_registration}",
#                                 headers=headers, 
#                                 content_type='application/json')
    
#     # some simple checks for validity
#     assert response.status_code == 200


# def test_post_consult_client_session(test_client, init_database):
#     """
#     GIVEN a api end point for creating a signed doc
#     WHEN the '/remoteclient/consultcontract/' resource  is requested to be created (POST)
#     THEN check the response is valid
#     """

#     remote_client = RemoteRegistration.query.filter_by(
#                         email=test_new_remote_registration['email']).order_by(
#                         RemoteRegistration.idx.desc()).first()

#     tmp_registration = remote_client.registration_portal_id
#     api_token = remote_client.token

#     # get client authorization to view  data
#     headers = {'Authorization': f'Bearer {api_token}'}
    
#     response = test_client.post(f"/remoteclient/consultcontract/?tmp_registration={tmp_registration}",
#                                 headers=headers, 
#                                 data=dumps(test_client_policies_data), 
#                                 content_type='application/json')
    
#     # some simple checks for validity
#     assert response.status_code == 201


# def test_get_consult_client_session(test_client, init_database):
#     """
#     GIVEN a api end point getting a signed doc
#     WHEN the '/remoteclient/consultcontract/' resource  is requested  (GET)
#     THEN check the response is valid
#     """

#     remote_client = RemoteRegistration.query.filter_by(
#                         email=test_new_remote_registration['email']).order_by(
#                         RemoteRegistration.idx.desc()).first()

#     tmp_registration = remote_client.registration_portal_id
#     api_token = remote_client.token

#     # get client authorization to view  data
#     headers = {'Authorization': f'Bearer {api_token}'}
    
#     response = test_client.get(f"/remoteclient/consultcontract/?tmp_registration={tmp_registration}",
#                                 headers=headers, 
#                                 content_type='application/json')
    
#     # some simple checks for validity
#     assert response.status_code == 200


# def test_post_subscription_client_session(test_client, init_database):
#     """
#     GIVEN a api end point for creating a signed doc
#     WHEN the '/remoteclient/subscriptioncontract/' resource  is requested to be created (POST)
#     THEN check the response is valid
#     """

#     remote_client = RemoteRegistration.query.filter_by(
#                         email=test_new_remote_registration['email']).order_by(
#                         RemoteRegistration.idx.desc()).first()

#     tmp_registration = remote_client.registration_portal_id
#     api_token = remote_client.token

#     # get client authorization to view  data
#     headers = {'Authorization': f'Bearer {api_token}'}
    
#     response = test_client.post(f"/remoteclient/subscriptioncontract/?tmp_registration={tmp_registration}",
#                                 headers=headers, 
#                                 data=dumps(test_client_subscription_data), 
#                                 content_type='application/json')
                                
#     # some simple checks for validity
#     assert response.status_code == 201


# def test_get_subscription_client_session(test_client, init_database):
#     """
#     GIVEN a api end point getting a signed doc
#     WHEN the '/remoteclient/subscriptioncontract/' resource  is requested  (GET)
#     THEN check the response is valid
#     """

#     remote_client = RemoteRegistration.query.filter_by(
#                         email=test_new_remote_registration['email']).order_by(
#                         RemoteRegistration.idx.desc()).first()

#     tmp_registration = remote_client.registration_portal_id
#     api_token = remote_client.token

#     # get client authorization to view  data
#     headers = {'Authorization': f'Bearer {api_token}'}
    
#     response = test_client.get(f"/remoteclient/subscriptioncontract/?tmp_registration={tmp_registration}",
#                                 headers=headers, 
#                                 content_type='application/json')
    
#     # some simple checks for validity
#     assert response.status_code == 200


# def test_post_services_client_session(test_client, init_database):
#     """
#     GIVEN a api end point for creating a signed doc
#     WHEN the '/remoteclient/servicescontract/' resource  is requested to be created (POST)
#     THEN check the response is valid
#     """

#     remote_client = RemoteRegistration.query.filter_by(
#                         email=test_new_remote_registration['email']).order_by(
#                         RemoteRegistration.idx.desc()).first()

#     tmp_registration = remote_client.registration_portal_id
#     api_token = remote_client.token

#     # get client authorization to view  data
#     headers = {'Authorization': f'Bearer {api_token}'}
    
#     response = test_client.post(f"/remoteclient/servicescontract/?tmp_registration={tmp_registration}",
#                                 headers=headers, 
#                                 data=dumps(test_client_individual_data), 
#                                 content_type='application/json')
    
#     # some simple checks for validity
#     assert response.status_code == 201


# def test_get_services_client_session(test_client, init_database):
#     """
#     GIVEN a api end point getting a signed doc
#     WHEN the '/remoteclient/servicescontract/' resource  is requested  (GET)
#     THEN check the response is valid
#     """

#     remote_client = RemoteRegistration.query.filter_by(
#                         email=test_new_remote_registration['email']).order_by(
#                         RemoteRegistration.idx.desc()).first()

#     tmp_registration = remote_client.registration_portal_id
#     api_token = remote_client.token

#     # get client authorization to view  data
#     headers = {'Authorization': f'Bearer {api_token}'}
    
#     response = test_client.get(f"/remoteclient/servicescontract/?tmp_registration={tmp_registration}",
#                                 headers=headers, 
#                                 content_type='application/json')
                                
#     # some simple checks for validity
#     assert response.status_code == 200


# def test_get_signeddocs_client_session(test_client, init_database):
#     """
#     GIVEN a api end point getting a signed doc
#     WHEN the '/remoteclient/signeddocuments/' resource  is requested  (GET)
#     THEN check the response is valid
#     """

#     remote_client = RemoteRegistration.query.filter_by(
#                         email=test_new_remote_registration['email']).order_by(
#                         RemoteRegistration.idx.desc()).first()

#     tmp_registration = remote_client.registration_portal_id
#     api_token = remote_client.token

#     # get client authorization to view  data
#     headers = {'Authorization': f'Bearer {api_token}'}
    
#     response = test_client.get(f"/remoteclient/signeddocuments/?tmp_registration={tmp_registration}",
#                                 headers=headers, 
#                                 content_type='application/json')

#     # some simple checks for validity
#     assert response.status_code == 200


# def test_post_strength_assessment(test_client, init_database):
#     """
#     GIVEN a api end point for fitness questionnaire
#     WHEN the '/trainer/questionnaire/<user_id>' resource  is requested (POST)
#     THEN check the response is valid
#     """
#     remote_client = RemoteRegistration.query.filter_by(
#                         email=test_new_remote_registration['email']).order_by(
#                         RemoteRegistration.idx.desc()).first()

#     tmp_registration = remote_client.registration_portal_id
#     api_token = remote_client.token

#     headers = {'Authorization': f'Bearer {api_token}'}

#     payload = test_fitness_questionnaire
#     # send get request for client info on user_id = 1 
#     response = test_client.post(f'/remoteclient/questionnaire/?tmp_registration={tmp_registration}',
#                                 headers=headers, 
#                                 data=dumps(payload), 
#                                 content_type='application/json')
#     time.sleep(5)  # wait for process on the backed to finish
#     assert response.status_code == 201

# def test_get_strength_assessment(test_client, init_database):
#     """
#     GIVEN a api end point for retrieving fitness questionnaire
#     WHEN the  '/remoteclient/questionnaire/' resource  is requested (GET)
#     THEN check the response is valid
#     """
#     remote_client = RemoteRegistration.query.filter_by(
#                         email=test_new_remote_registration['email']).order_by(
#                         RemoteRegistration.idx.desc()).first()

#     tmp_registration = remote_client.registration_portal_id
#     api_token = remote_client.token

#     headers = {'Authorization': f'Bearer {api_token}'}

#     # send get request for client info on user_id = 1 
#     response = test_client.get(f'/remoteclient/questionnaire/?tmp_registration={tmp_registration}',
#                                 headers=headers, 
#                                 content_type='application/json')
                          
#     assert response.status_code == 200
    <|MERGE_RESOLUTION|>--- conflicted
+++ resolved
@@ -1,11 +1,10 @@
-<<<<<<< HEAD
 # import base64
 # import time
 
 # from flask.json import dumps
 # from requests.auth import _basic_auth_str
 
-# from odyssey.models.user import User, UserLogin
+# from odyssey.models.staff import Staff
 # from odyssey.models.client import (
 #     ClientInfo,
 #     RemoteRegistration
@@ -25,6 +24,7 @@
 #     test_fitness_questionnaire
 # )
 
+
 # def test_creating_new_remote_client(test_client, init_database):
 #     """
 #     GIVEN a api endpoint for creating a new client at home registration 
@@ -86,7 +86,6 @@
 #     remote_client = RemoteRegistration.query.filter_by(
 #                         email=test_new_remote_registration['email']).order_by(
 #                         RemoteRegistration.idx.desc()).first()
-    
 #     tmp_registration = remote_client.registration_portal_id
 #     valid_credentials = base64.b64encode(f"{remote_client.email}:{remote_client.password}".encode("utf-8")).decode("utf-8")
     
@@ -124,667 +123,540 @@
 #                                 headers=headers, 
 #                                 data=dumps(test_new_client_info), 
 #                                 content_type='application/json')
-=======
-import base64
-import time
-
-from flask.json import dumps
-from requests.auth import _basic_auth_str
-
-from odyssey.models.staff import Staff
-from odyssey.models.client import (
-    ClientInfo,
-    RemoteRegistration
-)
-
-from tests.data import (
-    test_new_remote_registration,
-    test_new_client_info,
-    test_medical_history,
-    test_pt_history,
-    test_client_consent_data,
-    test_client_release_data,
-    test_client_policies_data,
-    test_client_subscription_data,
-    test_client_individual_data,
-    test_client_consult_data,
-    test_fitness_questionnaire
-)
-
-
-def test_creating_new_remote_client(test_client, init_database):
-    """
-    GIVEN a api endpoint for creating a new client at home registration 
-    WHEN the '/client/remoteregistration/new' resource  is requested to be creates (POST)
-    THEN check the response is valid
-    """
-
-    # get staff authorization to view client data
-    staff = Staff().query.first()
-    token = staff.get_token()
-    headers = {'Authorization': f'Bearer {token}'}
-    
-    response = test_client.post('/client/remoteregistration/new/',
-                                headers=headers, 
-                                data=dumps(test_new_remote_registration), 
-                                content_type='application/json')
-    
-    #the new client should be in the ClientInfo database 
-    client = ClientInfo.query.filter_by(email=test_new_remote_registration['email']).first()
-    
-    remote_client = RemoteRegistration.query.filter_by(email=test_new_remote_registration['email']).first()
-    # some simple checks for validity
-    assert response.status_code == 201
-    assert client.email == 'rest_remote_registration@gmail.com'
-    assert remote_client.email == 'rest_remote_registration@gmail.com'
-
-def test_refresh_new_remote_client_session(test_client, init_database):
-    """
-    GIVEN a api end point for creating a new client at home registration 
-    WHEN the '/client/remoteregistration/new' resource  is requested to be changed (PUT)
-    THEN check the response is valid
-    """
-
-    # get staff authorization to view client data
-    staff = Staff().query.first()
-    token = staff.get_token()
-    headers = {'Authorization': f'Bearer {token}'}
-    
-    payload = {'email': test_new_remote_registration['email']}
-    response = test_client.post('/client/remoteregistration/refresh/',
-                                headers=headers, 
-                                data=dumps(payload), 
-                                content_type='application/json')
-    
-    # some simple checks for validity
-    assert response.status_code == 201
-
-#############
-# The following tests will be from the client side of the remote registration
-#############
-
-def test_get_remote_client_api_token(test_client, init_database):
-    """
-    GIVEN a api end point for getting a remote client api access token 
-    WHEN the '/tokens/remoteregistration/' resource  is requested to be changed (POST)
-    THEN check the response is valid
-    """
-    # bring up the client to get password
-    remote_client = RemoteRegistration.query.filter_by(
-                        email=test_new_remote_registration['email']).order_by(
-                        RemoteRegistration.idx.desc()).first()
-    tmp_registration = remote_client.registration_portal_id
-    valid_credentials = base64.b64encode(f"{remote_client.email}:{remote_client.password}".encode("utf-8")).decode("utf-8")
-    
-    headers = {'Authorization': f'Basic {valid_credentials}'}
-    
-    
-    response = test_client.post(f"/tokens/remoteregistration/?tmp_registration={tmp_registration}",
-                                headers=headers, 
-                                content_type='application/json')
-
-    assert response.status_code == 201
-
-
-def test_client_info_remote_client_session(test_client, init_database):
-    """
-    GIVEN a api end point for creating a new client at home registration 
-    WHEN the '/remoteclient/clientinfo/' resource  is requested to be changed (PUT)
-    THEN check the response is valid
-    """
-
-    remote_client = RemoteRegistration.query.filter_by(
-                        email=test_new_remote_registration['email']).order_by(
-                        RemoteRegistration.idx.desc()).first()
-
-    tmp_registration = remote_client.registration_portal_id
-    api_token = remote_client.token
-
-    # get client authorization to view  data
-    headers = {'Authorization': f'Bearer {api_token}'}
-    
-    payload = test_new_client_info
-    payload['email'] = test_new_remote_registration['email']
-    
-    response = test_client.put(f"/remoteclient/clientinfo/?tmp_registration={tmp_registration}",
-                                headers=headers, 
-                                data=dumps(test_new_client_info), 
-                                content_type='application/json')
->>>>>>> 16e23b63
-    
-#     # some simple checks for validity
-#     assert response.status_code == 200
-
-# def test_medical_history_remote_client_session(test_client, init_database):
-#     """
-#     GIVEN a api end point for creating a new client at home registration 
-#     WHEN the '/remoteclient/medicalhistory/' resource  is requested to be created (POST)
-#     THEN check the response is valid
-#     """
-
-#     remote_client = RemoteRegistration.query.filter_by(
-#                         email=test_new_remote_registration['email']).order_by(
-#                         RemoteRegistration.idx.desc()).first()
-
-#     tmp_registration = remote_client.registration_portal_id
-#     api_token = remote_client.token
-
-#     # get client authorization to view  data
-#     headers = {'Authorization': f'Bearer {api_token}'}
-    
-    
-#     response = test_client.post(f"/remoteclient/medicalhistory/?tmp_registration={tmp_registration}",
-#                                 headers=headers, 
-#                                 data=dumps(test_medical_history), 
-#                                 content_type='application/json')
-    
-#     # some simple checks for validity
-#     assert response.status_code == 201
-
-# def test_put_medical_history_remote_client_session(test_client, init_database):
-#     """
-#     GIVEN a api end point for creating a new client at home registration 
-#     WHEN the '/remoteclient/medicalhistory/' resource  is requested to be changed (PUT)
-#     THEN check the response is valid
-#     """
-
-#     remote_client = RemoteRegistration.query.filter_by(
-#                         email=test_new_remote_registration['email']).order_by(
-#                         RemoteRegistration.idx.desc()).first()
-
-#     tmp_registration = remote_client.registration_portal_id
-#     api_token = remote_client.token
-
-#     # get client authorization to view  data
-#     headers = {'Authorization': f'Bearer {api_token}'}
-    
-#     test_medical_history["allergies"] = "the sun"
-    
-#     response = test_client.put(f"/remoteclient/medicalhistory/?tmp_registration={tmp_registration}",
-#                                 headers=headers, 
-#                                 data=dumps(test_medical_history), 
-#                                 content_type='application/json')
-    
-#     # some simple checks for validity
-#     assert response.status_code == 200
-#     assert response.json["allergies"] == "the sun" 
-
-# def test_get_medical_history_remote_client_session(test_client, init_database):
-#     """
-#     GIVEN a api end point for creating a new client at home registration 
-#     WHEN the '/remoteclient/medicalhistory/' resource  is requested (GET)
-#     THEN check the response is valid
-#     """
-
-#     remote_client = RemoteRegistration.query.filter_by(
-#                         email=test_new_remote_registration['email']).order_by(
-#                         RemoteRegistration.idx.desc()).first()
-
-#     tmp_registration = remote_client.registration_portal_id
-#     api_token = remote_client.token
-
-#     # get client authorization to view  data
-#     headers = {'Authorization': f'Bearer {api_token}'}
-    
-    
-#     response = test_client.get(f"/remoteclient/medicalhistory/?tmp_registration={tmp_registration}",
-#                                 headers=headers, 
-#                                 content_type='application/json')
-    
-#     # some simple checks for validity
-#     assert response.status_code == 200
-
-# def test_pt_history_remote_client_session(test_client, init_database):
-#     """
-#     GIVEN a api end point for creating a new client at home registration 
-#     WHEN the '/remoteclient/pthistory/' resource  is requested to be created (POST)
-#     THEN check the response is valid
-#     """
-
-#     remote_client = RemoteRegistration.query.filter_by(
-#                         email=test_new_remote_registration['email']).order_by(
-#                         RemoteRegistration.idx.desc()).first()
-
-#     tmp_registration = remote_client.registration_portal_id
-#     api_token = remote_client.token
-
-#     # get client authorization to view  data
-#     headers = {'Authorization': f'Bearer {api_token}'}
-    
-#     response = test_client.post(f"/remoteclient/pthistory/?tmp_registration={tmp_registration}",
-#                                 headers=headers, 
-#                                 data=dumps(test_pt_history), 
-#                                 content_type='application/json')
-    
-#     # some simple checks for validity
-#     assert response.status_code == 201
-
-# def test_get_pt_history_remote_client_session(test_client, init_database):
-#     """
-#     GIVEN a api end point for creating a new client at home registration 
-#     WHEN the '/remoteclient/pthistory/' resource  is requested (GET)
-#     THEN check the response is valid
-#     """
-
-#     remote_client = RemoteRegistration.query.filter_by(
-#                         email=test_new_remote_registration['email']).order_by(
-#                         RemoteRegistration.idx.desc()).first()
-
-#     tmp_registration = remote_client.registration_portal_id
-#     api_token = remote_client.token
-
-#     # get client authorization to view  data
-#     headers = {'Authorization': f'Bearer {api_token}'}
-    
-#     response = test_client.get(f"/remoteclient/pthistory/?tmp_registration={tmp_registration}",
-#                                 headers=headers, 
-#                                 content_type='application/json')
-    
-#     # some simple checks for validity
-#     assert response.status_code == 200
-
-# def test_put_pt_history_remote_client_session(test_client, init_database):
-#     """
-#     GIVEN a api end point for creating a new client at home registration 
-#     WHEN the '/remoteclient/pthistory/' resource  is requested to be changed (PUT)
-#     THEN check the response is valid
-#     """
-
-#     remote_client = RemoteRegistration.query.filter_by(
-#                         email=test_new_remote_registration['email']).order_by(
-#                         RemoteRegistration.idx.desc()).first()
-
-#     tmp_registration = remote_client.registration_portal_id
-#     api_token = remote_client.token
-
-#     # get client authorization to view  data
-#     headers = {'Authorization': f'Bearer {api_token}'}
-
-#     test_pt_history["exercise"] = "none, I give up"
-
-#     response = test_client.put(f"/remoteclient/pthistory/?tmp_registration={tmp_registration}",
-#                                 headers=headers, 
-#                                 data=dumps(test_pt_history), 
-#                                 content_type='application/json')
-    
-#     # some simple checks for validity
-#     assert response.status_code == 200
-#     assert response.json['exercise'] == "none, I give up"
-
-
-
-# def test_post_consent_client_session(test_client, init_database):
-#     """
-#     GIVEN a api end point for creating a signed doc
-#     WHEN the '/remoteclient/consent/' resource  is requested to be created (POST)
-#     THEN check the response is valid
-#     """
-
-#     remote_client = RemoteRegistration.query.filter_by(
-#                         email=test_new_remote_registration['email']).order_by(
-#                         RemoteRegistration.idx.desc()).first()
-
-#     tmp_registration = remote_client.registration_portal_id
-#     api_token = remote_client.token
-
-#     # get client authorization to view  data
-#     headers = {'Authorization': f'Bearer {api_token}'}
-    
-#     response = test_client.post(f"/remoteclient/consent/?tmp_registration={tmp_registration}",
-#                                 headers=headers, 
-#                                 data=dumps(test_client_consent_data), 
-#                                 content_type='application/json')
-#     # some simple checks for validity
-#     assert response.status_code == 201
-
-
-# def test_get_consent_client_session(test_client, init_database):
-#     """
-#     GIVEN a api end point getting a signed doc
-#     WHEN the '/remoteclient/consent/' resource  is requested to be created (GET)
-#     THEN check the response is valid
-#     """
-
-#     remote_client = RemoteRegistration.query.filter_by(
-#                         email=test_new_remote_registration['email']).order_by(
-#                         RemoteRegistration.idx.desc()).first()
-
-#     tmp_registration = remote_client.registration_portal_id
-#     api_token = remote_client.token
-
-#     # get client authorization to view  data
-#     headers = {'Authorization': f'Bearer {api_token}'}
-    
-#     response = test_client.get(f"/remoteclient/consent/?tmp_registration={tmp_registration}",
-#                                 headers=headers, 
-#                                 content_type='application/json')
-#     # some simple checks for validity
-#     assert response.status_code == 200
-
-
-# def test_post_release_client_session(test_client, init_database):
-#     """
-#     GIVEN a api end point for creating a signed doc
-#     WHEN the '/remoteclient/release/' resource  is requested to be created (POST)
-#     THEN check the response is valid
-#     """
-
-#     remote_client = RemoteRegistration.query.filter_by(
-#                         email=test_new_remote_registration['email']).order_by(
-#                         RemoteRegistration.idx.desc()).first()
-
-#     tmp_registration = remote_client.registration_portal_id
-#     api_token = remote_client.token
-
-#     # get client authorization to view  data
-#     headers = {'Authorization': f'Bearer {api_token}'}
-    
-#     response = test_client.post(f"/remoteclient/release/?tmp_registration={tmp_registration}",
-#                                 headers=headers, 
-#                                 data=dumps(test_client_release_data), 
-#                                 content_type='application/json')
-    
-#     # some simple checks for validity
-#     assert response.status_code == 201
-
-
-# def test_get_release_client_session(test_client, init_database):
-#     """
-#     GIVEN a api end point getting a signed doc
-#     WHEN the '/remoteclient/release/' resource  is requested to be created (GET)
-#     THEN check the response is valid
-#     """
-
-#     remote_client = RemoteRegistration.query.filter_by(
-#                         email=test_new_remote_registration['email']).order_by(
-#                         RemoteRegistration.idx.desc()).first()
-
-#     tmp_registration = remote_client.registration_portal_id
-#     api_token = remote_client.token
-
-#     # get client authorization to view  data
-#     headers = {'Authorization': f'Bearer {api_token}'}
-    
-#     response = test_client.get(f"/remoteclient/release/?tmp_registration={tmp_registration}",
-#                                 headers=headers, 
-#                                 content_type='application/json')
-    
-#     # some simple checks for validity
-#     assert response.status_code == 200
-
-
-# def test_post_policies_client_session(test_client, init_database):
-#     """
-#     GIVEN a api end point for creating a signed doc
-#     WHEN the '/remoteclient/policies/' resource  is requested to be created (POST)
-#     THEN check the response is valid
-#     """
-
-#     remote_client = RemoteRegistration.query.filter_by(
-#                         email=test_new_remote_registration['email']).order_by(
-#                         RemoteRegistration.idx.desc()).first()
-
-#     tmp_registration = remote_client.registration_portal_id
-#     api_token = remote_client.token
-
-#     # get client authorization to view  data
-#     headers = {'Authorization': f'Bearer {api_token}'}
-    
-#     response = test_client.post(f"/remoteclient/policies/?tmp_registration={tmp_registration}",
-#                                 headers=headers, 
-#                                 data=dumps(test_client_policies_data), 
-#                                 content_type='application/json')
+    
+# #     # some simple checks for validity
+# #     assert response.status_code == 200
+
+# # def test_medical_history_remote_client_session(test_client, init_database):
+# #     """
+# #     GIVEN a api end point for creating a new client at home registration 
+# #     WHEN the '/remoteclient/medicalhistory/' resource  is requested to be created (POST)
+# #     THEN check the response is valid
+# #     """
+
+# #     remote_client = RemoteRegistration.query.filter_by(
+# #                         email=test_new_remote_registration['email']).order_by(
+# #                         RemoteRegistration.idx.desc()).first()
+
+# #     tmp_registration = remote_client.registration_portal_id
+# #     api_token = remote_client.token
+
+# #     # get client authorization to view  data
+# #     headers = {'Authorization': f'Bearer {api_token}'}
+    
+    
+# #     response = test_client.post(f"/remoteclient/medicalhistory/?tmp_registration={tmp_registration}",
+# #                                 headers=headers, 
+# #                                 data=dumps(test_medical_history), 
+# #                                 content_type='application/json')
+    
+# #     # some simple checks for validity
+# #     assert response.status_code == 201
+
+# # def test_put_medical_history_remote_client_session(test_client, init_database):
+# #     """
+# #     GIVEN a api end point for creating a new client at home registration 
+# #     WHEN the '/remoteclient/medicalhistory/' resource  is requested to be changed (PUT)
+# #     THEN check the response is valid
+# #     """
+
+# #     remote_client = RemoteRegistration.query.filter_by(
+# #                         email=test_new_remote_registration['email']).order_by(
+# #                         RemoteRegistration.idx.desc()).first()
+
+# #     tmp_registration = remote_client.registration_portal_id
+# #     api_token = remote_client.token
+
+# #     # get client authorization to view  data
+# #     headers = {'Authorization': f'Bearer {api_token}'}
+    
+# #     test_medical_history["allergies"] = "the sun"
+    
+# #     response = test_client.put(f"/remoteclient/medicalhistory/?tmp_registration={tmp_registration}",
+# #                                 headers=headers, 
+# #                                 data=dumps(test_medical_history), 
+# #                                 content_type='application/json')
+    
+# #     # some simple checks for validity
+# #     assert response.status_code == 200
+# #     assert response.json["allergies"] == "the sun" 
+
+# # def test_get_medical_history_remote_client_session(test_client, init_database):
+# #     """
+# #     GIVEN a api end point for creating a new client at home registration 
+# #     WHEN the '/remoteclient/medicalhistory/' resource  is requested (GET)
+# #     THEN check the response is valid
+# #     """
+
+# #     remote_client = RemoteRegistration.query.filter_by(
+# #                         email=test_new_remote_registration['email']).order_by(
+# #                         RemoteRegistration.idx.desc()).first()
+
+# #     tmp_registration = remote_client.registration_portal_id
+# #     api_token = remote_client.token
+
+# #     # get client authorization to view  data
+# #     headers = {'Authorization': f'Bearer {api_token}'}
+    
+    
+# #     response = test_client.get(f"/remoteclient/medicalhistory/?tmp_registration={tmp_registration}",
+# #                                 headers=headers, 
+# #                                 content_type='application/json')
+    
+# #     # some simple checks for validity
+# #     assert response.status_code == 200
+
+# # def test_pt_history_remote_client_session(test_client, init_database):
+# #     """
+# #     GIVEN a api end point for creating a new client at home registration 
+# #     WHEN the '/remoteclient/pthistory/' resource  is requested to be created (POST)
+# #     THEN check the response is valid
+# #     """
+
+# #     remote_client = RemoteRegistration.query.filter_by(
+# #                         email=test_new_remote_registration['email']).order_by(
+# #                         RemoteRegistration.idx.desc()).first()
+
+# #     tmp_registration = remote_client.registration_portal_id
+# #     api_token = remote_client.token
+
+# #     # get client authorization to view  data
+# #     headers = {'Authorization': f'Bearer {api_token}'}
+    
+# #     response = test_client.post(f"/remoteclient/pthistory/?tmp_registration={tmp_registration}",
+# #                                 headers=headers, 
+# #                                 data=dumps(test_pt_history), 
+# #                                 content_type='application/json')
+    
+# #     # some simple checks for validity
+# #     assert response.status_code == 201
+
+# # def test_get_pt_history_remote_client_session(test_client, init_database):
+# #     """
+# #     GIVEN a api end point for creating a new client at home registration 
+# #     WHEN the '/remoteclient/pthistory/' resource  is requested (GET)
+# #     THEN check the response is valid
+# #     """
+
+# #     remote_client = RemoteRegistration.query.filter_by(
+# #                         email=test_new_remote_registration['email']).order_by(
+# #                         RemoteRegistration.idx.desc()).first()
+
+# #     tmp_registration = remote_client.registration_portal_id
+# #     api_token = remote_client.token
+
+# #     # get client authorization to view  data
+# #     headers = {'Authorization': f'Bearer {api_token}'}
+    
+# #     response = test_client.get(f"/remoteclient/pthistory/?tmp_registration={tmp_registration}",
+# #                                 headers=headers, 
+# #                                 content_type='application/json')
+    
+# #     # some simple checks for validity
+# #     assert response.status_code == 200
+
+# # def test_put_pt_history_remote_client_session(test_client, init_database):
+# #     """
+# #     GIVEN a api end point for creating a new client at home registration 
+# #     WHEN the '/remoteclient/pthistory/' resource  is requested to be changed (PUT)
+# #     THEN check the response is valid
+# #     """
+
+# #     remote_client = RemoteRegistration.query.filter_by(
+# #                         email=test_new_remote_registration['email']).order_by(
+# #                         RemoteRegistration.idx.desc()).first()
+
+# #     tmp_registration = remote_client.registration_portal_id
+# #     api_token = remote_client.token
+
+# #     # get client authorization to view  data
+# #     headers = {'Authorization': f'Bearer {api_token}'}
+
+# #     test_pt_history["exercise"] = "none, I give up"
+
+# #     response = test_client.put(f"/remoteclient/pthistory/?tmp_registration={tmp_registration}",
+# #                                 headers=headers, 
+# #                                 data=dumps(test_pt_history), 
+# #                                 content_type='application/json')
+    
+# #     # some simple checks for validity
+# #     assert response.status_code == 200
+# #     assert response.json['exercise'] == "none, I give up"
+
+
+
+# # def test_post_consent_client_session(test_client, init_database):
+# #     """
+# #     GIVEN a api end point for creating a signed doc
+# #     WHEN the '/remoteclient/consent/' resource  is requested to be created (POST)
+# #     THEN check the response is valid
+# #     """
+
+# #     remote_client = RemoteRegistration.query.filter_by(
+# #                         email=test_new_remote_registration['email']).order_by(
+# #                         RemoteRegistration.idx.desc()).first()
+
+# #     tmp_registration = remote_client.registration_portal_id
+# #     api_token = remote_client.token
+
+# #     # get client authorization to view  data
+# #     headers = {'Authorization': f'Bearer {api_token}'}
+    
+# #     response = test_client.post(f"/remoteclient/consent/?tmp_registration={tmp_registration}",
+# #                                 headers=headers, 
+# #                                 data=dumps(test_client_consent_data), 
+# #                                 content_type='application/json')
+# #     # some simple checks for validity
+# #     assert response.status_code == 201
+
+
+# # def test_get_consent_client_session(test_client, init_database):
+# #     """
+# #     GIVEN a api end point getting a signed doc
+# #     WHEN the '/remoteclient/consent/' resource  is requested to be created (GET)
+# #     THEN check the response is valid
+# #     """
+
+# #     remote_client = RemoteRegistration.query.filter_by(
+# #                         email=test_new_remote_registration['email']).order_by(
+# #                         RemoteRegistration.idx.desc()).first()
+
+# #     tmp_registration = remote_client.registration_portal_id
+# #     api_token = remote_client.token
+
+# #     # get client authorization to view  data
+# #     headers = {'Authorization': f'Bearer {api_token}'}
+    
+# #     response = test_client.get(f"/remoteclient/consent/?tmp_registration={tmp_registration}",
+# #                                 headers=headers, 
+# #                                 content_type='application/json')
+# #     # some simple checks for validity
+# #     assert response.status_code == 200
+
+
+# # def test_post_release_client_session(test_client, init_database):
+# #     """
+# #     GIVEN a api end point for creating a signed doc
+# #     WHEN the '/remoteclient/release/' resource  is requested to be created (POST)
+# #     THEN check the response is valid
+# #     """
+
+# #     remote_client = RemoteRegistration.query.filter_by(
+# #                         email=test_new_remote_registration['email']).order_by(
+# #                         RemoteRegistration.idx.desc()).first()
+
+# #     tmp_registration = remote_client.registration_portal_id
+# #     api_token = remote_client.token
+
+# #     # get client authorization to view  data
+# #     headers = {'Authorization': f'Bearer {api_token}'}
+    
+# #     response = test_client.post(f"/remoteclient/release/?tmp_registration={tmp_registration}",
+# #                                 headers=headers, 
+# #                                 data=dumps(test_client_release_data), 
+# #                                 content_type='application/json')
+    
+# #     # some simple checks for validity
+# #     assert response.status_code == 201
+
+
+# # def test_get_release_client_session(test_client, init_database):
+# #     """
+# #     GIVEN a api end point getting a signed doc
+# #     WHEN the '/remoteclient/release/' resource  is requested to be created (GET)
+# #     THEN check the response is valid
+# #     """
+
+# #     remote_client = RemoteRegistration.query.filter_by(
+# #                         email=test_new_remote_registration['email']).order_by(
+# #                         RemoteRegistration.idx.desc()).first()
+
+# #     tmp_registration = remote_client.registration_portal_id
+# #     api_token = remote_client.token
+
+# #     # get client authorization to view  data
+# #     headers = {'Authorization': f'Bearer {api_token}'}
+    
+# #     response = test_client.get(f"/remoteclient/release/?tmp_registration={tmp_registration}",
+# #                                 headers=headers, 
+# #                                 content_type='application/json')
+    
+# #     # some simple checks for validity
+# #     assert response.status_code == 200
+
+
+# # def test_post_policies_client_session(test_client, init_database):
+# #     """
+# #     GIVEN a api end point for creating a signed doc
+# #     WHEN the '/remoteclient/policies/' resource  is requested to be created (POST)
+# #     THEN check the response is valid
+# #     """
+
+# #     remote_client = RemoteRegistration.query.filter_by(
+# #                         email=test_new_remote_registration['email']).order_by(
+# #                         RemoteRegistration.idx.desc()).first()
+
+# #     tmp_registration = remote_client.registration_portal_id
+# #     api_token = remote_client.token
+
+# #     # get client authorization to view  data
+# #     headers = {'Authorization': f'Bearer {api_token}'}
+    
+# #     response = test_client.post(f"/remoteclient/policies/?tmp_registration={tmp_registration}",
+# #                                 headers=headers, 
+# #                                 data=dumps(test_client_policies_data), 
+# #                                 content_type='application/json')
                                 
-#     # some simple checks for validity
-#     assert response.status_code == 201
-
-
-# def test_get_policies_client_session(test_client, init_database):
-#     """
-#     GIVEN a api end point getting a signed doc
-#     WHEN the '/remoteclient/policies/' resource  is requested  (GET)
-#     THEN check the response is valid
-#     """
-
-#     remote_client = RemoteRegistration.query.filter_by(
-#                         email=test_new_remote_registration['email']).order_by(
-#                         RemoteRegistration.idx.desc()).first()
-
-#     tmp_registration = remote_client.registration_portal_id
-#     api_token = remote_client.token
-
-#     # get client authorization to view  data
-#     headers = {'Authorization': f'Bearer {api_token}'}
-    
-#     response = test_client.get(f"/remoteclient/policies/?tmp_registration={tmp_registration}",
-#                                 headers=headers, 
-#                                 content_type='application/json')
-    
-#     # some simple checks for validity
-#     assert response.status_code == 200
-
-
-# def test_post_consult_client_session(test_client, init_database):
-#     """
-#     GIVEN a api end point for creating a signed doc
-#     WHEN the '/remoteclient/consultcontract/' resource  is requested to be created (POST)
-#     THEN check the response is valid
-#     """
-
-#     remote_client = RemoteRegistration.query.filter_by(
-#                         email=test_new_remote_registration['email']).order_by(
-#                         RemoteRegistration.idx.desc()).first()
-
-#     tmp_registration = remote_client.registration_portal_id
-#     api_token = remote_client.token
-
-#     # get client authorization to view  data
-#     headers = {'Authorization': f'Bearer {api_token}'}
-    
-#     response = test_client.post(f"/remoteclient/consultcontract/?tmp_registration={tmp_registration}",
-#                                 headers=headers, 
-#                                 data=dumps(test_client_policies_data), 
-#                                 content_type='application/json')
-    
-#     # some simple checks for validity
-#     assert response.status_code == 201
-
-
-# def test_get_consult_client_session(test_client, init_database):
-#     """
-#     GIVEN a api end point getting a signed doc
-#     WHEN the '/remoteclient/consultcontract/' resource  is requested  (GET)
-#     THEN check the response is valid
-#     """
-
-#     remote_client = RemoteRegistration.query.filter_by(
-#                         email=test_new_remote_registration['email']).order_by(
-#                         RemoteRegistration.idx.desc()).first()
-
-#     tmp_registration = remote_client.registration_portal_id
-#     api_token = remote_client.token
-
-#     # get client authorization to view  data
-#     headers = {'Authorization': f'Bearer {api_token}'}
-    
-#     response = test_client.get(f"/remoteclient/consultcontract/?tmp_registration={tmp_registration}",
-#                                 headers=headers, 
-#                                 content_type='application/json')
-    
-#     # some simple checks for validity
-#     assert response.status_code == 200
-
-
-# def test_post_subscription_client_session(test_client, init_database):
-#     """
-#     GIVEN a api end point for creating a signed doc
-#     WHEN the '/remoteclient/subscriptioncontract/' resource  is requested to be created (POST)
-#     THEN check the response is valid
-#     """
-
-#     remote_client = RemoteRegistration.query.filter_by(
-#                         email=test_new_remote_registration['email']).order_by(
-#                         RemoteRegistration.idx.desc()).first()
-
-#     tmp_registration = remote_client.registration_portal_id
-#     api_token = remote_client.token
-
-#     # get client authorization to view  data
-#     headers = {'Authorization': f'Bearer {api_token}'}
-    
-#     response = test_client.post(f"/remoteclient/subscriptioncontract/?tmp_registration={tmp_registration}",
-#                                 headers=headers, 
-#                                 data=dumps(test_client_subscription_data), 
-#                                 content_type='application/json')
+# #     # some simple checks for validity
+# #     assert response.status_code == 201
+
+
+# # def test_get_policies_client_session(test_client, init_database):
+# #     """
+# #     GIVEN a api end point getting a signed doc
+# #     WHEN the '/remoteclient/policies/' resource  is requested  (GET)
+# #     THEN check the response is valid
+# #     """
+
+# #     remote_client = RemoteRegistration.query.filter_by(
+# #                         email=test_new_remote_registration['email']).order_by(
+# #                         RemoteRegistration.idx.desc()).first()
+
+# #     tmp_registration = remote_client.registration_portal_id
+# #     api_token = remote_client.token
+
+# #     # get client authorization to view  data
+# #     headers = {'Authorization': f'Bearer {api_token}'}
+    
+# #     response = test_client.get(f"/remoteclient/policies/?tmp_registration={tmp_registration}",
+# #                                 headers=headers, 
+# #                                 content_type='application/json')
+    
+# #     # some simple checks for validity
+# #     assert response.status_code == 200
+
+
+# # def test_post_consult_client_session(test_client, init_database):
+# #     """
+# #     GIVEN a api end point for creating a signed doc
+# #     WHEN the '/remoteclient/consultcontract/' resource  is requested to be created (POST)
+# #     THEN check the response is valid
+# #     """
+
+# #     remote_client = RemoteRegistration.query.filter_by(
+# #                         email=test_new_remote_registration['email']).order_by(
+# #                         RemoteRegistration.idx.desc()).first()
+
+# #     tmp_registration = remote_client.registration_portal_id
+# #     api_token = remote_client.token
+
+# #     # get client authorization to view  data
+# #     headers = {'Authorization': f'Bearer {api_token}'}
+    
+# #     response = test_client.post(f"/remoteclient/consultcontract/?tmp_registration={tmp_registration}",
+# #                                 headers=headers, 
+# #                                 data=dumps(test_client_policies_data), 
+# #                                 content_type='application/json')
+    
+# #     # some simple checks for validity
+# #     assert response.status_code == 201
+
+
+# # def test_get_consult_client_session(test_client, init_database):
+# #     """
+# #     GIVEN a api end point getting a signed doc
+# #     WHEN the '/remoteclient/consultcontract/' resource  is requested  (GET)
+# #     THEN check the response is valid
+# #     """
+
+# #     remote_client = RemoteRegistration.query.filter_by(
+# #                         email=test_new_remote_registration['email']).order_by(
+# #                         RemoteRegistration.idx.desc()).first()
+
+# #     tmp_registration = remote_client.registration_portal_id
+# #     api_token = remote_client.token
+
+# #     # get client authorization to view  data
+# #     headers = {'Authorization': f'Bearer {api_token}'}
+    
+# #     response = test_client.get(f"/remoteclient/consultcontract/?tmp_registration={tmp_registration}",
+# #                                 headers=headers, 
+# #                                 content_type='application/json')
+    
+# #     # some simple checks for validity
+# #     assert response.status_code == 200
+
+
+# # def test_post_subscription_client_session(test_client, init_database):
+# #     """
+# #     GIVEN a api end point for creating a signed doc
+# #     WHEN the '/remoteclient/subscriptioncontract/' resource  is requested to be created (POST)
+# #     THEN check the response is valid
+# #     """
+
+# #     remote_client = RemoteRegistration.query.filter_by(
+# #                         email=test_new_remote_registration['email']).order_by(
+# #                         RemoteRegistration.idx.desc()).first()
+
+# #     tmp_registration = remote_client.registration_portal_id
+# #     api_token = remote_client.token
+
+# #     # get client authorization to view  data
+# #     headers = {'Authorization': f'Bearer {api_token}'}
+    
+# #     response = test_client.post(f"/remoteclient/subscriptioncontract/?tmp_registration={tmp_registration}",
+# #                                 headers=headers, 
+# #                                 data=dumps(test_client_subscription_data), 
+# #                                 content_type='application/json')
                                 
-#     # some simple checks for validity
-#     assert response.status_code == 201
-
-
-# def test_get_subscription_client_session(test_client, init_database):
-#     """
-#     GIVEN a api end point getting a signed doc
-#     WHEN the '/remoteclient/subscriptioncontract/' resource  is requested  (GET)
-#     THEN check the response is valid
-#     """
-
-#     remote_client = RemoteRegistration.query.filter_by(
-#                         email=test_new_remote_registration['email']).order_by(
-#                         RemoteRegistration.idx.desc()).first()
-
-#     tmp_registration = remote_client.registration_portal_id
-#     api_token = remote_client.token
-
-#     # get client authorization to view  data
-#     headers = {'Authorization': f'Bearer {api_token}'}
-    
-#     response = test_client.get(f"/remoteclient/subscriptioncontract/?tmp_registration={tmp_registration}",
-#                                 headers=headers, 
-#                                 content_type='application/json')
-    
-#     # some simple checks for validity
-#     assert response.status_code == 200
-
-
-# def test_post_services_client_session(test_client, init_database):
-#     """
-#     GIVEN a api end point for creating a signed doc
-#     WHEN the '/remoteclient/servicescontract/' resource  is requested to be created (POST)
-#     THEN check the response is valid
-#     """
-
-#     remote_client = RemoteRegistration.query.filter_by(
-#                         email=test_new_remote_registration['email']).order_by(
-#                         RemoteRegistration.idx.desc()).first()
-
-#     tmp_registration = remote_client.registration_portal_id
-#     api_token = remote_client.token
-
-#     # get client authorization to view  data
-#     headers = {'Authorization': f'Bearer {api_token}'}
-    
-#     response = test_client.post(f"/remoteclient/servicescontract/?tmp_registration={tmp_registration}",
-#                                 headers=headers, 
-#                                 data=dumps(test_client_individual_data), 
-#                                 content_type='application/json')
-    
-#     # some simple checks for validity
-#     assert response.status_code == 201
-
-
-# def test_get_services_client_session(test_client, init_database):
-#     """
-#     GIVEN a api end point getting a signed doc
-#     WHEN the '/remoteclient/servicescontract/' resource  is requested  (GET)
-#     THEN check the response is valid
-#     """
-
-#     remote_client = RemoteRegistration.query.filter_by(
-#                         email=test_new_remote_registration['email']).order_by(
-#                         RemoteRegistration.idx.desc()).first()
-
-#     tmp_registration = remote_client.registration_portal_id
-#     api_token = remote_client.token
-
-#     # get client authorization to view  data
-#     headers = {'Authorization': f'Bearer {api_token}'}
-    
-#     response = test_client.get(f"/remoteclient/servicescontract/?tmp_registration={tmp_registration}",
-#                                 headers=headers, 
-#                                 content_type='application/json')
+# #     # some simple checks for validity
+# #     assert response.status_code == 201
+
+
+# # def test_get_subscription_client_session(test_client, init_database):
+# #     """
+# #     GIVEN a api end point getting a signed doc
+# #     WHEN the '/remoteclient/subscriptioncontract/' resource  is requested  (GET)
+# #     THEN check the response is valid
+# #     """
+
+# #     remote_client = RemoteRegistration.query.filter_by(
+# #                         email=test_new_remote_registration['email']).order_by(
+# #                         RemoteRegistration.idx.desc()).first()
+
+# #     tmp_registration = remote_client.registration_portal_id
+# #     api_token = remote_client.token
+
+# #     # get client authorization to view  data
+# #     headers = {'Authorization': f'Bearer {api_token}'}
+    
+# #     response = test_client.get(f"/remoteclient/subscriptioncontract/?tmp_registration={tmp_registration}",
+# #                                 headers=headers, 
+# #                                 content_type='application/json')
+    
+# #     # some simple checks for validity
+# #     assert response.status_code == 200
+
+
+# # def test_post_services_client_session(test_client, init_database):
+# #     """
+# #     GIVEN a api end point for creating a signed doc
+# #     WHEN the '/remoteclient/servicescontract/' resource  is requested to be created (POST)
+# #     THEN check the response is valid
+# #     """
+
+# #     remote_client = RemoteRegistration.query.filter_by(
+# #                         email=test_new_remote_registration['email']).order_by(
+# #                         RemoteRegistration.idx.desc()).first()
+
+# #     tmp_registration = remote_client.registration_portal_id
+# #     api_token = remote_client.token
+
+# #     # get client authorization to view  data
+# #     headers = {'Authorization': f'Bearer {api_token}'}
+    
+# #     response = test_client.post(f"/remoteclient/servicescontract/?tmp_registration={tmp_registration}",
+# #                                 headers=headers, 
+# #                                 data=dumps(test_client_individual_data), 
+# #                                 content_type='application/json')
+    
+# #     # some simple checks for validity
+# #     assert response.status_code == 201
+
+
+# # def test_get_services_client_session(test_client, init_database):
+# #     """
+# #     GIVEN a api end point getting a signed doc
+# #     WHEN the '/remoteclient/servicescontract/' resource  is requested  (GET)
+# #     THEN check the response is valid
+# #     """
+
+# #     remote_client = RemoteRegistration.query.filter_by(
+# #                         email=test_new_remote_registration['email']).order_by(
+# #                         RemoteRegistration.idx.desc()).first()
+
+# #     tmp_registration = remote_client.registration_portal_id
+# #     api_token = remote_client.token
+
+# #     # get client authorization to view  data
+# #     headers = {'Authorization': f'Bearer {api_token}'}
+    
+# #     response = test_client.get(f"/remoteclient/servicescontract/?tmp_registration={tmp_registration}",
+# #                                 headers=headers, 
+# #                                 content_type='application/json')
                                 
-#     # some simple checks for validity
-#     assert response.status_code == 200
-
-
-# def test_get_signeddocs_client_session(test_client, init_database):
-#     """
-#     GIVEN a api end point getting a signed doc
-#     WHEN the '/remoteclient/signeddocuments/' resource  is requested  (GET)
-#     THEN check the response is valid
-#     """
-
-#     remote_client = RemoteRegistration.query.filter_by(
-#                         email=test_new_remote_registration['email']).order_by(
-#                         RemoteRegistration.idx.desc()).first()
-
-#     tmp_registration = remote_client.registration_portal_id
-#     api_token = remote_client.token
-
-#     # get client authorization to view  data
-#     headers = {'Authorization': f'Bearer {api_token}'}
-    
-#     response = test_client.get(f"/remoteclient/signeddocuments/?tmp_registration={tmp_registration}",
-#                                 headers=headers, 
-#                                 content_type='application/json')
-
-#     # some simple checks for validity
-#     assert response.status_code == 200
-
-
-# def test_post_strength_assessment(test_client, init_database):
-#     """
-#     GIVEN a api end point for fitness questionnaire
-#     WHEN the '/trainer/questionnaire/<user_id>' resource  is requested (POST)
-#     THEN check the response is valid
-#     """
-#     remote_client = RemoteRegistration.query.filter_by(
-#                         email=test_new_remote_registration['email']).order_by(
-#                         RemoteRegistration.idx.desc()).first()
-
-#     tmp_registration = remote_client.registration_portal_id
-#     api_token = remote_client.token
-
-#     headers = {'Authorization': f'Bearer {api_token}'}
-
-#     payload = test_fitness_questionnaire
-#     # send get request for client info on user_id = 1 
-#     response = test_client.post(f'/remoteclient/questionnaire/?tmp_registration={tmp_registration}',
-#                                 headers=headers, 
-#                                 data=dumps(payload), 
-#                                 content_type='application/json')
-#     time.sleep(5)  # wait for process on the backed to finish
-#     assert response.status_code == 201
-
-# def test_get_strength_assessment(test_client, init_database):
-#     """
-#     GIVEN a api end point for retrieving fitness questionnaire
-#     WHEN the  '/remoteclient/questionnaire/' resource  is requested (GET)
-#     THEN check the response is valid
-#     """
-#     remote_client = RemoteRegistration.query.filter_by(
-#                         email=test_new_remote_registration['email']).order_by(
-#                         RemoteRegistration.idx.desc()).first()
-
-#     tmp_registration = remote_client.registration_portal_id
-#     api_token = remote_client.token
-
-#     headers = {'Authorization': f'Bearer {api_token}'}
-
-#     # send get request for client info on user_id = 1 
-#     response = test_client.get(f'/remoteclient/questionnaire/?tmp_registration={tmp_registration}',
-#                                 headers=headers, 
-#                                 content_type='application/json')
+# #     # some simple checks for validity
+# #     assert response.status_code == 200
+
+
+# # def test_get_signeddocs_client_session(test_client, init_database):
+# #     """
+# #     GIVEN a api end point getting a signed doc
+# #     WHEN the '/remoteclient/signeddocuments/' resource  is requested  (GET)
+# #     THEN check the response is valid
+# #     """
+
+# #     remote_client = RemoteRegistration.query.filter_by(
+# #                         email=test_new_remote_registration['email']).order_by(
+# #                         RemoteRegistration.idx.desc()).first()
+
+# #     tmp_registration = remote_client.registration_portal_id
+# #     api_token = remote_client.token
+
+# #     # get client authorization to view  data
+# #     headers = {'Authorization': f'Bearer {api_token}'}
+    
+# #     response = test_client.get(f"/remoteclient/signeddocuments/?tmp_registration={tmp_registration}",
+# #                                 headers=headers, 
+# #                                 content_type='application/json')
+
+# #     # some simple checks for validity
+# #     assert response.status_code == 200
+
+
+# # def test_post_strength_assessment(test_client, init_database):
+# #     """
+# #     GIVEN a api end point for fitness questionnaire
+# #     WHEN the '/trainer/questionnaire/<user_id>' resource  is requested (POST)
+# #     THEN check the response is valid
+# #     """
+# #     remote_client = RemoteRegistration.query.filter_by(
+# #                         email=test_new_remote_registration['email']).order_by(
+# #                         RemoteRegistration.idx.desc()).first()
+
+# #     tmp_registration = remote_client.registration_portal_id
+# #     api_token = remote_client.token
+
+# #     headers = {'Authorization': f'Bearer {api_token}'}
+
+# #     payload = test_fitness_questionnaire
+# #     # send get request for client info on user_id = 1 
+# #     response = test_client.post(f'/remoteclient/questionnaire/?tmp_registration={tmp_registration}',
+# #                                 headers=headers, 
+# #                                 data=dumps(payload), 
+# #                                 content_type='application/json')
+# #     time.sleep(5)  # wait for process on the backed to finish
+# #     assert response.status_code == 201
+
+# # def test_get_strength_assessment(test_client, init_database):
+# #     """
+# #     GIVEN a api end point for retrieving fitness questionnaire
+# #     WHEN the  '/remoteclient/questionnaire/' resource  is requested (GET)
+# #     THEN check the response is valid
+# #     """
+# #     remote_client = RemoteRegistration.query.filter_by(
+# #                         email=test_new_remote_registration['email']).order_by(
+# #                         RemoteRegistration.idx.desc()).first()
+
+# #     tmp_registration = remote_client.registration_portal_id
+# #     api_token = remote_client.token
+
+# #     headers = {'Authorization': f'Bearer {api_token}'}
+
+# #     # send get request for client info on user_id = 1 
+# #     response = test_client.get(f'/remoteclient/questionnaire/?tmp_registration={tmp_registration}',
+# #                                 headers=headers, 
+# #                                 content_type='application/json')
                           
-#     assert response.status_code == 200
+# #     assert response.status_code == 200
     