--- conflicted
+++ resolved
@@ -40,15 +40,7 @@
             raise TooManyPaymentMethods
 
         request_data = {
-<<<<<<< HEAD
-            "Outlet": {
-                "MerchantID": current_app.config['INSTAMED_MERCHANT_ID'],
-                "StoreID": current_app.config['INSTAMED_STORE_ID'],
-                "TerminalID": current_app.config['INSTAMED_TERMINAL_ID']
-            },
-=======
             "Outlet": INSTAMED_OUTLET,
->>>>>>> c1ef49df
             "PaymentPlanType": "SaveOnFile",
             "PaymentMethod": "Card",
             "Card": {
@@ -199,15 +191,7 @@
 
         #call instamed api
         request_data = {
-<<<<<<< HEAD
-            "Outlet": {
-                "MerchantID": current_app.config['INSTAMED_MERCHANT_ID'],
-                "StoreID": current_app.config['INSTAMED_STORE_ID'],
-                "TerminalID": current_app.config['INSTAMED_TERMINAL_ID']
-            },
-=======
             "Outlet": INSTAMED_OUTLET,
->>>>>>> c1ef49df
             "TransactionID": original_traction.transaction_id,
             "Amount": request.parsed_obj.refund_amount
         }
