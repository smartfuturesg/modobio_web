--- conflicted
+++ resolved
@@ -1029,22 +1029,7 @@
 VALID_SOURCES: tuple[str] = ("manual", "device")
 
 # Map block start time to block name
-<<<<<<< HEAD
 START_TIME_TO_THREE_HOUR_TIME_BLOCKS: dict[int, str] = {
-    0: "block_one",
-    3: "block_two",
-    6: "block_three",
-    9: "block_four",
-    12: "block_five",
-    15: "block_six",
-    18: "block_seven",
-    21: "block_eight",
-}
-
-# List of three hour time block start times
-THREE_HOUR_TIME_BLOCK_START_TIMES_LIST: list[int] = [0, 3, 6, 8, 12, 15, 18, 21, 24]
-=======
-START_TIME_TO_THREE_HOUR_TIME_BLOCKS = {
     0: "block_0_3",
     3: "block_3_6",
     6: "block_6_9",
@@ -1056,8 +1041,7 @@
 }
 
 # List of three hour time block start times
-THREE_HOUR_TIME_BLOCK_START_TIMES_LIST = [0, 3, 6, 9, 12, 15, 18, 21, 24]
->>>>>>> f55f4a30
+THREE_HOUR_TIME_BLOCK_START_TIMES_LIST: list[int] = [0, 3, 6, 9, 12, 15, 18, 21, 24]
 
 # Key - String representation of wearable from terra
 # Value - String representation of tag name stored in Active Campaign
