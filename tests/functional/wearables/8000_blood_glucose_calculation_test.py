import pytest
from datetime import datetime, timedelta

from .data import blood_glucose_data_1, blood_glucose_data_2, BLOOD_GLUCOSE_WEARABLE

def test_blood_glucose_calculations_default_date_filters(test_client, add_blood_glucose_data):

    # Test default date params. This should pick up only 1 entry
    response = test_client.get(
        f'/v2/wearables/calculations/blood-glucose/{test_client.client_id}/{BLOOD_GLUCOSE_WEARABLE}',
        headers=test_client.staff_auth_header,
        content_type='application/json')

    assert response.status_code == 200
    assert response.json.get('user_id') == test_client.client_id
    assert response.json.get('wearable') == BLOOD_GLUCOSE_WEARABLE
    assert response.json.get('average_glucose') == 125
    assert response.json.get('standard_deviation') == 35.4
    assert response.json.get('glucose_variability') == 28.3
    assert response.json.get('glucose_management_indicator') == 6.3

def test_blood_glucose_calculations_client_permission(test_client, add_blood_glucose_data):

    # Test one client trying to access a different client wearable data. This should fail
    response = test_client.get(
        f'/v2/wearables/calculations/blood-glucose/{test_client.staff_id}/{BLOOD_GLUCOSE_WEARABLE}',
        headers=test_client.client_auth_header,
        content_type='application/json')

    assert response.status_code == 401

def test_blood_glucose_calculations_start_date_param(test_client, add_blood_glucose_data):

    # Test passing in a start_date of 4 weeks ago. This should pick up both of our blood glucose entries
    response = test_client.get(
        f'/v2/wearables/calculations/blood-glucose/{test_client.client_id}/{BLOOD_GLUCOSE_WEARABLE}?start_date={datetime.utcnow() - timedelta(weeks=4)}',
        headers=test_client.staff_auth_header,
        content_type='application/json')

    assert response.status_code == 200
    assert response.json.get('user_id') == test_client.client_id
    assert response.json.get('wearable') == BLOOD_GLUCOSE_WEARABLE
    assert response.json.get('average_glucose') == 112
    assert response.json.get('standard_deviation') == 26.3
    assert response.json.get('glucose_variability') == 23.4
    assert response.json.get('glucose_management_indicator') == 6.0

def test_blood_glucose_calculations_end_date_param(test_client, add_blood_glucose_data):

    # Test passing in an end date of 3 days ago. This shoudn't pick up any of our entries
    response = test_client.get(
        f'/v2/wearables/calculations/blood-glucose/{test_client.client_id}/{BLOOD_GLUCOSE_WEARABLE}?end_date={datetime.utcnow() - timedelta(days=3)}',
        headers=test_client.staff_auth_header,
        content_type='application/json')

    assert response.status_code == 200
    assert response.json.get('user_id') == test_client.client_id
    assert response.json.get('wearable') == BLOOD_GLUCOSE_WEARABLE
    assert response.json.get('average_glucose') == None
    assert response.json.get('standard_deviation') == None
    assert response.json.get('glucose_variability') == None
    assert response.json.get('glucose_management_indicator') == None

def test_blood_glucose_calculations_start_and_end_date_param(test_client, add_blood_glucose_data):

    # Test passing in a start date of 4 weeks ago and end date of 2 weeks ago. This should pick up only 1 entry 
    response = test_client.get(
        f'/v2/wearables/calculations/blood-glucose/{test_client.client_id}/{BLOOD_GLUCOSE_WEARABLE}?start_date={datetime.utcnow() - timedelta(weeks=4)}&end_date={datetime.utcnow() - timedelta(weeks=2)}',
        headers=test_client.staff_auth_header,
        content_type='application/json')

    assert response.status_code == 200
    assert response.json.get('user_id') == test_client.client_id
    assert response.json.get('wearable') == BLOOD_GLUCOSE_WEARABLE
    assert response.json.get('average_glucose') == 100
<<<<<<< HEAD
    assert response.json.get('standard_deviation') == 10
    assert response.json.get('glucose_variability') == 10
    assert response.json.get('glucose_management_indicator') == 5.7

def test_cgm_percentiles_calculation(test_client, add_cgm_data):

    start_time = add_cgm_data["data_start_time"]
    end_time = add_cgm_data["data_end_time"]

    response = test_client.get(
        f'/v2/wearables/calculations/blood-glucose/cgm/percentiles/{test_client.client_id}/{BLOOD_GLUCOSE_WEARABLE}?start_date={start_time}&end_date={end_time}',
        headers=test_client.client_auth_header,
        content_type='application/json')

    assert response.status_code == 200
    assert response.json["bin_size_mins"] == 15
    assert response.json["data"][0]["minute"] == 0
    assert response.json["data"][0]["count"] == 42
    assert response.json["data"][0]["percentile_50th"] == 96.24
    assert response.json["data"][-1]["count"] == 42
    assert response.json["data"][-1]["percentile_75th"] == 114.09
    assert response.json["data"][-1]["minute"] == 1425
    assert len(response.json["data"]) == 96
    
def test_cgm_percentiles_calculation(test_client, cgm_data_multi_range):
    start_time = cgm_data_multi_range[1]
    end_time = cgm_data_multi_range[2]

    response = test_client.get(
        f'/v2/wearables/calculations/blood-glucose/cgm/time-in-ranges/{test_client.client_id}/{BLOOD_GLUCOSE_WEARABLE}?start_date={start_time}&end_date={end_time}',
        headers=test_client.client_auth_header,
        content_type='application/json')
    
    assert response.status_code == 200
    assert response.json['user_id'] == test_client.client_id
    assert response.json['wearable'] == BLOOD_GLUCOSE_WEARABLE
    assert response.json['results']['very_low_percentage'] == 6.0
    assert response.json['results']['very_low_total_time'] == '1 h 23 min'
    assert response.json['results']['low_percentage'] == 6.0
    assert response.json['results']['low_total_time'] == '1 h 23 min'
    assert response.json['results']['target_range_percentage'] == 60.0
    assert response.json['results']['target_range_total_time'] == '13 h 48 min'
    assert response.json['results']['high_percentage'] == 19.0
    assert response.json['results']['high_total_time'] == '4 h 22 min'
    assert response.json['results']['very_high_percentage'] == 9.0
    assert response.json['results']['very_high_total_time'] == '2 h 4 min'
=======
    assert response.json.get('standard_deviation') == 14.1
    assert response.json.get('glucose_variability') == 14.1
    assert response.json.get('glucose_management_indicator') == 5.7
>>>>>>> 7b641c45
<|MERGE_RESOLUTION|>--- conflicted
+++ resolved
@@ -73,9 +73,8 @@
     assert response.json.get('user_id') == test_client.client_id
     assert response.json.get('wearable') == BLOOD_GLUCOSE_WEARABLE
     assert response.json.get('average_glucose') == 100
-<<<<<<< HEAD
-    assert response.json.get('standard_deviation') == 10
-    assert response.json.get('glucose_variability') == 10
+    assert response.json.get('standard_deviation') == 14.1
+    assert response.json.get('glucose_variability') == 14.1
     assert response.json.get('glucose_management_indicator') == 5.7
 
 def test_cgm_percentiles_calculation(test_client, add_cgm_data):
@@ -119,9 +118,4 @@
     assert response.json['results']['high_percentage'] == 19.0
     assert response.json['results']['high_total_time'] == '4 h 22 min'
     assert response.json['results']['very_high_percentage'] == 9.0
-    assert response.json['results']['very_high_total_time'] == '2 h 4 min'
-=======
-    assert response.json.get('standard_deviation') == 14.1
-    assert response.json.get('glucose_variability') == 14.1
-    assert response.json.get('glucose_management_indicator') == 5.7
->>>>>>> 7b641c45
+    assert response.json['results']['very_high_total_time'] == '2 h 4 min'