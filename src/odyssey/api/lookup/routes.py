from flask_accepts import responds
from flask_restx import Resource

from odyssey.api import api
from odyssey.utils.auth import token_auth
from odyssey.api.lookup.models import (
<<<<<<< HEAD
    LookupActivityTrackers, 
    LookupClinicalCareTeamResources, 
    LookupDrinks, 
    LookupDrinkIngredients,
    LookupGoals, 
    LookupRaces
)
from odyssey.api.lookup.schemas import (
    LookupActivityTrackersOutputSchema, 
    LookupCareTeamResourcesOutputSchema,
=======
     LookupActivityTrackers,
     LookupClientBookingWindow,
     LookupDrinks, 
     LookupDrinkIngredients, 
     LookupGoals, 
     LookupRaces,
     LookupSubscriptions,
     LookupTelehealthSessionCost,
     LookupTelehealthSessionDuration
)
from odyssey.api.lookup.schemas import (
    LookupActivityTrackersOutputSchema, 
    LookupClientBookingWindowOutputSchema,
>>>>>>> d4be569d
    LookupDrinksOutputSchema, 
    LookupDrinkIngredientsOutputSchema, 
    LookupGoalsOutputSchema,
    LookupRacesOutputSchema,
    LookupSubscriptionsOutputSchema,
    LookupTelehealthSessionCostOutputSchema,
    LookupTelehealthSessionDurationOutputSchema
)
from odyssey.utils.misc import check_drink_existence

from odyssey import db

ns = api.namespace('lookup', description='Endpoints for lookup tables.')

@ns.route('/business/booking-window/')
class LookupTelehealthSessionCostResource(Resource):
    """ Returns stored client booking windows in database by GET request.

    Returns
    -------
    dict
        JSON encoded dict.
    """
    @token_auth.login_required
    @responds(schema=LookupClientBookingWindowOutputSchema,status_code=200, api=ns)
    def get(self):
                
        window = LookupClientBookingWindow.query.all()
        
        payload = {'items': window,
                   'total_items': len(window)}

        return payload

@ns.route('/business/session-cost/')
class LookupTelehealthSessionCostResource(Resource):
    """ Returns stored telehealth session cost in database by GET request.

    Returns
    -------
    dict
        JSON encoded dict.
    """
    @token_auth.login_required
    @responds(schema=LookupTelehealthSessionCostOutputSchema,status_code=200, api=ns)
    def get(self):
                
        cost = LookupTelehealthSessionCost.query.all()
        
        payload = {'items': cost,
                   'total_items': len(cost)}

        return payload

@ns.route('/business/session-duration/')
class LookupTelehealthSessionDurationResource(Resource):
    """ Returns stored telehealth session duration in database by GET request.

    Returns
    -------
    dict
        JSON encoded dict.
    """
    @token_auth.login_required
    @responds(schema=LookupTelehealthSessionDurationOutputSchema,status_code=200, api=ns)
    def get(self):
                
        durations = LookupTelehealthSessionDuration.query.all()
        
        payload = {'items': durations,
                   'total_items': len(durations)}

        return payload

@ns.route('/activity-trackers/misc/')
class WearablesLookUpFitbitActivityTrackersResource(Resource):
    """ Returns misc activity trackers stored in the database in response to a GET request.

    Returns
    -------
    dict
        JSON encoded dict.
    """
    @token_auth.login_required
    @responds(schema=LookupActivityTrackersOutputSchema,status_code=200, api=ns)
    def get(self):
        
        delete_brands = ['Apple', 'Fitbit', 'Garmin', 'Samsung']
        
        activity_trackers = LookupActivityTrackers.query.filter(LookupActivityTrackers.brand.notin_(delete_brands)).all()
        
        payload = {'items': activity_trackers,
                   'total_items': len(activity_trackers)}

        return payload

@ns.route('/activity-trackers/fitbit/')
class WearablesLookUpFitbitActivityTrackersResource(Resource):
    """ Returns Fitbit activity trackers stored in the database in response to a GET request.

    Returns
    -------
    dict
        JSON encoded dict.
    """
    @token_auth.login_required
    @responds(schema=LookupActivityTrackersOutputSchema,status_code=200, api=ns)
    def get(self):
        activity_trackers = LookupActivityTrackers.query.filter_by(brand='Fitbit').all()
        payload = {'items': activity_trackers,
                   'total_items': len(activity_trackers)}

        return payload

@ns.route('/activity-trackers/apple/')
class WearablesLookUpAppleActivityTrackersResource(Resource):
    """ Returns activity Apple trackers stored in the database in response to a GET request.

    Returns
    -------
    dict
        JSON encoded dict.
    """
    @token_auth.login_required
    @responds(schema=LookupActivityTrackersOutputSchema,status_code=200, api=ns)
    def get(self):
        activity_trackers = LookupActivityTrackers.query.filter_by(brand='Apple').all()
        payload = {'items': activity_trackers,
                   'total_items': len(activity_trackers)}

        return payload

@ns.route('/activity-trackers/all/')
class WearablesLookUpAllActivityTrackersResource(Resource):
    """ Returns activity trackers stored in the database in response to a GET request.

    Returns
    -------
    dict
        JSON encoded dict.
    """
    @token_auth.login_required
    @responds(schema=LookupActivityTrackersOutputSchema,status_code=200, api=ns)
    def get(self):
        activity_trackers = LookupActivityTrackers.query.all()
        payload = {'items': activity_trackers,
                   'total_items': len(activity_trackers)}

        return payload

@ns.route('/drinks/')
class LookupDrinksApi(Resource):
    
    @token_auth.login_required
    @responds(schema=LookupDrinksOutputSchema, api=ns)
    def get(self):
        """get contents of drinks lookup table"""
        res = []
        for drink in LookupDrinks.query.all():
            drink.primary_ingredient = LookupDrinkIngredients.query.filter_by(drink_id=drink.drink_id).filter_by(is_primary_ingredient=True).first().ingredient_name
            drink.goal = LookupGoals.query.filter_by(goal_id=drink.primary_goal_id).first().goal_name
            res.append(drink)
        return {'total_items': len(res), 'items': res}

@ns.route('/drinks/ingredients/<int:drink_id>/')
@ns.doc('Id of the desired drink')
class LookupDrinkIngredientsApi(Resource):

    @token_auth.login_required
    @responds(schema=LookupDrinkIngredientsOutputSchema, api=ns)
    def get(self, drink_id):
        """get recipe of the drink denoted by drink_id"""
        check_drink_existence(drink_id)

        res = LookupDrinkIngredients.query.filter_by(drink_id=drink_id).all()
        return {'total_items': len(res), 'items': res}

@ns.route('/goals/')
class LookupGoalsApi(Resource):

    @token_auth.login_required
    @responds(schema=LookupGoalsOutputSchema, api=ns)
    def get(self):
        """get contents of goals lookup table"""
        res = LookupGoals.query.all()
        return {'total_items': len(res), 'items': res}

@ns.route('/races/')
class LookupRacesApi(Resource):

    @token_auth.login_required
    @responds(schema=LookupRacesOutputSchema, api=ns)
    def get(self):
        """get contents of races lookup table"""
        res = LookupRaces.query.all()
        return {'total_items': len(res), 'items': res}

<<<<<<< HEAD
@ns.route('/care-team/resources/')
class LookupClinicalCareTeamResourcesApi(Resource):
    """
    Returns available resources that can be shared within clinical care teams
    """
    @token_auth.login_required
    @responds(schema=LookupCareTeamResourcesOutputSchema, api=ns)
    def get(self):
        """get contents of clinical care team resources lookup table"""
        res = LookupClinicalCareTeamResources.query.all()
=======
@ns.route('/subscriptions/')
class LookupSubscriptionsApi(Resource):

    @token_auth.login_required
    @responds(schema=LookupSubscriptionsOutputSchema, api=ns)
    def get(self):
        """get contents of subscription plans lookup table"""
        res = LookupSubscriptions.query.all()
>>>>>>> d4be569d
        return {'total_items': len(res), 'items': res}<|MERGE_RESOLUTION|>--- conflicted
+++ resolved
@@ -4,39 +4,28 @@
 from odyssey.api import api
 from odyssey.utils.auth import token_auth
 from odyssey.api.lookup.models import (
-<<<<<<< HEAD
     LookupActivityTrackers, 
+    LookupClientBookingWindow,
     LookupClinicalCareTeamResources, 
     LookupDrinks, 
     LookupDrinkIngredients,
     LookupGoals, 
-    LookupRaces
-)
-from odyssey.api.lookup.schemas import (
-    LookupActivityTrackersOutputSchema, 
-    LookupCareTeamResourcesOutputSchema,
-=======
-     LookupActivityTrackers,
-     LookupClientBookingWindow,
-     LookupDrinks, 
-     LookupDrinkIngredients, 
-     LookupGoals, 
-     LookupRaces,
-     LookupSubscriptions,
-     LookupTelehealthSessionCost,
-     LookupTelehealthSessionDuration
+    LookupRaces,
+    LookupSubscriptions,
+    LookupTelehealthSessionCost,
+    LookupTelehealthSessionDuration
 )
 from odyssey.api.lookup.schemas import (
     LookupActivityTrackersOutputSchema, 
     LookupClientBookingWindowOutputSchema,
->>>>>>> d4be569d
     LookupDrinksOutputSchema, 
     LookupDrinkIngredientsOutputSchema, 
     LookupGoalsOutputSchema,
     LookupRacesOutputSchema,
     LookupSubscriptionsOutputSchema,
     LookupTelehealthSessionCostOutputSchema,
-    LookupTelehealthSessionDurationOutputSchema
+    LookupTelehealthSessionDurationOutputSchema,
+    LookupCareTeamResourcesOutputSchema
 )
 from odyssey.utils.misc import check_drink_existence
 
@@ -227,7 +216,6 @@
         res = LookupRaces.query.all()
         return {'total_items': len(res), 'items': res}
 
-<<<<<<< HEAD
 @ns.route('/care-team/resources/')
 class LookupClinicalCareTeamResourcesApi(Resource):
     """
@@ -238,7 +226,8 @@
     def get(self):
         """get contents of clinical care team resources lookup table"""
         res = LookupClinicalCareTeamResources.query.all()
-=======
+        return {'total_items': len(res), 'items': res}
+        
 @ns.route('/subscriptions/')
 class LookupSubscriptionsApi(Resource):
 
@@ -247,5 +236,4 @@
     def get(self):
         """get contents of subscription plans lookup table"""
         res = LookupSubscriptions.query.all()
->>>>>>> d4be569d
         return {'total_items': len(res), 'items': res}